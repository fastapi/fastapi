name: Publish

on:
  release:
    types:
      - created

jobs:
  publish:
    runs-on: ubuntu-latest
    steps:
      - name: Dump GitHub context
        env:
          GITHUB_CONTEXT: ${{ toJson(github) }}
        run: echo "$GITHUB_CONTEXT"
      - uses: actions/checkout@v4
      - name: Set up Python
        uses: actions/setup-python@v5
        with:
          python-version: "3.10"
          # Issue ref: https://github.com/actions/setup-python/issues/436
          # cache: "pip"
<<<<<<< HEAD
          cache-dependency-path: pyproject.toml
      - uses: actions/cache@v4
        id: cache
        with:
          path: ${{ env.pythonLocation }}
          key: ${{ runner.os }}-python-${{ env.pythonLocation }}-${{ hashFiles('pyproject.toml') }}-publish
=======
          # cache-dependency-path: pyproject.toml
>>>>>>> 3c39b1cc
      - name: Install build dependencies
        run: pip install build
      - name: Build distribution
        run: python -m build
      - name: Publish
        uses: pypa/gh-action-pypi-publish@v1.8.14
        with:
          password: ${{ secrets.PYPI_API_TOKEN }}
      - name: Dump GitHub context
        env:
          GITHUB_CONTEXT: ${{ toJson(github) }}
        run: echo "$GITHUB_CONTEXT"<|MERGE_RESOLUTION|>--- conflicted
+++ resolved
@@ -20,16 +20,12 @@
           python-version: "3.10"
           # Issue ref: https://github.com/actions/setup-python/issues/436
           # cache: "pip"
-<<<<<<< HEAD
-          cache-dependency-path: pyproject.toml
+          # cache-dependency-path: pyproject.toml
       - uses: actions/cache@v4
         id: cache
         with:
           path: ${{ env.pythonLocation }}
           key: ${{ runner.os }}-python-${{ env.pythonLocation }}-${{ hashFiles('pyproject.toml') }}-publish
-=======
-          # cache-dependency-path: pyproject.toml
->>>>>>> 3c39b1cc
       - name: Install build dependencies
         run: pip install build
       - name: Build distribution
