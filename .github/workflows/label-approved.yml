name: Label Approved

on:
  schedule:
    - cron: "0 12 * * *"
  workflow_dispatch:

permissions:
  pull-requests: write

env:
  UV_SYSTEM_PYTHON: 1

jobs:
  label-approved:
    if: github.repository_owner == 'fastapi'
    runs-on: ubuntu-latest
    steps:
    - name: Dump GitHub context
      env:
        GITHUB_CONTEXT: ${{ toJson(github) }}
      run: echo "$GITHUB_CONTEXT"
    - uses: actions/checkout@v4
    - name: Set up Python
      uses: actions/setup-python@v5
      with:
        python-version: "3.11"
<<<<<<< HEAD
    - uses: actions/cache@v4
      id: cache
      with:
        path: ${{ env.pythonLocation }}
        key: ${{ runner.os }}-python-github-actions-${{ env.pythonLocation }}-${{ hashFiles('requirements-github-actions.txt') }}-v01
    - name: Install GitHub Actions dependencies
      if: steps.cache.outputs.cache-hit != 'true'
      run: pip install -r requirements-github-actions.txt
=======
    - name: Setup uv
      uses: astral-sh/setup-uv@v3
      with:
        version: "0.4.15"
        enable-cache: true
        cache-dependency-glob: |
            requirements**.txt
            pyproject.toml
    - name: Install GitHub Actions dependencies
      run: uv pip install -r requirements-github-actions.txt
>>>>>>> ac6c08c7
    - name: Label Approved
      run: python ./scripts/label_approved.py
      env:
        TOKEN: ${{ secrets.GITHUB_TOKEN }}
        CONFIG: >
          {
            "approved-1":
              {
                "number": 1,
                "await_label": "awaiting-review"
              }
          }<|MERGE_RESOLUTION|>--- conflicted
+++ resolved
@@ -25,16 +25,6 @@
       uses: actions/setup-python@v5
       with:
         python-version: "3.11"
-<<<<<<< HEAD
-    - uses: actions/cache@v4
-      id: cache
-      with:
-        path: ${{ env.pythonLocation }}
-        key: ${{ runner.os }}-python-github-actions-${{ env.pythonLocation }}-${{ hashFiles('requirements-github-actions.txt') }}-v01
-    - name: Install GitHub Actions dependencies
-      if: steps.cache.outputs.cache-hit != 'true'
-      run: pip install -r requirements-github-actions.txt
-=======
     - name: Setup uv
       uses: astral-sh/setup-uv@v3
       with:
@@ -45,7 +35,6 @@
             pyproject.toml
     - name: Install GitHub Actions dependencies
       run: uv pip install -r requirements-github-actions.txt
->>>>>>> ac6c08c7
     - name: Label Approved
       run: python ./scripts/label_approved.py
       env:
