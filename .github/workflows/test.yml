--- conflicted
+++ resolved
@@ -46,16 +46,6 @@
         python-version: [ "3.14" ]
         pydantic-version: [ "pydantic>=2.0.2,<3.0.0" ]
         include:
-<<<<<<< HEAD
-=======
-          - os: macos-latest
-            python-version: "3.8"
-            pydantic-version: "pydantic>=1.10.0,<2.0.0"
-          - os: windows-latest
-            python-version: "3.8"
-            pydantic-version: "pydantic>=2.0.2,<3.0.0"
-            coverage: coverage
->>>>>>> a2997a8f
           - os: ubuntu-latest
             python-version: "3.9"
             pydantic-version: "pydantic>=1.10.0,<2.0.0"
@@ -102,21 +92,8 @@
             pyproject.toml
       - name: Install Dependencies
         run: uv pip install -r requirements-tests.txt
-<<<<<<< HEAD
-      - name: Install Pydantic v1
-        if: matrix.pydantic-version == 'pydantic-v1'
-        run: uv pip install "pydantic>=1.10.0,<2.0.0"
-      - name: Install Pydantic v2
-        if: matrix.pydantic-version == 'pydantic-v2'
-        run: uv pip install --upgrade "pydantic>=2.0.2,<3.0.0"
-=======
       - name: Install Pydantic
         run: uv pip install "${{ matrix.pydantic-version }}"
-      # TODO: Remove this once Python 3.8 is no longer supported
-      - name: Install older AnyIO in Python 3.8
-        if: matrix.python-version == '3.8'
-        run: uv pip install "anyio[trio]<4.0.0"
->>>>>>> a2997a8f
       - run: mkdir coverage
       - name: Test
         run: bash scripts/test.sh
