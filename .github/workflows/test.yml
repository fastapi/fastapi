--- conflicted
+++ resolved
@@ -78,16 +78,11 @@
         if: matrix.pydantic-version == 'pydantic-v1'
         run: pip install "pydantic>=1.10.0,<2.0.0"
       - name: Install Pydantic v2
-<<<<<<< HEAD
         if: matrix.pydantic-version == 'pydantic-v2.7'
         run: pip install "pydantic>=2.0.2,<2.8"
       - name: Install Pydantic v2.8+
         if: matrix.pydantic-version == 'pydantic-v2.8+'
         run: pip install "pydantic>=2.8,<3.0"
-=======
-        if: matrix.pydantic-version == 'pydantic-v2'
-        run: pip install --upgrade "pydantic>=2.0.2,<3.0.0"
->>>>>>> ba0bb621
       - run: mkdir coverage
       - name: Test
         run: bash scripts/test.sh
