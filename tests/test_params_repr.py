--- conflicted
+++ resolved
@@ -141,37 +141,4 @@
 
 
 def test_body_repr_list():
-<<<<<<< HEAD
-    assert repr(Body([])) == "Body([])"
-
-
-@pytest.mark.parametrize(
-    ["depends", "expected_repr"],
-    [
-        [Depends(), "Depends(NoneType)"],
-        [Depends(get_user), "Depends(get_user)"],
-        [Depends(use_cache=False), "Depends(NoneType, use_cache=False)"],
-        [Depends(get_user, use_cache=False), "Depends(get_user, use_cache=False)"],
-        [
-            Depends(dependency_scope="lifespan"),
-            'Depends(NoneType, dependency_scope="lifespan")',
-        ],
-        [
-            Depends(get_user, dependency_scope="lifespan"),
-            'Depends(get_user, dependency_scope="lifespan")',
-        ],
-        [
-            Depends(use_cache=False, dependency_scope="lifespan"),
-            'Depends(NoneType, use_cache=False, dependency_scope="lifespan")',
-        ],
-        [
-            Depends(get_user, use_cache=False, dependency_scope="lifespan"),
-            'Depends(get_user, use_cache=False, dependency_scope="lifespan")',
-        ],
-    ],
-)
-def test_depends_repr(depends, expected_repr):
-    assert repr(depends) == expected_repr
-=======
-    assert repr(Body([])) == "Body([])"
->>>>>>> 972a967d
+    assert repr(Body([])) == "Body([])"