--- conflicted
+++ resolved
@@ -15,13 +15,10 @@
 def test_color_deprecation_warning():
     with warnings.catch_warnings(record=True) as w:
         warnings.simplefilter("always")
-<<<<<<< HEAD
-        Model(c="#FF0000")
-        dep_warnings = [warn for warn in w if issubclass(warn.category, DeprecationWarning)]
-=======
-        m = Model(c="#FF0000")
+        # instantiate to trigger warning
+        Model(c=Color("#FF0000"))
+
         dep_warnings = [
             warn for warn in w if issubclass(warn.category, DeprecationWarning)
         ]
->>>>>>> a33a980e
         assert len(dep_warnings) == 0, "DeprecationWarning raised! Fixed in this PR"