<<<<<<< HEAD
from typing import FrozenSet, List, Optional, Set, Union
=======
from typing import Any, Dict, List, Union
>>>>>>> bd8f358f

from fastapi import FastAPI, UploadFile
from fastapi._compat import (
    ModelField,
    Undefined,
    _get_model_config,
    get_cached_model_fields,
    get_model_fields,
    is_bytes_sequence_annotation,
<<<<<<< HEAD
    is_sequence_field,
=======
    is_scalar_field,
>>>>>>> bd8f358f
    is_uploadfile_sequence_annotation,
)
from fastapi.testclient import TestClient
from pydantic import BaseConfig, BaseModel, ConfigDict
from pydantic.fields import FieldInfo

from .utils import needs_pydanticv1, needs_pydanticv2


@needs_pydanticv2
def test_model_field_default_required():
    # For coverage
    field_info = FieldInfo(annotation=str)
    field = ModelField(name="foo", field_info=field_info)
    assert field.default is Undefined


@needs_pydanticv1
def test_upload_file_dummy_with_info_plain_validator_function():
    # For coverage
    assert UploadFile.__get_pydantic_core_schema__(str, lambda x: None) == {}


@needs_pydanticv1
def test_union_scalar_list():
    # For coverage
    # TODO: there might not be a current valid code path that uses this, it would
    # potentially enable query parameters defined as both a scalar and a list
    # but that would require more refactors, also not sure it's really useful
    from fastapi._compat import is_pv1_scalar_field

    field_info = FieldInfo()
    field = ModelField(
        name="foo",
        field_info=field_info,
        type_=Union[str, List[int]],
        class_validators={},
        model_config=BaseConfig,
    )
    assert not is_pv1_scalar_field(field)


@needs_pydanticv2
def test_get_model_config():
    # For coverage in Pydantic v2
    class Foo(BaseModel):
        model_config = ConfigDict(from_attributes=True)

    foo = Foo()
    config = _get_model_config(foo)
    assert config == {"from_attributes": True}


def test_complex():
    app = FastAPI()

    @app.post("/")
    def foo(foo: Union[str, List[int]]):
        return foo

    client = TestClient(app)

    response = client.post("/", json="bar")
    assert response.status_code == 200, response.text
    assert response.json() == "bar"

    response2 = client.post("/", json=[1, 2])
    assert response2.status_code == 200, response2.text
    assert response2.json() == [1, 2]


def test_is_bytes_sequence_annotation_union():
    # For coverage
    # TODO: in theory this would allow declaring types that could be lists of bytes
    # to be read from files and other types, but I'm not even sure it's a good idea
    # to support it as a first class "feature"
    assert is_bytes_sequence_annotation(Union[List[str], List[bytes]])


def test_is_uploadfile_sequence_annotation():
    # For coverage
    # TODO: in theory this would allow declaring types that could be lists of UploadFile
    # and other types, but I'm not even sure it's a good idea to support it as a first
    # class "feature"
    assert is_uploadfile_sequence_annotation(Union[List[str], List[UploadFile]])


<<<<<<< HEAD
@needs_pydanticv2
def test_model_optional_union_v2():
    # For coverage
    types = [
        Optional[List[str]],
        Union[List[int], List[float]],
        Optional[Set[int]],
        Union[Set[int], Set[float]],
        Optional[FrozenSet[int]],
        Union[List[int], None],
    ]
    for annotation in types:
        field_info = FieldInfo(annotation=annotation)
        field = ModelField(name="foo", field_info=field_info)
        assert is_sequence_field(field) is True

    field_info_str = FieldInfo(annotation=str)
    field_str = ModelField(name="foo", field_info=field_info_str)
    assert is_sequence_field(field_str) is False
=======
def test_is_pv1_scalar_field():
    # For coverage
    class Model(BaseModel):
        foo: Union[str, Dict[str, Any]]

    fields = get_model_fields(Model)
    assert not is_scalar_field(fields[0])


def test_get_model_fields_cached():
    class Model(BaseModel):
        foo: str

    non_cached_fields = get_model_fields(Model)
    non_cached_fields2 = get_model_fields(Model)
    cached_fields = get_cached_model_fields(Model)
    cached_fields2 = get_cached_model_fields(Model)
    for f1, f2 in zip(cached_fields, cached_fields2):
        assert f1 is f2

    assert non_cached_fields is not non_cached_fields2
    assert cached_fields is cached_fields2
>>>>>>> bd8f358f
<|MERGE_RESOLUTION|>--- conflicted
+++ resolved
@@ -1,8 +1,4 @@
-<<<<<<< HEAD
-from typing import FrozenSet, List, Optional, Set, Union
-=======
-from typing import Any, Dict, List, Union
->>>>>>> bd8f358f
+from typing import Any, Dict, FrozenSet, List, Optional, Set, Union
 
 from fastapi import FastAPI, UploadFile
 from fastapi._compat import (
@@ -12,11 +8,8 @@
     get_cached_model_fields,
     get_model_fields,
     is_bytes_sequence_annotation,
-<<<<<<< HEAD
+    is_scalar_field,
     is_sequence_field,
-=======
-    is_scalar_field,
->>>>>>> bd8f358f
     is_uploadfile_sequence_annotation,
 )
 from fastapi.testclient import TestClient
@@ -104,7 +97,6 @@
     assert is_uploadfile_sequence_annotation(Union[List[str], List[UploadFile]])
 
 
-<<<<<<< HEAD
 @needs_pydanticv2
 def test_model_optional_union_v2():
     # For coverage
@@ -124,7 +116,8 @@
     field_info_str = FieldInfo(annotation=str)
     field_str = ModelField(name="foo", field_info=field_info_str)
     assert is_sequence_field(field_str) is False
-=======
+
+
 def test_is_pv1_scalar_field():
     # For coverage
     class Model(BaseModel):
@@ -146,5 +139,4 @@
         assert f1 is f2
 
     assert non_cached_fields is not non_cached_fields2
-    assert cached_fields is cached_fields2
->>>>>>> bd8f358f
+    assert cached_fields is cached_fields2