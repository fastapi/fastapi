import http
from typing import Optional

from fastapi import FastAPI, Path, Query

app = FastAPI()


@app.api_route("/api_route")
def non_operation():
    return {"message": "Hello World"}


def non_decorated_route():
    return {"message": "Hello World"}


app.add_api_route("/non_decorated_route", non_decorated_route)


@app.get("/text")
def get_text():
    return "Hello World"


@app.get("/path/{item_id}")
def get_id(item_id):
    return item_id


@app.get("/path/str/{item_id}")
def get_str_id(item_id: str):
    return item_id


@app.get("/path/int/{item_id}")
def get_int_id(item_id: int):
    return item_id


@app.get("/path/float/{item_id}")
def get_float_id(item_id: float):
    return item_id


@app.get("/path/bool/{item_id}")
def get_bool_id(item_id: bool):
    return item_id


@app.get("/path/param/{item_id}")
<<<<<<< HEAD
def get_path_param_id(item_id: Optional[str] = Path(...)):
=======
def get_path_param_id(item_id: str = Path()):
    return item_id


@app.get("/path/param-required/{item_id}")
def get_path_param_required_id(item_id: str = Path()):
>>>>>>> 1876ebc7
    return item_id


@app.get("/path/param-minlength/{item_id}")
def get_path_param_min_length(item_id: str = Path(min_length=3)):
    return item_id


@app.get("/path/param-maxlength/{item_id}")
def get_path_param_max_length(item_id: str = Path(max_length=3)):
    return item_id


@app.get("/path/param-min_maxlength/{item_id}")
def get_path_param_min_max_length(item_id: str = Path(max_length=3, min_length=2)):
    return item_id


@app.get("/path/param-gt/{item_id}")
def get_path_param_gt(item_id: float = Path(gt=3)):
    return item_id


@app.get("/path/param-gt0/{item_id}")
def get_path_param_gt0(item_id: float = Path(gt=0)):
    return item_id


@app.get("/path/param-ge/{item_id}")
def get_path_param_ge(item_id: float = Path(ge=3)):
    return item_id


@app.get("/path/param-lt/{item_id}")
def get_path_param_lt(item_id: float = Path(lt=3)):
    return item_id


@app.get("/path/param-lt0/{item_id}")
def get_path_param_lt0(item_id: float = Path(lt=0)):
    return item_id


@app.get("/path/param-le/{item_id}")
def get_path_param_le(item_id: float = Path(le=3)):
    return item_id


@app.get("/path/param-lt-gt/{item_id}")
def get_path_param_lt_gt(item_id: float = Path(lt=3, gt=1)):
    return item_id


@app.get("/path/param-le-ge/{item_id}")
def get_path_param_le_ge(item_id: float = Path(le=3, ge=1)):
    return item_id


@app.get("/path/param-lt-int/{item_id}")
def get_path_param_lt_int(item_id: int = Path(lt=3)):
    return item_id


@app.get("/path/param-gt-int/{item_id}")
def get_path_param_gt_int(item_id: int = Path(gt=3)):
    return item_id


@app.get("/path/param-le-int/{item_id}")
def get_path_param_le_int(item_id: int = Path(le=3)):
    return item_id


@app.get("/path/param-ge-int/{item_id}")
def get_path_param_ge_int(item_id: int = Path(ge=3)):
    return item_id


@app.get("/path/param-lt-gt-int/{item_id}")
def get_path_param_lt_gt_int(item_id: int = Path(lt=3, gt=1)):
    return item_id


@app.get("/path/param-le-ge-int/{item_id}")
def get_path_param_le_ge_int(item_id: int = Path(le=3, ge=1)):
    return item_id


@app.get("/query")
def get_query(query):
    return f"foo bar {query}"


@app.get("/query/optional")
def get_query_optional(query=None):
    if query is None:
        return "foo bar"
    return f"foo bar {query}"


@app.get("/query/int")
def get_query_type(query: int):
    return f"foo bar {query}"


@app.get("/query/int/optional")
def get_query_type_optional(query: Optional[int] = None):
    if query is None:
        return "foo bar"
    return f"foo bar {query}"


@app.get("/query/int/default")
def get_query_type_int_default(query: int = 10):
    return f"foo bar {query}"


@app.get("/query/param")
def get_query_param(query=Query(default=None)):
    if query is None:
        return "foo bar"
    return f"foo bar {query}"


@app.get("/query/param-required")
def get_query_param_required(query=Query()):
    return f"foo bar {query}"


@app.get("/query/param-required/int")
def get_query_param_required_type(query: int = Query()):
    return f"foo bar {query}"


@app.get("/enum-status-code", status_code=http.HTTPStatus.CREATED)
def get_enum_status_code():
    return "foo bar"<|MERGE_RESOLUTION|>--- conflicted
+++ resolved
@@ -49,16 +49,7 @@
 
 
 @app.get("/path/param/{item_id}")
-<<<<<<< HEAD
-def get_path_param_id(item_id: Optional[str] = Path(...)):
-=======
-def get_path_param_id(item_id: str = Path()):
-    return item_id
-
-
-@app.get("/path/param-required/{item_id}")
-def get_path_param_required_id(item_id: str = Path()):
->>>>>>> 1876ebc7
+def get_path_param_id(item_id: Optional[str] = Path()):
     return item_id
 
 
