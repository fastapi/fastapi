--- conflicted
+++ resolved
@@ -1,9 +1,5 @@
 import http
-<<<<<<< HEAD
 from typing import FrozenSet, Optional
-=======
-from typing import Dict, Optional
->>>>>>> 23740cf5
 
 from fastapi import FastAPI, Path, Query
 
