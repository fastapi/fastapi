--- conflicted
+++ resolved
@@ -93,59 +93,23 @@
 def test_no_data():
     response = client.post("/form/")
     assert response.status_code == 422, response.text
-<<<<<<< HEAD
-    assert response.json() == IsDict(
-        {
-            "detail": [
-                {
-                    "type": "missing",
-                    "loc": ["body", "username"],
-                    "msg": "Field required",
-                    "input": {},  # Fixed: defaults no longer included (issue #13399)
-                },
-                {
-                    "type": "missing",
-                    "loc": ["body", "lastname"],
-                    "msg": "Field required",
-                    "input": {},  # Fixed: defaults no longer included (issue #13399)
-                },
-            ]
-        }
-    ) | IsDict(
-        # TODO: remove when deprecating Pydantic v1
-        {
-            "detail": [
-                {
-                    "loc": ["body", "username"],
-                    "msg": "field required",
-                    "type": "value_error.missing",
-                },
-                {
-                    "loc": ["body", "lastname"],
-                    "msg": "field required",
-                    "type": "value_error.missing",
-                },
-            ]
-        }
-    )
-=======
     assert response.json() == {
         "detail": [
             {
                 "type": "missing",
                 "loc": ["body", "username"],
                 "msg": "Field required",
-                "input": {"tags": ["foo", "bar"], "with": "nothing"},
+                "input": {},  # Fixed: defaults no longer included (issue #13399)
             },
             {
                 "type": "missing",
                 "loc": ["body", "lastname"],
                 "msg": "Field required",
-                "input": {"tags": ["foo", "bar"], "with": "nothing"},
+                "input": {},  # Fixed: defaults no longer included (issue #13399)
             },
         ]
     }
->>>>>>> 47391ea8
+
 
 
 def test_extra_param_single():
