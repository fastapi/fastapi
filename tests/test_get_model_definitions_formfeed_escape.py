import pytest
from fastapi import FastAPI
from fastapi.testclient import TestClient
from inline_snapshot import snapshot

from .utils import needs_pydanticv1


@pytest.fixture(
    name="client",
    params=[
        pytest.param("pydantic-v1", marks=needs_pydanticv1),
        "pydantic-v2",
    ],
)
def client_fixture(request: pytest.FixtureRequest) -> TestClient:
    if request.param == "pydantic-v1":
        from pydantic.v1 import BaseModel
    else:
        from pydantic import BaseModel

    class Address(BaseModel):
        """
        This is a public description of an Address
        \f
        You can't see this part of the docstring, it's private!
        """

        line_1: str
        city: str
        state_province: str

    class Facility(BaseModel):
        id: str
        address: Address

    app = FastAPI()

    @app.get("/facilities/{facility_id}")
    def get_facility(facility_id: str) -> Facility:
        return Facility(
            id=facility_id,
            address=Address(line_1="123 Main St", city="Anytown", state_province="CA"),
        )

    client = TestClient(app)
    return client


def test_get(client: TestClient):
    response = client.get("/facilities/42")
    assert response.status_code == 200, response.text
    assert response.json() == {
        "id": "42",
        "address": {
            "line_1": "123 Main St",
            "city": "Anytown",
            "state_province": "CA",
        },
    }


def test_openapi_schema(client: TestClient):
    """
    Sanity check to ensure our app's openapi schema renders as we expect
    """
    response = client.get("/openapi.json")
    assert response.status_code == 200, response.text
    assert response.json() == snapshot(
        {
            "components": {
                "schemas": {
                    "Address": {
                        # NOTE: the description of this model shows only the public-facing text, before the `\f` in docstring
                        "description": "This is a public description of an Address\n",
                        "properties": {
                            "city": {"title": "City", "type": "string"},
                            "line_1": {"title": "Line 1", "type": "string"},
                            "state_province": {
                                "title": "State Province",
                                "type": "string",
                            },
                        },
                        "required": ["line_1", "city", "state_province"],
                        "title": "Address",
                        "type": "object",
                    },
<<<<<<< HEAD
                    "msg": {"title": "Message", "type": "string"},
                    "type": {"title": "Error Type", "type": "string"},
                    "input": {"title": "Input"},
                    "ctx": {"title": "Context", "type": "object"},
                    "url": {"title": "Error URL", "type": "string", "format": "uri"},
                },
                "required": ["loc", "msg", "type"],
                "title": "ValidationError",
                "type": "object",
            },
        }
    },
    "info": {"title": "FastAPI", "version": "0.1.0"},
    "openapi": "3.1.0",
    "paths": {
        "/facilities/{facility_id}": {
            "get": {
                "operationId": "get_facility_facilities__facility_id__get",
                "parameters": [
                    {
                        "in": "path",
                        "name": "facility_id",
                        "required": True,
                        "schema": {"title": "Facility Id", "type": "string"},
                    }
                ],
                "responses": {
                    "200": {
                        "content": {
                            "application/json": {
                                "schema": {"$ref": "#/components/schemas/Facility"}
                            }
=======
                    "Facility": {
                        "properties": {
                            "address": {"$ref": "#/components/schemas/Address"},
                            "id": {"title": "Id", "type": "string"},
>>>>>>> 6b591ddd
                        },
                        "required": ["id", "address"],
                        "title": "Facility",
                        "type": "object",
                    },
                    "HTTPValidationError": {
                        "properties": {
                            "detail": {
                                "items": {
                                    "$ref": "#/components/schemas/ValidationError"
                                },
                                "title": "Detail",
                                "type": "array",
                            }
                        },
                        "title": "HTTPValidationError",
                        "type": "object",
                    },
                    "ValidationError": {
                        "properties": {
                            "loc": {
                                "items": {
                                    "anyOf": [{"type": "string"}, {"type": "integer"}]
                                },
                                "title": "Location",
                                "type": "array",
                            },
                            "msg": {"title": "Message", "type": "string"},
                            "type": {"title": "Error Type", "type": "string"},
                        },
                        "required": ["loc", "msg", "type"],
                        "title": "ValidationError",
                        "type": "object",
                    },
                }
            },
            "info": {"title": "FastAPI", "version": "0.1.0"},
            "openapi": "3.1.0",
            "paths": {
                "/facilities/{facility_id}": {
                    "get": {
                        "operationId": "get_facility_facilities__facility_id__get",
                        "parameters": [
                            {
                                "in": "path",
                                "name": "facility_id",
                                "required": True,
                                "schema": {"title": "Facility Id", "type": "string"},
                            }
                        ],
                        "responses": {
                            "200": {
                                "content": {
                                    "application/json": {
                                        "schema": {
                                            "$ref": "#/components/schemas/Facility"
                                        }
                                    }
                                },
                                "description": "Successful Response",
                            },
                            "422": {
                                "content": {
                                    "application/json": {
                                        "schema": {
                                            "$ref": "#/components/schemas/HTTPValidationError"
                                        }
                                    }
                                },
                                "description": "Validation Error",
                            },
                        },
                        "summary": "Get Facility",
                    }
                }
            },
        }
    )<|MERGE_RESOLUTION|>--- conflicted
+++ resolved
@@ -85,45 +85,10 @@
                         "title": "Address",
                         "type": "object",
                     },
-<<<<<<< HEAD
-                    "msg": {"title": "Message", "type": "string"},
-                    "type": {"title": "Error Type", "type": "string"},
-                    "input": {"title": "Input"},
-                    "ctx": {"title": "Context", "type": "object"},
-                    "url": {"title": "Error URL", "type": "string", "format": "uri"},
-                },
-                "required": ["loc", "msg", "type"],
-                "title": "ValidationError",
-                "type": "object",
-            },
-        }
-    },
-    "info": {"title": "FastAPI", "version": "0.1.0"},
-    "openapi": "3.1.0",
-    "paths": {
-        "/facilities/{facility_id}": {
-            "get": {
-                "operationId": "get_facility_facilities__facility_id__get",
-                "parameters": [
-                    {
-                        "in": "path",
-                        "name": "facility_id",
-                        "required": True,
-                        "schema": {"title": "Facility Id", "type": "string"},
-                    }
-                ],
-                "responses": {
-                    "200": {
-                        "content": {
-                            "application/json": {
-                                "schema": {"$ref": "#/components/schemas/Facility"}
-                            }
-=======
                     "Facility": {
                         "properties": {
                             "address": {"$ref": "#/components/schemas/Address"},
                             "id": {"title": "Id", "type": "string"},
->>>>>>> 6b591ddd
                         },
                         "required": ["id", "address"],
                         "title": "Facility",
@@ -153,6 +118,13 @@
                             },
                             "msg": {"title": "Message", "type": "string"},
                             "type": {"title": "Error Type", "type": "string"},
+                            "input": {"title": "Input"},
+                            "ctx": {"title": "Context", "type": "object"},
+                            "url": {
+                                "title": "Error URL",
+                                "type": "string",
+                                "format": "uri",
+                            },
                         },
                         "required": ["loc", "msg", "type"],
                         "title": "ValidationError",
