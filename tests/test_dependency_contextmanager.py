--- conflicted
+++ resolved
@@ -1,8 +1,5 @@
-<<<<<<< HEAD
 from contextlib import asynccontextmanager, contextmanager
-=======
 import json
->>>>>>> df35896a
 from typing import Dict
 
 import pytest
