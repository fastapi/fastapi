from typing import Optional

from fastapi import FastAPI, Security
from fastapi.security import HTTPAuthorizationCredentials, HTTPDigest
from fastapi.testclient import TestClient

app = FastAPI()

security = HTTPDigest(auto_error=False)


@app.get("/users/me")
def read_current_user(
    credentials: Optional[HTTPAuthorizationCredentials] = Security(security),
):
    if credentials is None:
        return {"msg": "Create an account first"}
    return {"scheme": credentials.scheme, "credentials": credentials.credentials}


client = TestClient(app)


def test_security_http_digest():
    response = client.get("/users/me", headers={"Authorization": "Digest foobar"})
    assert response.status_code == 200, response.text
    assert response.json() == {"scheme": "Digest", "credentials": "foobar"}


def test_security_http_digest_no_credentials():
    response = client.get("/users/me")
    assert response.status_code == 200, response.text
    assert response.json() == {"msg": "Create an account first"}


def test_security_http_digest_incorrect_scheme_credentials():
    response = client.get(
        "/users/me", headers={"Authorization": "Other invalidauthorization"}
    )
<<<<<<< HEAD
    assert response.status_code == 401, response.text
    assert response.json() == {"detail": "Invalid authentication credentials"}
    assert response.headers["WWW-Authenticate"] == "Digest"
=======
    assert response.status_code == 200, response.text
    assert response.json() == {"msg": "Create an account first"}
>>>>>>> 38246646


def test_openapi_schema():
    response = client.get("/openapi.json")
    assert response.status_code == 200, response.text
    assert response.json() == {
        "openapi": "3.1.0",
        "info": {"title": "FastAPI", "version": "0.1.0"},
        "paths": {
            "/users/me": {
                "get": {
                    "responses": {
                        "200": {
                            "description": "Successful Response",
                            "content": {"application/json": {"schema": {}}},
                        }
                    },
                    "summary": "Read Current User",
                    "operationId": "read_current_user_users_me_get",
                    "security": [{"HTTPDigest": []}],
                }
            }
        },
        "components": {
            "securitySchemes": {"HTTPDigest": {"type": "http", "scheme": "digest"}}
        },
    }<|MERGE_RESOLUTION|>--- conflicted
+++ resolved
@@ -37,14 +37,8 @@
     response = client.get(
         "/users/me", headers={"Authorization": "Other invalidauthorization"}
     )
-<<<<<<< HEAD
-    assert response.status_code == 401, response.text
-    assert response.json() == {"detail": "Invalid authentication credentials"}
-    assert response.headers["WWW-Authenticate"] == "Digest"
-=======
     assert response.status_code == 200, response.text
     assert response.json() == {"msg": "Create an account first"}
->>>>>>> 38246646
 
 
 def test_openapi_schema():
