<<<<<<< HEAD
from typing import Dict, List, Tuple
=======
from typing import Optional
>>>>>>> a7a0aee9

import pytest
from fastapi import FastAPI, Query
from pydantic import BaseModel


def test_invalid_sequence():
    with pytest.raises(AssertionError):
        app = FastAPI()

        class Item(BaseModel):
            title: str

        @app.get("/items/")
        def read_items(q: list[Item] = Query(default=None)):
            pass  # pragma: no cover


def test_invalid_tuple():
    with pytest.raises(AssertionError):
        app = FastAPI()

        class Item(BaseModel):
            title: str

        @app.get("/items/")
        def read_items(q: tuple[Item, Item] = Query(default=None)):
            pass  # pragma: no cover


def test_invalid_dict():
    with pytest.raises(AssertionError):
        app = FastAPI()

        class Item(BaseModel):
            title: str

        @app.get("/items/")
<<<<<<< HEAD
        def read_items(q: Dict[str, Item] = Query(default=None)):
=======
        def read_items(q: dict[str, Item] = Query(default=None)):
            pass  # pragma: no cover


def test_invalid_simple_dict():
    with pytest.raises(AssertionError):
        app = FastAPI()

        class Item(BaseModel):
            title: str

        @app.get("/items/")
        def read_items(q: Optional[dict] = Query(default=None)):
>>>>>>> a7a0aee9
            pass  # pragma: no cover<|MERGE_RESOLUTION|>--- conflicted
+++ resolved
@@ -1,8 +1,4 @@
-<<<<<<< HEAD
-from typing import Dict, List, Tuple
-=======
 from typing import Optional
->>>>>>> a7a0aee9
 
 import pytest
 from fastapi import FastAPI, Query
@@ -41,21 +37,5 @@
             title: str
 
         @app.get("/items/")
-<<<<<<< HEAD
-        def read_items(q: Dict[str, Item] = Query(default=None)):
-=======
         def read_items(q: dict[str, Item] = Query(default=None)):
-            pass  # pragma: no cover
-
-
-def test_invalid_simple_dict():
-    with pytest.raises(AssertionError):
-        app = FastAPI()
-
-        class Item(BaseModel):
-            title: str
-
-        @app.get("/items/")
-        def read_items(q: Optional[dict] = Query(default=None)):
->>>>>>> a7a0aee9
             pass  # pragma: no cover