import pytest
from fastapi.exceptions import ResponseValidationError
from fastapi.testclient import TestClient
from inline_snapshot import snapshot

from ..utils import needs_pydanticv1


@pytest.fixture(name="client")
def get_client():
    from .app_pv1 import app

    client = TestClient(app)
    return client


@needs_pydanticv1
def test_filter_sub_model(client: TestClient):
    response = client.get("/model/modelA")
    assert response.status_code == 200, response.text
    assert response.json() == {
        "name": "modelA",
        "description": "model-a-desc",
        "model_b": {"username": "test-user"},
        "tags": {"key1": "value1", "key2": "value2"},
    }


@needs_pydanticv1
def test_validator_is_cloned(client: TestClient):
    with pytest.raises(ResponseValidationError) as err:
        client.get("/model/modelX")
    assert err.value.errors() == [
        {
            "loc": ("response", "name"),
            "msg": "name must end in A",
            "type": "value_error",
        }
    ]


@needs_pydanticv1
def test_openapi_schema(client: TestClient):
    response = client.get("/openapi.json")
    assert response.status_code == 200, response.text
    assert response.json() == snapshot(
        {
            "openapi": "3.1.0",
            "info": {"title": "FastAPI", "version": "0.1.0"},
            "paths": {
                "/model/{name}": {
                    "get": {
                        "summary": "Get Model A",
                        "operationId": "get_model_a_model__name__get",
                        "parameters": [
                            {
                                "required": True,
                                "schema": {"title": "Name", "type": "string"},
                                "name": "name",
                                "in": "path",
                            }
                        ],
                        "responses": {
                            "200": {
                                "description": "Successful Response",
                                "content": {
                                    "application/json": {
                                        "schema": {
                                            "$ref": "#/components/schemas/ModelA"
                                        }
                                    }
                                },
                            },
                            "422": {
                                "description": "Validation Error",
                                "content": {
                                    "application/json": {
                                        "schema": {
                                            "$ref": "#/components/schemas/HTTPValidationError"
                                        }
                                    }
                                },
                            },
                        },
                    }
                }
            },
            "components": {
                "schemas": {
                    "HTTPValidationError": {
                        "title": "HTTPValidationError",
                        "type": "object",
                        "properties": {
                            "detail": {
                                "title": "Detail",
                                "type": "array",
                                "items": {
                                    "$ref": "#/components/schemas/ValidationError"
                                },
                            }
                        },
                    },
                    "ModelA": {
                        "title": "ModelA",
                        "required": ["name", "model_b"],
                        "type": "object",
                        "properties": {
                            "name": {"title": "Name", "type": "string"},
                            "description": {"title": "Description", "type": "string"},
                            "model_b": {"$ref": "#/components/schemas/ModelB"},
                            "tags": {
                                "additionalProperties": {"type": "string"},
                                "type": "object",
                                "title": "Tags",
                                "default": {},
                            },
                        },
                    },
                    "ModelB": {
                        "title": "ModelB",
                        "required": ["username"],
                        "type": "object",
                        "properties": {
                            "username": {"title": "Username", "type": "string"}
                        },
                    },
                    "ValidationError": {
                        "title": "ValidationError",
                        "required": ["loc", "msg", "type"],
                        "type": "object",
                        "properties": {
                            "loc": {
                                "title": "Location",
                                "type": "array",
                                "items": {
                                    "anyOf": [{"type": "string"}, {"type": "integer"}]
                                },
                            },
                            "msg": {"title": "Message", "type": "string"},
                            "type": {"title": "Error Type", "type": "string"},
                        },
<<<<<<< HEAD
                        "msg": {"title": "Message", "type": "string"},
                        "type": {"title": "Error Type", "type": "string"},
                        "input": {"title": "Input"},
                        "ctx": {"title": "Context", "type": "object"},
                        "url": {
                            "title": "Error URL",
                            "type": "string",
                            "format": "uri",
                        },
=======
>>>>>>> 6b591ddd
                    },
                }
            },
        }
    )<|MERGE_RESOLUTION|>--- conflicted
+++ resolved
@@ -138,19 +138,14 @@
                             },
                             "msg": {"title": "Message", "type": "string"},
                             "type": {"title": "Error Type", "type": "string"},
+                            "input": {"title": "Input"},
+                            "ctx": {"title": "Context", "type": "object"},
+                            "url": {
+                                "title": "Error URL",
+                                "type": "string",
+                                "format": "uri",
+                            },
                         },
-<<<<<<< HEAD
-                        "msg": {"title": "Message", "type": "string"},
-                        "type": {"title": "Error Type", "type": "string"},
-                        "input": {"title": "Input"},
-                        "ctx": {"title": "Context", "type": "object"},
-                        "url": {
-                            "title": "Error URL",
-                            "type": "string",
-                            "format": "uri",
-                        },
-=======
->>>>>>> 6b591ddd
                     },
                 }
             },
