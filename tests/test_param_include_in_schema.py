from typing import Optional

import pytest
from fastapi import Cookie, FastAPI, Header, Path, Query
from fastapi.testclient import TestClient

app = FastAPI()


@app.get("/hidden_cookie")
async def hidden_cookie(
    hidden_cookie: Optional[str] = Cookie(default=None, include_in_schema=False)
):
    return {"hidden_cookie": hidden_cookie}


@app.get("/hidden_header")
async def hidden_header(
    hidden_header: Optional[str] = Header(default=None, include_in_schema=False)
):
    return {"hidden_header": hidden_header}


@app.get("/hidden_path/{hidden_path}")
async def hidden_path(hidden_path: str = Path(include_in_schema=False)):
    return {"hidden_path": hidden_path}


@app.get("/hidden_query")
async def hidden_query(
    hidden_query: Optional[str] = Query(default=None, include_in_schema=False)
):
    return {"hidden_query": hidden_query}


<<<<<<< HEAD
client = TestClient(app)

openapi_schema = {
=======
openapi_shema = {
>>>>>>> dd1c2018
    "openapi": "3.0.2",
    "info": {"title": "FastAPI", "version": "0.1.0"},
    "paths": {
        "/hidden_cookie": {
            "get": {
                "summary": "Hidden Cookie",
                "operationId": "hidden_cookie_hidden_cookie_get",
                "responses": {
                    "200": {
                        "description": "Successful Response",
                        "content": {"application/json": {"schema": {}}},
                    },
                    "422": {
                        "description": "Validation Error",
                        "content": {
                            "application/json": {
                                "schema": {
                                    "$ref": "#/components/schemas/HTTPValidationError"
                                }
                            }
                        },
                    },
                },
            }
        },
        "/hidden_header": {
            "get": {
                "summary": "Hidden Header",
                "operationId": "hidden_header_hidden_header_get",
                "responses": {
                    "200": {
                        "description": "Successful Response",
                        "content": {"application/json": {"schema": {}}},
                    },
                    "422": {
                        "description": "Validation Error",
                        "content": {
                            "application/json": {
                                "schema": {
                                    "$ref": "#/components/schemas/HTTPValidationError"
                                }
                            }
                        },
                    },
                },
            }
        },
        "/hidden_path/{hidden_path}": {
            "get": {
                "summary": "Hidden Path",
                "operationId": "hidden_path_hidden_path__hidden_path__get",
                "responses": {
                    "200": {
                        "description": "Successful Response",
                        "content": {"application/json": {"schema": {}}},
                    },
                    "422": {
                        "description": "Validation Error",
                        "content": {
                            "application/json": {
                                "schema": {
                                    "$ref": "#/components/schemas/HTTPValidationError"
                                }
                            }
                        },
                    },
                },
            }
        },
        "/hidden_query": {
            "get": {
                "summary": "Hidden Query",
                "operationId": "hidden_query_hidden_query_get",
                "responses": {
                    "200": {
                        "description": "Successful Response",
                        "content": {"application/json": {"schema": {}}},
                    },
                    "422": {
                        "description": "Validation Error",
                        "content": {
                            "application/json": {
                                "schema": {
                                    "$ref": "#/components/schemas/HTTPValidationError"
                                }
                            }
                        },
                    },
                },
            }
        },
    },
    "components": {
        "schemas": {
            "HTTPValidationError": {
                "title": "HTTPValidationError",
                "type": "object",
                "properties": {
                    "detail": {
                        "title": "Detail",
                        "type": "array",
                        "items": {"$ref": "#/components/schemas/ValidationError"},
                    }
                },
            },
            "ValidationError": {
                "title": "ValidationError",
                "required": ["loc", "msg", "type"],
                "type": "object",
                "properties": {
                    "loc": {
                        "title": "Location",
                        "type": "array",
                        "items": {"anyOf": [{"type": "string"}, {"type": "integer"}]},
                    },
                    "msg": {"title": "Message", "type": "string"},
                    "type": {"title": "Error Type", "type": "string"},
                },
            },
        }
    },
}


def test_openapi_schema():
    client = TestClient(app)
    response = client.get("/openapi.json")
    assert response.status_code == 200
    assert response.json() == openapi_schema


@pytest.mark.parametrize(
    "path,cookies,expected_status,expected_response",
    [
        (
            "/hidden_cookie",
            {},
            200,
            {"hidden_cookie": None},
        ),
        (
            "/hidden_cookie",
            {"hidden_cookie": "somevalue"},
            200,
            {"hidden_cookie": "somevalue"},
        ),
    ],
)
def test_hidden_cookie(path, cookies, expected_status, expected_response):
    client = TestClient(app, cookies=cookies)
    response = client.get(path)
    assert response.status_code == expected_status
    assert response.json() == expected_response


@pytest.mark.parametrize(
    "path,headers,expected_status,expected_response",
    [
        (
            "/hidden_header",
            {},
            200,
            {"hidden_header": None},
        ),
        (
            "/hidden_header",
            {"Hidden-Header": "somevalue"},
            200,
            {"hidden_header": "somevalue"},
        ),
    ],
)
def test_hidden_header(path, headers, expected_status, expected_response):
    client = TestClient(app)
    response = client.get(path, headers=headers)
    assert response.status_code == expected_status
    assert response.json() == expected_response


def test_hidden_path():
    client = TestClient(app)
    response = client.get("/hidden_path/hidden_path")
    assert response.status_code == 200
    assert response.json() == {"hidden_path": "hidden_path"}


@pytest.mark.parametrize(
    "path,expected_status,expected_response",
    [
        (
            "/hidden_query",
            200,
            {"hidden_query": None},
        ),
        (
            "/hidden_query?hidden_query=somevalue",
            200,
            {"hidden_query": "somevalue"},
        ),
    ],
)
def test_hidden_query(path, expected_status, expected_response):
    client = TestClient(app)
    response = client.get(path)
    assert response.status_code == expected_status
    assert response.json() == expected_response<|MERGE_RESOLUTION|>--- conflicted
+++ resolved
@@ -33,13 +33,7 @@
     return {"hidden_query": hidden_query}
 
 
-<<<<<<< HEAD
-client = TestClient(app)
-
 openapi_schema = {
-=======
-openapi_shema = {
->>>>>>> dd1c2018
     "openapi": "3.0.2",
     "info": {"title": "FastAPI", "version": "0.1.0"},
     "paths": {
