from fastapi import FastAPI, Security
from fastapi.security import HTTPAuthorizationCredentials, HTTPDigest
from fastapi.testclient import TestClient

app = FastAPI()

security = HTTPDigest()


@app.get("/users/me")
def read_current_user(credentials: HTTPAuthorizationCredentials = Security(security)):
    return {"scheme": credentials.scheme, "credentials": credentials.credentials}


client = TestClient(app)


def test_security_http_digest():
    response = client.get("/users/me", headers={"Authorization": "Digest foobar"})
    assert response.status_code == 200, response.text
    assert response.json() == {"scheme": "Digest", "credentials": "foobar"}


def test_security_http_digest_no_credentials():
    response = client.get("/users/me")
    assert response.status_code == 401, response.text
    assert response.json() == {"detail": "Not authenticated"}


def test_security_http_digest_incorrect_scheme_credentials():
    response = client.get(
        "/users/me", headers={"Authorization": "Other invalidauthorization"}
    )
<<<<<<< HEAD
    assert response.status_code == 401, response.text
    assert response.json() == {"detail": "Invalid authentication credentials"}
=======
    assert response.status_code == 403, response.text
    assert response.json() == {"detail": "Invalid authentication credentials"}


def test_openapi_schema():
    response = client.get("/openapi.json")
    assert response.status_code == 200, response.text
    assert response.json() == {
        "openapi": "3.1.0",
        "info": {"title": "FastAPI", "version": "0.1.0"},
        "paths": {
            "/users/me": {
                "get": {
                    "responses": {
                        "200": {
                            "description": "Successful Response",
                            "content": {"application/json": {"schema": {}}},
                        }
                    },
                    "summary": "Read Current User",
                    "operationId": "read_current_user_users_me_get",
                    "security": [{"HTTPDigest": []}],
                }
            }
        },
        "components": {
            "securitySchemes": {"HTTPDigest": {"type": "http", "scheme": "digest"}}
        },
    }
>>>>>>> ae97785d
<|MERGE_RESOLUTION|>--- conflicted
+++ resolved
@@ -31,11 +31,7 @@
     response = client.get(
         "/users/me", headers={"Authorization": "Other invalidauthorization"}
     )
-<<<<<<< HEAD
     assert response.status_code == 401, response.text
-    assert response.json() == {"detail": "Invalid authentication credentials"}
-=======
-    assert response.status_code == 403, response.text
     assert response.json() == {"detail": "Invalid authentication credentials"}
 
 
@@ -63,5 +59,4 @@
         "components": {
             "securitySchemes": {"HTTPDigest": {"type": "http", "scheme": "digest"}}
         },
-    }
->>>>>>> ae97785d
+    }