--- conflicted
+++ resolved
@@ -139,111 +139,4 @@
                 },
             }
         },
-<<<<<<< HEAD
-    }
-
-
-# TODO: remove when deprecating Pydantic v1
-@needs_pydanticv1
-def test_openapi_schema_pv1(client: TestClient):
-    response = client.get("/openapi.json")
-    assert response.status_code == 200, response.text
-    assert response.json() == {
-        "openapi": "3.1.0",
-        "info": {"title": "FastAPI", "version": "0.1.0"},
-        "paths": {
-            "/items/": {
-                "post": {
-                    "responses": {
-                        "200": {
-                            "description": "The created item",
-                            "content": {
-                                "application/json": {
-                                    "schema": {"$ref": "#/components/schemas/Item"}
-                                }
-                            },
-                        },
-                        "422": {
-                            "description": "Validation Error",
-                            "content": {
-                                "application/json": {
-                                    "schema": {
-                                        "$ref": "#/components/schemas/HTTPValidationError"
-                                    }
-                                }
-                            },
-                        },
-                    },
-                    "summary": "Create an item",
-                    "description": "Create an item with all the information:\n\n- **name**: each item must have a name\n- **description**: a long description\n- **price**: required\n- **tax**: if the item doesn't have tax, you can omit this\n- **tags**: a set of unique tag strings for this item",
-                    "operationId": "create_item_items__post",
-                    "requestBody": {
-                        "content": {
-                            "application/json": {
-                                "schema": {"$ref": "#/components/schemas/Item"}
-                            }
-                        },
-                        "required": True,
-                    },
-                }
-            }
-        },
-        "components": {
-            "schemas": {
-                "Item": {
-                    "title": "Item",
-                    "required": ["name", "price"],
-                    "type": "object",
-                    "properties": {
-                        "name": {"title": "Name", "type": "string"},
-                        "description": {"title": "Description", "type": "string"},
-                        "price": {"title": "Price", "type": "number"},
-                        "tax": {"title": "Tax", "type": "number"},
-                        "tags": {
-                            "title": "Tags",
-                            "uniqueItems": True,
-                            "type": "array",
-                            "items": {"type": "string"},
-                            "default": [],
-                        },
-                    },
-                },
-                "ValidationError": {
-                    "title": "ValidationError",
-                    "required": ["loc", "msg", "type"],
-                    "type": "object",
-                    "properties": {
-                        "loc": {
-                            "title": "Location",
-                            "type": "array",
-                            "items": {
-                                "anyOf": [{"type": "string"}, {"type": "integer"}]
-                            },
-                        },
-                        "msg": {"title": "Message", "type": "string"},
-                        "type": {"title": "Error Type", "type": "string"},
-                        "input": {"title": "Input"},
-                        "ctx": {"title": "Context", "type": "object"},
-                        "url": {
-                            "title": "Error URL",
-                            "type": "string",
-                            "format": "uri",
-                        },
-                    },
-                },
-                "HTTPValidationError": {
-                    "title": "HTTPValidationError",
-                    "type": "object",
-                    "properties": {
-                        "detail": {
-                            "title": "Detail",
-                            "type": "array",
-                            "items": {"$ref": "#/components/schemas/ValidationError"},
-                        }
-                    },
-                },
-            }
-        },
-=======
->>>>>>> 6b591ddd
     }