import importlib

import pytest
from fastapi.testclient import TestClient

from ...utils import needs_pydanticv1


@pytest.fixture(
    name="client",
    params=[
        "tutorial002_pv1_py39",
        "tutorial002_pv1_an_py39",
    ],
)
def get_client(request: pytest.FixtureRequest):
    mod = importlib.import_module(f"docs_src.request_form_models.{request.param}")

    client = TestClient(mod.app)
    return client


# TODO: remove when deprecating Pydantic v1
@needs_pydanticv1
def test_post_body_form(client: TestClient):
    response = client.post("/login/", data={"username": "Foo", "password": "secret"})
    assert response.status_code == 200
    assert response.json() == {"username": "Foo", "password": "secret"}


# TODO: remove when deprecating Pydantic v1
@needs_pydanticv1
def test_post_body_extra_form(client: TestClient):
    response = client.post(
        "/login/", data={"username": "Foo", "password": "secret", "extra": "extra"}
    )
    assert response.status_code == 422
    assert response.json() == {
        "detail": [
            {
                "type": "value_error.extra",
                "loc": ["body", "extra"],
                "msg": "extra fields not permitted",
            }
        ]
    }


# TODO: remove when deprecating Pydantic v1
@needs_pydanticv1
def test_post_body_form_no_password(client: TestClient):
    response = client.post("/login/", data={"username": "Foo"})
    assert response.status_code == 422
    assert response.json() == {
        "detail": [
            {
                "type": "value_error.missing",
                "loc": ["body", "password"],
                "msg": "field required",
            }
        ]
    }


# TODO: remove when deprecating Pydantic v1
@needs_pydanticv1
def test_post_body_form_no_username(client: TestClient):
    response = client.post("/login/", data={"password": "secret"})
    assert response.status_code == 422
    assert response.json() == {
        "detail": [
            {
                "type": "value_error.missing",
                "loc": ["body", "username"],
                "msg": "field required",
            }
        ]
    }


# TODO: remove when deprecating Pydantic v1
@needs_pydanticv1
def test_post_body_form_no_data(client: TestClient):
    response = client.post("/login/")
    assert response.status_code == 422
    assert response.json() == {
        "detail": [
            {
                "type": "value_error.missing",
                "loc": ["body", "username"],
                "msg": "field required",
            },
            {
                "type": "value_error.missing",
                "loc": ["body", "password"],
                "msg": "field required",
            },
        ]
    }


# TODO: remove when deprecating Pydantic v1
@needs_pydanticv1
def test_post_body_json(client: TestClient):
    response = client.post("/login/", json={"username": "Foo", "password": "secret"})
    assert response.status_code == 422, response.text
    assert response.json() == {
        "detail": [
            {
                "type": "value_error.missing",
                "loc": ["body", "username"],
                "msg": "field required",
            },
            {
                "type": "value_error.missing",
                "loc": ["body", "password"],
                "msg": "field required",
            },
        ]
<<<<<<< HEAD
    }


# TODO: remove when deprecating Pydantic v1
@needs_pydanticv1
def test_openapi_schema(client: TestClient):
    response = client.get("/openapi.json")
    assert response.status_code == 200, response.text
    assert response.json() == {
        "openapi": "3.1.0",
        "info": {"title": "FastAPI", "version": "0.1.0"},
        "paths": {
            "/login/": {
                "post": {
                    "responses": {
                        "200": {
                            "description": "Successful Response",
                            "content": {"application/json": {"schema": {}}},
                        },
                        "422": {
                            "description": "Validation Error",
                            "content": {
                                "application/json": {
                                    "schema": {
                                        "$ref": "#/components/schemas/HTTPValidationError"
                                    }
                                }
                            },
                        },
                    },
                    "summary": "Login",
                    "operationId": "login_login__post",
                    "requestBody": {
                        "content": {
                            "application/x-www-form-urlencoded": {
                                "schema": {"$ref": "#/components/schemas/FormData"}
                            }
                        },
                        "required": True,
                    },
                }
            }
        },
        "components": {
            "schemas": {
                "FormData": {
                    "properties": {
                        "username": {"type": "string", "title": "Username"},
                        "password": {"type": "string", "title": "Password"},
                    },
                    "additionalProperties": False,
                    "type": "object",
                    "required": ["username", "password"],
                    "title": "FormData",
                },
                "ValidationError": {
                    "title": "ValidationError",
                    "required": ["loc", "msg", "type"],
                    "type": "object",
                    "properties": {
                        "loc": {
                            "title": "Location",
                            "type": "array",
                            "items": {
                                "anyOf": [{"type": "string"}, {"type": "integer"}]
                            },
                        },
                        "msg": {"title": "Message", "type": "string"},
                        "type": {"title": "Error Type", "type": "string"},
                        "input": {"title": "Input"},
                        "ctx": {"title": "Context", "type": "object"},
                        "url": {
                            "title": "Error URL",
                            "type": "string",
                            "format": "uri",
                        },
                    },
                },
                "HTTPValidationError": {
                    "title": "HTTPValidationError",
                    "type": "object",
                    "properties": {
                        "detail": {
                            "title": "Detail",
                            "type": "array",
                            "items": {"$ref": "#/components/schemas/ValidationError"},
                        }
                    },
                },
            }
        },
=======
>>>>>>> 6b591ddd
    }<|MERGE_RESOLUTION|>--- conflicted
+++ resolved
@@ -117,98 +117,4 @@
                 "msg": "field required",
             },
         ]
-<<<<<<< HEAD
-    }
-
-
-# TODO: remove when deprecating Pydantic v1
-@needs_pydanticv1
-def test_openapi_schema(client: TestClient):
-    response = client.get("/openapi.json")
-    assert response.status_code == 200, response.text
-    assert response.json() == {
-        "openapi": "3.1.0",
-        "info": {"title": "FastAPI", "version": "0.1.0"},
-        "paths": {
-            "/login/": {
-                "post": {
-                    "responses": {
-                        "200": {
-                            "description": "Successful Response",
-                            "content": {"application/json": {"schema": {}}},
-                        },
-                        "422": {
-                            "description": "Validation Error",
-                            "content": {
-                                "application/json": {
-                                    "schema": {
-                                        "$ref": "#/components/schemas/HTTPValidationError"
-                                    }
-                                }
-                            },
-                        },
-                    },
-                    "summary": "Login",
-                    "operationId": "login_login__post",
-                    "requestBody": {
-                        "content": {
-                            "application/x-www-form-urlencoded": {
-                                "schema": {"$ref": "#/components/schemas/FormData"}
-                            }
-                        },
-                        "required": True,
-                    },
-                }
-            }
-        },
-        "components": {
-            "schemas": {
-                "FormData": {
-                    "properties": {
-                        "username": {"type": "string", "title": "Username"},
-                        "password": {"type": "string", "title": "Password"},
-                    },
-                    "additionalProperties": False,
-                    "type": "object",
-                    "required": ["username", "password"],
-                    "title": "FormData",
-                },
-                "ValidationError": {
-                    "title": "ValidationError",
-                    "required": ["loc", "msg", "type"],
-                    "type": "object",
-                    "properties": {
-                        "loc": {
-                            "title": "Location",
-                            "type": "array",
-                            "items": {
-                                "anyOf": [{"type": "string"}, {"type": "integer"}]
-                            },
-                        },
-                        "msg": {"title": "Message", "type": "string"},
-                        "type": {"title": "Error Type", "type": "string"},
-                        "input": {"title": "Input"},
-                        "ctx": {"title": "Context", "type": "object"},
-                        "url": {
-                            "title": "Error URL",
-                            "type": "string",
-                            "format": "uri",
-                        },
-                    },
-                },
-                "HTTPValidationError": {
-                    "title": "HTTPValidationError",
-                    "type": "object",
-                    "properties": {
-                        "detail": {
-                            "title": "Detail",
-                            "type": "array",
-                            "items": {"$ref": "#/components/schemas/ValidationError"},
-                        }
-                    },
-                },
-            }
-        },
-=======
->>>>>>> 6b591ddd
     }