import importlib
from base64 import b64encode

import pytest
from fastapi.testclient import TestClient

from ...utils import needs_py39


@pytest.fixture(
    name="client",
    params=[
        "tutorial006",
        "tutorial006_an",
        pytest.param("tutorial006_an_py39", marks=needs_py39),
    ],
)
def get_client(request: pytest.FixtureRequest):
    mod = importlib.import_module(f"docs_src.security.{request.param}")

    client = TestClient(mod.app)
    return client


def test_security_http_basic(client: TestClient):
    response = client.get("/users/me", auth=("john", "secret"))
    assert response.status_code == 200, response.text
    assert response.json() == {"username": "john", "password": "secret"}


def test_security_http_basic_no_credentials(client: TestClient):
    response = client.get("/users/me")
    assert response.json() == {"detail": "Not authenticated"}
    assert response.status_code == 401, response.text
    assert response.headers["WWW-Authenticate"] == 'Basic realm="simple"'


def test_security_http_basic_invalid_credentials(client: TestClient):
    response = client.get(
        "/users/me", headers={"Authorization": "Basic notabase64token"}
    )
    assert response.status_code == 401, response.text
<<<<<<< HEAD
    assert response.headers["WWW-Authenticate"] == 'Basic realm="simple"'
    assert response.json() == {"detail": "Invalid authentication credentials"}
=======
    assert response.headers["WWW-Authenticate"] == "Basic"
    assert response.json() == {"detail": "Not authenticated"}
>>>>>>> 5b0625df


def test_security_http_basic_non_basic_credentials(client: TestClient):
    payload = b64encode(b"johnsecret").decode("ascii")
    auth_header = f"Basic {payload}"
    response = client.get("/users/me", headers={"Authorization": auth_header})
    assert response.status_code == 401, response.text
<<<<<<< HEAD
    assert response.headers["WWW-Authenticate"] == 'Basic realm="simple"'
    assert response.json() == {"detail": "Invalid authentication credentials"}
=======
    assert response.headers["WWW-Authenticate"] == "Basic"
    assert response.json() == {"detail": "Not authenticated"}
>>>>>>> 5b0625df


def test_openapi_schema(client: TestClient):
    response = client.get("/openapi.json")
    assert response.status_code == 200, response.text
    assert response.json() == {
        "openapi": "3.1.0",
        "info": {"title": "FastAPI", "version": "0.1.0"},
        "paths": {
            "/users/me": {
                "get": {
                    "responses": {
                        "200": {
                            "description": "Successful Response",
                            "content": {"application/json": {"schema": {}}},
                        }
                    },
                    "summary": "Read Current User",
                    "operationId": "read_current_user_users_me_get",
                    "security": [{"HTTPBasic": []}],
                }
            }
        },
        "components": {
            "securitySchemes": {"HTTPBasic": {"type": "http", "scheme": "basic"}}
        },
    }<|MERGE_RESOLUTION|>--- conflicted
+++ resolved
@@ -40,13 +40,8 @@
         "/users/me", headers={"Authorization": "Basic notabase64token"}
     )
     assert response.status_code == 401, response.text
-<<<<<<< HEAD
-    assert response.headers["WWW-Authenticate"] == 'Basic realm="simple"'
-    assert response.json() == {"detail": "Invalid authentication credentials"}
-=======
     assert response.headers["WWW-Authenticate"] == "Basic"
     assert response.json() == {"detail": "Not authenticated"}
->>>>>>> 5b0625df
 
 
 def test_security_http_basic_non_basic_credentials(client: TestClient):
@@ -54,13 +49,8 @@
     auth_header = f"Basic {payload}"
     response = client.get("/users/me", headers={"Authorization": auth_header})
     assert response.status_code == 401, response.text
-<<<<<<< HEAD
-    assert response.headers["WWW-Authenticate"] == 'Basic realm="simple"'
-    assert response.json() == {"detail": "Invalid authentication credentials"}
-=======
     assert response.headers["WWW-Authenticate"] == "Basic"
     assert response.json() == {"detail": "Not authenticated"}
->>>>>>> 5b0625df
 
 
 def test_openapi_schema(client: TestClient):
