--- conflicted
+++ resolved
@@ -133,22 +133,17 @@
                             },
                             "msg": {"type": "string", "title": "Message"},
                             "type": {"type": "string", "title": "Error Type"},
+                            "input": {"title": "Input"},
+                            "ctx": {"title": "Context", "type": "object"},
+                            "url": {
+                                "title": "Error URL",
+                                "type": "string",
+                                "format": "uri",
+                            },
                         },
-<<<<<<< HEAD
-                        "msg": {"type": "string", "title": "Message"},
-                        "type": {"type": "string", "title": "Error Type"},
-                        "input": {"title": "Input"},
-                        "ctx": {"title": "Context", "type": "object"},
-                        "url": {
-                            "title": "Error URL",
-                            "type": "string",
-                            "format": "uri",
-                        },
-=======
                         "type": "object",
                         "required": ["loc", "msg", "type"],
                         "title": "ValidationError",
->>>>>>> 6b591ddd
                     },
                 }
             },
