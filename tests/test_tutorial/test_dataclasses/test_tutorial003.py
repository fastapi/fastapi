--- conflicted
+++ resolved
@@ -206,148 +206,4 @@
                 },
             }
         },
-<<<<<<< HEAD
-    }
-
-
-# TODO: remove when deprecating Pydantic v1
-@needs_pydanticv1
-def test_openapi_schema_pv1(client: TestClient):
-    response = client.get("/openapi.json")
-    assert response.status_code == 200
-    assert response.json() == {
-        "openapi": "3.1.0",
-        "info": {"title": "FastAPI", "version": "0.1.0"},
-        "paths": {
-            "/authors/{author_id}/items/": {
-                "post": {
-                    "summary": "Create Author Items",
-                    "operationId": "create_author_items_authors__author_id__items__post",
-                    "parameters": [
-                        {
-                            "required": True,
-                            "schema": {"title": "Author Id", "type": "string"},
-                            "name": "author_id",
-                            "in": "path",
-                        }
-                    ],
-                    "requestBody": {
-                        "content": {
-                            "application/json": {
-                                "schema": {
-                                    "title": "Items",
-                                    "type": "array",
-                                    "items": {"$ref": "#/components/schemas/Item"},
-                                }
-                            }
-                        },
-                        "required": True,
-                    },
-                    "responses": {
-                        "200": {
-                            "description": "Successful Response",
-                            "content": {
-                                "application/json": {
-                                    "schema": {"$ref": "#/components/schemas/Author"}
-                                }
-                            },
-                        },
-                        "422": {
-                            "description": "Validation Error",
-                            "content": {
-                                "application/json": {
-                                    "schema": {
-                                        "$ref": "#/components/schemas/HTTPValidationError"
-                                    }
-                                }
-                            },
-                        },
-                    },
-                }
-            },
-            "/authors/": {
-                "get": {
-                    "summary": "Get Authors",
-                    "operationId": "get_authors_authors__get",
-                    "responses": {
-                        "200": {
-                            "description": "Successful Response",
-                            "content": {
-                                "application/json": {
-                                    "schema": {
-                                        "title": "Response Get Authors Authors  Get",
-                                        "type": "array",
-                                        "items": {
-                                            "$ref": "#/components/schemas/Author"
-                                        },
-                                    }
-                                }
-                            },
-                        }
-                    },
-                }
-            },
-        },
-        "components": {
-            "schemas": {
-                "Author": {
-                    "title": "Author",
-                    "required": ["name"],
-                    "type": "object",
-                    "properties": {
-                        "name": {"title": "Name", "type": "string"},
-                        "items": {
-                            "title": "Items",
-                            "type": "array",
-                            "items": {"$ref": "#/components/schemas/Item"},
-                        },
-                    },
-                },
-                "HTTPValidationError": {
-                    "title": "HTTPValidationError",
-                    "type": "object",
-                    "properties": {
-                        "detail": {
-                            "title": "Detail",
-                            "type": "array",
-                            "items": {"$ref": "#/components/schemas/ValidationError"},
-                        }
-                    },
-                },
-                "Item": {
-                    "title": "Item",
-                    "required": ["name"],
-                    "type": "object",
-                    "properties": {
-                        "name": {"title": "Name", "type": "string"},
-                        "description": {"title": "Description", "type": "string"},
-                    },
-                },
-                "ValidationError": {
-                    "title": "ValidationError",
-                    "required": ["loc", "msg", "type"],
-                    "type": "object",
-                    "properties": {
-                        "loc": {
-                            "title": "Location",
-                            "type": "array",
-                            "items": {
-                                "anyOf": [{"type": "string"}, {"type": "integer"}]
-                            },
-                        },
-                        "msg": {"title": "Message", "type": "string"},
-                        "type": {"title": "Error Type", "type": "string"},
-                        "input": {"title": "Input"},
-                        "ctx": {"title": "Context", "type": "object"},
-                        "url": {
-                            "title": "Error URL",
-                            "type": "string",
-                            "format": "uri",
-                        },
-                    },
-                },
-            }
-        },
-=======
->>>>>>> 6b591ddd
     }