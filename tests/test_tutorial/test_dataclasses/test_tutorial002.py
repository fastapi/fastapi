--- conflicted
+++ resolved
@@ -21,14 +21,9 @@
 def test_openapi_schema():
     response = client.get("/openapi.json")
     assert response.status_code == 200
-<<<<<<< HEAD
-    assert response.json() == {
-        "openapi": "3.0.2",
-=======
     data = response.json()
     assert data == {
         "openapi": "3.1.0",
->>>>>>> 983f1d34
         "info": {"title": "FastAPI", "version": "0.1.0"},
         "paths": {
             "/items/next": {
