import pytest
from fastapi.testclient import TestClient

from body.tutorial001 import app

client = TestClient(app)

openapi_schema = {
    "openapi": "3.0.2",
    "info": {"title": "FastAPI", "version": "0.1.0"},
    "paths": {
        "/items/": {
            "post": {
                "responses": {
                    "200": {
                        "description": "Successful Response",
                        "content": {"application/json": {"schema": {}}},
                    },
                    "422": {
                        "description": "Validation Error",
                        "content": {
                            "application/json": {
                                "schema": {
                                    "$ref": "#/components/schemas/HTTPValidationError"
                                }
                            }
                        },
                    },
                },
                "summary": "Create Item",
                "operationId": "create_item_items__post",
                "requestBody": {
                    "content": {
                        "application/json": {
                            "schema": {"$ref": "#/components/schemas/Item"}
                        }
                    },
                    "required": True,
                },
            }
        }
    },
    "components": {
        "schemas": {
            "Item": {
                "title": "Item",
                "required": ["name", "price"],
                "type": "object",
                "properties": {
                    "name": {"title": "Name", "type": "string"},
                    "price": {"title": "Price", "type": "number"},
                    "description": {"title": "Description", "type": "string"},
                    "tax": {"title": "Tax", "type": "number"},
                },
            },
            "ValidationError": {
                "title": "ValidationError",
                "required": ["loc", "msg", "type"],
                "type": "object",
                "properties": {
                    "loc": {
                        "title": "Location",
                        "type": "array",
                        "items": {"type": "string"},
                    },
                    "msg": {"title": "Message", "type": "string"},
                    "type": {"title": "Error Type", "type": "string"},
                },
            },
            "HTTPValidationError": {
                "title": "HTTPValidationError",
                "type": "object",
                "properties": {
                    "detail": {
                        "title": "Detail",
                        "type": "array",
                        "items": {"$ref": "#/components/schemas/ValidationError"},
                    }
                },
            },
        }
    },
}


def test_openapi_schema():
    response = client.get("/openapi.json")
    assert response.status_code == 200, response.text
    assert response.json() == openapi_schema


price_missing = {
    "detail": [
        {
            "loc": ["body", "item", "price"],
            "msg": "field required",
            "type": "value_error.missing",
        }
    ]
}

price_not_float = {
    "detail": [
        {
            "loc": ["body", "item", "price"],
            "msg": "value is not a valid float",
            "type": "type_error.float",
        }
    ]
}

name_price_missing = {
    "detail": [
        {
            "loc": ["body", "item", "name"],
            "msg": "field required",
            "type": "value_error.missing",
        },
        {
            "loc": ["body", "item", "price"],
            "msg": "field required",
            "type": "value_error.missing",
        },
    ]
}

body_missing = {
    "detail": [
        {
            "loc": ["body", "item"],
            "msg": "field required",
            "type": "value_error.missing",
        }
    ]
}


@pytest.mark.parametrize(
    "path,body,expected_status,expected_response",
    [
        (
            "/items/",
            {"name": "Foo", "price": 50.5},
            200,
            {"name": "Foo", "price": 50.5, "description": None, "tax": None},
        ),
        (
            "/items/",
            {"name": "Foo", "price": "50.5"},
            200,
            {"name": "Foo", "price": 50.5, "description": None, "tax": None},
        ),
        (
            "/items/",
            {"name": "Foo", "price": "50.5", "description": "Some Foo"},
            200,
            {"name": "Foo", "price": 50.5, "description": "Some Foo", "tax": None},
        ),
        (
            "/items/",
            {"name": "Foo", "price": "50.5", "description": "Some Foo", "tax": 0.3},
            200,
            {"name": "Foo", "price": 50.5, "description": "Some Foo", "tax": 0.3},
        ),
        ("/items/", {"name": "Foo"}, 422, price_missing),
        ("/items/", {"name": "Foo", "price": "twenty"}, 422, price_not_float),
        ("/items/", {}, 422, name_price_missing),
        ("/items/", None, 422, body_missing),
    ],
)
def test_post_body(path, body, expected_status, expected_response):
    response = client.post(path, json=body)
    assert response.status_code == expected_status
    assert response.json() == expected_response


def test_post_broken_body():
    response = client.post("/items/", data={"name": "Foo", "price": 50.5})
<<<<<<< HEAD
    assert response.status_code == 422
    assert response.json() == {
        "detail": [
            {
                "ctx": {
                    "colno": 1,
                    "doc": "name=Foo&price=50.5",
                    "lineno": 1,
                    "msg": "Expecting value",
                    "pos": 0,
                },
                "loc": ["body", 0],
                "msg": "Expecting value: line 1 column 1 (char 0)",
                "type": "value_error.jsondecode",
            }
        ]
    }
=======
    assert response.status_code == 400, response.text
    assert response.json() == {"detail": "There was an error parsing the body"}
>>>>>>> 4e77737a
<|MERGE_RESOLUTION|>--- conflicted
+++ resolved
@@ -176,8 +176,7 @@
 
 def test_post_broken_body():
     response = client.post("/items/", data={"name": "Foo", "price": 50.5})
-<<<<<<< HEAD
-    assert response.status_code == 422
+    assert response.status_code == 422, response.text
     assert response.json() == {
         "detail": [
             {
@@ -193,8 +192,4 @@
                 "type": "value_error.jsondecode",
             }
         ]
-    }
-=======
-    assert response.status_code == 400, response.text
-    assert response.json() == {"detail": "There was an error parsing the body"}
->>>>>>> 4e77737a
+    }