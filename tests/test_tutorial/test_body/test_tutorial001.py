--- conflicted
+++ resolved
@@ -142,43 +142,7 @@
         headers={"content-type": "application/json"},
         content="{some broken json}",
     )
-<<<<<<< HEAD
     assert response.status_code == 400, response.text
-    assert response.json() == IsDict(
-        {
-            "detail": [
-                {
-                    "type": "json_invalid",
-                    "loc": ["body", 1],
-                    "msg": "JSON decode error",
-                    "input": {},
-                    "ctx": {
-                        "error": "Expecting property name enclosed in double quotes"
-                    },
-                }
-            ]
-        }
-    ) | IsDict(
-        # TODO: remove when deprecating Pydantic v1
-        {
-            "detail": [
-                {
-                    "loc": ["body", 1],
-                    "msg": "Expecting property name enclosed in double quotes: line 1 column 2 (char 1)",
-                    "type": "value_error.jsondecode",
-                    "ctx": {
-                        "msg": "Expecting property name enclosed in double quotes",
-                        "doc": "{some broken json}",
-                        "pos": 1,
-                        "lineno": 1,
-                        "colno": 2,
-                    },
-                }
-            ]
-        }
-    )
-=======
-    assert response.status_code == 422, response.text
     assert response.json() == {
         "detail": [
             {
@@ -190,7 +154,6 @@
             }
         ]
     }
->>>>>>> 25bb1b10
 
 
 def test_post_form_for_json(client: TestClient):
