--- conflicted
+++ resolved
@@ -306,8 +306,6 @@
     assert arg_types_props["bool_val"]["type"] == "boolean"
     assert arg_types_props["float_val"]["type"] == "number"
 
-
-<<<<<<< HEAD
 @pytest.mark.parametrize(
     "func",
     [
@@ -346,62 +344,6 @@
 def test_infer_response_model_success(func, expected_fields):
     """Test cases where AST inference should succeed and return a model with specific fields."""
     result = infer_response_model_from_ast(func)
-=======
-def test_infer_response_model_edge_cases() -> None:
-    """Test edge cases for infer_response_model_from_ast function."""
-
-    # Test function without return statement
-    result = infer_response_model_from_ast(_test_no_return_func)
-    assert result is None
-
-    # Test function returning a function call (not dict literal)
-    result = infer_response_model_from_ast(_test_returns_call)
-    assert result is None
-
-    # Test function with empty dict
-    result = infer_response_model_from_ast(_test_returns_empty_dict)
-    assert result is None
-
-    # Test function with dict literal
-    result = infer_response_model_from_ast(_test_returns_dict_literal)
-    assert result is not None
-    assert "name" in result.__annotations__
-    assert "value" in result.__annotations__
-
-    # Test lambda (cannot get source)
-    result = infer_response_model_from_ast(lambda: {"a": 1})
-    assert result is None
-
-    # Test built-in function (cannot get source)
-    result = infer_response_model_from_ast(len)
-    assert result is None
-
-    # Test function with variable return
-    result = infer_response_model_from_ast(_test_returns_variable)
-    assert result is not None
-    assert "status" in result.__annotations__
-
-    # Test function with annotated assignment
-    result = infer_response_model_from_ast(_test_returns_annotated_var)
-    assert result is not None
-    assert "status" in result.__annotations__
-    assert "count" in result.__annotations__
-
-
-def test_infer_response_model_all_any_fields() -> None:
-    """Test that model is NOT created when all fields are Any."""
-    # Use module-level function where all values are unannotated variables
-    # This should result in all fields being Any
-    result = infer_response_model_from_ast(_test_all_any_fields)
-    # Should return None because all fields are Any
-    assert result is None
-
-
-def test_infer_response_model_mixed_any_and_typed() -> None:
-    """Test that model IS created when some fields have types."""
-    result = infer_response_model_from_ast(_test_func_mixed)
-    # Should create model because "literal_field" is str, not Any
->>>>>>> feffe5b8
     assert result is not None
     for field in expected_fields:
         assert field in result.__annotations__
