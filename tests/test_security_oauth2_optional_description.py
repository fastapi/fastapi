from typing import Optional

import pytest
from dirty_equals import IsDict
from fastapi import Depends, FastAPI, Security
from fastapi.security import OAuth2, OAuth2PasswordRequestFormStrict
from fastapi.testclient import TestClient
from pydantic import BaseModel

app = FastAPI()

reusable_oauth2 = OAuth2(
    flows={
        "password": {
            "tokenUrl": "token",
            "scopes": {"read:users": "Read the users", "write:users": "Create users"},
        }
    },
    description="OAuth2 security scheme",
    auto_error=False,
)


class User(BaseModel):
    username: str


def get_current_user(oauth_header: Optional[str] = Security(reusable_oauth2)):
    if oauth_header is None:
        return None
    user = User(username=oauth_header)
    return user


@app.post("/login")
def login(form_data: OAuth2PasswordRequestFormStrict = Depends()):
    return form_data


@app.get("/users/me")
def read_users_me(current_user: Optional[User] = Depends(get_current_user)):
    if current_user is None:
        return {"msg": "Create an account first"}
    return current_user


client = TestClient(app)


def test_security_oauth2():
    response = client.get("/users/me", headers={"Authorization": "Bearer footokenbar"})
    assert response.status_code == 200, response.text
    assert response.json() == {"username": "Bearer footokenbar"}


def test_security_oauth2_password_other_header():
    response = client.get("/users/me", headers={"Authorization": "Other footokenbar"})
    assert response.status_code == 200, response.text
    assert response.json() == {"username": "Other footokenbar"}


def test_security_oauth2_password_bearer_no_header():
    response = client.get("/users/me")
    assert response.status_code == 200, response.text
    assert response.json() == {"msg": "Create an account first"}


def test_strict_login_None():
    response = client.post("/login", data=None)
    assert response.status_code == 422
    assert response.json() == IsDict(
        {
            "detail": [
                {
                    "type": "missing",
                    "loc": ["body", "grant_type"],
                    "msg": "Field required",
                    "input": None,
                },
                {
                    "type": "missing",
                    "loc": ["body", "username"],
                    "msg": "Field required",
                    "input": None,
                },
                {
                    "type": "missing",
                    "loc": ["body", "password"],
                    "msg": "Field required",
                    "input": None,
                },
            ]
        }
    ) | IsDict(
        # TODO: remove when deprecating Pydantic v1
        {
            "detail": [
                {
                    "loc": ["body", "grant_type"],
                    "msg": "field required",
                    "type": "value_error.missing",
                },
                {
                    "loc": ["body", "username"],
                    "msg": "field required",
                    "type": "value_error.missing",
                },
                {
                    "loc": ["body", "password"],
                    "msg": "field required",
                    "type": "value_error.missing",
                },
            ]
        }
    )


def test_strict_login_no_grant_type():
    response = client.post("/login", data={"username": "johndoe", "password": "secret"})
    assert response.status_code == 422
    assert response.json() == IsDict(
        {
            "detail": [
                {
                    "type": "missing",
                    "loc": ["body", "grant_type"],
                    "msg": "Field required",
                    "input": None,
                }
            ]
        }
    ) | IsDict(
        # TODO: remove when deprecating Pydantic v1
        {
            "detail": [
                {
                    "loc": ["body", "grant_type"],
                    "msg": "field required",
                    "type": "value_error.missing",
                }
            ]
        }
    )


@pytest.mark.parametrize(
    argnames=["grant_type"],
    argvalues=[
        pytest.param("incorrect", id="incorrect value"),
        pytest.param("passwordblah", id="password with suffix"),
        pytest.param("blahpassword", id="password with prefix"),
    ],
)
def test_strict_login_incorrect_grant_type(grant_type: str):
    response = client.post(
        "/login",
        data={"username": "johndoe", "password": "secret", "grant_type": grant_type},
    )
    assert response.status_code == 422
    assert response.json() == IsDict(
        {
            "detail": [
                {
                    "type": "string_pattern_mismatch",
                    "loc": ["body", "grant_type"],
<<<<<<< HEAD
                    "msg": "String should match pattern '^password$'",
                    "input": grant_type,
                    "ctx": {"pattern": "^password$"},
                    "url": match_pydantic_error_url("string_pattern_mismatch"),
=======
                    "msg": "String should match pattern 'password'",
                    "input": "incorrect",
                    "ctx": {"pattern": "password"},
>>>>>>> a6ad0881
                }
            ]
        }
    ) | IsDict(
        # TODO: remove when deprecating Pydantic v1
        {
            "detail": [
                {
                    "loc": ["body", "grant_type"],
                    "msg": 'string does not match regex "^password$"',
                    "type": "value_error.str.regex",
                    "ctx": {"pattern": "^password$"},
                }
            ]
        }
    )


def test_strict_login_correct_correct_grant_type():
    response = client.post(
        "/login",
        data={"username": "johndoe", "password": "secret", "grant_type": "password"},
    )
    assert response.status_code == 200, response.text
    assert response.json() == {
        "grant_type": "password",
        "username": "johndoe",
        "password": "secret",
        "scopes": [],
        "client_id": None,
        "client_secret": None,
    }


def test_openapi_schema():
    response = client.get("/openapi.json")
    assert response.status_code == 200, response.text
    assert response.json() == {
        "openapi": "3.1.0",
        "info": {"title": "FastAPI", "version": "0.1.0"},
        "paths": {
            "/login": {
                "post": {
                    "responses": {
                        "200": {
                            "description": "Successful Response",
                            "content": {"application/json": {"schema": {}}},
                        },
                        "422": {
                            "description": "Validation Error",
                            "content": {
                                "application/json": {
                                    "schema": {
                                        "$ref": "#/components/schemas/HTTPValidationError"
                                    }
                                }
                            },
                        },
                    },
                    "summary": "Login",
                    "operationId": "login_login_post",
                    "requestBody": {
                        "content": {
                            "application/x-www-form-urlencoded": {
                                "schema": {
                                    "$ref": "#/components/schemas/Body_login_login_post"
                                }
                            }
                        },
                        "required": True,
                    },
                }
            },
            "/users/me": {
                "get": {
                    "responses": {
                        "200": {
                            "description": "Successful Response",
                            "content": {"application/json": {"schema": {}}},
                        }
                    },
                    "summary": "Read Users Me",
                    "operationId": "read_users_me_users_me_get",
                    "security": [{"OAuth2": []}],
                }
            },
        },
        "components": {
            "schemas": {
                "Body_login_login_post": {
                    "title": "Body_login_login_post",
                    "required": ["grant_type", "username", "password"],
                    "type": "object",
                    "properties": {
                        "grant_type": {
                            "title": "Grant Type",
                            "pattern": "^password$",
                            "type": "string",
                        },
                        "username": {"title": "Username", "type": "string"},
                        "password": {"title": "Password", "type": "string"},
                        "scope": {"title": "Scope", "type": "string", "default": ""},
                        "client_id": IsDict(
                            {
                                "title": "Client Id",
                                "anyOf": [{"type": "string"}, {"type": "null"}],
                            }
                        )
                        | IsDict(
                            # TODO: remove when deprecating Pydantic v1
                            {"title": "Client Id", "type": "string"}
                        ),
                        "client_secret": IsDict(
                            {
                                "title": "Client Secret",
                                "anyOf": [{"type": "string"}, {"type": "null"}],
                            }
                        )
                        | IsDict(
                            # TODO: remove when deprecating Pydantic v1
                            {"title": "Client Secret", "type": "string"}
                        ),
                    },
                },
                "ValidationError": {
                    "title": "ValidationError",
                    "required": ["loc", "msg", "type"],
                    "type": "object",
                    "properties": {
                        "loc": {
                            "title": "Location",
                            "type": "array",
                            "items": {
                                "anyOf": [{"type": "string"}, {"type": "integer"}]
                            },
                        },
                        "msg": {"title": "Message", "type": "string"},
                        "type": {"title": "Error Type", "type": "string"},
                    },
                },
                "HTTPValidationError": {
                    "title": "HTTPValidationError",
                    "type": "object",
                    "properties": {
                        "detail": {
                            "title": "Detail",
                            "type": "array",
                            "items": {"$ref": "#/components/schemas/ValidationError"},
                        }
                    },
                },
            },
            "securitySchemes": {
                "OAuth2": {
                    "type": "oauth2",
                    "flows": {
                        "password": {
                            "scopes": {
                                "read:users": "Read the users",
                                "write:users": "Create users",
                            },
                            "tokenUrl": "token",
                        }
                    },
                    "description": "OAuth2 security scheme",
                }
            },
        },
    }<|MERGE_RESOLUTION|>--- conflicted
+++ resolved
@@ -163,16 +163,9 @@
                 {
                     "type": "string_pattern_mismatch",
                     "loc": ["body", "grant_type"],
-<<<<<<< HEAD
                     "msg": "String should match pattern '^password$'",
                     "input": grant_type,
                     "ctx": {"pattern": "^password$"},
-                    "url": match_pydantic_error_url("string_pattern_mismatch"),
-=======
-                    "msg": "String should match pattern 'password'",
-                    "input": "incorrect",
-                    "ctx": {"pattern": "password"},
->>>>>>> a6ad0881
                 }
             ]
         }
