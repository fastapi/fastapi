from typing import Optional

from fastapi import Depends, FastAPI, Security
from fastapi.security import APIKeyQuery
from fastapi.testclient import TestClient
from pydantic import BaseModel

app = FastAPI()

api_key = APIKeyQuery(name="key", auto_error=False)


class User(BaseModel):
    username: str


def get_current_user(oauth_header: Optional[str] = Security(api_key)):
    if oauth_header is None:
        return None
    user = User(username=oauth_header)
    return user


@app.get("/users/me")
def read_current_user(current_user: Optional[User] = Depends(get_current_user)):
    if current_user is None:
        return {"msg": "Create an account first"}
    return current_user


client = TestClient(app)

<<<<<<< HEAD
openapi_schema = {
    "openapi": "3.0.2",
    "info": {"title": "FastAPI", "version": "0.1.0"},
    "paths": {
        "/users/me": {
            "get": {
                "responses": {
                    "200": {
                        "description": "Successful Response",
                        "content": {"application/json": {"schema": {}}},
                    }
                },
                "summary": "Read Current User",
                "operationId": "read_current_user_users_me_get",
                "security": [{"key": []}],
            }
        }
    },
    "components": {
        "securitySchemes": {"key": {"type": "apiKey", "name": "key", "in": "query"}}
    },
}


def test_openapi_schema():
    response = client.get("/openapi.json")
    assert response.status_code == 200, response.text
    assert response.json() == openapi_schema

=======
>>>>>>> 1574c962

def test_security_api_key():
    response = client.get("/users/me?key=secret")
    assert response.status_code == 200, response.text
    assert response.json() == {"username": "secret"}


def test_security_api_key_no_key():
    response = client.get("/users/me")
    assert response.status_code == 200, response.text
    assert response.json() == {"msg": "Create an account first"}


def test_openapi_schema():
    response = client.get("/openapi.json")
    assert response.status_code == 200, response.text
    assert response.json() == {
        "openapi": "3.0.2",
        "info": {"title": "FastAPI", "version": "0.1.0"},
        "paths": {
            "/users/me": {
                "get": {
                    "responses": {
                        "200": {
                            "description": "Successful Response",
                            "content": {"application/json": {"schema": {}}},
                        }
                    },
                    "summary": "Read Current User",
                    "operationId": "read_current_user_users_me_get",
                    "security": [{"APIKeyQuery": []}],
                }
            }
        },
        "components": {
            "securitySchemes": {
                "APIKeyQuery": {"type": "apiKey", "name": "key", "in": "query"}
            }
        },
    }<|MERGE_RESOLUTION|>--- conflicted
+++ resolved
@@ -30,7 +30,6 @@
 
 client = TestClient(app)
 
-<<<<<<< HEAD
 openapi_schema = {
     "openapi": "3.0.2",
     "info": {"title": "FastAPI", "version": "0.1.0"},
@@ -60,8 +59,6 @@
     assert response.status_code == 200, response.text
     assert response.json() == openapi_schema
 
-=======
->>>>>>> 1574c962
 
 def test_security_api_key():
     response = client.get("/users/me?key=secret")
