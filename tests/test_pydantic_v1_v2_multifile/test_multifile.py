--- conflicted
+++ resolved
@@ -713,309 +713,19 @@
                 },
             },
             "components": {
-<<<<<<< HEAD
-                "schemas": pydantic_snapshot(
-                    v1=snapshot(
-                        {
-                            "Body_handle_v2_items_in_list_to_v1_item_in_list_v2_to_v1_list_of_items_to_list_of_items_post": {
-                                "properties": {
-                                    "data1": {
-                                        "items": {
-                                            "$ref": "#/components/schemas/tests__test_pydantic_v1_v2_multifile__modelsv2__ItemInList"
-                                        },
-                                        "type": "array",
-                                        "title": "Data1",
-                                    },
-                                    "data2": {
-                                        "items": {
-                                            "$ref": "#/components/schemas/tests__test_pydantic_v1_v2_multifile__modelsv2b__ItemInList"
-                                        },
-                                        "type": "array",
-                                        "title": "Data2",
-                                    },
-                                },
-                                "type": "object",
-                                "required": ["data1", "data2"],
-                                "title": "Body_handle_v2_items_in_list_to_v1_item_in_list_v2_to_v1_list_of_items_to_list_of_items_post",
-                            },
-                            "Body_handle_v2_same_name_to_v1_v2_to_v1_same_name_post": {
-                                "properties": {
-                                    "item1": {
-                                        "$ref": "#/components/schemas/tests__test_pydantic_v1_v2_multifile__modelsv2__Item"
-                                    },
-                                    "item2": {
-                                        "$ref": "#/components/schemas/tests__test_pydantic_v1_v2_multifile__modelsv2b__Item"
-                                    },
-                                },
-                                "type": "object",
-                                "required": ["item1", "item2"],
-                                "title": "Body_handle_v2_same_name_to_v1_v2_to_v1_same_name_post",
-                            },
-                            "HTTPValidationError": {
-                                "properties": {
-                                    "detail": {
-                                        "items": {
-                                            "$ref": "#/components/schemas/ValidationError"
-                                        },
-                                        "type": "array",
-                                        "title": "Detail",
-                                    }
-                                },
-                                "type": "object",
-                                "title": "HTTPValidationError",
-                            },
-                            "ValidationError": {
-                                "properties": {
-                                    "loc": {
-                                        "items": {
-                                            "anyOf": [
-                                                {"type": "string"},
-                                                {"type": "integer"},
-                                            ]
-                                        },
-                                        "type": "array",
-                                        "title": "Location",
-                                    },
-                                    "msg": {"type": "string", "title": "Message"},
-                                    "type": {"type": "string", "title": "Error Type"},
-                                    "input": {"title": "Input"},
-                                    "ctx": {"title": "Context", "type": "object"},
-                                    "url": {
-                                        "title": "Error URL",
-                                        "type": "string",
-                                        "format": "uri",
-                                    },
-                                },
-                                "type": "object",
-                                "required": ["loc", "msg", "type"],
-                                "title": "ValidationError",
-                            },
-                            "tests__test_pydantic_v1_v2_multifile__modelsv1__Item": {
-                                "properties": {
-                                    "title": {"type": "string", "title": "Title"},
-                                    "size": {"type": "integer", "title": "Size"},
-                                    "description": {
-                                        "type": "string",
-                                        "title": "Description",
-                                    },
-                                    "sub": {
-                                        "$ref": "#/components/schemas/tests__test_pydantic_v1_v2_multifile__modelsv1__SubItem"
-                                    },
-                                    "multi": {
-                                        "items": {
-                                            "$ref": "#/components/schemas/tests__test_pydantic_v1_v2_multifile__modelsv1__SubItem"
-                                        },
-                                        "type": "array",
-                                        "title": "Multi",
-                                        "default": [],
-                                    },
-                                },
-                                "type": "object",
-                                "required": ["title", "size", "sub"],
-                                "title": "Item",
-                            },
-                            "tests__test_pydantic_v1_v2_multifile__modelsv1__ItemInList": {
-                                "properties": {
-                                    "name1": {"type": "string", "title": "Name1"}
-                                },
-                                "type": "object",
-                                "required": ["name1"],
-                                "title": "ItemInList",
-                            },
-                            "tests__test_pydantic_v1_v2_multifile__modelsv1__SubItem": {
-                                "properties": {
-                                    "name": {"type": "string", "title": "Name"}
-                                },
-                                "type": "object",
-                                "required": ["name"],
-                                "title": "SubItem",
-                            },
-                            "tests__test_pydantic_v1_v2_multifile__modelsv2__Item": {
-                                "properties": {
-                                    "new_title": {
-                                        "type": "string",
-                                        "title": "New Title",
-                                    },
-                                    "new_size": {
-                                        "type": "integer",
-                                        "title": "New Size",
-                                    },
-                                    "new_description": {
-                                        "type": "string",
-                                        "title": "New Description",
-                                    },
-                                    "new_sub": {
-                                        "$ref": "#/components/schemas/tests__test_pydantic_v1_v2_multifile__modelsv2__SubItem"
-                                    },
-                                    "new_multi": {
-                                        "items": {
-                                            "$ref": "#/components/schemas/tests__test_pydantic_v1_v2_multifile__modelsv2__SubItem"
-                                        },
-                                        "type": "array",
-                                        "title": "New Multi",
-                                        "default": [],
-                                    },
-                                },
-                                "type": "object",
-                                "required": ["new_title", "new_size", "new_sub"],
-                                "title": "Item",
-                            },
-                            "tests__test_pydantic_v1_v2_multifile__modelsv2__ItemInList": {
-                                "properties": {
-                                    "name2": {"type": "string", "title": "Name2"}
-                                },
-                                "type": "object",
-                                "required": ["name2"],
-                                "title": "ItemInList",
-                            },
-                            "tests__test_pydantic_v1_v2_multifile__modelsv2__SubItem": {
-                                "properties": {
-                                    "new_sub_name": {
-                                        "type": "string",
-                                        "title": "New Sub Name",
-                                    }
-                                },
-                                "type": "object",
-                                "required": ["new_sub_name"],
-                                "title": "SubItem",
-                            },
-                            "tests__test_pydantic_v1_v2_multifile__modelsv2b__Item": {
-                                "properties": {
-                                    "dup_title": {
-                                        "type": "string",
-                                        "title": "Dup Title",
-                                    },
-                                    "dup_size": {
-                                        "type": "integer",
-                                        "title": "Dup Size",
-                                    },
-                                    "dup_description": {
-                                        "type": "string",
-                                        "title": "Dup Description",
-                                    },
-                                    "dup_sub": {
-                                        "$ref": "#/components/schemas/tests__test_pydantic_v1_v2_multifile__modelsv2b__SubItem"
-                                    },
-                                    "dup_multi": {
-                                        "items": {
-                                            "$ref": "#/components/schemas/tests__test_pydantic_v1_v2_multifile__modelsv2b__SubItem"
-                                        },
-                                        "type": "array",
-                                        "title": "Dup Multi",
-                                        "default": [],
-                                    },
-=======
                 "schemas": {
                     "Body_handle_v2_items_in_list_to_v1_item_in_list_v2_to_v1_list_of_items_to_list_of_items_post": {
                         "properties": {
                             "data1": {
                                 "items": {
                                     "$ref": "#/components/schemas/tests__test_pydantic_v1_v2_multifile__modelsv2__ItemInList"
->>>>>>> 6b591ddd
                                 },
                                 "type": "array",
                                 "title": "Data1",
                             },
-<<<<<<< HEAD
-                            "tests__test_pydantic_v1_v2_multifile__modelsv2b__ItemInList": {
-                                "properties": {
-                                    "dup_name2": {
-                                        "type": "string",
-                                        "title": "Dup Name2",
-                                    }
-                                },
-                                "type": "object",
-                                "required": ["dup_name2"],
-                                "title": "ItemInList",
-                            },
-                            "tests__test_pydantic_v1_v2_multifile__modelsv2b__SubItem": {
-                                "properties": {
-                                    "dup_sub_name": {
-                                        "type": "string",
-                                        "title": "Dup Sub Name",
-                                    }
-                                },
-                                "type": "object",
-                                "required": ["dup_sub_name"],
-                                "title": "SubItem",
-                            },
-                        }
-                    ),
-                    v2=snapshot(
-                        {
-                            "Body_handle_v2_items_in_list_to_v1_item_in_list_v2_to_v1_list_of_items_to_list_of_items_post": {
-                                "properties": {
-                                    "data1": {
-                                        "items": {
-                                            "$ref": "#/components/schemas/tests__test_pydantic_v1_v2_multifile__modelsv2__ItemInList"
-                                        },
-                                        "type": "array",
-                                        "title": "Data1",
-                                    },
-                                    "data2": {
-                                        "items": {
-                                            "$ref": "#/components/schemas/tests__test_pydantic_v1_v2_multifile__modelsv2b__ItemInList"
-                                        },
-                                        "type": "array",
-                                        "title": "Data2",
-                                    },
-                                },
-                                "type": "object",
-                                "required": ["data1", "data2"],
-                                "title": "Body_handle_v2_items_in_list_to_v1_item_in_list_v2_to_v1_list_of_items_to_list_of_items_post",
-                            },
-                            "Body_handle_v2_same_name_to_v1_v2_to_v1_same_name_post": {
-                                "properties": {
-                                    "item1": {
-                                        "$ref": "#/components/schemas/tests__test_pydantic_v1_v2_multifile__modelsv2__Item-Input"
-                                    },
-                                    "item2": {
-                                        "$ref": "#/components/schemas/tests__test_pydantic_v1_v2_multifile__modelsv2b__Item"
-                                    },
-                                },
-                                "type": "object",
-                                "required": ["item1", "item2"],
-                                "title": "Body_handle_v2_same_name_to_v1_v2_to_v1_same_name_post",
-                            },
-                            "HTTPValidationError": {
-                                "properties": {
-                                    "detail": {
-                                        "items": {
-                                            "$ref": "#/components/schemas/ValidationError"
-                                        },
-                                        "type": "array",
-                                        "title": "Detail",
-                                    }
-                                },
-                                "type": "object",
-                                "title": "HTTPValidationError",
-                            },
-                            "ValidationError": {
-                                "properties": {
-                                    "loc": {
-                                        "items": {
-                                            "anyOf": [
-                                                {"type": "string"},
-                                                {"type": "integer"},
-                                            ]
-                                        },
-                                        "type": "array",
-                                        "title": "Location",
-                                    },
-                                    "msg": {"type": "string", "title": "Message"},
-                                    "type": {"type": "string", "title": "Error Type"},
-                                    "input": {"title": "Input"},
-                                    "ctx": {"title": "Context", "type": "object"},
-                                    "url": {
-                                        "title": "Error URL",
-                                        "type": "string",
-                                        "format": "uri",
-                                    },
-=======
                             "data2": {
                                 "items": {
                                     "$ref": "#/components/schemas/tests__test_pydantic_v1_v2_multifile__modelsv2b__ItemInList"
->>>>>>> 6b591ddd
                                 },
                                 "type": "array",
                                 "title": "Data2",
@@ -1065,6 +775,13 @@
                             },
                             "msg": {"type": "string", "title": "Message"},
                             "type": {"type": "string", "title": "Error Type"},
+                            "input": {"title": "Input"},
+                            "ctx": {"title": "Context", "type": "object"},
+                            "url": {
+                                "title": "Error URL",
+                                "type": "string",
+                                "format": "uri",
+                            },
                         },
                         "type": "object",
                         "required": ["loc", "msg", "type"],
