from fastapi import Depends, FastAPI, Security
from fastapi.security import APIKeyCookie
from fastapi.testclient import TestClient
from pydantic import BaseModel

app = FastAPI()

api_key = APIKeyCookie(name="key")


class User(BaseModel):
    username: str


def get_current_user(oauth_header: str = Security(api_key)):
    user = User(username=oauth_header)
    return user


@app.get("/users/me")
def read_current_user(current_user: User = Depends(get_current_user)):
    return current_user


<<<<<<< HEAD
openapi_schema = {
    "openapi": "3.0.2",
    "info": {"title": "FastAPI", "version": "0.1.0"},
    "paths": {
        "/users/me": {
            "get": {
                "responses": {
                    "200": {
                        "description": "Successful Response",
                        "content": {"application/json": {"schema": {}}},
                    }
                },
                "summary": "Read Current User",
                "operationId": "read_current_user_users_me_get",
                "security": [{"key": []}],
            }
        }
    },
    "components": {
        "securitySchemes": {"key": {"type": "apiKey", "name": "key", "in": "cookie"}}
    },
}


def test_openapi_schema():
    client = TestClient(app)
    response = client.get("/openapi.json")
    assert response.status_code == 200, response.text
    assert response.json() == openapi_schema


=======
>>>>>>> 1574c962
def test_security_api_key():
    client = TestClient(app, cookies={"key": "secret"})
    response = client.get("/users/me")
    assert response.status_code == 200, response.text
    assert response.json() == {"username": "secret"}


def test_security_api_key_no_key():
    client = TestClient(app)
    response = client.get("/users/me")
    assert response.status_code == 403, response.text
    assert response.json() == {"detail": "Not authenticated"}


def test_openapi_schema():
    client = TestClient(app)
    response = client.get("/openapi.json")
    assert response.status_code == 200, response.text
    assert response.json() == {
        "openapi": "3.0.2",
        "info": {"title": "FastAPI", "version": "0.1.0"},
        "paths": {
            "/users/me": {
                "get": {
                    "responses": {
                        "200": {
                            "description": "Successful Response",
                            "content": {"application/json": {"schema": {}}},
                        }
                    },
                    "summary": "Read Current User",
                    "operationId": "read_current_user_users_me_get",
                    "security": [{"APIKeyCookie": []}],
                }
            }
        },
        "components": {
            "securitySchemes": {
                "APIKeyCookie": {"type": "apiKey", "name": "key", "in": "cookie"}
            }
        },
    }<|MERGE_RESOLUTION|>--- conflicted
+++ resolved
@@ -22,7 +22,6 @@
     return current_user
 
 
-<<<<<<< HEAD
 openapi_schema = {
     "openapi": "3.0.2",
     "info": {"title": "FastAPI", "version": "0.1.0"},
@@ -54,8 +53,6 @@
     assert response.json() == openapi_schema
 
 
-=======
->>>>>>> 1574c962
 def test_security_api_key():
     client = TestClient(app, cookies={"key": "secret"})
     response = client.get("/users/me")
