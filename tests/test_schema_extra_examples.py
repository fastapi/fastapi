--- conflicted
+++ resolved
@@ -1,258 +1,28 @@
 from typing import Union
 
-<<<<<<< HEAD
+import pytest
 from dirty_equals import IsDict
-=======
-import pytest
->>>>>>> 983f1d34
 from fastapi import Body, Cookie, FastAPI, Header, Path, Query
 from fastapi._compat import PYDANTIC_V2
 from fastapi.testclient import TestClient
 from pydantic import BaseModel, ConfigDict
 
 
-<<<<<<< HEAD
-
-class Item(BaseModel):
-    data: str
-
-    if PYDANTIC_V2:
-        model_config = ConfigDict(
-            json_schema_extra={"example": {"data": "Data in schema_extra"}}
-        )
-    else:
-=======
 def create_app():
     app = FastAPI()
 
     class Item(BaseModel):
         data: str
->>>>>>> 983f1d34
-
-        class Config:
-            schema_extra = {"example": {"data": "Data in schema_extra"}}
-
-<<<<<<< HEAD
-
-@app.post("/schema_extra/")
-def schema_extra(item: Item):
-    return item
-
-
-@app.post("/example/")
-def example(item: Item = Body(example={"data": "Data in Body example"})):
-    return item
-
-
-@app.post("/examples/")
-def examples(
-    item: Item = Body(
-        examples={
-            "example1": {
-                "summary": "example1 summary",
-                "value": {"data": "Data in Body examples, example1"},
-            },
-            "example2": {"value": {"data": "Data in Body examples, example2"}},
-        },
-    )
-):
-    return item
-
-
-@app.post("/example_examples/")
-def example_examples(
-    item: Item = Body(
-        example={"data": "Overridden example"},
-        examples={
-            "example1": {"value": {"data": "examples example_examples 1"}},
-            "example2": {"value": {"data": "examples example_examples 2"}},
-        },
-    )
-):
-    return item
-
-
-# TODO: enable these tests once/if Form(embed=False) is supported
-# TODO: In that case, define if File() should support example/examples too
-# @app.post("/form_example")
-# def form_example(firstname: str = Form(example="John")):
-#     return firstname
-
-
-# @app.post("/form_examples")
-# def form_examples(
-#     lastname: str = Form(
-#         ...,
-#         examples={
-#             "example1": {"summary": "last name summary", "value": "Doe"},
-#             "example2": {"value": "Doesn't"},
-#         },
-#     ),
-# ):
-#     return lastname
-
-
-# @app.post("/form_example_examples")
-# def form_example_examples(
-#     lastname: str = Form(
-#         ...,
-#         example="Doe overridden",
-#         examples={
-#             "example1": {"summary": "last name summary", "value": "Doe"},
-#             "example2": {"value": "Doesn't"},
-#         },
-#     ),
-# ):
-#     return lastname
-
-
-@app.get("/path_example/{item_id}")
-def path_example(
-    item_id: str = Path(
-        example="item_1",
-    ),
-):
-    return item_id
-
-
-@app.get("/path_examples/{item_id}")
-def path_examples(
-    item_id: str = Path(
-        examples={
-            "example1": {"summary": "item ID summary", "value": "item_1"},
-            "example2": {"value": "item_2"},
-        },
-    ),
-):
-    return item_id
-
-
-@app.get("/path_example_examples/{item_id}")
-def path_example_examples(
-    item_id: str = Path(
-        example="item_overridden",
-        examples={
-            "example1": {"summary": "item ID summary", "value": "item_1"},
-            "example2": {"value": "item_2"},
-        },
-    ),
-):
-    return item_id
-
-
-@app.get("/query_example/")
-def query_example(
-    data: Union[str, None] = Query(
-        default=None,
-        example="query1",
-    ),
-):
-    return data
-
-
-@app.get("/query_examples/")
-def query_examples(
-    data: Union[str, None] = Query(
-        default=None,
-        examples={
-            "example1": {"summary": "Query example 1", "value": "query1"},
-            "example2": {"value": "query2"},
-        },
-    ),
-):
-    return data
-
-
-@app.get("/query_example_examples/")
-def query_example_examples(
-    data: Union[str, None] = Query(
-        default=None,
-        example="query_overridden",
-        examples={
-            "example1": {"summary": "Query example 1", "value": "query1"},
-            "example2": {"value": "query2"},
-        },
-    ),
-):
-    return data
-
-
-@app.get("/header_example/")
-def header_example(
-    data: Union[str, None] = Header(
-        default=None,
-        example="header1",
-    ),
-):
-    return data
-
-
-@app.get("/header_examples/")
-def header_examples(
-    data: Union[str, None] = Header(
-        default=None,
-        examples={
-            "example1": {"summary": "header example 1", "value": "header1"},
-            "example2": {"value": "header2"},
-        },
-    ),
-):
-    return data
-
-
-@app.get("/header_example_examples/")
-def header_example_examples(
-    data: Union[str, None] = Header(
-        default=None,
-        example="header_overridden",
-        examples={
-            "example1": {"summary": "Query example 1", "value": "header1"},
-            "example2": {"value": "header2"},
-        },
-    ),
-):
-    return data
-
-
-@app.get("/cookie_example/")
-def cookie_example(
-    data: Union[str, None] = Cookie(
-        default=None,
-        example="cookie1",
-    ),
-):
-    return data
-
-
-@app.get("/cookie_examples/")
-def cookie_examples(
-    data: Union[str, None] = Cookie(
-        default=None,
-        examples={
-            "example1": {"summary": "cookie example 1", "value": "cookie1"},
-            "example2": {"value": "cookie2"},
-        },
-    ),
-):
-    return data
-
-
-@app.get("/cookie_example_examples/")
-def cookie_example_examples(
-    data: Union[str, None] = Cookie(
-        default=None,
-        example="cookie_overridden",
-        examples={
-            "example1": {"summary": "Query example 1", "value": "cookie1"},
-            "example2": {"value": "cookie2"},
-        },
-    ),
-):
-    return data
-
-
-client = TestClient(app)
-=======
+
+        if PYDANTIC_V2:
+            model_config = ConfigDict(
+                json_schema_extra={"example": {"data": "Data in schema_extra"}}
+            )
+        else:
+
+            class Config:
+                schema_extra = {"example": {"data": "Data in schema_extra"}}
+
     @app.post("/schema_extra/")
     def schema_extra(item: Item):
         return item
@@ -448,7 +218,6 @@
             return data
 
     return app
->>>>>>> 983f1d34
 
 
 def test_call_api():
@@ -787,7 +556,93 @@
                     "parameters": [
                         {
                             "required": False,
-<<<<<<< HEAD
+                            "schema": IsDict(
+                                {
+                                    "anyOf": [{"type": "string"}, {"type": "null"}],
+                                    "title": "Data",
+                                }
+                            )
+                            | IsDict(
+                                # TODO: Remove this when deprecating Pydantic v1
+                                {
+                                    "type": "string",
+                                    "title": "Data",
+                                    "examples": ["query1", "query2"],
+                                }
+                            ),
+                            "name": "data",
+                            "in": "query",
+                        }
+                    ],
+                    "responses": {
+                        "200": {
+                            "description": "Successful Response",
+                            "content": {"application/json": {"schema": {}}},
+                        },
+                        "422": {
+                            "description": "Validation Error",
+                            "content": {
+                                "application/json": {
+                                    "schema": {
+                                        "$ref": "#/components/schemas/HTTPValidationError"
+                                    }
+                                }
+                            },
+                        },
+                    },
+                }
+            },
+            "/query_example_examples/": {
+                "get": {
+                    "summary": "Query Example Examples",
+                    "operationId": "query_example_examples_query_example_examples__get",
+                    "parameters": [
+                        {
+                            "required": False,
+                            "schema": IsDict(
+                                {
+                                    "anyOf": [{"type": "string"}, {"type": "null"}],
+                                    "title": "Data",
+                                }
+                            )
+                            | IsDict(
+                                # TODO: Remove this when deprecating Pydantic v1
+                                {
+                                    "type": "string",
+                                    "title": "Data",
+                                    "examples": ["query1", "query2"],
+                                }
+                            ),
+                            "example": "query_overridden",
+                            "name": "data",
+                            "in": "query",
+                        }
+                    ],
+                    "responses": {
+                        "200": {
+                            "description": "Successful Response",
+                            "content": {"application/json": {"schema": {}}},
+                        },
+                        "422": {
+                            "description": "Validation Error",
+                            "content": {
+                                "application/json": {
+                                    "schema": {
+                                        "$ref": "#/components/schemas/HTTPValidationError"
+                                    }
+                                }
+                            },
+                        },
+                    },
+                }
+            },
+            "/header_example/": {
+                "get": {
+                    "summary": "Header Example",
+                    "operationId": "header_example_header_example__get",
+                    "parameters": [
+                        {
+                            "required": False,
                             "schema": IsDict(
                                 {
                                     "anyOf": [{"type": "string"}, {"type": "null"}],
@@ -798,49 +653,123 @@
                                 # TODO: Remove this when deprecating Pydantic v1
                                 {"title": "Data", "type": "string"}
                             ),
-                            "examples": {
-                                "example1": {
-                                    "summary": "Query example 1",
-                                    "value": "query1",
-                                },
-                                "example2": {"value": "query2"},
-=======
-                            "schema": {
-                                "type": "string",
-                                "title": "Data",
-                                "examples": ["query1", "query2"],
->>>>>>> 983f1d34
-                            },
+                            "example": "header1",
                             "name": "data",
-                            "in": "query",
-                        }
-                    ],
-                    "responses": {
-                        "200": {
-                            "description": "Successful Response",
-                            "content": {"application/json": {"schema": {}}},
-                        },
-                        "422": {
-                            "description": "Validation Error",
-                            "content": {
-                                "application/json": {
-                                    "schema": {
-                                        "$ref": "#/components/schemas/HTTPValidationError"
-                                    }
-                                }
-                            },
-                        },
-                    },
-                }
-            },
-            "/query_example_examples/": {
-                "get": {
-                    "summary": "Query Example Examples",
-                    "operationId": "query_example_examples_query_example_examples__get",
+                            "in": "header",
+                        }
+                    ],
+                    "responses": {
+                        "200": {
+                            "description": "Successful Response",
+                            "content": {"application/json": {"schema": {}}},
+                        },
+                        "422": {
+                            "description": "Validation Error",
+                            "content": {
+                                "application/json": {
+                                    "schema": {
+                                        "$ref": "#/components/schemas/HTTPValidationError"
+                                    }
+                                }
+                            },
+                        },
+                    },
+                }
+            },
+            "/header_examples/": {
+                "get": {
+                    "summary": "Header Examples",
+                    "operationId": "header_examples_header_examples__get",
                     "parameters": [
                         {
                             "required": False,
-<<<<<<< HEAD
+                            "schema": IsDict(
+                                {
+                                    "anyOf": [{"type": "string"}, {"type": "null"}],
+                                    "title": "Data",
+                                }
+                            )
+                            | IsDict(
+                                # TODO: Remove this when deprecating Pydantic v1
+                                {
+                                    "type": "string",
+                                    "title": "Data",
+                                    "examples": ["header1", "header2"],
+                                }
+                            ),
+                            "name": "data",
+                            "in": "header",
+                        }
+                    ],
+                    "responses": {
+                        "200": {
+                            "description": "Successful Response",
+                            "content": {"application/json": {"schema": {}}},
+                        },
+                        "422": {
+                            "description": "Validation Error",
+                            "content": {
+                                "application/json": {
+                                    "schema": {
+                                        "$ref": "#/components/schemas/HTTPValidationError"
+                                    }
+                                }
+                            },
+                        },
+                    },
+                }
+            },
+            "/header_example_examples/": {
+                "get": {
+                    "summary": "Header Example Examples",
+                    "operationId": "header_example_examples_header_example_examples__get",
+                    "parameters": [
+                        {
+                            "required": False,
+                            "schema": IsDict(
+                                {
+                                    "anyOf": [{"type": "string"}, {"type": "null"}],
+                                    "title": "Data",
+                                }
+                            )
+                            | IsDict(
+                                # TODO: Remove this when deprecating Pydantic v1
+                                {
+                                    "title": "Data",
+                                    "type": "string",
+                                    "examples": ["header1", "header2"],
+                                }
+                            ),
+                            "example": "header_overridden",
+                            "name": "data",
+                            "in": "header",
+                        }
+                    ],
+                    "responses": {
+                        "200": {
+                            "description": "Successful Response",
+                            "content": {"application/json": {"schema": {}}},
+                        },
+                        "422": {
+                            "description": "Validation Error",
+                            "content": {
+                                "application/json": {
+                                    "schema": {
+                                        "$ref": "#/components/schemas/HTTPValidationError"
+                                    }
+                                }
+                            },
+                        },
+                    },
+                }
+            },
+            "/cookie_example/": {
+                "get": {
+                    "summary": "Cookie Example",
+                    "operationId": "cookie_example_cookie_example__get",
+                    "parameters": [
+                        {
+                            "required": False,
                             "schema": IsDict(
                                 {
                                     "anyOf": [{"type": "string"}, {"type": "null"}],
@@ -851,50 +780,36 @@
                                 # TODO: Remove this when deprecating Pydantic v1
                                 {"title": "Data", "type": "string"}
                             ),
-                            "examples": {
-                                "example1": {
-                                    "summary": "Query example 1",
-                                    "value": "query1",
-                                },
-                                "example2": {"value": "query2"},
-=======
-                            "schema": {
-                                "type": "string",
-                                "title": "Data",
-                                "examples": ["query1", "query2"],
->>>>>>> 983f1d34
-                            },
-                            "example": "query_overridden",
+                            "example": "cookie1",
                             "name": "data",
-                            "in": "query",
-                        }
-                    ],
-                    "responses": {
-                        "200": {
-                            "description": "Successful Response",
-                            "content": {"application/json": {"schema": {}}},
-                        },
-                        "422": {
-                            "description": "Validation Error",
-                            "content": {
-                                "application/json": {
-                                    "schema": {
-                                        "$ref": "#/components/schemas/HTTPValidationError"
-                                    }
-                                }
-                            },
-                        },
-                    },
-                }
-            },
-            "/header_example/": {
-                "get": {
-                    "summary": "Header Example",
-                    "operationId": "header_example_header_example__get",
+                            "in": "cookie",
+                        }
+                    ],
+                    "responses": {
+                        "200": {
+                            "description": "Successful Response",
+                            "content": {"application/json": {"schema": {}}},
+                        },
+                        "422": {
+                            "description": "Validation Error",
+                            "content": {
+                                "application/json": {
+                                    "schema": {
+                                        "$ref": "#/components/schemas/HTTPValidationError"
+                                    }
+                                }
+                            },
+                        },
+                    },
+                }
+            },
+            "/cookie_examples/": {
+                "get": {
+                    "summary": "Cookie Examples",
+                    "operationId": "cookie_examples_cookie_examples__get",
                     "parameters": [
                         {
                             "required": False,
-<<<<<<< HEAD
                             "schema": IsDict(
                                 {
                                     "anyOf": [{"type": "string"}, {"type": "null"}],
@@ -903,202 +818,11 @@
                             )
                             | IsDict(
                                 # TODO: Remove this when deprecating Pydantic v1
-                                {"title": "Data", "type": "string"}
-                            ),
-=======
-                            "schema": {"type": "string", "title": "Data"},
->>>>>>> 983f1d34
-                            "example": "header1",
-                            "name": "data",
-                            "in": "header",
-                        }
-                    ],
-                    "responses": {
-                        "200": {
-                            "description": "Successful Response",
-                            "content": {"application/json": {"schema": {}}},
-                        },
-                        "422": {
-                            "description": "Validation Error",
-                            "content": {
-                                "application/json": {
-                                    "schema": {
-                                        "$ref": "#/components/schemas/HTTPValidationError"
-                                    }
-                                }
-                            },
-                        },
-                    },
-                }
-            },
-            "/header_examples/": {
-                "get": {
-                    "summary": "Header Examples",
-                    "operationId": "header_examples_header_examples__get",
-                    "parameters": [
-                        {
-                            "required": False,
-<<<<<<< HEAD
-                            "schema": IsDict(
-                                {
-                                    "anyOf": [{"type": "string"}, {"type": "null"}],
-                                    "title": "Data",
-                                }
-                            )
-                            | IsDict(
-                                # TODO: Remove this when deprecating Pydantic v1
-                                {"title": "Data", "type": "string"}
-                            ),
-                            "examples": {
-                                "example1": {
-                                    "summary": "header example 1",
-                                    "value": "header1",
-                                },
-                                "example2": {"value": "header2"},
-=======
-                            "schema": {
-                                "type": "string",
-                                "title": "Data",
-                                "examples": ["header1", "header2"],
->>>>>>> 983f1d34
-                            },
-                            "name": "data",
-                            "in": "header",
-                        }
-                    ],
-                    "responses": {
-                        "200": {
-                            "description": "Successful Response",
-                            "content": {"application/json": {"schema": {}}},
-                        },
-                        "422": {
-                            "description": "Validation Error",
-                            "content": {
-                                "application/json": {
-                                    "schema": {
-                                        "$ref": "#/components/schemas/HTTPValidationError"
-                                    }
-                                }
-                            },
-                        },
-                    },
-                }
-            },
-            "/header_example_examples/": {
-                "get": {
-                    "summary": "Header Example Examples",
-                    "operationId": "header_example_examples_header_example_examples__get",
-                    "parameters": [
-                        {
-                            "required": False,
-<<<<<<< HEAD
-                            "schema": IsDict(
-                                {
-                                    "anyOf": [{"type": "string"}, {"type": "null"}],
-                                    "title": "Data",
-                                }
-                            )
-                            | IsDict(
-                                # TODO: Remove this when deprecating Pydantic v1
-                                {"title": "Data", "type": "string"}
-                            ),
-                            "examples": {
-                                "example1": {
-                                    "summary": "Query example 1",
-                                    "value": "header1",
-                                },
-                                "example2": {"value": "header2"},
-=======
-                            "schema": {
-                                "type": "string",
-                                "title": "Data",
-                                "examples": ["header1", "header2"],
->>>>>>> 983f1d34
-                            },
-                            "example": "header_overridden",
-                            "name": "data",
-                            "in": "header",
-                        }
-                    ],
-                    "responses": {
-                        "200": {
-                            "description": "Successful Response",
-                            "content": {"application/json": {"schema": {}}},
-                        },
-                        "422": {
-                            "description": "Validation Error",
-                            "content": {
-                                "application/json": {
-                                    "schema": {
-                                        "$ref": "#/components/schemas/HTTPValidationError"
-                                    }
-                                }
-                            },
-                        },
-                    },
-                }
-            },
-            "/cookie_example/": {
-                "get": {
-                    "summary": "Cookie Example",
-                    "operationId": "cookie_example_cookie_example__get",
-                    "parameters": [
-                        {
-                            "required": False,
-<<<<<<< HEAD
-                            "schema": IsDict(
-                                {
-                                    "anyOf": [{"type": "string"}, {"type": "null"}],
-                                    "title": "Data",
-                                }
-                            )
-                            | IsDict(
-                                # TODO: Remove this when deprecating Pydantic v1
-                                {"title": "Data", "type": "string"}
-                            ),
-=======
-                            "schema": {"type": "string", "title": "Data"},
->>>>>>> 983f1d34
-                            "example": "cookie1",
-                            "name": "data",
-                            "in": "cookie",
-                        }
-                    ],
-                    "responses": {
-                        "200": {
-                            "description": "Successful Response",
-                            "content": {"application/json": {"schema": {}}},
-                        },
-                        "422": {
-                            "description": "Validation Error",
-                            "content": {
-                                "application/json": {
-                                    "schema": {
-                                        "$ref": "#/components/schemas/HTTPValidationError"
-                                    }
-                                }
-                            },
-                        },
-                    },
-                }
-            },
-            "/cookie_examples/": {
-                "get": {
-                    "summary": "Cookie Examples",
-                    "operationId": "cookie_examples_cookie_examples__get",
-                    "parameters": [
-                        {
-                            "required": False,
-<<<<<<< HEAD
-                            "schema": IsDict(
-                                {
-                                    "anyOf": [{"type": "string"}, {"type": "null"}],
-                                    "title": "Data",
-                                }
-                            )
-                            | IsDict(
-                                # TODO: Remove this when deprecating Pydantic v1
-                                {"title": "Data", "type": "string"}
+                                {
+                                    "title": "Data",
+                                    "type": "string",
+                                    "examples": ["cookie1", "cookie2"],
+                                }
                             ),
                             "examples": {
                                 "example1": {
@@ -1106,12 +830,6 @@
                                     "value": "cookie1",
                                 },
                                 "example2": {"value": "cookie2"},
-=======
-                            "schema": {
-                                "type": "string",
-                                "title": "Data",
-                                "examples": ["cookie1", "cookie2"],
->>>>>>> 983f1d34
                             },
                             "name": "data",
                             "in": "cookie",
@@ -1142,7 +860,6 @@
                     "parameters": [
                         {
                             "required": False,
-<<<<<<< HEAD
                             "schema": IsDict(
                                 {
                                     "anyOf": [{"type": "string"}, {"type": "null"}],
@@ -1151,7 +868,11 @@
                             )
                             | IsDict(
                                 # TODO: Remove this when deprecating Pydantic v1
-                                {"title": "Data", "type": "string"}
+                                {
+                                    "title": "Data",
+                                    "type": "string",
+                                    "examples": ["cookie1", "cookie2"],
+                                }
                             ),
                             "examples": {
                                 "example1": {
@@ -1159,12 +880,6 @@
                                     "value": "cookie1",
                                 },
                                 "example2": {"value": "cookie2"},
-=======
-                            "schema": {
-                                "type": "string",
-                                "title": "Data",
-                                "examples": ["cookie1", "cookie2"],
->>>>>>> 983f1d34
                             },
                             "example": "cookie_overridden",
                             "name": "data",
