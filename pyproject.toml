--- conflicted
+++ resolved
@@ -42,12 +42,8 @@
 ]
 dependencies = [
     "starlette>=0.27.0,<0.28.0",
-<<<<<<< HEAD
     "pydantic>=1.7.4,!=1.8,!=1.8.1,<3.0.0",
-=======
-    "pydantic>=1.7.4,!=1.8,!=1.8.1,<2.0.0",
-    "typing-extensions>=4.5.0"
->>>>>>> 983f1d34
+    "typing-extensions>=4.5.0",
 ]
 dynamic = ["version"]
 
