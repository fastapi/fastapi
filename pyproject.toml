[build-system]
requires = ["flit"]
build-backend = "flit.buildapi"

[tool.flit.metadata]
module = "fastapi"
author = "Sebastián Ramírez"
author-email = "tiangolo@gmail.com"
home-page = "https://github.com/tiangolo/fastapi"
classifiers = [
    "Intended Audience :: Information Technology",
    "Intended Audience :: System Administrators",
    "Operating System :: OS Independent",
    "Programming Language :: Python :: 3",
    "Programming Language :: Python",
    "Topic :: Internet",
    "Topic :: Software Development :: Libraries :: Application Frameworks",
    "Topic :: Software Development :: Libraries :: Python Modules",
    "Topic :: Software Development :: Libraries",
    "Topic :: Software Development",
    "Typing :: Typed",
    "Development Status :: 4 - Beta",
    "Environment :: Web Environment",
    "Framework :: AsyncIO",
    "Intended Audience :: Developers",
    "License :: OSI Approved :: MIT License",
    "Programming Language :: Python :: 3 :: Only",
    "Programming Language :: Python :: 3.6",
    "Programming Language :: Python :: 3.7",
    "Programming Language :: Python :: 3.8",
    "Topic :: Internet :: WWW/HTTP :: HTTP Servers",
    "Topic :: Internet :: WWW/HTTP",
]
requires = [
    "starlette ==0.15.0",
    "pydantic >=1.6.2,!=1.7,!=1.7.1,!=1.7.2,!=1.7.3,!=1.8,!=1.8.1,<2.0.0"
]
description-file = "README.md"
requires-python = ">=3.6"

[tool.flit.metadata.urls]
Documentation = "https://fastapi.tiangolo.com/"

[tool.flit.metadata.requires-extra]
test = [
<<<<<<< HEAD
    "pytest ==5.4.3",
    "pytest-cov ==2.10.0",
    "mypy ==0.812",
=======
    "pytest ==6.2.2",
    "pytest-cov ==2.11.1",
    "pytest-asyncio >=0.14.0,<0.15.0",
    "mypy ==0.790",
>>>>>>> 9f50ab28
    "flake8 >=3.8.3,<4.0.0",
    "black ==20.8b1",
    "isort >=5.0.6,<6.0.0",
    "requests >=2.24.0,<3.0.0",
    "httpx >=0.14.0,<0.15.0",
    "email_validator >=1.1.1,<2.0.0",
    "sqlalchemy >=1.3.18,<1.4.0",
    "peewee >=3.13.3,<4.0.0",
    "databases[sqlite] >=0.3.2,<0.4.0",
    "orjson >=3.2.1,<4.0.0",
    "ujson >=4.0.1,<5.0.0",
    "async_exit_stack >=1.0.1,<2.0.0",
    "async_generator >=1.10,<2.0.0",
    "python-multipart >=0.0.5,<0.0.6",
    "aiofiles >=0.5.0,<0.6.0",
    "flask >=1.1.2,<2.0.0",
    "anyio[trio] >=3.1.0,<4",
]
doc = [
    "mkdocs >=1.1.2,<2.0.0",
    "mkdocs-material >=6.1.4,<7.0.0",
    "markdown-include >=0.5.1,<0.6.0",
    "mkdocs-markdownextradata-plugin >=0.1.7,<0.2.0",
    "typer-cli >=0.0.9,<0.0.10",
    "pyyaml >=5.3.1,<6.0.0"
]
dev = [
    "python-jose[cryptography] >=3.1.0,<4.0.0",
    "passlib[bcrypt] >=1.7.2,<2.0.0",
    "autoflake >=1.3.1,<2.0.0",
    "flake8 >=3.8.3,<4.0.0",
    "uvicorn[standard] >=0.12.0,<0.14.0",
    "graphene >=2.1.8,<3.0.0"
]
all = [
    "requests >=2.24.0,<3.0.0",
    "aiofiles >=0.5.0,<0.6.0",
    "jinja2 >=2.11.2,<3.0.0",
    "python-multipart >=0.0.5,<0.0.6",
    "itsdangerous >=1.1.0,<2.0.0",
    "pyyaml >=5.3.1,<6.0.0",
    "graphene >=2.1.8,<3.0.0",
    "ujson >=4.0.1,<5.0.0",
    "orjson >=3.2.1,<4.0.0",
    "email_validator >=1.1.1,<2.0.0",
    "uvicorn[standard] >=0.12.0,<0.14.0",
    "async_exit_stack >=1.0.1,<2.0.0",
    "async_generator >=1.10,<2.0.0"
]

[tool.isort]
profile = "black"
known_third_party = ["fastapi", "pydantic", "starlette"]

[tool.pytest.ini_options]
addopts = [
  "--strict-config",
  "--strict-markers",
]
xfail_strict = true
junit_family = "xunit2"
filterwarnings = [
    "error",
    'ignore:"@coroutine" decorator is deprecated since Python 3\.8, use "async def" instead:DeprecationWarning',
    'ignore:The explicit passing of coroutine objects to asyncio\.wait\(\) is deprecated since Python 3\.8:DeprecationWarning',
    'ignore:int_from_bytes is deprecated, use int\.from_bytes instead:cryptography.utils.CryptographyDeprecationWarning',
    'ignore:Exception ignored in. <socket\.socket fd=-1:pytest.PytestUnraisableExceptionWarning',
]<|MERGE_RESOLUTION|>--- conflicted
+++ resolved
@@ -43,16 +43,9 @@
 
 [tool.flit.metadata.requires-extra]
 test = [
-<<<<<<< HEAD
-    "pytest ==5.4.3",
-    "pytest-cov ==2.10.0",
+    "pytest ==6.2.4",
+    "pytest-cov ==2.12.1",
     "mypy ==0.812",
-=======
-    "pytest ==6.2.2",
-    "pytest-cov ==2.11.1",
-    "pytest-asyncio >=0.14.0,<0.15.0",
-    "mypy ==0.790",
->>>>>>> 9f50ab28
     "flake8 >=3.8.3,<4.0.0",
     "black ==20.8b1",
     "isort >=5.0.6,<6.0.0",
