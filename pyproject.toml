[build-system]
requires = ["pdm-backend"]
build-backend = "pdm.backend"

[project]
name = "fastapi"
dynamic = ["version"]
description = "FastAPI framework, high performance, easy to learn, fast to code, ready for production"
readme = "README.md"
requires-python = ">=3.8"
authors = [
    { name = "Sebastián Ramírez", email = "tiangolo@gmail.com" },
]
classifiers = [
    "Intended Audience :: Information Technology",
    "Intended Audience :: System Administrators",
    "Operating System :: OS Independent",
    "Programming Language :: Python :: 3",
    "Programming Language :: Python",
    "Topic :: Internet",
    "Topic :: Software Development :: Libraries :: Application Frameworks",
    "Topic :: Software Development :: Libraries :: Python Modules",
    "Topic :: Software Development :: Libraries",
    "Topic :: Software Development",
    "Typing :: Typed",
    "Development Status :: 4 - Beta",
    "Environment :: Web Environment",
    "Framework :: AsyncIO",
    "Framework :: FastAPI",
    "Framework :: Pydantic",
    "Framework :: Pydantic :: 1",
    "Intended Audience :: Developers",
    "License :: OSI Approved :: MIT License",
    "Programming Language :: Python :: 3 :: Only",
    "Programming Language :: Python :: 3.8",
    "Programming Language :: Python :: 3.9",
    "Programming Language :: Python :: 3.10",
    "Programming Language :: Python :: 3.11",
    "Programming Language :: Python :: 3.12",
    "Topic :: Internet :: WWW/HTTP :: HTTP Servers",
    "Topic :: Internet :: WWW/HTTP",
]
dependencies = [
    "starlette>=0.37.2,<0.38.0",
    "pydantic>=1.7.4,!=1.8,!=1.8.1,!=2.0.0,!=2.0.1,!=2.1.0,<3.0.0",
    "typing-extensions>=4.8.0",
]

[project.urls]
Homepage = "https://github.com/fastapi/fastapi"
Documentation = "https://fastapi.tiangolo.com/"
Repository = "https://github.com/fastapi/fastapi"

[project.optional-dependencies]

standard = [
    "fastapi-cli[standard] >=0.0.5",
    # For the test client
    "httpx >=0.23.0",
    # For templates
    "jinja2 >=2.11.2",
    # For forms and file uploads
    "python-multipart >=0.0.7",
    # To validate email fields
    "email-validator >=2.0.0",
    # Uvicorn with uvloop
    "uvicorn[standard] >=0.12.0",
    # TODO: this should be part of some pydantic optional extra dependencies
    # # Settings management
    # "pydantic-settings >=2.0.0",
    # # Extra Pydantic data types
    # "pydantic-extra-types >=2.0.0",
]

all = [
    "fastapi-cli[standard] >=0.0.5",
    # # For the test client
    "httpx >=0.23.0",
    # For templates
    "jinja2 >=2.11.2",
    # For forms and file uploads
    "python-multipart >=0.0.7",
    # For Starlette's SessionMiddleware, not commonly used with FastAPI
    "itsdangerous >=1.1.0",
    # For Starlette's schema generation, would not be used with FastAPI
    "pyyaml >=5.3.1",
    # For UJSONResponse
    "ujson >=4.0.1,!=4.0.2,!=4.1.0,!=4.2.0,!=4.3.0,!=5.0.0,!=5.1.0",
    # For ORJSONResponse
    "orjson >=3.2.1",
    # To validate email fields
    "email-validator >=2.0.0",
    # Uvicorn with uvloop
    "uvicorn[standard] >=0.12.0",
    # Settings management
    "pydantic-settings >=2.0.0",
    # Extra Pydantic data types
    "pydantic-extra-types >=2.0.0",
]

[project.scripts]
fastapi = "fastapi.cli:main"

[tool.pdm]
version = { source = "file", path = "fastapi/__init__.py" }
distribution = true

[tool.pdm.build]
source-includes = [
    "tests/",
    "docs_src/",
    "requirements*.txt",
    "scripts/",
    # For a test
    "docs/en/docs/img/favicon.png",
    ]

[tool.tiangolo._internal-slim-build.packages.fastapi-slim.project]
name = "fastapi-slim"

<<<<<<< HEAD
[tool.tiangolo._internal-slim-build.packages.fastapi]
include-optional-dependencies = ["standard"]

[tool.tiangolo._internal-slim-build.packages.fastapi.project.optional-dependencies]
all = [
    # # For the test client
    "httpx >=0.23.0",
    # For templates
    "jinja2 >=2.11.2",
    # For forms and file uploads
    "python-multipart >=0.0.7",
    # For Starlette's SessionMiddleware, not commonly used with FastAPI
    "itsdangerous >=1.1.0",
    # For Starlette's schema generation, would not be used with FastAPI
    "pyyaml >=5.3.1",
    # For UJSONResponse
    "ujson >=4.0.1,!=4.0.2,!=4.1.0,!=4.2.0,!=4.3.0,!=5.0.0,!=5.1.0",
    # For ORJSONResponse
    "orjson >=3.2.1",
    # To validate email fields
    "email-validator >=2.0.0",
    # Uvicorn with uvloop
    "uvicorn[standard] >=0.12.0",
    # Settings management
    "pydantic-settings >=2.0.0",
    # Extra Pydantic data types
    "pydantic-extra-types >=2.0.0",
]

=======
>>>>>>> 0b30cad9
[tool.mypy]
strict = true

[[tool.mypy.overrides]]
module = "fastapi.concurrency"
warn_unused_ignores = false
ignore_missing_imports = true

[[tool.mypy.overrides]]
module = "fastapi.tests.*"
ignore_missing_imports = true
check_untyped_defs = true

[[tool.mypy.overrides]]
module = "docs_src.*"
disallow_incomplete_defs = false
disallow_untyped_defs = false
disallow_untyped_calls = false

[tool.pytest.ini_options]
addopts = [
  "--strict-config",
  "--strict-markers",
  "--ignore=docs_src",
]
xfail_strict = true
junit_family = "xunit2"
filterwarnings = [
    "error",
    # TODO: needed by asyncio in Python 3.9.7 https://bugs.python.org/issue45097, try to remove on 3.9.8
    'ignore:The loop argument is deprecated since Python 3\.8, and scheduled for removal in Python 3\.10:DeprecationWarning:asyncio',
    'ignore:starlette.middleware.wsgi is deprecated and will be removed in a future release\..*:DeprecationWarning:starlette',
    # TODO: remove after upgrading HTTPX to a version newer than 0.23.0
    # Including PR: https://github.com/encode/httpx/pull/2309
    "ignore:'cgi' is deprecated:DeprecationWarning",
    # For passlib
    "ignore:'crypt' is deprecated and slated for removal in Python 3.13:DeprecationWarning",
    # see https://trio.readthedocs.io/en/stable/history.html#trio-0-22-0-2022-09-28
    "ignore:You seem to already have a custom.*:RuntimeWarning:trio",
    # TODO remove pytest-cov
    'ignore::pytest.PytestDeprecationWarning:pytest_cov',
    # TODO: remove after upgrading SQLAlchemy to a version that includes the following changes
    # https://github.com/sqlalchemy/sqlalchemy/commit/59521abcc0676e936b31a523bd968fc157fef0c2
    'ignore:datetime\.datetime\.utcfromtimestamp\(\) is deprecated and scheduled for removal in a future version\..*:DeprecationWarning:sqlalchemy',
    # TODO: remove after upgrading python-jose to a version that explicitly supports Python 3.12
    # also, if it won't receive an update, consider replacing python-jose with some alternative
    # related issues:
    #   - https://github.com/mpdavis/python-jose/issues/332
    #   - https://github.com/mpdavis/python-jose/issues/334
    'ignore:datetime\.datetime\.utcnow\(\) is deprecated and scheduled for removal in a future version\..*:DeprecationWarning:jose',
    # Trio 24.1.0 raises a warning from attrs
    # Ref: https://github.com/python-trio/trio/pull/3054
    # Remove once there's a new version of Trio
    'ignore:The `hash` argument is deprecated*:DeprecationWarning:trio',
]

[tool.coverage.run]
parallel = true
source = [
    "docs_src",
    "tests",
    "fastapi"
]
context = '${CONTEXT}'
omit = [
    "docs_src/response_model/tutorial003_04.py",
    "docs_src/response_model/tutorial003_04_py310.py",
]

[tool.ruff.lint]
select = [
    "E",  # pycodestyle errors
    "W",  # pycodestyle warnings
    "F",  # pyflakes
    "I",  # isort
    "B",  # flake8-bugbear
    "C4",  # flake8-comprehensions
    "UP",  # pyupgrade
]
ignore = [
    "E501",  # line too long, handled by black
    "B008",  # do not perform function calls in argument defaults
    "C901",  # too complex
    "W191",  # indentation contains tabs
]

[tool.ruff.lint.per-file-ignores]
"__init__.py" = ["F401"]
"docs_src/dependencies/tutorial007.py" = ["F821"]
"docs_src/dependencies/tutorial008.py" = ["F821"]
"docs_src/dependencies/tutorial009.py" = ["F821"]
"docs_src/dependencies/tutorial010.py" = ["F821"]
"docs_src/custom_response/tutorial007.py" = ["B007"]
"docs_src/dataclasses/tutorial003.py" = ["I001"]
"docs_src/path_operation_advanced_configuration/tutorial007.py" = ["B904"]
"docs_src/path_operation_advanced_configuration/tutorial007_pv1.py" = ["B904"]
"docs_src/custom_request_and_route/tutorial002.py" = ["B904"]
"docs_src/dependencies/tutorial008_an.py" = ["F821"]
"docs_src/dependencies/tutorial008_an_py39.py" = ["F821"]
"docs_src/query_params_str_validations/tutorial012_an.py" = ["B006"]
"docs_src/query_params_str_validations/tutorial012_an_py39.py" = ["B006"]
"docs_src/query_params_str_validations/tutorial013_an.py" = ["B006"]
"docs_src/query_params_str_validations/tutorial013_an_py39.py" = ["B006"]
"docs_src/security/tutorial004.py" = ["B904"]
"docs_src/security/tutorial004_an.py" = ["B904"]
"docs_src/security/tutorial004_an_py310.py" = ["B904"]
"docs_src/security/tutorial004_an_py39.py" = ["B904"]
"docs_src/security/tutorial004_py310.py" = ["B904"]
"docs_src/security/tutorial005.py" = ["B904"]
"docs_src/security/tutorial005_an.py" = ["B904"]
"docs_src/security/tutorial005_an_py310.py" = ["B904"]
"docs_src/security/tutorial005_an_py39.py" = ["B904"]
"docs_src/security/tutorial005_py310.py" = ["B904"]
"docs_src/security/tutorial005_py39.py" = ["B904"]
"docs_src/dependencies/tutorial008b.py" = ["B904"]
"docs_src/dependencies/tutorial008b_an.py" = ["B904"]
"docs_src/dependencies/tutorial008b_an_py39.py" = ["B904"]


[tool.ruff.lint.isort]
known-third-party = ["fastapi", "pydantic", "starlette"]

[tool.ruff.lint.pyupgrade]
# Preserve types, even if a file imports `from __future__ import annotations`.
keep-runtime-typing = true<|MERGE_RESOLUTION|>--- conflicted
+++ resolved
@@ -118,38 +118,6 @@
 [tool.tiangolo._internal-slim-build.packages.fastapi-slim.project]
 name = "fastapi-slim"
 
-<<<<<<< HEAD
-[tool.tiangolo._internal-slim-build.packages.fastapi]
-include-optional-dependencies = ["standard"]
-
-[tool.tiangolo._internal-slim-build.packages.fastapi.project.optional-dependencies]
-all = [
-    # # For the test client
-    "httpx >=0.23.0",
-    # For templates
-    "jinja2 >=2.11.2",
-    # For forms and file uploads
-    "python-multipart >=0.0.7",
-    # For Starlette's SessionMiddleware, not commonly used with FastAPI
-    "itsdangerous >=1.1.0",
-    # For Starlette's schema generation, would not be used with FastAPI
-    "pyyaml >=5.3.1",
-    # For UJSONResponse
-    "ujson >=4.0.1,!=4.0.2,!=4.1.0,!=4.2.0,!=4.3.0,!=5.0.0,!=5.1.0",
-    # For ORJSONResponse
-    "orjson >=3.2.1",
-    # To validate email fields
-    "email-validator >=2.0.0",
-    # Uvicorn with uvloop
-    "uvicorn[standard] >=0.12.0",
-    # Settings management
-    "pydantic-settings >=2.0.0",
-    # Extra Pydantic data types
-    "pydantic-extra-types >=2.0.0",
-]
-
-=======
->>>>>>> 0b30cad9
 [tool.mypy]
 strict = true
 
