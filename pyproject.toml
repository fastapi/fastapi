--- conflicted
+++ resolved
@@ -49,13 +49,8 @@
     "pytest >=6.2.4,<7.0.0",
     "pytest-cov >=2.12.0,<4.0.0",
     "mypy ==0.910",
-<<<<<<< HEAD
     "flake8 >=3.8.3,<5.0.0",
-    "black ==21.9b0",
-=======
-    "flake8 >=3.8.3,<4.0.0",
     "black == 22.3.0",
->>>>>>> 92181ef1
     "isort >=5.0.6,<6.0.0",
     "requests >=2.24.0,<3.0.0",
     "httpx >=0.14.0,<0.19.0",
@@ -88,14 +83,9 @@
     "python-jose[cryptography] >=3.3.0,<4.0.0",
     "passlib[bcrypt] >=1.7.2,<2.0.0",
     "autoflake >=1.4.0,<2.0.0",
-<<<<<<< HEAD
     "flake8 >=3.8.3,<5.0.0",
-    "uvicorn[standard] >=0.12.0,<0.16.0",
-=======
-    "flake8 >=3.8.3,<4.0.0",
     "uvicorn[standard] >=0.12.0,<0.18.0",
     "pre-commit >=2.17.0,<3.0.0",
->>>>>>> 92181ef1
 ]
 all = [
     "requests >=2.24.0,<3.0.0",
