--- conflicted
+++ resolved
@@ -42,11 +42,7 @@
 ]
 dependencies = [
     "starlette>=0.27.0,<0.28.0",
-<<<<<<< HEAD
-    "pydantic >=1.6.2,!=1.7,!=1.7.1,!=1.7.2,!=1.7.3,!=1.8,!=1.8.1,<3.0.0",
-=======
-    "pydantic>=1.7.4,!=1.8,!=1.8.1,<2.0.0",
->>>>>>> 32935103
+    "pydantic>=1.7.4,!=1.8,!=1.8.1,<3.0.0",
 ]
 dynamic = ["version"]
 
@@ -55,51 +51,6 @@
 Documentation = "https://fastapi.tiangolo.com/"
 
 [project.optional-dependencies]
-<<<<<<< HEAD
-test = [
-    "pytest >=7.1.3,<8.0.0",
-    "coverage[toml] >= 6.5.0,< 8.0",
-    "mypy ==0.982",
-    "ruff ==0.0.138",
-    "black == 23.1.0",
-    "isort >=5.0.6,<6.0.0",
-    "httpx >=0.23.0,<0.24.0",
-    "email_validator >=2.0.0,<3.0.0",
-    # TODO: once removing databases from tutorial, upgrade SQLAlchemy
-    # probably when including SQLModel
-    "sqlalchemy >=1.3.18,<1.4.43",
-    "peewee >=3.13.3,<4.0.0",
-    "databases[sqlite] >=0.3.2,<0.7.0",
-    "orjson >=3.2.1,<4.0.0",
-    "ujson >=4.0.1,!=4.0.2,!=4.1.0,!=4.2.0,!=4.3.0,!=5.0.0,!=5.1.0,<6.0.0",
-    "python-multipart >=0.0.5,<0.0.7",
-    "flask >=1.1.2,<3.0.0",
-    "anyio[trio] >=3.2.1,<4.0.0",
-    "python-jose[cryptography] >=3.3.0,<4.0.0",
-    "pyyaml >=5.3.1,<7.0.0",
-    "passlib[bcrypt] >=1.7.2,<2.0.0",
-    "dirty-equals >= 0.6.0",
-
-    # types
-    "types-ujson ==5.7.0.1",
-    "types-orjson ==3.6.2",
-]
-doc = [
-    "mkdocs >=1.1.2,<2.0.0",
-    "mkdocs-material >=8.1.4,<9.0.0",
-    "mdx-include >=1.4.1,<2.0.0",
-    "mkdocs-markdownextradata-plugin >=0.1.7,<0.3.0",
-    "typer-cli >=0.0.13,<0.0.14",
-    "typer[all] >=0.6.1,<0.8.0",
-    "pyyaml >=5.3.1,<7.0.0",
-]
-dev = [
-    "ruff ==0.0.138",
-    "uvicorn[standard] >=0.12.0,<0.21.0",
-    "pre-commit >=2.17.0,<3.0.0",
-]
-=======
->>>>>>> 32935103
 all = [
     "httpx >=0.23.0",
     "jinja2 >=2.11.2",
