--- conflicted
+++ resolved
@@ -41,13 +41,8 @@
     "Topic :: Internet :: WWW/HTTP",
 ]
 dependencies = [
-<<<<<<< HEAD
     "starlette>=0.28.0,<0.29.0",
-    "pydantic >=1.6.2,!=1.7,!=1.7.1,!=1.7.2,!=1.7.3,!=1.8,!=1.8.1,<2.0.0",
-=======
-    "starlette>=0.27.0,<0.28.0",
     "pydantic>=1.7.4,!=1.8,!=1.8.1,<2.0.0",
->>>>>>> f5e2dd80
 ]
 dynamic = ["version"]
 
