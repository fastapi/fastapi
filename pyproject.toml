[build-system]
requires = ["hatchling"]
build-backend = "hatchling.build"

[project]
name = "fastapi"
description = "FastAPI framework, high performance, easy to learn, fast to code, ready for production"
readme = "README.md"
requires-python = ">=3.7"
license = "MIT"
authors = [
    { name = "Sebastián Ramírez", email = "tiangolo@gmail.com" },
]
classifiers = [
    "Intended Audience :: Information Technology",
    "Intended Audience :: System Administrators",
    "Operating System :: OS Independent",
    "Programming Language :: Python :: 3",
    "Programming Language :: Python",
    "Topic :: Internet",
    "Topic :: Software Development :: Libraries :: Application Frameworks",
    "Topic :: Software Development :: Libraries :: Python Modules",
    "Topic :: Software Development :: Libraries",
    "Topic :: Software Development",
    "Typing :: Typed",
    "Development Status :: 4 - Beta",
    "Environment :: Web Environment",
    "Framework :: AsyncIO",
    "Framework :: FastAPI",
    "Intended Audience :: Developers",
    "License :: OSI Approved :: MIT License",
    "Programming Language :: Python :: 3 :: Only",
    "Programming Language :: Python :: 3.7",
    "Programming Language :: Python :: 3.8",
    "Programming Language :: Python :: 3.9",
    "Programming Language :: Python :: 3.10",
    "Programming Language :: Python :: 3.11",
    "Topic :: Internet :: WWW/HTTP :: HTTP Servers",
    "Topic :: Internet :: WWW/HTTP",
]
dependencies = [
    "starlette==0.22.0",
    "pydantic >=1.6.2,!=1.7,!=1.7.1,!=1.7.2,!=1.7.3,!=1.8,!=1.8.1,<2.0.0",
]
dynamic = ["version"]

[project.urls]
Homepage = "https://github.com/tiangolo/fastapi"
Documentation = "https://fastapi.tiangolo.com/"

[project.optional-dependencies]
test = [
    "pytest >=7.1.3,<8.0.0",
    "coverage[toml] >= 6.5.0,<7.0",
    "mypy ==0.982",
    "ruff ==0.0.138",
    "black == 22.10.0",
    "isort >=5.0.6,<6.0.0",
    "httpx >=0.23.0,<0.24.0",
    "email_validator >=1.1.1,<2.0.0",
    # TODO: once removing databases from tutorial, upgrade SQLAlchemy
    # probably when including SQLModel
    "sqlalchemy >=1.3.18,<=1.4.41",
    "peewee >=3.13.3,<4.0.0",
    "databases[sqlite] >=0.3.2,<0.7.0",
    "orjson >=3.2.1,<4.0.0",
    "ujson >=4.0.1,!=4.0.2,!=4.1.0,!=4.2.0,!=4.3.0,!=5.0.0,!=5.1.0,<6.0.0",
    "python-multipart >=0.0.5,<0.0.6",
    "flask >=1.1.2,<3.0.0",
    "anyio[trio] >=3.2.1,<4.0.0",
    "python-jose[cryptography] >=3.3.0,<4.0.0",
    "pyyaml >=5.3.1,<7.0.0",
    "passlib[bcrypt] >=1.7.2,<2.0.0",

    # types
    "types-ujson ==5.5.0",
    "types-orjson ==3.6.2",
]
doc = [
    "mkdocs >=1.1.2,<2.0.0",
    "mkdocs-material >=8.1.4,<9.0.0",
    "mdx-include >=1.4.1,<2.0.0",
    "mkdocs-markdownextradata-plugin >=0.1.7,<0.3.0",
    # TODO: upgrade and enable typer-cli once it supports Click 8.x.x
    # "typer-cli >=0.0.12,<0.0.13",
    "typer[all] >=0.6.1,<0.8.0",
    "pyyaml >=5.3.1,<7.0.0",
]
dev = [
    "ruff ==0.0.138",
    "uvicorn[standard] >=0.12.0,<0.19.0",
    "pre-commit >=2.17.0,<3.0.0",
]
all = [
    "httpx >=0.23.0",
    "jinja2 >=2.11.2",
    "python-multipart >=0.0.5",
    "itsdangerous >=1.1.0",
    "pyyaml >=5.3.1",
    "ujson >=4.0.1,!=4.0.2,!=4.1.0,!=4.2.0,!=4.3.0,!=5.0.0,!=5.1.0",
    "orjson >=3.2.1",
    "email_validator >=1.1.1",
    "uvicorn[standard] >=0.12.0",
]

[tool.hatch.version]
path = "fastapi/__init__.py"

[tool.isort]
profile = "black"
known_third_party = ["fastapi", "pydantic", "starlette"]

[tool.mypy]
strict = true

[[tool.mypy.overrides]]
module = "fastapi.concurrency"
warn_unused_ignores = false
ignore_missing_imports = true

[[tool.mypy.overrides]]
module = "fastapi.tests.*"
ignore_missing_imports = true
check_untyped_defs = true

[tool.pytest.ini_options]
addopts = [
  "--strict-config",
  "--strict-markers",
]
xfail_strict = true
junit_family = "xunit2"
filterwarnings = [
    "error",
    # TODO: needed by asyncio in Python 3.9.7 https://bugs.python.org/issue45097, try to remove on 3.9.8
    'ignore:The loop argument is deprecated since Python 3\.8, and scheduled for removal in Python 3\.10:DeprecationWarning:asyncio',
    'ignore:starlette.middleware.wsgi is deprecated and will be removed in a future release\..*:DeprecationWarning:starlette',
    # TODO: remove after upgrading HTTPX to a version newer than 0.23.0
    # Including PR: https://github.com/encode/httpx/pull/2309
    "ignore:'cgi' is deprecated:DeprecationWarning",
    # For passlib
    "ignore:'crypt' is deprecated and slated for removal in Python 3.13:DeprecationWarning",
    # see https://trio.readthedocs.io/en/stable/history.html#trio-0-22-0-2022-09-28
    "ignore:You seem to already have a custom.*:RuntimeWarning:trio",
    "ignore::trio.TrioDeprecationWarning",
    # TODO remove pytest-cov
    'ignore::pytest.PytestDeprecationWarning:pytest_cov',
<<<<<<< HEAD
]
=======
]

[tool.coverage.run]
parallel = true
source = [
    "docs_src",
    "tests",
    "fastapi"
]
context = '${CONTEXT}'

[tool.ruff]
select = [
    "E",  # pycodestyle errors
    "W",  # pycodestyle warnings
    "F",  # pyflakes
    # "I",  # isort
    "C",  # flake8-comprehensions
    "B",  # flake8-bugbear
]
ignore = [
    "E501",  # line too long, handled by black
    "B008",  # do not perform function calls in argument defaults
    "C901",  # too complex
]

[tool.ruff.per-file-ignores]
"__init__.py" = ["F401"]
"docs_src/dependencies/tutorial007.py" = ["F821"]
"docs_src/dependencies/tutorial008.py" = ["F821"]
"docs_src/dependencies/tutorial009.py" = ["F821"]
"docs_src/dependencies/tutorial010.py" = ["F821"]
"docs_src/custom_response/tutorial007.py" = ["B007"]
"docs_src/dataclasses/tutorial003.py" = ["I001"]
"docs_src/path_operation_advanced_configuration/tutorial007.py" = ["B904"]
"docs_src/custom_request_and_route/tutorial002.py" = ["B904"]

[tool.ruff.isort]
known-third-party = ["fastapi", "pydantic", "starlette"]
>>>>>>> 10500dbc
<|MERGE_RESOLUTION|>--- conflicted
+++ resolved
@@ -145,9 +145,6 @@
     "ignore::trio.TrioDeprecationWarning",
     # TODO remove pytest-cov
     'ignore::pytest.PytestDeprecationWarning:pytest_cov',
-<<<<<<< HEAD
-]
-=======
 ]
 
 [tool.coverage.run]
@@ -186,5 +183,4 @@
 "docs_src/custom_request_and_route/tutorial002.py" = ["B904"]
 
 [tool.ruff.isort]
-known-third-party = ["fastapi", "pydantic", "starlette"]
->>>>>>> 10500dbc
+known-third-party = ["fastapi", "pydantic", "starlette"]