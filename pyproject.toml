[build-system]
requires = ["hatchling"]
build-backend = "hatchling.build"

[project]
name = "fastapi"
description = "FastAPI framework, high performance, easy to learn, fast to code, ready for production"
readme = "README.md"
requires-python = ">=3.7"
license = "MIT"
authors = [
    { name = "Sebastián Ramírez", email = "tiangolo@gmail.com" },
]
classifiers = [
    "Intended Audience :: Information Technology",
    "Intended Audience :: System Administrators",
    "Operating System :: OS Independent",
    "Programming Language :: Python :: 3",
    "Programming Language :: Python",
    "Topic :: Internet",
    "Topic :: Software Development :: Libraries :: Application Frameworks",
    "Topic :: Software Development :: Libraries :: Python Modules",
    "Topic :: Software Development :: Libraries",
    "Topic :: Software Development",
    "Typing :: Typed",
    "Development Status :: 4 - Beta",
    "Environment :: Web Environment",
    "Framework :: AsyncIO",
    "Framework :: FastAPI",
    "Intended Audience :: Developers",
    "License :: OSI Approved :: MIT License",
    "Programming Language :: Python :: 3 :: Only",
    "Programming Language :: Python :: 3.7",
    "Programming Language :: Python :: 3.8",
    "Programming Language :: Python :: 3.9",
    "Programming Language :: Python :: 3.10",
    "Topic :: Internet :: WWW/HTTP :: HTTP Servers",
    "Topic :: Internet :: WWW/HTTP",
]
dependencies = [
    "starlette==0.20.4",
    "pydantic >=1.6.2,!=1.7,!=1.7.1,!=1.7.2,!=1.7.3,!=1.8,!=1.8.1,<2.0.0",
]
dynamic = ["version"]

[project.urls]
Homepage = "https://github.com/tiangolo/fastapi"
Documentation = "https://fastapi.tiangolo.com/"

[project.optional-dependencies]
test = [
    "pytest >=7.1.3,<8.0.0",
    "pytest-cov >=2.12.0,<4.0.0",
    "mypy ==0.971",
    "flake8 >=3.8.3,<6.0.0",
    "black == 22.8.0",
    "isort >=5.0.6,<6.0.0",
    "requests >=2.24.0,<3.0.0",
    "httpx >=0.23.0,<0.24.0",
    "email_validator >=1.1.1,<2.0.0",
    "sqlalchemy >=1.3.18,<1.5.0",
    "peewee >=3.13.3,<4.0.0",
    "databases[sqlite] >=0.3.2,<0.7.0",
    "orjson >=3.2.1,<4.0.0",
    "ujson >=4.0.1,!=4.0.2,!=4.1.0,!=4.2.0,!=4.3.0,!=5.0.0,!=5.1.0,<6.0.0",
    "python-multipart >=0.0.5,<0.0.6",
    "flask >=1.1.2,<3.0.0",
    "anyio[trio] >=3.2.1,<4.0.0",
<<<<<<< HEAD
    "msgpack >= 0.6.2",
=======
    "python-jose[cryptography] >=3.3.0,<4.0.0",
    "pyyaml >=5.3.1,<7.0.0",
    "passlib[bcrypt] >=1.7.2,<2.0.0",
>>>>>>> 12132276

    # types
    "types-ujson ==5.4.0",
    "types-orjson ==3.6.2",
]
doc = [
    "mkdocs >=1.1.2,<2.0.0",
    "mkdocs-material >=8.1.4,<9.0.0",
    "mdx-include >=1.4.1,<2.0.0",
    "mkdocs-markdownextradata-plugin >=0.1.7,<0.3.0",
    # TODO: upgrade and enable typer-cli once it supports Click 8.x.x
    # "typer-cli >=0.0.12,<0.0.13",
    "typer >=0.4.1,<0.7.0",
    "pyyaml >=5.3.1,<7.0.0",
]
dev = [
    "autoflake >=1.4.0,<2.0.0",
    "flake8 >=3.8.3,<6.0.0",
    "uvicorn[standard] >=0.12.0,<0.19.0",
    "pre-commit >=2.17.0,<3.0.0",
]
all = [
    "requests >=2.24.0,<3.0.0",
    "jinja2 >=2.11.2,<4.0.0",
    "python-multipart >=0.0.5,<0.0.6",
    "itsdangerous >=1.1.0,<3.0.0",
    "pyyaml >=5.3.1,<7.0.0",
    "ujson >=4.0.1,!=4.0.2,!=4.1.0,!=4.2.0,!=4.3.0,!=5.0.0,!=5.1.0,<6.0.0",
    "orjson >=3.2.1,<4.0.0",
    "email_validator >=1.1.1,<2.0.0",
    "uvicorn[standard] >=0.12.0,<0.19.0",
]

[tool.hatch.version]
path = "fastapi/__init__.py"

[tool.isort]
profile = "black"
known_third_party = ["fastapi", "pydantic", "starlette"]

[tool.mypy]
strict = true

[[tool.mypy.overrides]]
module = "fastapi.concurrency"
warn_unused_ignores = false
ignore_missing_imports = true

[[tool.mypy.overrides]]
module = "fastapi.tests.*"
ignore_missing_imports = true
check_untyped_defs = true

[tool.pytest.ini_options]
addopts = [
  "--strict-config",
  "--strict-markers",
]
xfail_strict = true
junit_family = "xunit2"
filterwarnings = [
    "error",
    # TODO: needed by asyncio in Python 3.9.7 https://bugs.python.org/issue45097, try to remove on 3.9.8
    'ignore:The loop argument is deprecated since Python 3\.8, and scheduled for removal in Python 3\.10:DeprecationWarning:asyncio',
    'ignore:starlette.middleware.wsgi is deprecated and will be removed in a future release\..*:DeprecationWarning:starlette',
]<|MERGE_RESOLUTION|>--- conflicted
+++ resolved
@@ -66,13 +66,10 @@
     "python-multipart >=0.0.5,<0.0.6",
     "flask >=1.1.2,<3.0.0",
     "anyio[trio] >=3.2.1,<4.0.0",
-<<<<<<< HEAD
-    "msgpack >= 0.6.2",
-=======
     "python-jose[cryptography] >=3.3.0,<4.0.0",
     "pyyaml >=5.3.1,<7.0.0",
     "passlib[bcrypt] >=1.7.2,<2.0.0",
->>>>>>> 12132276
+    "msgpack >= 0.6.2",
 
     # types
     "types-ujson ==5.4.0",
