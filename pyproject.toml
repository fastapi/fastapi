[build-system]
requires = ["flit"]
build-backend = "flit.buildapi"

[tool.flit.metadata]
module = "fastapi"
author = "Sebastián Ramírez"
author-email = "tiangolo@gmail.com"
home-page = "https://github.com/tiangolo/fastapi"
classifiers = [
    "Intended Audience :: Information Technology",
    "Intended Audience :: System Administrators",
    "Operating System :: OS Independent",
    "Programming Language :: Python :: 3",
    "Programming Language :: Python",
    "Topic :: Internet",
    "Topic :: Software Development :: Libraries :: Application Frameworks",
    "Topic :: Software Development :: Libraries :: Python Modules",
    "Topic :: Software Development :: Libraries",
    "Topic :: Software Development",
    "Typing :: Typed",
    "Development Status :: 4 - Beta",
    "Environment :: Web Environment",
    "Framework :: AsyncIO",
    "Intended Audience :: Developers",
    "License :: OSI Approved :: MIT License",
    "Programming Language :: Python :: 3 :: Only",
    "Programming Language :: Python :: 3.6",
    "Programming Language :: Python :: 3.7",
    "Programming Language :: Python :: 3.8",
    "Programming Language :: Python :: 3.9",
    "Topic :: Internet :: WWW/HTTP :: HTTP Servers",
    "Topic :: Internet :: WWW/HTTP",
]
requires = [
    "starlette ==0.15.0",
    "pydantic >=1.6.2,!=1.7,!=1.7.1,!=1.7.2,!=1.7.3,!=1.8,!=1.8.1,<2.0.0"
]
description-file = "README.md"
requires-python = ">=3.6.1"

[tool.flit.metadata.urls]
Documentation = "https://fastapi.tiangolo.com/"

[tool.flit.metadata.requires-extra]
test = [
    "pytest >=6.2.4,<7.0.0",
<<<<<<< HEAD
    "pytest-cov >=2.12.0,<3.0.0",
    "mypy ==0.812",
=======
    "pytest-cov >=2.12.0,<4.0.0",
    "pytest-asyncio >=0.14.0,<0.16.0",
    "mypy ==0.910",
>>>>>>> 292b8c8c
    "flake8 >=3.8.3,<4.0.0",
    "black ==21.9b0",
    "isort >=5.0.6,<6.0.0",
    "requests >=2.24.0,<3.0.0",
    "httpx >=0.14.0,<0.19.0",
    "email_validator >=1.1.1,<2.0.0",
    "sqlalchemy >=1.3.18,<1.5.0",
    "peewee >=3.13.3,<4.0.0",
    "databases[sqlite] >=0.3.2,<0.6.0",
    "orjson >=3.2.1,<4.0.0",
    "ujson >=4.0.1,<5.0.0",
    "python-multipart >=0.0.5,<0.0.6",
<<<<<<< HEAD
    "flask >=1.1.2,<2.0.0",
    "anyio[trio] >=3.2.1,<4",
=======
    "aiofiles >=0.5.0,<0.8.0",
    # TODO: try to upgrade after upgrading Starlette
    "flask >=1.1.2,<2.0.0",
    "async_exit_stack >=1.0.1,<2.0.0; python_version < '3.7'",
    "async_generator >=1.10,<2.0.0; python_version < '3.7'",

    # types
    "types-ujson ==0.1.1",
    "types-orjson ==3.6.0",
    "types-dataclasses ==0.1.7; python_version<'3.7'",
>>>>>>> 292b8c8c
]
doc = [
    "mkdocs >=1.1.2,<2.0.0",
    "mkdocs-material >=7.1.9,<8.0.0",
    "mdx-include >=1.4.1,<2.0.0",
    "mkdocs-markdownextradata-plugin >=0.1.7,<0.3.0",
    "typer-cli >=0.0.12,<0.0.13",
    "pyyaml >=5.3.1,<6.0.0"
]
dev = [
    "python-jose[cryptography] >=3.3.0,<4.0.0",
    "passlib[bcrypt] >=1.7.2,<2.0.0",
    "autoflake >=1.4.0,<2.0.0",
    "flake8 >=3.8.3,<4.0.0",
    "uvicorn[standard] >=0.12.0,<0.16.0",
    # TODO: remove in the next major version
    "graphene >=2.1.8,<3.0.0"
]
all = [
    "requests >=2.24.0,<3.0.0",
<<<<<<< HEAD
=======
    "aiofiles >=0.5.0,<0.8.0",
    # TODO: try to upgrade after upgrading Starlette
>>>>>>> 292b8c8c
    "jinja2 >=2.11.2,<3.0.0",
    "python-multipart >=0.0.5,<0.0.6",
    # TODO: try to upgrade after upgrading Starlette
    "itsdangerous >=1.1.0,<2.0.0",
    "pyyaml >=5.3.1,<6.0.0",
    # TODO: remove in the next major version
    "graphene >=2.1.8,<3.0.0",
    "ujson >=4.0.1,<5.0.0",
    "orjson >=3.2.1,<4.0.0",
    "email_validator >=1.1.1,<2.0.0",
<<<<<<< HEAD
    "uvicorn[standard] >=0.12.0,<0.14.0",
=======
    "uvicorn[standard] >=0.12.0,<0.16.0",
    "async_exit_stack >=1.0.1,<2.0.0; python_version < '3.7'",
    "async_generator >=1.10,<2.0.0; python_version < '3.7'",
>>>>>>> 292b8c8c
]

[tool.isort]
profile = "black"
known_third_party = ["fastapi", "pydantic", "starlette"]

[tool.mypy]
# --strict
disallow_any_generics = true
disallow_subclassing_any = true
disallow_untyped_calls = true
disallow_untyped_defs = true
disallow_incomplete_defs = true
check_untyped_defs = true
disallow_untyped_decorators = true
no_implicit_optional = true
warn_redundant_casts = true
warn_unused_ignores = true
warn_return_any = true
implicit_reexport = false
strict_equality = true
# --strict end

[[tool.mypy.overrides]]
module = "fastapi.concurrency"
warn_unused_ignores = false
ignore_missing_imports = true

[[tool.mypy.overrides]]
module = "fastapi.tests.*"
ignore_missing_imports = true
check_untyped_defs = true

[tool.pytest.ini_options]
addopts = [
  "--strict-config",
  "--strict-markers",
]
xfail_strict = true
junit_family = "xunit2"
filterwarnings = [
    "error",
    'ignore:"@coroutine" decorator is deprecated since Python 3\.8, use "async def" instead:DeprecationWarning',
    # TODO: if these ignores are needed, enable them, otherwise remove them
    # 'ignore:The explicit passing of coroutine objects to asyncio\.wait\(\) is deprecated since Python 3\.8:DeprecationWarning',
    # 'ignore:Exception ignored in. <socket\.socket fd=-1:pytest.PytestUnraisableExceptionWarning',
]<|MERGE_RESOLUTION|>--- conflicted
+++ resolved
@@ -45,14 +45,8 @@
 [tool.flit.metadata.requires-extra]
 test = [
     "pytest >=6.2.4,<7.0.0",
-<<<<<<< HEAD
-    "pytest-cov >=2.12.0,<3.0.0",
-    "mypy ==0.812",
-=======
     "pytest-cov >=2.12.0,<4.0.0",
-    "pytest-asyncio >=0.14.0,<0.16.0",
     "mypy ==0.910",
->>>>>>> 292b8c8c
     "flake8 >=3.8.3,<4.0.0",
     "black ==21.9b0",
     "isort >=5.0.6,<6.0.0",
@@ -65,21 +59,14 @@
     "orjson >=3.2.1,<4.0.0",
     "ujson >=4.0.1,<5.0.0",
     "python-multipart >=0.0.5,<0.0.6",
-<<<<<<< HEAD
-    "flask >=1.1.2,<2.0.0",
-    "anyio[trio] >=3.2.1,<4",
-=======
-    "aiofiles >=0.5.0,<0.8.0",
     # TODO: try to upgrade after upgrading Starlette
     "flask >=1.1.2,<2.0.0",
-    "async_exit_stack >=1.0.1,<2.0.0; python_version < '3.7'",
-    "async_generator >=1.10,<2.0.0; python_version < '3.7'",
+    "anyio[trio] >=3.2.1,<4.0.0",
 
     # types
     "types-ujson ==0.1.1",
     "types-orjson ==3.6.0",
     "types-dataclasses ==0.1.7; python_version<'3.7'",
->>>>>>> 292b8c8c
 ]
 doc = [
     "mkdocs >=1.1.2,<2.0.0",
@@ -100,11 +87,7 @@
 ]
 all = [
     "requests >=2.24.0,<3.0.0",
-<<<<<<< HEAD
-=======
-    "aiofiles >=0.5.0,<0.8.0",
     # TODO: try to upgrade after upgrading Starlette
->>>>>>> 292b8c8c
     "jinja2 >=2.11.2,<3.0.0",
     "python-multipart >=0.0.5,<0.0.6",
     # TODO: try to upgrade after upgrading Starlette
@@ -115,13 +98,7 @@
     "ujson >=4.0.1,<5.0.0",
     "orjson >=3.2.1,<4.0.0",
     "email_validator >=1.1.1,<2.0.0",
-<<<<<<< HEAD
-    "uvicorn[standard] >=0.12.0,<0.14.0",
-=======
     "uvicorn[standard] >=0.12.0,<0.16.0",
-    "async_exit_stack >=1.0.1,<2.0.0; python_version < '3.7'",
-    "async_generator >=1.10,<2.0.0; python_version < '3.7'",
->>>>>>> 292b8c8c
 ]
 
 [tool.isort]
