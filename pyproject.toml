[build-system]
requires = ["flit"]
build-backend = "flit.buildapi"

[tool.flit.metadata]
module = "fastapi"
author = "Sebastián Ramírez"
author-email = "tiangolo@gmail.com"
home-page = "https://github.com/tiangolo/fastapi"
classifiers = [
    "Intended Audience :: Information Technology",
    "Intended Audience :: System Administrators",
    "Operating System :: OS Independent",
    "Programming Language :: Python :: 3",
    "Programming Language :: Python",
    "Topic :: Internet",
    "Topic :: Software Development :: Libraries :: Application Frameworks",
    "Topic :: Software Development :: Libraries :: Python Modules",
    "Topic :: Software Development :: Libraries",
    "Topic :: Software Development",
    "Typing :: Typed",
    "Development Status :: 4 - Beta",
    "Environment :: Web Environment",
    "Framework :: AsyncIO",
    "Intended Audience :: Developers",
    "License :: OSI Approved :: MIT License",
    "Programming Language :: Python :: 3 :: Only",
    "Programming Language :: Python :: 3.6",
    "Programming Language :: Python :: 3.7",
    "Programming Language :: Python :: 3.8",
    "Programming Language :: Python :: 3.9",
    "Topic :: Internet :: WWW/HTTP :: HTTP Servers",
    "Topic :: Internet :: WWW/HTTP",
]
requires = [
    "starlette ==0.14.2",
    "pydantic >=1.6.2,!=1.7,!=1.7.1,!=1.7.2,!=1.7.3,!=1.8,!=1.8.1,<2.0.0"
]
description-file = "README.md"
requires-python = ">=3.6.1"

[tool.flit.metadata.urls]
Documentation = "https://fastapi.tiangolo.com/"

[tool.flit.metadata.requires-extra]
test = [
    "pytest >=6.2.4,<7.0.0",
    "pytest-cov >=2.12.0,<3.0.0",
    "pytest-asyncio >=0.14.0,<0.15.0",
    "mypy ==0.910",
    "flake8 >=3.8.3,<4.0.0",
    "black ==20.8b1",
    "isort >=5.0.6,<6.0.0",
    "requests >=2.24.0,<3.0.0",
    "httpx >=0.14.0,<0.15.0",
    "email_validator >=1.1.1,<2.0.0",
    "sqlalchemy >=1.3.18,<1.4.0",
    "peewee >=3.13.3,<4.0.0",
    "databases[sqlite] >=0.3.2,<0.4.0",
    "orjson >=3.2.1,<4.0.0",
    "ujson >=4.0.1,<5.0.0",
    "python-multipart >=0.0.5,<0.0.6",
<<<<<<< HEAD
    "aiofiles >=0.5.0,<0.8.0",
    "flask >=1.1.2,<2.0.0"
=======
    "aiofiles >=0.5.0,<0.6.0",
    "flask >=1.1.2,<2.0.0",
    "async_exit_stack >=1.0.1,<2.0.0; python_version < '3.7'",
    "async_generator >=1.10,<2.0.0; python_version < '3.7'",

    # types
    "types-ujson ==0.1.1",
    "types-orjson ==3.6.0",
    "types-dataclasses ==0.1.7; python_version<'3.7'",
>>>>>>> 69784e51
]
doc = [
    "mkdocs >=1.1.2,<2.0.0",
    "mkdocs-material >=7.1.9,<8.0.0",
    "mdx-include >=1.4.1,<2.0.0",
    "mkdocs-markdownextradata-plugin >=0.1.7,<0.2.0",
    "typer-cli >=0.0.12,<0.0.13",
    "pyyaml >=5.3.1,<6.0.0"
]
dev = [
    "python-jose[cryptography] >=3.3.0,<4.0.0",
    "passlib[bcrypt] >=1.7.2,<2.0.0",
    "autoflake >=1.3.1,<2.0.0",
    "flake8 >=3.8.3,<4.0.0",
    "uvicorn[standard] >=0.12.0,<0.16.0",
    "graphene >=2.1.8,<3.0.0"
]
all = [
    "requests >=2.24.0,<3.0.0",
    "aiofiles >=0.5.0,<0.8.0",
    "jinja2 >=2.11.2,<3.0.0",
    "python-multipart >=0.0.5,<0.0.6",
    "itsdangerous >=1.1.0,<2.0.0",
    "pyyaml >=5.3.1,<6.0.0",
    "graphene >=2.1.8,<3.0.0",
    "ujson >=4.0.1,<5.0.0",
    "orjson >=3.2.1,<4.0.0",
    "email_validator >=1.1.1,<2.0.0",
    "uvicorn[standard] >=0.12.0,<0.16.0",
    "async_exit_stack >=1.0.1,<2.0.0; python_version < '3.7'",
    "async_generator >=1.10,<2.0.0; python_version < '3.7'",
]

[tool.isort]
profile = "black"
known_third_party = ["fastapi", "pydantic", "starlette"]

[tool.mypy]
# --strict
disallow_any_generics = true
disallow_subclassing_any = true
disallow_untyped_calls = true
disallow_untyped_defs = true
disallow_incomplete_defs = true
check_untyped_defs = true
disallow_untyped_decorators = true
no_implicit_optional = true
warn_redundant_casts = true
warn_unused_ignores = true
warn_return_any = true
implicit_reexport = false
strict_equality = true
# --strict end

[[tool.mypy.overrides]]
module = "fastapi.concurrency"
warn_unused_ignores = false
ignore_missing_imports = true

[[tool.mypy.overrides]]
module = "fastapi.tests.*"
ignore_missing_imports = true
check_untyped_defs = true

[tool.pytest.ini_options]
addopts = [
  "--strict-config",
  "--strict-markers",
]
xfail_strict = true
junit_family = "xunit2"
filterwarnings = [
    "error",
    'ignore:"@coroutine" decorator is deprecated since Python 3\.8, use "async def" instead:DeprecationWarning',
    # TODO: if these ignores are needed, enable them, otherwise remove them
    # 'ignore:The explicit passing of coroutine objects to asyncio\.wait\(\) is deprecated since Python 3\.8:DeprecationWarning',
    # 'ignore:Exception ignored in. <socket\.socket fd=-1:pytest.PytestUnraisableExceptionWarning',
]<|MERGE_RESOLUTION|>--- conflicted
+++ resolved
@@ -60,11 +60,7 @@
     "orjson >=3.2.1,<4.0.0",
     "ujson >=4.0.1,<5.0.0",
     "python-multipart >=0.0.5,<0.0.6",
-<<<<<<< HEAD
     "aiofiles >=0.5.0,<0.8.0",
-    "flask >=1.1.2,<2.0.0"
-=======
-    "aiofiles >=0.5.0,<0.6.0",
     "flask >=1.1.2,<2.0.0",
     "async_exit_stack >=1.0.1,<2.0.0; python_version < '3.7'",
     "async_generator >=1.10,<2.0.0; python_version < '3.7'",
@@ -73,7 +69,6 @@
     "types-ujson ==0.1.1",
     "types-orjson ==3.6.0",
     "types-dataclasses ==0.1.7; python_version<'3.7'",
->>>>>>> 69784e51
 ]
 doc = [
     "mkdocs >=1.1.2,<2.0.0",
