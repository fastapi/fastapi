[build-system]
requires = ["hatchling"]
build-backend = "hatchling.build"

[project]
name = "fastapi"
description = "FastAPI framework, high performance, easy to learn, fast to code, ready for production"
readme = "README.md"
requires-python = ">=3.7"
license = "MIT"
authors = [
    { name = "Sebastián Ramírez", email = "tiangolo@gmail.com" },
]
classifiers = [
    "Intended Audience :: Information Technology",
    "Intended Audience :: System Administrators",
    "Operating System :: OS Independent",
    "Programming Language :: Python :: 3",
    "Programming Language :: Python",
    "Topic :: Internet",
    "Topic :: Software Development :: Libraries :: Application Frameworks",
    "Topic :: Software Development :: Libraries :: Python Modules",
    "Topic :: Software Development :: Libraries",
    "Topic :: Software Development",
    "Typing :: Typed",
    "Development Status :: 4 - Beta",
    "Environment :: Web Environment",
    "Framework :: AsyncIO",
    "Framework :: FastAPI",
    "Intended Audience :: Developers",
    "License :: OSI Approved :: MIT License",
    "Programming Language :: Python :: 3 :: Only",
    "Programming Language :: Python :: 3.7",
    "Programming Language :: Python :: 3.8",
    "Programming Language :: Python :: 3.9",
    "Programming Language :: Python :: 3.10",
    "Topic :: Internet :: WWW/HTTP :: HTTP Servers",
    "Topic :: Internet :: WWW/HTTP",
]
<<<<<<< HEAD
requires = [
    "starlette==0.20.0",
    "pydantic >=1.6.2,!=1.7,!=1.7.1,!=1.7.2,!=1.7.3,!=1.8,!=1.8.1,<2.0.0",
]
description-file = "README.md"
requires-python = ">=3.7"
=======
dependencies = [
    "starlette==0.19.1",
    "pydantic >=1.6.2,!=1.7,!=1.7.1,!=1.7.2,!=1.7.3,!=1.8,!=1.8.1,<2.0.0",
]
dynamic = ["version"]
>>>>>>> 1073062c

[project.urls]
Homepage = "https://github.com/tiangolo/fastapi"
Documentation = "https://fastapi.tiangolo.com/"

[project.optional-dependencies]
test = [
    "pytest >=6.2.4,<7.0.0",
    "pytest-cov >=2.12.0,<4.0.0",
    "mypy ==0.910",
    "flake8 >=3.8.3,<6.0.0",
    "black == 22.3.0",
    "isort >=5.0.6,<6.0.0",
    "requests >=2.24.0,<3.0.0",
    "httpx >=0.14.0,<0.19.0",
    "email_validator >=1.1.1,<2.0.0",
    "sqlalchemy >=1.3.18,<1.5.0",
    "peewee >=3.13.3,<4.0.0",
    "databases[sqlite] >=0.3.2,<0.6.0",
    "orjson >=3.2.1,<4.0.0",
    "ujson >=4.0.1,!=4.0.2,!=4.1.0,!=4.2.0,!=4.3.0,!=5.0.0,!=5.1.0,<6.0.0",
    "python-multipart >=0.0.5,<0.0.6",
    "flask >=1.1.2,<3.0.0",
    "anyio[trio] >=3.2.1,<4.0.0",

    # types
    "types-ujson ==4.2.1",
    "types-orjson ==3.6.2",
]
doc = [
    "mkdocs >=1.1.2,<2.0.0",
    "mkdocs-material >=8.1.4,<9.0.0",
    "mdx-include >=1.4.1,<2.0.0",
    "mkdocs-markdownextradata-plugin >=0.1.7,<0.3.0",
    # TODO: upgrade and enable typer-cli once it supports Click 8.x.x
    # "typer-cli >=0.0.12,<0.0.13",
    "typer >=0.4.1,<0.5.0",
    "pyyaml >=5.3.1,<7.0.0",
]
dev = [
    "python-jose[cryptography] >=3.3.0,<4.0.0",
    "passlib[bcrypt] >=1.7.2,<2.0.0",
    "autoflake >=1.4.0,<2.0.0",
    "flake8 >=3.8.3,<6.0.0",
    "uvicorn[standard] >=0.12.0,<0.18.0",
    "pre-commit >=2.17.0,<3.0.0",
]
all = [
    "requests >=2.24.0,<3.0.0",
    "jinja2 >=2.11.2,<4.0.0",
    "python-multipart >=0.0.5,<0.0.6",
    "itsdangerous >=1.1.0,<3.0.0",
    "pyyaml >=5.3.1,<7.0.0",
    "ujson >=4.0.1,!=4.0.2,!=4.1.0,!=4.2.0,!=4.3.0,!=5.0.0,!=5.1.0,<6.0.0",
    "orjson >=3.2.1,<4.0.0",
    "email_validator >=1.1.1,<2.0.0",
    "uvicorn[standard] >=0.12.0,<0.18.0",
]

[tool.hatch.version]
path = "fastapi/__init__.py"

[tool.isort]
profile = "black"
known_third_party = ["fastapi", "pydantic", "starlette"]

[tool.mypy]
strict = true

[[tool.mypy.overrides]]
module = "fastapi.concurrency"
warn_unused_ignores = false
ignore_missing_imports = true

[[tool.mypy.overrides]]
module = "fastapi.tests.*"
ignore_missing_imports = true
check_untyped_defs = true

[tool.pytest.ini_options]
addopts = [
  "--strict-config",
  "--strict-markers",
]
xfail_strict = true
junit_family = "xunit2"
filterwarnings = [
    "error",
    # TODO: needed by asyncio in Python 3.9.7 https://bugs.python.org/issue45097, try to remove on 3.9.8
    'ignore:The loop argument is deprecated since Python 3\.8, and scheduled for removal in Python 3\.10:DeprecationWarning:asyncio',
<<<<<<< HEAD
    'ignore:starlette.middleware.wsgi is deprecated and will be removed in a future release\..*:DeprecationWarning:starlette'
=======
    'ignore:starlette.middleware.wsgi is deprecated and will be removed in a future release\..*:DeprecationWarning:starlette',
>>>>>>> 1073062c
]<|MERGE_RESOLUTION|>--- conflicted
+++ resolved
@@ -37,20 +37,11 @@
     "Topic :: Internet :: WWW/HTTP :: HTTP Servers",
     "Topic :: Internet :: WWW/HTTP",
 ]
-<<<<<<< HEAD
-requires = [
-    "starlette==0.20.0",
-    "pydantic >=1.6.2,!=1.7,!=1.7.1,!=1.7.2,!=1.7.3,!=1.8,!=1.8.1,<2.0.0",
-]
-description-file = "README.md"
-requires-python = ">=3.7"
-=======
 dependencies = [
     "starlette==0.19.1",
     "pydantic >=1.6.2,!=1.7,!=1.7.1,!=1.7.2,!=1.7.3,!=1.8,!=1.8.1,<2.0.0",
 ]
 dynamic = ["version"]
->>>>>>> 1073062c
 
 [project.urls]
 Homepage = "https://github.com/tiangolo/fastapi"
@@ -141,9 +132,5 @@
     "error",
     # TODO: needed by asyncio in Python 3.9.7 https://bugs.python.org/issue45097, try to remove on 3.9.8
     'ignore:The loop argument is deprecated since Python 3\.8, and scheduled for removal in Python 3\.10:DeprecationWarning:asyncio',
-<<<<<<< HEAD
-    'ignore:starlette.middleware.wsgi is deprecated and will be removed in a future release\..*:DeprecationWarning:starlette'
-=======
     'ignore:starlette.middleware.wsgi is deprecated and will be removed in a future release\..*:DeprecationWarning:starlette',
->>>>>>> 1073062c
 ]