[build-system]
requires = ["hatchling >= 1.13.0"]
build-backend = "hatchling.build"

[project]
name = "fastapi"
description = "FastAPI framework, high performance, easy to learn, fast to code, ready for production"
readme = "README.md"
requires-python = ">=3.8"
license = "MIT"
authors = [
    { name = "Sebastián Ramírez", email = "tiangolo@gmail.com" },
]
classifiers = [
    "Intended Audience :: Information Technology",
    "Intended Audience :: System Administrators",
    "Operating System :: OS Independent",
    "Programming Language :: Python :: 3",
    "Programming Language :: Python",
    "Topic :: Internet",
    "Topic :: Software Development :: Libraries :: Application Frameworks",
    "Topic :: Software Development :: Libraries :: Python Modules",
    "Topic :: Software Development :: Libraries",
    "Topic :: Software Development",
    "Typing :: Typed",
    "Development Status :: 4 - Beta",
    "Environment :: Web Environment",
    "Framework :: AsyncIO",
    "Framework :: FastAPI",
    "Framework :: Pydantic",
    "Framework :: Pydantic :: 1",
    "Intended Audience :: Developers",
    "License :: OSI Approved :: MIT License",
    "Programming Language :: Python :: 3 :: Only",
    "Programming Language :: Python :: 3.8",
    "Programming Language :: Python :: 3.9",
    "Programming Language :: Python :: 3.10",
    "Programming Language :: Python :: 3.11",
    "Topic :: Internet :: WWW/HTTP :: HTTP Servers",
    "Topic :: Internet :: WWW/HTTP",
]
dependencies = [
<<<<<<< HEAD
    "starlette>=0.28.0,<0.29.0",
    "pydantic>=1.7.4,!=1.8,!=1.8.1,<2.0.0",
=======
    "starlette>=0.27.0,<0.28.0",
    "pydantic>=1.7.4,!=1.8,!=1.8.1,!=2.0.0,!=2.0.1,!=2.1.0,<3.0.0",
    "typing-extensions>=4.8.0",
    # TODO: remove this pin after upgrading Starlette 0.31.1
    "anyio>=3.7.1,<4.0.0",
>>>>>>> a751032c
]
dynamic = ["version"]

[project.urls]
Homepage = "https://github.com/tiangolo/fastapi"
Documentation = "https://fastapi.tiangolo.com/"
Repository = "https://github.com/tiangolo/fastapi"

[project.optional-dependencies]
all = [
    "httpx >=0.23.0",
    "jinja2 >=2.11.2",
    "python-multipart >=0.0.5",
    "itsdangerous >=1.1.0",
    "pyyaml >=5.3.1",
    "ujson >=4.0.1,!=4.0.2,!=4.1.0,!=4.2.0,!=4.3.0,!=5.0.0,!=5.1.0",
    "orjson >=3.2.1",
    "email_validator >=2.0.0",
    "uvicorn[standard] >=0.12.0",
    "pydantic-settings >=2.0.0",
    "pydantic-extra-types >=2.0.0",
]

[tool.hatch.version]
path = "fastapi/__init__.py"

[tool.mypy]
strict = true

[[tool.mypy.overrides]]
module = "fastapi.concurrency"
warn_unused_ignores = false
ignore_missing_imports = true

[[tool.mypy.overrides]]
module = "fastapi.tests.*"
ignore_missing_imports = true
check_untyped_defs = true

[[tool.mypy.overrides]]
module = "docs_src.*"
disallow_incomplete_defs = false
disallow_untyped_defs = false
disallow_untyped_calls = false

[tool.pytest.ini_options]
addopts = [
  "--strict-config",
  "--strict-markers",
  "--ignore=docs_src",
]
xfail_strict = true
junit_family = "xunit2"
filterwarnings = [
    "error",
    # TODO: needed by asyncio in Python 3.9.7 https://bugs.python.org/issue45097, try to remove on 3.9.8
    'ignore:The loop argument is deprecated since Python 3\.8, and scheduled for removal in Python 3\.10:DeprecationWarning:asyncio',
    'ignore:starlette.middleware.wsgi is deprecated and will be removed in a future release\..*:DeprecationWarning:starlette',
    # TODO: remove after upgrading HTTPX to a version newer than 0.23.0
    # Including PR: https://github.com/encode/httpx/pull/2309
    "ignore:'cgi' is deprecated:DeprecationWarning",
    # For passlib
    "ignore:'crypt' is deprecated and slated for removal in Python 3.13:DeprecationWarning",
    # see https://trio.readthedocs.io/en/stable/history.html#trio-0-22-0-2022-09-28
    "ignore:You seem to already have a custom.*:RuntimeWarning:trio",
    "ignore::trio.TrioDeprecationWarning",
    # TODO remove pytest-cov
    'ignore::pytest.PytestDeprecationWarning:pytest_cov',
]

[tool.coverage.run]
parallel = true
source = [
    "docs_src",
    "tests",
    "fastapi"
]
context = '${CONTEXT}'
omit = [
    "docs_src/response_model/tutorial003_04.py",
    "docs_src/response_model/tutorial003_04_py310.py",
]

[tool.ruff]
select = [
    "E",  # pycodestyle errors
    "W",  # pycodestyle warnings
    "F",  # pyflakes
    "I",  # isort
    "C",  # flake8-comprehensions
    "B",  # flake8-bugbear
    "UP",  # pyupgrade
]
ignore = [
    "E501",  # line too long, handled by black
    "B008",  # do not perform function calls in argument defaults
    "C901",  # too complex
    "W191", # indentation contains tabs
]

[tool.ruff.per-file-ignores]
"__init__.py" = ["F401"]
"docs_src/dependencies/tutorial007.py" = ["F821"]
"docs_src/dependencies/tutorial008.py" = ["F821"]
"docs_src/dependencies/tutorial009.py" = ["F821"]
"docs_src/dependencies/tutorial010.py" = ["F821"]
"docs_src/custom_response/tutorial007.py" = ["B007"]
"docs_src/dataclasses/tutorial003.py" = ["I001"]
"docs_src/path_operation_advanced_configuration/tutorial007.py" = ["B904"]
"docs_src/path_operation_advanced_configuration/tutorial007_pv1.py" = ["B904"]
"docs_src/custom_request_and_route/tutorial002.py" = ["B904"]
"docs_src/dependencies/tutorial008_an.py" = ["F821"]
"docs_src/dependencies/tutorial008_an_py39.py" = ["F821"]
"docs_src/query_params_str_validations/tutorial012_an.py" = ["B006"]
"docs_src/query_params_str_validations/tutorial012_an_py39.py" = ["B006"]
"docs_src/query_params_str_validations/tutorial013_an.py" = ["B006"]
"docs_src/query_params_str_validations/tutorial013_an_py39.py" = ["B006"]
"docs_src/security/tutorial004.py" = ["B904"]
"docs_src/security/tutorial004_an.py" = ["B904"]
"docs_src/security/tutorial004_an_py310.py" = ["B904"]
"docs_src/security/tutorial004_an_py39.py" = ["B904"]
"docs_src/security/tutorial004_py310.py" = ["B904"]
"docs_src/security/tutorial005.py" = ["B904"]
"docs_src/security/tutorial005_an.py" = ["B904"]
"docs_src/security/tutorial005_an_py310.py" = ["B904"]
"docs_src/security/tutorial005_an_py39.py" = ["B904"]
"docs_src/security/tutorial005_py310.py" = ["B904"]
"docs_src/security/tutorial005_py39.py" = ["B904"]
"docs_src/dependencies/tutorial008b.py" = ["B904"]
"docs_src/dependencies/tutorial008b_an.py" = ["B904"]
"docs_src/dependencies/tutorial008b_an_py39.py" = ["B904"]


[tool.ruff.isort]
known-third-party = ["fastapi", "pydantic", "starlette"]

[tool.ruff.pyupgrade]
# Preserve types, even if a file imports `from __future__ import annotations`.
keep-runtime-typing = true<|MERGE_RESOLUTION|>--- conflicted
+++ resolved
@@ -40,16 +40,11 @@
     "Topic :: Internet :: WWW/HTTP",
 ]
 dependencies = [
-<<<<<<< HEAD
     "starlette>=0.28.0,<0.29.0",
-    "pydantic>=1.7.4,!=1.8,!=1.8.1,<2.0.0",
-=======
-    "starlette>=0.27.0,<0.28.0",
     "pydantic>=1.7.4,!=1.8,!=1.8.1,!=2.0.0,!=2.0.1,!=2.1.0,<3.0.0",
     "typing-extensions>=4.8.0",
     # TODO: remove this pin after upgrading Starlette 0.31.1
     "anyio>=3.7.1,<4.0.0",
->>>>>>> a751032c
 ]
 dynamic = ["version"]
 
