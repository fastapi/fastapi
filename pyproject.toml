[build-system]
requires = ["flit"]
build-backend = "flit.buildapi"

[tool.flit.metadata]
module = "fastapi"
author = "Sebastián Ramírez"
author-email = "tiangolo@gmail.com"
home-page = "https://github.com/tiangolo/fastapi"
classifiers = [
    "Intended Audience :: Information Technology",
    "Intended Audience :: System Administrators",
    "Operating System :: OS Independent",
    "Programming Language :: Python :: 3",
    "Programming Language :: Python",
    "Topic :: Internet",
    "Topic :: Software Development :: Libraries :: Application Frameworks",
    "Topic :: Software Development :: Libraries :: Python Modules",
    "Topic :: Software Development :: Libraries",
    "Topic :: Software Development",
    "Typing :: Typed",
    "Development Status :: 4 - Beta",
    "Environment :: Web Environment",
    "Framework :: AsyncIO",
    "Intended Audience :: Developers",
    "License :: OSI Approved :: MIT License",
    "Programming Language :: Python :: 3 :: Only",
    "Programming Language :: Python :: 3.6",
    "Programming Language :: Python :: 3.7",
    "Programming Language :: Python :: 3.8",
    "Programming Language :: Python :: 3.9",
    "Topic :: Internet :: WWW/HTTP :: HTTP Servers",
    "Topic :: Internet :: WWW/HTTP",
]
requires = [
    "starlette ==0.17.1",
    "pydantic >=1.6.2,!=1.7,!=1.7.1,!=1.7.2,!=1.7.3,!=1.8,!=1.8.1,<2.0.0",
]
description-file = "README.md"
requires-python = ">=3.6.1"

[tool.flit.metadata.urls]
Documentation = "https://fastapi.tiangolo.com/"

[tool.flit.metadata.requires-extra]
test = [
    "pytest >=6.2.4,<7.0.0",
    "pytest-cov >=2.12.0,<4.0.0",
    "mypy ==0.910",
    "flake8 >=3.8.3,<4.0.0",
    "black ==21.9b0",
    "isort >=5.0.6,<6.0.0",
    "requests >=2.24.0,<3.0.0",
    "httpx >=0.14.0,<0.19.0",
    "email_validator >=1.1.1,<2.0.0",
    "sqlalchemy >=1.3.18,<1.5.0",
    "peewee >=3.13.3,<4.0.0",
    "databases[sqlite] >=0.3.2,<0.6.0",
    "orjson >=3.2.1,<4.0.0",
    "ujson >=4.0.1,<5.0.0",
    "python-multipart >=0.0.5,<0.0.6",
    "flask >=1.1.2,<3.0.0",
    "anyio[trio] >=3.2.1,<4.0.0",

    # types
    "types-ujson ==0.1.1",
    "types-orjson ==3.6.0",
    "types-dataclasses ==0.1.7; python_version<'3.7'",
]
doc = [
    "mkdocs >=1.1.2,<2.0.0",
    "mkdocs-material >=7.1.9,<8.0.0",
    "mdx-include >=1.4.1,<2.0.0",
    "mkdocs-markdownextradata-plugin >=0.1.7,<0.3.0",
    "typer-cli >=0.0.12,<0.0.13",
    "pyyaml >=5.3.1,<6.0.0"
]
dev = [
    "python-jose[cryptography] >=3.3.0,<4.0.0",
    "passlib[bcrypt] >=1.7.2,<2.0.0",
    "autoflake >=1.4.0,<2.0.0",
    "flake8 >=3.8.3,<4.0.0",
    "uvicorn[standard] >=0.12.0,<0.16.0",
]
all = [
    "requests >=2.24.0,<3.0.0",
    "jinja2 >=2.11.2,<4.0.0",
    "python-multipart >=0.0.5,<0.0.6",
    "itsdangerous >=1.1.0,<3.0.0",
    "pyyaml >=5.3.1,<6.0.0",
    "ujson >=4.0.1,<5.0.0",
    "orjson >=3.2.1,<4.0.0",
    "email_validator >=1.1.1,<2.0.0",
    "uvicorn[standard] >=0.12.0,<0.16.0",
]

[tool.isort]
profile = "black"
known_third_party = ["fastapi", "pydantic", "starlette"]

[tool.mypy]
# --strict
disallow_any_generics = true
disallow_subclassing_any = true
disallow_untyped_calls = true
disallow_untyped_defs = true
disallow_incomplete_defs = true
check_untyped_defs = true
disallow_untyped_decorators = true
no_implicit_optional = true
warn_redundant_casts = true
warn_unused_ignores = true
warn_return_any = true
implicit_reexport = false
strict_equality = true
# --strict end

[[tool.mypy.overrides]]
module = "fastapi.concurrency"
warn_unused_ignores = false
ignore_missing_imports = true

[[tool.mypy.overrides]]
module = "fastapi.tests.*"
ignore_missing_imports = true
check_untyped_defs = true

[tool.pytest.ini_options]
addopts = [
  "--strict-config",
  "--strict-markers",
]
xfail_strict = true
junit_family = "xunit2"
filterwarnings = [
    "error",
<<<<<<< HEAD
    'ignore:"@coroutine" decorator is deprecated since Python 3\.8, use "async def" instead:DeprecationWarning',
    # TODO: if these ignores are needed, enable them, otherwise remove them
    # 'ignore:The explicit passing of coroutine objects to asyncio\.wait\(\) is deprecated since Python 3\.8:DeprecationWarning',
    # 'ignore:Exception ignored in. <socket\.socket fd=-1:pytest.PytestUnraisableExceptionWarning',
    # TODO: probably remove this after upgrading Starlette
    'ignore:There is no current event loop:DeprecationWarning',
=======
    # TODO: needed by asyncio in Python 3.9.7 https://bugs.python.org/issue45097, try to remove on 3.9.8
    'ignore:The loop argument is deprecated since Python 3\.8, and scheduled for removal in Python 3\.10:DeprecationWarning:asyncio',
>>>>>>> 4e9f7591
]<|MERGE_RESOLUTION|>--- conflicted
+++ resolved
@@ -134,15 +134,6 @@
 junit_family = "xunit2"
 filterwarnings = [
     "error",
-<<<<<<< HEAD
-    'ignore:"@coroutine" decorator is deprecated since Python 3\.8, use "async def" instead:DeprecationWarning',
-    # TODO: if these ignores are needed, enable them, otherwise remove them
-    # 'ignore:The explicit passing of coroutine objects to asyncio\.wait\(\) is deprecated since Python 3\.8:DeprecationWarning',
-    # 'ignore:Exception ignored in. <socket\.socket fd=-1:pytest.PytestUnraisableExceptionWarning',
-    # TODO: probably remove this after upgrading Starlette
-    'ignore:There is no current event loop:DeprecationWarning',
-=======
     # TODO: needed by asyncio in Python 3.9.7 https://bugs.python.org/issue45097, try to remove on 3.9.8
     'ignore:The loop argument is deprecated since Python 3\.8, and scheduled for removal in Python 3\.10:DeprecationWarning:asyncio',
->>>>>>> 4e9f7591
 ]