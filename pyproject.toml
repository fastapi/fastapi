--- conflicted
+++ resolved
@@ -43,13 +43,8 @@
 
 [tool.flit.metadata.requires-extra]
 test = [
-<<<<<<< HEAD
     "pytest==5.4.3",
     "pytest-cov==2.10.0",
-=======
-    "pytest >=5.4.3",
-    "pytest-cov",
->>>>>>> 50926fae
     "mypy",
     "black",
     "isort",
