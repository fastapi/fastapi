--- conflicted
+++ resolved
@@ -55,11 +55,7 @@
     "email_validator >=1.1.1,<2.0.0",
     "sqlalchemy >=1.3.18,<1.5.0",
     "peewee >=3.13.3,<4.0.0",
-<<<<<<< HEAD
     "databases[sqlite] >=0.3.2",
-=======
-    "databases[sqlite] >=0.3.2,<0.6.0",
->>>>>>> 864643ef
     "orjson >=3.2.1,<4.0.0",
     "ujson >=4.0.1,<5.0.0",
     "python-multipart >=0.0.5,<0.0.6",
