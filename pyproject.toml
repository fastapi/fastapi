[build-system]
requires = ["flit"]
build-backend = "flit.buildapi"

[tool.flit.metadata]
module = "fastapi"
author = "Sebastián Ramírez"
author-email = "tiangolo@gmail.com"
home-page = "https://github.com/tiangolo/fastapi"
classifiers = [
    "Intended Audience :: Information Technology",
    "Intended Audience :: System Administrators",
    "Operating System :: OS Independent",
    "Programming Language :: Python :: 3",
    "Programming Language :: Python",
    "Topic :: Internet",
    "Topic :: Software Development :: Libraries :: Application Frameworks",
    "Topic :: Software Development :: Libraries :: Python Modules",
    "Topic :: Software Development :: Libraries",
    "Topic :: Software Development",
    "Typing :: Typed",
    "Development Status :: 4 - Beta",
    "Environment :: Web Environment",
    "Framework :: AsyncIO",
    "Intended Audience :: Developers",
    "License :: OSI Approved :: MIT License",
    "Programming Language :: Python :: 3 :: Only",
    "Programming Language :: Python :: 3.6",
    "Programming Language :: Python :: 3.7",
    "Programming Language :: Python :: 3.8",
    "Topic :: Internet :: WWW/HTTP :: HTTP Servers",
    "Topic :: Internet :: WWW/HTTP",
]
requires = [
    "starlette ==0.16.0",
    "pydantic >=1.6.2,!=1.7,!=1.7.1,!=1.7.2,!=1.7.3,!=1.8,!=1.8.1,<2.0.0"
]
description-file = "README.md"
requires-python = ">=3.6"

[tool.flit.metadata.urls]
Documentation = "https://fastapi.tiangolo.com/"

[tool.flit.metadata.requires-extra]
test = [
<<<<<<< HEAD
    "pytest ==6.2.4",
    "pytest-cov ==2.12.1",
=======
    "pytest >=6.2.4,<7.0.0",
    "pytest-cov >=2.12.0,<3.0.0",
    "pytest-asyncio >=0.14.0,<0.15.0",
>>>>>>> 5ac84120
    "mypy ==0.812",
    "flake8 >=3.8.3,<4.0.0",
    "black ==20.8b1",
    "isort >=5.0.6,<6.0.0",
    "requests >=2.24.0,<3.0.0",
    "httpx >=0.14.0,<0.15.0",
    "email_validator >=1.1.1,<2.0.0",
    "sqlalchemy >=1.3.18,<1.4.0",
    "peewee >=3.13.3,<4.0.0",
    "databases[sqlite] >=0.3.2,<0.4.0",
    "orjson >=3.2.1,<4.0.0",
    "ujson >=4.0.1,<5.0.0",
    "async_exit_stack >=1.0.1,<2.0.0",
    "async_generator >=1.10,<2.0.0",
    "python-multipart >=0.0.5,<0.0.6",
    "aiofiles >=0.5.0,<0.6.0",
    "flask >=1.1.2,<2.0.0",
    "anyio[trio] >=3.2.1,<4",
]
doc = [
    "mkdocs >=1.1.2,<2.0.0",
    "mkdocs-material >=7.1.9,<8.0.0",
    "markdown-include >=0.6.0,<0.7.0",
    "mkdocs-markdownextradata-plugin >=0.1.7,<0.2.0",
    "typer-cli >=0.0.12,<0.0.13",
    "pyyaml >=5.3.1,<6.0.0"
]
dev = [
    "python-jose[cryptography] >=3.3.0,<4.0.0",
    "passlib[bcrypt] >=1.7.2,<2.0.0",
    "autoflake >=1.3.1,<2.0.0",
    "flake8 >=3.8.3,<4.0.0",
    "uvicorn[standard] >=0.12.0,<0.14.0",
    "graphene >=2.1.8,<3.0.0"
]
all = [
    "requests >=2.24.0,<3.0.0",
    "aiofiles >=0.5.0,<0.6.0",
    "jinja2 >=2.11.2,<3.0.0",
    "python-multipart >=0.0.5,<0.0.6",
    "itsdangerous >=1.1.0,<2.0.0",
    "pyyaml >=5.3.1,<6.0.0",
    "graphene >=2.1.8,<3.0.0",
    "ujson >=4.0.1,<5.0.0",
    "orjson >=3.2.1,<4.0.0",
    "email_validator >=1.1.1,<2.0.0",
    "uvicorn[standard] >=0.12.0,<0.14.0",
    "async_exit_stack >=1.0.1,<2.0.0",
    "async_generator >=1.10,<2.0.0"
]

[tool.isort]
profile = "black"
known_third_party = ["fastapi", "pydantic", "starlette"]

[tool.pytest.ini_options]
addopts = [
  "--strict-config",
  "--strict-markers",
]
xfail_strict = true
junit_family = "xunit2"
filterwarnings = [
    "error",
    'ignore:"@coroutine" decorator is deprecated since Python 3\.8, use "async def" instead:DeprecationWarning',
<<<<<<< HEAD
    'ignore:The explicit passing of coroutine objects to asyncio\.wait\(\) is deprecated since Python 3\.8:DeprecationWarning',
    'ignore:int_from_bytes is deprecated, use int\.from_bytes instead:cryptography.utils.CryptographyDeprecationWarning',
    'ignore:Exception ignored in. <socket\.socket fd=-1:pytest.PytestUnraisableExceptionWarning',
=======
    # TODO: if these ignores are needed, enable them, otherwise remove them
    # 'ignore:The explicit passing of coroutine objects to asyncio\.wait\(\) is deprecated since Python 3\.8:DeprecationWarning',
    # 'ignore:Exception ignored in. <socket\.socket fd=-1:pytest.PytestUnraisableExceptionWarning',
>>>>>>> 5ac84120
]<|MERGE_RESOLUTION|>--- conflicted
+++ resolved
@@ -43,14 +43,8 @@
 
 [tool.flit.metadata.requires-extra]
 test = [
-<<<<<<< HEAD
-    "pytest ==6.2.4",
-    "pytest-cov ==2.12.1",
-=======
     "pytest >=6.2.4,<7.0.0",
     "pytest-cov >=2.12.0,<3.0.0",
-    "pytest-asyncio >=0.14.0,<0.15.0",
->>>>>>> 5ac84120
     "mypy ==0.812",
     "flake8 >=3.8.3,<4.0.0",
     "black ==20.8b1",
@@ -116,13 +110,7 @@
 filterwarnings = [
     "error",
     'ignore:"@coroutine" decorator is deprecated since Python 3\.8, use "async def" instead:DeprecationWarning',
-<<<<<<< HEAD
-    'ignore:The explicit passing of coroutine objects to asyncio\.wait\(\) is deprecated since Python 3\.8:DeprecationWarning',
-    'ignore:int_from_bytes is deprecated, use int\.from_bytes instead:cryptography.utils.CryptographyDeprecationWarning',
-    'ignore:Exception ignored in. <socket\.socket fd=-1:pytest.PytestUnraisableExceptionWarning',
-=======
     # TODO: if these ignores are needed, enable them, otherwise remove them
     # 'ignore:The explicit passing of coroutine objects to asyncio\.wait\(\) is deprecated since Python 3\.8:DeprecationWarning',
     # 'ignore:Exception ignored in. <socket\.socket fd=-1:pytest.PytestUnraisableExceptionWarning',
->>>>>>> 5ac84120
 ]