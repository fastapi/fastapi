--- conflicted
+++ resolved
@@ -7,14 +7,8 @@
 
 @app.get("/")
 def main():
-<<<<<<< HEAD
-    def iterfile():
-        with open(some_file_path, mode="rb") as file_like:
-            yield from file_like
-=======
     def iterfile():  # (1)
         with open(some_file_path, mode="rb") as file_like:  # (2)
             yield from file_like  # (3)
->>>>>>> 5ac84120
 
     return StreamingResponse(iterfile(), media_type="video/mp4")