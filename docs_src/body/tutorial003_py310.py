--- conflicted
+++ resolved
@@ -13,10 +13,5 @@
 
 
 @app.put("/items/{item_id}")
-<<<<<<< HEAD
-async def create_item(item_id: int, item: Item):
-    return {"item_id": item_id, **item.model_dump()}
-=======
 async def update_item(item_id: int, item: Item):
-    return {"item_id": item_id, **item.dict()}
->>>>>>> 897cde9f
+    return {"item_id": item_id, **item.model_dump()}