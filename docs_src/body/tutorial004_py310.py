from fastapi import FastAPI
from pydantic import BaseModel


class Item(BaseModel):
    name: str
    description: str | None = None
    price: float
    tax: float | None = None


app = FastAPI()


@app.put("/items/{item_id}")
<<<<<<< HEAD
async def create_item(item_id: int, item: Item, q: str | None = None):
    result = {"item_id": item_id, **item.model_dump()}
=======
async def update_item(item_id: int, item: Item, q: str | None = None):
    result = {"item_id": item_id, **item.dict()}
>>>>>>> 897cde9f
    if q:
        result.update({"q": q})
    return result<|MERGE_RESOLUTION|>--- conflicted
+++ resolved
@@ -13,13 +13,8 @@
 
 
 @app.put("/items/{item_id}")
-<<<<<<< HEAD
-async def create_item(item_id: int, item: Item, q: str | None = None):
+async def update_item(item_id: int, item: Item, q: str | None = None):
     result = {"item_id": item_id, **item.model_dump()}
-=======
-async def update_item(item_id: int, item: Item, q: str | None = None):
-    result = {"item_id": item_id, **item.dict()}
->>>>>>> 897cde9f
     if q:
         result.update({"q": q})
     return result