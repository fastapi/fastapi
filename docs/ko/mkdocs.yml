--- conflicted
+++ resolved
@@ -64,11 +64,8 @@
   - tutorial/path-params-numeric-validations.md
   - tutorial/response-status-code.md
   - tutorial/request-files.md
-<<<<<<< HEAD
+  - tutorial/request-forms-and-files.md
 - async.md
-=======
-  - tutorial/request-forms-and-files.md
->>>>>>> 0a87bc88
 markdown_extensions:
 - toc:
     permalink: true
