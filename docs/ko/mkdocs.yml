site_name: FastAPI
site_description: FastAPI framework, high performance, easy to learn, fast to code, ready for production
site_url: https://fastapi.tiangolo.com/ko/
theme:
  name: material
  custom_dir: overrides
  palette:
  - scheme: default
    primary: teal
    accent: amber
    toggle:
      icon: material/lightbulb-outline
      name: Switch to light mode
  - scheme: slate
    primary: teal
    accent: amber
    toggle:
      icon: material/lightbulb
      name: Switch to dark mode
  features:
  - search.suggest
  - search.highlight
  icon:
    repo: fontawesome/brands/github-alt
  logo: https://fastapi.tiangolo.com/img/icon-white.svg
  favicon: https://fastapi.tiangolo.com/img/favicon.png
  language: en
repo_name: tiangolo/fastapi
repo_url: https://github.com/tiangolo/fastapi
edit_uri: ''
google_analytics:
- UA-133183413-1
- auto
plugins:
- search
- markdownextradata:
    data: data
nav:
- FastAPI: index.md
- Languages:
  - en: /
  - es: /es/
  - fr: /fr/
  - it: /it/
  - ja: /ja/
  - ko: /ko/
  - pt: /pt/
  - ru: /ru/
  - sq: /sq/
  - tr: /tr/
  - uk: /uk/
  - zh: /zh/
- 자습서 - 사용자 안내서:
<<<<<<< HEAD
  - tutorial/first-steps.md
=======
  - tutorial/index.md
>>>>>>> 368d314e
markdown_extensions:
- toc:
    permalink: true
- markdown.extensions.codehilite:
    guess_lang: false
- markdown_include.include:
    base_path: docs
- admonition
- codehilite
- extra
- pymdownx.superfences:
    custom_fences:
    - name: mermaid
      class: mermaid
      format: !!python/name:pymdownx.superfences.fence_div_format ''
- pymdownx.tabbed
extra:
  social:
  - icon: fontawesome/brands/github-alt
    link: https://github.com/tiangolo/fastapi
  - icon: fontawesome/brands/discord
    link: https://discord.gg/VQjSZaeJmf
  - icon: fontawesome/brands/twitter
    link: https://twitter.com/tiangolo
  - icon: fontawesome/brands/linkedin
    link: https://www.linkedin.com/in/tiangolo
  - icon: fontawesome/brands/dev
    link: https://dev.to/tiangolo
  - icon: fontawesome/brands/medium
    link: https://medium.com/@tiangolo
  - icon: fontawesome/solid/globe
    link: https://tiangolo.com
  alternate:
  - link: /
    name: en - English
  - link: /es/
    name: es - español
  - link: /fr/
    name: fr - français
  - link: /it/
    name: it - italiano
  - link: /ja/
    name: ja - 日本語
  - link: /ko/
    name: ko - 한국어
  - link: /pt/
    name: pt - português
  - link: /ru/
    name: ru - русский язык
  - link: /sq/
    name: sq - shqip
  - link: /tr/
    name: tr - Türkçe
  - link: /uk/
    name: uk - українська мова
  - link: /zh/
    name: zh - 汉语
extra_css:
- https://fastapi.tiangolo.com/css/termynal.css
- https://fastapi.tiangolo.com/css/custom.css
extra_javascript:
- https://unpkg.com/mermaid@8.4.6/dist/mermaid.min.js
- https://fastapi.tiangolo.com/js/termynal.js
- https://fastapi.tiangolo.com/js/custom.js<|MERGE_RESOLUTION|>--- conflicted
+++ resolved
@@ -51,11 +51,8 @@
   - uk: /uk/
   - zh: /zh/
 - 자습서 - 사용자 안내서:
-<<<<<<< HEAD
+  - tutorial/index.md
   - tutorial/first-steps.md
-=======
-  - tutorial/index.md
->>>>>>> 368d314e
 markdown_extensions:
 - toc:
     permalink: true
