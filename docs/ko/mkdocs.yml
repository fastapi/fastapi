site_name: FastAPI
site_description: FastAPI framework, high performance, easy to learn, fast to code, ready for production
site_url: https://fastapi.tiangolo.com/ko/
theme:
  name: material
  custom_dir: overrides
  palette:
  - scheme: default
    primary: teal
    accent: amber
    toggle:
      icon: material/lightbulb
      name: Switch to light mode
  - scheme: slate
    primary: teal
    accent: amber
    toggle:
      icon: material/lightbulb-outline
      name: Switch to dark mode
  features:
  - search.suggest
  - search.highlight
  - content.tabs.link
  icon:
    repo: fontawesome/brands/github-alt
  logo: https://fastapi.tiangolo.com/img/icon-white.svg
  favicon: https://fastapi.tiangolo.com/img/favicon.png
  language: en
repo_name: tiangolo/fastapi
repo_url: https://github.com/tiangolo/fastapi
edit_uri: ''
google_analytics:
- UA-133183413-1
- auto
plugins:
- search
- markdownextradata:
    data: data
nav:
- FastAPI: index.md
- Languages:
  - en: /
  - az: /az/
  - de: /de/
  - es: /es/
  - fr: /fr/
  - id: /id/
  - it: /it/
  - ja: /ja/
  - ko: /ko/
  - pl: /pl/
  - pt: /pt/
  - ru: /ru/
  - sq: /sq/
  - tr: /tr/
  - uk: /uk/
  - zh: /zh/
- 자습서 - 사용자 안내서:
  - tutorial/index.md
  - tutorial/first-steps.md
  - tutorial/path-params.md
  - tutorial/query-params.md
  - tutorial/header-params.md
<<<<<<< HEAD
  - tutorial/middleware.md
=======
  - tutorial/path-params-numeric-validations.md
  - tutorial/response-status-code.md
  - tutorial/request-files.md
>>>>>>> fa5639cb
markdown_extensions:
- toc:
    permalink: true
- markdown.extensions.codehilite:
    guess_lang: false
- mdx_include:
    base_path: docs
- admonition
- codehilite
- extra
- pymdownx.superfences:
    custom_fences:
    - name: mermaid
      class: mermaid
      format: !!python/name:pymdownx.superfences.fence_code_format ''
- pymdownx.tabbed
extra:
  social:
  - icon: fontawesome/brands/github-alt
    link: https://github.com/tiangolo/fastapi
  - icon: fontawesome/brands/discord
    link: https://discord.gg/VQjSZaeJmf
  - icon: fontawesome/brands/twitter
    link: https://twitter.com/fastapi
  - icon: fontawesome/brands/linkedin
    link: https://www.linkedin.com/in/tiangolo
  - icon: fontawesome/brands/dev
    link: https://dev.to/tiangolo
  - icon: fontawesome/brands/medium
    link: https://medium.com/@tiangolo
  - icon: fontawesome/solid/globe
    link: https://tiangolo.com
  alternate:
  - link: /
    name: en - English
  - link: /az/
    name: az
  - link: /de/
    name: de
  - link: /es/
    name: es - español
  - link: /fr/
    name: fr - français
  - link: /id/
    name: id
  - link: /it/
    name: it - italiano
  - link: /ja/
    name: ja - 日本語
  - link: /ko/
    name: ko - 한국어
  - link: /pl/
    name: pl
  - link: /pt/
    name: pt - português
  - link: /ru/
    name: ru - русский язык
  - link: /sq/
    name: sq - shqip
  - link: /tr/
    name: tr - Türkçe
  - link: /uk/
    name: uk - українська мова
  - link: /zh/
    name: zh - 汉语
extra_css:
- https://fastapi.tiangolo.com/css/termynal.css
- https://fastapi.tiangolo.com/css/custom.css
extra_javascript:
- https://fastapi.tiangolo.com/js/termynal.js
- https://fastapi.tiangolo.com/js/custom.js<|MERGE_RESOLUTION|>--- conflicted
+++ resolved
@@ -61,13 +61,10 @@
   - tutorial/path-params.md
   - tutorial/query-params.md
   - tutorial/header-params.md
-<<<<<<< HEAD
   - tutorial/middleware.md
-=======
   - tutorial/path-params-numeric-validations.md
   - tutorial/response-status-code.md
   - tutorial/request-files.md
->>>>>>> fa5639cb
 markdown_extensions:
 - toc:
     permalink: true
