site_name: FastAPI
site_description: FastAPI framework, high performance, easy to learn, fast to code, ready for production
site_url: https://fastapi.tiangolo.com/ko/
theme:
  name: material
  custom_dir: overrides
  palette:
  - media: '(prefers-color-scheme: light)'
    scheme: default
    primary: teal
    accent: amber
    toggle:
      icon: material/lightbulb
      name: Switch to light mode
  - media: '(prefers-color-scheme: dark)'
    scheme: slate
    primary: teal
    accent: amber
    toggle:
      icon: material/lightbulb-outline
      name: Switch to dark mode
  features:
  - search.suggest
  - search.highlight
  - content.tabs.link
  icon:
    repo: fontawesome/brands/github-alt
  logo: https://fastapi.tiangolo.com/img/icon-white.svg
  favicon: https://fastapi.tiangolo.com/img/favicon.png
  language: en
repo_name: tiangolo/fastapi
repo_url: https://github.com/tiangolo/fastapi
edit_uri: ''
plugins:
- search
- markdownextradata:
    data: data
nav:
- FastAPI: index.md
- Languages:
  - en: /
  - az: /az/
  - de: /de/
  - es: /es/
  - fa: /fa/
  - fr: /fr/
  - he: /he/
  - id: /id/
  - it: /it/
  - ja: /ja/
  - ko: /ko/
  - nl: /nl/
  - pl: /pl/
  - pt: /pt/
  - ru: /ru/
  - sq: /sq/
  - sv: /sv/
  - tr: /tr/
  - uk: /uk/
  - zh: /zh/
- 자습서 - 사용자 안내서:
  - tutorial/index.md
  - tutorial/first-steps.md
  - tutorial/path-params.md
  - tutorial/query-params.md
  - tutorial/header-params.md
  - tutorial/path-params-numeric-validations.md
  - tutorial/response-status-code.md
  - tutorial/request-files.md
  - tutorial/request-forms-and-files.md
<<<<<<< HEAD
- 배포하기:
  - deployment/server-workers.md
  - deployment/versions.md
=======
  - tutorial/encoder.md
  - tutorial/cors.md
>>>>>>> 5905c3f7
markdown_extensions:
- toc:
    permalink: true
- markdown.extensions.codehilite:
    guess_lang: false
- mdx_include:
    base_path: docs
- admonition
- codehilite
- extra
- pymdownx.superfences:
    custom_fences:
    - name: mermaid
      class: mermaid
      format: !!python/name:pymdownx.superfences.fence_code_format ''
- pymdownx.tabbed:
    alternate_style: true
- attr_list
- md_in_html
extra:
  analytics:
    provider: google
    property: UA-133183413-1
  social:
  - icon: fontawesome/brands/github-alt
    link: https://github.com/tiangolo/fastapi
  - icon: fontawesome/brands/discord
    link: https://discord.gg/VQjSZaeJmf
  - icon: fontawesome/brands/twitter
    link: https://twitter.com/fastapi
  - icon: fontawesome/brands/linkedin
    link: https://www.linkedin.com/in/tiangolo
  - icon: fontawesome/brands/dev
    link: https://dev.to/tiangolo
  - icon: fontawesome/brands/medium
    link: https://medium.com/@tiangolo
  - icon: fontawesome/solid/globe
    link: https://tiangolo.com
  alternate:
  - link: /
    name: en - English
  - link: /az/
    name: az
  - link: /de/
    name: de
  - link: /es/
    name: es - español
  - link: /fa/
    name: fa
  - link: /fr/
    name: fr - français
  - link: /he/
    name: he
  - link: /id/
    name: id
  - link: /it/
    name: it - italiano
  - link: /ja/
    name: ja - 日本語
  - link: /ko/
    name: ko - 한국어
  - link: /nl/
    name: nl
  - link: /pl/
    name: pl
  - link: /pt/
    name: pt - português
  - link: /ru/
    name: ru - русский язык
  - link: /sq/
    name: sq - shqip
  - link: /sv/
    name: sv - svenska
  - link: /tr/
    name: tr - Türkçe
  - link: /uk/
    name: uk - українська мова
  - link: /zh/
    name: zh - 汉语
extra_css:
- https://fastapi.tiangolo.com/css/termynal.css
- https://fastapi.tiangolo.com/css/custom.css
extra_javascript:
- https://fastapi.tiangolo.com/js/termynal.js
- https://fastapi.tiangolo.com/js/custom.js<|MERGE_RESOLUTION|>--- conflicted
+++ resolved
@@ -68,14 +68,11 @@
   - tutorial/response-status-code.md
   - tutorial/request-files.md
   - tutorial/request-forms-and-files.md
-<<<<<<< HEAD
+  - tutorial/encoder.md
+  - tutorial/cors.md  
 - 배포하기:
   - deployment/server-workers.md
   - deployment/versions.md
-=======
-  - tutorial/encoder.md
-  - tutorial/cors.md
->>>>>>> 5905c3f7
 markdown_extensions:
 - toc:
     permalink: true
