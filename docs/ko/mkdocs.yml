site_name: FastAPI
site_description: FastAPI framework, high performance, easy to learn, fast to code, ready for production
site_url: https://fastapi.tiangolo.com/ko/
theme:
  name: material
  custom_dir: overrides
  palette:
  - media: '(prefers-color-scheme: light)'
    scheme: default
    primary: teal
    accent: amber
    toggle:
      icon: material/lightbulb
      name: Switch to light mode
  - media: '(prefers-color-scheme: dark)'
    scheme: slate
    primary: teal
    accent: amber
    toggle:
      icon: material/lightbulb-outline
      name: Switch to dark mode
  features:
  - search.suggest
  - search.highlight
  - content.tabs.link
  icon:
    repo: fontawesome/brands/github-alt
  logo: https://fastapi.tiangolo.com/img/icon-white.svg
  favicon: https://fastapi.tiangolo.com/img/favicon.png
  language: en
repo_name: tiangolo/fastapi
repo_url: https://github.com/tiangolo/fastapi
edit_uri: ''
plugins:
- search
- markdownextradata:
    data: data
nav:
- FastAPI: index.md
- Languages:
  - en: /
  - az: /az/
  - de: /de/
  - es: /es/
  - fa: /fa/
  - fr: /fr/
  - he: /he/
  - id: /id/
  - it: /it/
  - ja: /ja/
  - ko: /ko/
  - nl: /nl/
  - pl: /pl/
  - pt: /pt/
  - ru: /ru/
  - sq: /sq/
  - sv: /sv/
  - tr: /tr/
  - uk: /uk/
  - zh: /zh/
- 자습서 - 사용자 안내서:
  - tutorial/index.md
  - tutorial/first-steps.md
  - tutorial/path-params.md
  - tutorial/query-params.md
  - tutorial/header-params.md
  - tutorial/path-params-numeric-validations.md
  - tutorial/response-status-code.md
  - tutorial/request-files.md
  - tutorial/request-forms-and-files.md
  - tutorial/encoder.md
<<<<<<< HEAD
  - 보안:
    - tutorial/security/get-current-user.md
=======
  - tutorial/cors.md
>>>>>>> 9812116d
markdown_extensions:
- toc:
    permalink: true
- markdown.extensions.codehilite:
    guess_lang: false
- mdx_include:
    base_path: docs
- admonition
- codehilite
- extra
- pymdownx.superfences:
    custom_fences:
    - name: mermaid
      class: mermaid
      format: !!python/name:pymdownx.superfences.fence_code_format ''
- pymdownx.tabbed:
    alternate_style: true
- attr_list
- md_in_html
extra:
  analytics:
    provider: google
    property: UA-133183413-1
  social:
  - icon: fontawesome/brands/github-alt
    link: https://github.com/tiangolo/fastapi
  - icon: fontawesome/brands/discord
    link: https://discord.gg/VQjSZaeJmf
  - icon: fontawesome/brands/twitter
    link: https://twitter.com/fastapi
  - icon: fontawesome/brands/linkedin
    link: https://www.linkedin.com/in/tiangolo
  - icon: fontawesome/brands/dev
    link: https://dev.to/tiangolo
  - icon: fontawesome/brands/medium
    link: https://medium.com/@tiangolo
  - icon: fontawesome/solid/globe
    link: https://tiangolo.com
  alternate:
  - link: /
    name: en - English
  - link: /az/
    name: az
  - link: /de/
    name: de
  - link: /es/
    name: es - español
  - link: /fa/
    name: fa
  - link: /fr/
    name: fr - français
  - link: /he/
    name: he
  - link: /id/
    name: id
  - link: /it/
    name: it - italiano
  - link: /ja/
    name: ja - 日本語
  - link: /ko/
    name: ko - 한국어
  - link: /nl/
    name: nl
  - link: /pl/
    name: pl
  - link: /pt/
    name: pt - português
  - link: /ru/
    name: ru - русский язык
  - link: /sq/
    name: sq - shqip
  - link: /sv/
    name: sv - svenska
  - link: /tr/
    name: tr - Türkçe
  - link: /uk/
    name: uk - українська мова
  - link: /zh/
    name: zh - 汉语
extra_css:
- https://fastapi.tiangolo.com/css/termynal.css
- https://fastapi.tiangolo.com/css/custom.css
extra_javascript:
- https://fastapi.tiangolo.com/js/termynal.js
- https://fastapi.tiangolo.com/js/custom.js<|MERGE_RESOLUTION|>--- conflicted
+++ resolved
@@ -69,12 +69,9 @@
   - tutorial/request-files.md
   - tutorial/request-forms-and-files.md
   - tutorial/encoder.md
-<<<<<<< HEAD
   - 보안:
     - tutorial/security/get-current-user.md
-=======
   - tutorial/cors.md
->>>>>>> 9812116d
 markdown_extensions:
 - toc:
     permalink: true
