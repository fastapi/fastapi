site_name: FastAPI
site_description: FastAPI framework, high performance, easy to learn, fast to code, ready for production
site_url: https://fastapi.tiangolo.com/ko/
theme:
  name: material
  custom_dir: overrides
  palette:
  - scheme: default
    primary: teal
    accent: amber
    toggle:
      icon: material/lightbulb
      name: Switch to light mode
  - scheme: slate
    primary: teal
    accent: amber
    toggle:
      icon: material/lightbulb-outline
      name: Switch to dark mode
  features:
  - search.suggest
  - search.highlight
  - content.tabs.link
  icon:
    repo: fontawesome/brands/github-alt
  logo: https://fastapi.tiangolo.com/img/icon-white.svg
  favicon: https://fastapi.tiangolo.com/img/favicon.png
  language: en
repo_name: tiangolo/fastapi
repo_url: https://github.com/tiangolo/fastapi
edit_uri: ''
google_analytics:
- UA-133183413-1
- auto
plugins:
- search
- markdownextradata:
    data: data
nav:
- FastAPI: index.md
- Languages:
  - en: /
  - az: /az/
  - de: /de/
  - es: /es/
  - fr: /fr/
  - id: /id/
  - it: /it/
  - ja: /ja/
  - ko: /ko/
  - pl: /pl/
  - pt: /pt/
  - ru: /ru/
  - sq: /sq/
  - tr: /tr/
  - uk: /uk/
  - zh: /zh/
- 자습서 - 사용자 안내서:
<<<<<<< HEAD
  - tutorial/query-params-str-validations.md
=======
  - tutorial/index.md
  - tutorial/first-steps.md
  - tutorial/path-params.md
  - tutorial/query-params.md
  - tutorial/header-params.md
>>>>>>> 58ab733f
markdown_extensions:
- toc:
    permalink: true
- markdown.extensions.codehilite:
    guess_lang: false
- mdx_include:
    base_path: docs
- admonition
- codehilite
- extra
- pymdownx.superfences:
    custom_fences:
    - name: mermaid
      class: mermaid
      format: !!python/name:pymdownx.superfences.fence_code_format ''
- pymdownx.tabbed
extra:
  social:
  - icon: fontawesome/brands/github-alt
    link: https://github.com/tiangolo/fastapi
  - icon: fontawesome/brands/discord
    link: https://discord.gg/VQjSZaeJmf
  - icon: fontawesome/brands/twitter
    link: https://twitter.com/fastapi
  - icon: fontawesome/brands/linkedin
    link: https://www.linkedin.com/in/tiangolo
  - icon: fontawesome/brands/dev
    link: https://dev.to/tiangolo
  - icon: fontawesome/brands/medium
    link: https://medium.com/@tiangolo
  - icon: fontawesome/solid/globe
    link: https://tiangolo.com
  alternate:
  - link: /
    name: en - English
  - link: /az/
    name: az
  - link: /de/
    name: de
  - link: /es/
    name: es - español
  - link: /fr/
    name: fr - français
  - link: /id/
    name: id
  - link: /it/
    name: it - italiano
  - link: /ja/
    name: ja - 日本語
  - link: /ko/
    name: ko - 한국어
  - link: /pl/
    name: pl
  - link: /pt/
    name: pt - português
  - link: /ru/
    name: ru - русский язык
  - link: /sq/
    name: sq - shqip
  - link: /tr/
    name: tr - Türkçe
  - link: /uk/
    name: uk - українська мова
  - link: /zh/
    name: zh - 汉语
extra_css:
- https://fastapi.tiangolo.com/css/termynal.css
- https://fastapi.tiangolo.com/css/custom.css
extra_javascript:
- https://fastapi.tiangolo.com/js/termynal.js
- https://fastapi.tiangolo.com/js/custom.js<|MERGE_RESOLUTION|>--- conflicted
+++ resolved
@@ -56,15 +56,12 @@
   - uk: /uk/
   - zh: /zh/
 - 자습서 - 사용자 안내서:
-<<<<<<< HEAD
-  - tutorial/query-params-str-validations.md
-=======
   - tutorial/index.md
   - tutorial/first-steps.md
   - tutorial/path-params.md
   - tutorial/query-params.md
+  - tutorial/query-params-str-validations.md
   - tutorial/header-params.md
->>>>>>> 58ab733f
 markdown_extensions:
 - toc:
     permalink: true
