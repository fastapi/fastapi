--- conflicted
+++ resolved
@@ -51,17 +51,13 @@
   - tr: /tr/
   - uk: /uk/
   - zh: /zh/
-<<<<<<< HEAD
-  - 자습서 - 사용자 안내서:
-    - tutorial/middleware.md
-=======
 - 자습서 - 사용자 안내서:
   - tutorial/index.md
   - tutorial/first-steps.md
   - tutorial/path-params.md
   - tutorial/query-params.md
   - tutorial/header-params.md
->>>>>>> b890bd1d
+  - tutorial/middleware.md
 markdown_extensions:
 - toc:
     permalink: true
