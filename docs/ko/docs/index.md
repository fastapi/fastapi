--- conflicted
+++ resolved
@@ -323,11 +323,7 @@
 
 새로운 문법, 특정 라이브러리의 메소드나 클래스 등을 배울 필요가 없습니다.
 
-<<<<<<< HEAD
-그저 표준 **Python 3.8+**입니다.
-=======
 그저 표준 **Python 3.8+** 입니다.
->>>>>>> 6efd5372
 
 예를 들어, `int`에 대해선:
 
