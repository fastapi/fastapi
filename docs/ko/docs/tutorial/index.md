# 자습서 - 사용자 안내서 - 도입부

이 자습서는 단계별로 **FastAPI**의 대부분의 기능에 대해 설명합니다.

<<<<<<< HEAD
각 섹션은 이전 섹션에 기반하는 순차적인 구조로 작성되었지만, 각 주제로 구분되어 있기 때문에 필요에 따라 특정 섹션으로 바로 이동하여 필요한 내용을 바로 확인할 수 있습니다.
=======
각 섹션은 이전 섹션을 기반해서 점진적으로 만들어 졌지만, 주제에 따라 다르게 구성되었기 때문에 특정 API 요구사항을 해결하기 위해서라면 어느 특정 항목으로던지 직접 이동할 수 있습니다.
>>>>>>> 1876ebc7

또한 향후에도 참조 자료로 쓰일 수 있도록 작성되었습니다.

<<<<<<< HEAD
그러므로 필요할 때에 다시 돌아와서 원하는 것을 정확히 찾을 수 있습니다.
=======
그러므로 다시 돌아와서 정확히 필요한 것을 확인할 수 있습니다.
>>>>>>> 1876ebc7

## 코드 실행하기

모든 코드 블록은 복사하여 바로 사용할 수 있습니다(실제로 테스트된 파이썬 파일입니다).

예제를 실행하려면 코드를 `main.py` 파일에 복사하고 다음을 사용하여 `uvicorn`을 시작합니다:

<div class="termy">

```console
$ uvicorn main:app --reload

<span style="color: green;">INFO</span>:     Uvicorn running on http://127.0.0.1:8000 (Press CTRL+C to quit)
<span style="color: green;">INFO</span>:     Started reloader process [28720]
<span style="color: green;">INFO</span>:     Started server process [28722]
<span style="color: green;">INFO</span>:     Waiting for application startup.
<span style="color: green;">INFO</span>:     Application startup complete.
```

</div>

코드를 작성하거나 복사, 편집할 때, 로컬 환경에서 실행하는 것을 **강력히 권장**합니다.

<<<<<<< HEAD
편집기에서 타입 검사, 자동 완성 등을 사용할 때, 작성해야 하는 코드의 양이 획기적으로 줄어드는 FastAPI의 장점을 비로소 경험할 수 있습니다.
=======
편집기에서 이렇게 사용한다면, 모든 타입 검사와 자동완성 등 작성해야 하는 코드가 얼마나 적은지 보면서 FastAPI의 장점을 실제로 확인할 수 있습니다.
>>>>>>> 1876ebc7

---

## FastAPI 설치

첫 번째 단계는 FastAPI를 설치하는 것입니다.

자습시에는 모든 선택적인 의존성 및 기능을 함께 설치하는 것을 추천합니다:

<div class="termy">

```console
$ pip install fastapi[all]

---> 100%
```

</div>

...이는 코드를 실행하는 서버로 사용할 수 있는 `uvicorn` 또한 포함하고 있습니다.

!!! note "참고"
    부분적으로 설치할 수도 있습니다.

    애플리케이션을 운영 환경에 배포하려는 경우 다음과 같이 합니다:

    ```
    pip install fastapi
    ```

    추가로 서버 역할을 하는 `uvicorn`을 설치합니다:

    ```
    pip install uvicorn
    ```

    사용하려는 각 선택적인 의존성에 대해서도 동일합니다.

## 고급 사용자 안내서

이 **자습서 - 사용자 안내서** 다음에 읽을 수 있는 **고급 사용자 안내서**도 있습니다.

**고급 사용자 안내서**는 현재 문서를 기반으로 하고, 동일한 개념을 사용하며, 추가적인 기능들에 대해 설명합니다.

하지만 (지금 읽고 있는) **자습서 - 사용자 안내서**를 먼저 읽는 것을 권장합니다.

<<<<<<< HEAD
**자습서 - 사용자 안내서**만으로도 완전한 애플리케이션을 구축할 수 있도록 작성되었으며, 필요에 따라 **고급 사용자 안내서**의 추가적인 아이디어를 적용하여 다양한 방식으로 확장할 수 있습니다.
=======
**자습서 - 사용자 안내서**만으로도 완전한 애플리케이션을 구축할 수 있으며, 필요에 따라 **고급 사용자 안내서**에서 제공하는 몇 가지 추가적인 기능을 사용하여 다양한 방식으로 확장할 수 있도록 설계되었습니다.
>>>>>>> 1876ebc7
<|MERGE_RESOLUTION|>--- conflicted
+++ resolved
@@ -2,19 +2,11 @@
 
 이 자습서는 단계별로 **FastAPI**의 대부분의 기능에 대해 설명합니다.
 
-<<<<<<< HEAD
 각 섹션은 이전 섹션에 기반하는 순차적인 구조로 작성되었지만, 각 주제로 구분되어 있기 때문에 필요에 따라 특정 섹션으로 바로 이동하여 필요한 내용을 바로 확인할 수 있습니다.
-=======
-각 섹션은 이전 섹션을 기반해서 점진적으로 만들어 졌지만, 주제에 따라 다르게 구성되었기 때문에 특정 API 요구사항을 해결하기 위해서라면 어느 특정 항목으로던지 직접 이동할 수 있습니다.
->>>>>>> 1876ebc7
 
 또한 향후에도 참조 자료로 쓰일 수 있도록 작성되었습니다.
 
-<<<<<<< HEAD
 그러므로 필요할 때에 다시 돌아와서 원하는 것을 정확히 찾을 수 있습니다.
-=======
-그러므로 다시 돌아와서 정확히 필요한 것을 확인할 수 있습니다.
->>>>>>> 1876ebc7
 
 ## 코드 실행하기
 
@@ -38,11 +30,8 @@
 
 코드를 작성하거나 복사, 편집할 때, 로컬 환경에서 실행하는 것을 **강력히 권장**합니다.
 
-<<<<<<< HEAD
-편집기에서 타입 검사, 자동 완성 등을 사용할 때, 작성해야 하는 코드의 양이 획기적으로 줄어드는 FastAPI의 장점을 비로소 경험할 수 있습니다.
-=======
-편집기에서 이렇게 사용한다면, 모든 타입 검사와 자동완성 등 작성해야 하는 코드가 얼마나 적은지 보면서 FastAPI의 장점을 실제로 확인할 수 있습니다.
->>>>>>> 1876ebc7
+로컬 편집기에서 사용한다면, 모든 타입 검사와 자동완성 등 작성해야 하는 코드가 얼마나 적은지 보면서 FastAPI의 비로소 경험할 수 있습니다.
+
 
 ---
 
@@ -89,8 +78,4 @@
 
 하지만 (지금 읽고 있는) **자습서 - 사용자 안내서**를 먼저 읽는 것을 권장합니다.
 
-<<<<<<< HEAD
 **자습서 - 사용자 안내서**만으로도 완전한 애플리케이션을 구축할 수 있도록 작성되었으며, 필요에 따라 **고급 사용자 안내서**의 추가적인 아이디어를 적용하여 다양한 방식으로 확장할 수 있습니다.
-=======
-**자습서 - 사용자 안내서**만으로도 완전한 애플리케이션을 구축할 수 있으며, 필요에 따라 **고급 사용자 안내서**에서 제공하는 몇 가지 추가적인 기능을 사용하여 다양한 방식으로 확장할 수 있도록 설계되었습니다.
->>>>>>> 1876ebc7
