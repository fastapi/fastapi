--- conflicted
+++ resolved
@@ -302,13 +302,10 @@
     name: yo - Yorùbá
   - link: /zh/
     name: zh - 汉语
-<<<<<<< HEAD
   - link: /zh-hant/
     name: zh - 繁體中文
-=======
   - link: /em/
     name: 😉
->>>>>>> 38915783
 extra_css:
 - css/termynal.css
 - css/custom.css
