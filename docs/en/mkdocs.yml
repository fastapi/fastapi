--- conflicted
+++ resolved
@@ -27,10 +27,7 @@
 - Languages:
   - en: /
   - es: /es/
-<<<<<<< HEAD
-=======
   - fr: /fr/
->>>>>>> dfdd371c
   - ja: /ja/
   - it: /it/
   - pt: /pt/
