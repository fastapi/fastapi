<<<<<<< HEAD
articles:
  english:
  - author: Nicoló Lino
    author_link: https://www.nlino.com
    link: https://github.com/softwarebloat/python-tracing-demo
    title: 'Instrument a FastAPI service adding tracing with OpenTelemetry and send/show traces in Grafana Tempo'
=======
Articles:
  English:
  - author: Mikhail Rozhkov, Elena Samuylova
    author_link: https://www.linkedin.com/in/mnrozhkov/
    link: https://www.evidentlyai.com/blog/fastapi-tutorial
    title: ML serving and monitoring with FastAPI and Evidently
  - author: Visual Studio Code Team
    author_link: https://code.visualstudio.com/
    link: https://code.visualstudio.com/docs/python/tutorial-fastapi
    title: FastAPI Tutorial in Visual Studio Code
  - author: Apitally
    author_link: https://apitally.io
    link: https://blog.apitally.io/fastapi-application-monitoring-made-easy
    title: FastAPI application monitoring made easy
  - author: John Philip
    author_link: https://medium.com/@amjohnphilip
    link: https://python.plainenglish.io/building-a-restful-api-with-fastapi-secure-signup-and-login-functionality-included-45cdbcb36106
    title: "Building a RESTful API with FastAPI: Secure Signup and Login Functionality Included"
  - author: Keshav Malik
    author_link: https://theinfosecguy.xyz/
    link: https://blog.theinfosecguy.xyz/building-a-crud-api-with-fastapi-and-supabase-a-step-by-step-guide
    title: Building a CRUD API with FastAPI and Supabase
  - author: Adejumo Ridwan Suleiman
    author_link: https://www.linkedin.com/in/adejumoridwan/
    link: https://medium.com/python-in-plain-english/build-an-sms-spam-classifier-serverless-database-with-faunadb-and-fastapi-23dbb275bc5b
    title: Build an SMS Spam Classifier Serverless Database with FaunaDB and FastAPI
>>>>>>> 0be64aba
  - author: Raf Rasenberg
    author_link: https://rafrasenberg.com/about/
    link: https://rafrasenberg.com/fastapi-lambda/
    title: 'FastAPI lambda container: serverless simplified'
  - author: Teresa N. Fontanella De Santis
    author_link: https://dev.to/
    link: https://dev.to/teresafds/authorization-on-fastapi-with-casbin-41og
    title: Authorization on FastAPI with Casbin
  - author: WayScript
    author_link: https://www.wayscript.com
    link: https://blog.wayscript.com/fast-api-quickstart/
    title: Quickstart Guide to Build and Host Responsive APIs with Fast API and WayScript
  - author: New Relic
    author_link: https://newrelic.com
    link: https://newrelic.com/instant-observability/fastapi/e559ec64-f765-4470-a15f-1901fcebb468
    title: How to monitor FastAPI application performance using Python agent
  - author: Jean-Baptiste Rocher
    author_link: https://hashnode.com/@jibrocher
    link: https://dev.indooroutdoor.io/series/fastapi-react-poll-app
    title: Building the Poll App From Django Tutorial With FastAPI And React
  - author: Silvan Melchior
    author_link: https://github.com/silvanmelchior
    link: https://blog.devgenius.io/seamless-fastapi-configuration-with-confz-90949c14ea12
    title: Seamless FastAPI Configuration with ConfZ
  - author: Kaustubh Gupta
    author_link: https://medium.com/@kaustubhgupta1828/
    link: https://levelup.gitconnected.com/5-advance-features-of-fastapi-you-should-try-7c0ac7eebb3e
    title: 5 Advanced Features of FastAPI You Should Try
  - author: Kaustubh Gupta
    author_link: https://medium.com/@kaustubhgupta1828/
    link: https://www.analyticsvidhya.com/blog/2021/06/deploying-ml-models-as-api-using-fastapi-and-heroku/
    title: Deploying ML Models as API Using FastAPI and Heroku
  - link: https://jarmos.netlify.app/posts/using-github-actions-to-deploy-a-fastapi-project-to-heroku/
    title: Using GitHub Actions to Deploy a FastAPI Project to Heroku
    author_link: https://jarmos.netlify.app/
    author: Somraj Saha
  - author: "@pystar"
    author_link: https://pystar.substack.com/
    link: https://pystar.substack.com/p/how-to-create-a-fake-certificate
    title: How to Create A Fake Certificate Authority And Generate TLS Certs for FastAPI
  - author: Ben Gamble
    author_link: https://uk.linkedin.com/in/bengamble7
    link: https://ably.com/blog/realtime-ticket-booking-solution-kafka-fastapi-ably
    title: Building a realtime ticket booking solution with Kafka, FastAPI, and Ably
  - author: Shahriyar(Shako) Rzayev
    author_link: https://www.linkedin.com/in/shahriyar-rzayev/
    link: https://www.azepug.az/posts/fastapi/#building-simple-e-commerce-with-nuxtjs-and-fastapi-series
    title: Building simple E-Commerce with NuxtJS and FastAPI
  - author: Rodrigo Arenas
    author_link: https://rodrigo-arenas.medium.com/
    link: https://medium.com/analytics-vidhya/serve-a-machine-learning-model-using-sklearn-fastapi-and-docker-85aabf96729b
    title: "Serve a machine learning model using Sklearn, FastAPI and Docker"
  - author: Yashasvi Singh
    author_link: https://hashnode.com/@aUnicornDev
    link: https://aunicorndev.hashnode.dev/series/supafast-api
    title: "Building an API with FastAPI and Supabase and Deploying on Deta"
  - author: Navule Pavan Kumar Rao
    author_link: https://www.linkedin.com/in/navule/
    link: https://www.tutlinks.com/deploy-fastapi-on-ubuntu-gunicorn-caddy-2/
    title: Deploy FastAPI on Ubuntu and Serve using Caddy 2 Web Server
  - author: Patrick Ladon
    author_link: https://dev.to/factorlive
    link: https://dev.to/factorlive/python-facebook-messenger-webhook-with-fastapi-on-glitch-4n90
    title: Python Facebook messenger webhook with FastAPI on Glitch
  - author: Dom Patmore
    author_link: https://twitter.com/dompatmore
    link: https://dompatmore.com/blog/authenticate-your-fastapi-app-with-auth0
    title: Authenticate Your FastAPI App with auth0
  - author: Valon Januzaj
    author_link: https://www.linkedin.com/in/valon-januzaj-b02692187/
    link: https://valonjanuzaj.medium.com/deploy-a-dockerized-fastapi-application-to-aws-cc757830ba1b
    title: Deploy a dockerized FastAPI application to AWS
  - author: Amit Chaudhary
    author_link: https://twitter.com/amitness
    link: https://amitness.com/2020/06/fastapi-vs-flask/
    title: FastAPI for Flask Users
  - author: Louis Guitton
    author_link: https://twitter.com/louis_guitton
    link: https://guitton.co/posts/fastapi-monitoring/
    title: How to monitor your FastAPI service
  - author: Julien Harbulot
    author_link: https://julienharbulot.com/
    link: https://julienharbulot.com/notification-server.html
    title: HTTP server to display desktop notifications
  - author: Precious Ndubueze
    author_link: https://medium.com/@gabbyprecious2000
    link: https://medium.com/@gabbyprecious2000/creating-a-crud-app-with-fastapi-part-one-7c049292ad37
    title: Creating a CRUD App with FastAPI (Part one)
  - author: Farhad Malik
    author_link: https://medium.com/@farhadmalik
    link: https://towardsdatascience.com/build-and-host-fast-data-science-applications-using-fastapi-823be8a1d6a0
    title: Build And Host Fast Data Science Applications Using FastAPI
  - author: Navule Pavan Kumar Rao
    author_link: https://www.linkedin.com/in/navule/
    link: https://www.tutlinks.com/deploy-fastapi-on-azure/
    title: Deploy FastAPI on Azure App Service
  - author: Davide Fiocco
    author_link: https://github.com/davidefiocco
    link: https://davidefiocco.github.io/streamlit-fastapi-ml-serving/
    title: Machine learning model serving in Python using FastAPI and streamlit
  - author: Netflix
    author_link: https://netflixtechblog.com/
    link: https://netflixtechblog.com/introducing-dispatch-da4b8a2a8072
    title: Introducing Dispatch
  - author: Stavros Korokithakis
    author_link: https://twitter.com/Stavros
    link: https://www.stavros.io/posts/fastapi-with-django/
    title: Using FastAPI with Django
  - author: Twilio
    author_link: https://www.twilio.com
    link: https://www.twilio.com/blog/build-secure-twilio-webhook-python-fastapi
    title: Build a Secure Twilio Webhook with Python and FastAPI
  - author: Sebastián Ramírez (tiangolo)
    author_link: https://twitter.com/tiangolo
    link: https://dev.to/tiangolo/build-a-web-api-from-scratch-with-fastapi-the-workshop-2ehe
    title: Build a web API from scratch with FastAPI - the workshop
  - author: Paul Sec
    author_link: https://twitter.com/PaulWebSec
    link: https://paulsec.github.io/posts/fastapi_plus_zeit_serverless_fu/
    title: FastAPI + Zeit.co = 🚀
  - author: cuongld2
    author_link: https://dev.to/cuongld2
    link: https://dev.to/cuongld2/build-simple-api-service-with-python-fastapi-part-1-581o
    title: Build simple API service with Python FastAPI — Part 1
  - author: Paurakh Sharma Humagain
    author_link: https://twitter.com/PaurakhSharma
    link: https://dev.to/paurakhsharma/microservice-in-python-using-fastapi-24cc
    title: Microservice in Python using FastAPI
  - author: Guillermo Cruz
    author_link: https://wuilly.com/
    link: https://wuilly.com/2019/10/real-time-notifications-with-python-and-postgres/
    title: Real-time Notifications with Python and Postgres
  - author: Benjamin Ramser
    author_link: https://iwpnd.pw
    link: https://iwpnd.pw/articles/2020-03/apache-kafka-fastapi-geostream
    title: Apache Kafka producer and consumer with FastAPI and aiokafka
  - author: Navule Pavan Kumar Rao
    author_link: https://www.linkedin.com/in/navule/
    link: https://www.tutlinks.com/create-and-deploy-fastapi-app-to-heroku/
    title: Create and Deploy FastAPI app to Heroku without using Docker
  - author: Benjamin Ramser
    author_link: https://iwpnd.pw
    link: https://iwpnd.pw/articles/2020-01/deploy-fastapi-to-aws-lambda
    title: How to continuously deploy a FastAPI to AWS Lambda with AWS SAM
  - author: Arthur Henrique
    author_link: https://twitter.com/arthurheinrique
    link: https://medium.com/@arthur393/another-boilerplate-to-fastapi-azure-pipeline-ci-pytest-3c8d9a4be0bb
    title: 'Another Boilerplate to FastAPI: Azure Pipeline CI + Pytest'
  - author: Shane Soh
    author_link: https://medium.com/@shane.soh
    link: https://medium.com/analytics-vidhya/deploy-machine-learning-models-with-keras-fastapi-redis-and-docker-4940df614ece
    title: Deploy Machine Learning Models with Keras, FastAPI, Redis and Docker
  - author: Mandy Gu
    author_link: https://towardsdatascience.com/@mandygu
    link: https://towardsdatascience.com/deploying-iris-classifications-with-fastapi-and-docker-7c9b83fdec3a
    title: 'Towards Data Science: Deploying Iris Classifications with FastAPI and Docker'
  - author: Michael Herman
    author_link: https://testdriven.io/authors/herman
    link: https://testdriven.io/blog/fastapi-crud/
    title: 'TestDriven.io: Developing and Testing an Asynchronous API with FastAPI and Pytest'
  - author: Bernard Brenyah
    author_link: https://medium.com/@bbrenyah
    link: https://medium.com/python-data/how-to-deploy-tensorflow-2-0-models-as-an-api-service-with-fastapi-docker-128b177e81f3
    title: How To Deploy Tensorflow 2.0 Models As An API Service With FastAPI & Docker
  - author: Dylan Anthony
    author_link: https://dev.to/dbanty
    link: https://dev.to/dbanty/why-i-m-leaving-flask-3ki6
    title: Why I'm Leaving Flask
  - author: Rob Wagner
    author_link: https://robwagner.dev/
    link: https://robwagner.dev/tortoise-fastapi-setup/
    title: Setting up Tortoise ORM with FastAPI
  - author: Mike Moritz
    author_link: https://medium.com/@mike.p.moritz
    link: https://medium.com/@mike.p.moritz/using-docker-compose-to-deploy-a-lightweight-python-rest-api-with-a-job-queue-37e6072a209b
    title: Using Docker Compose to deploy a lightweight Python REST API with a job queue
  - author: '@euri10'
    author_link: https://gitlab.com/euri10
    link: https://gitlab.com/euri10/fastapi_cheatsheet
    title: A FastAPI and Swagger UI visual cheatsheet
  - author: Uber Engineering
    author_link: https://eng.uber.com
    link: https://eng.uber.com/ludwig-v0-2/
    title: 'Uber: Ludwig v0.2 Adds New Features and Other Improvements to its Deep Learning Toolbox [including a FastAPI server]'
  - author: Maarten Grootendorst
    author_link: https://www.linkedin.com/in/mgrootendorst/
    link: https://towardsdatascience.com/how-to-deploy-a-machine-learning-model-dc51200fe8cf
    title: How to Deploy a Machine Learning Model
  - author: Johannes Gontrum
    author_link: https://twitter.com/gntrm
    link: https://medium.com/@gntrm/jwt-authentication-with-fastapi-and-aws-cognito-1333f7f2729e
    title: JWT Authentication with FastAPI and AWS Cognito
  - author: Ankush Thakur
    author_link: https://geekflare.com/author/ankush/
    link: https://geekflare.com/python-asynchronous-web-frameworks/
    title: Top 5 Asynchronous Web Frameworks for Python
  - author: Nico Axtmann
    author_link: https://www.linkedin.com/in/nico-axtmann
    link: https://medium.com/@nico.axtmann95/deploying-a-scikit-learn-model-with-onnx-und-fastapi-1af398268915
    title: Deploying a scikit-learn model with ONNX and FastAPI
  - author: Nils de Bruin
    author_link: https://medium.com/@nilsdebruin
    link: https://medium.com/data-rebels/fastapi-authentication-revisited-enabling-api-key-authentication-122dc5975680
    title: 'FastAPI authentication revisited: Enabling API key authentication'
  - author: Nick Cortale
    author_link: https://nickc1.github.io/
    link: https://nickc1.github.io/api,/scikit-learn/2019/01/10/scikit-fastapi.html
    title: 'FastAPI and Scikit-Learn: Easily Deploy Models'
  - author: Errieta Kostala
    author_link: https://dev.to/errietta
    link: https://dev.to/errietta/introduction-to-the-fastapi-python-framework-2n10
    title: Introduction to the fastapi python framework
  - author: Nils de Bruin
    author_link: https://medium.com/@nilsdebruin
    link: https://medium.com/data-rebels/fastapi-how-to-add-basic-and-cookie-authentication-a45c85ef47d3
    title: FastAPI — How to add basic and cookie authentication
  - author: Nils de Bruin
    author_link: https://medium.com/@nilsdebruin
    link: https://medium.com/data-rebels/fastapi-google-as-an-external-authentication-provider-3a527672cf33
    title: FastAPI — Google as an external authentication provider
  - author: William Hayes
    author_link: https://medium.com/@williamhayes
    link: https://medium.com/@williamhayes/fastapi-starlette-debug-vs-prod-5f7561db3a59
    title: FastAPI/Starlette debug vs prod
  - author: Mukul Mantosh
    author_link: https://twitter.com/MantoshMukul
    link: https://www.jetbrains.com/pycharm/guide/tutorials/fastapi-aws-kubernetes/
    title: Developing FastAPI Application using K8s & AWS
  - author: KrishNa
    author_link: https://medium.com/@krishnardt365
    link: https://medium.com/@krishnardt365/fastapi-docker-and-postgres-91943e71be92
    title: Fastapi, Docker(Docker compose) and Postgres
  German:
  - author: Marcel Sander (actidoo)
    author_link: https://www.actidoo.com
    link: https://www.actidoo.com/de/blog/python-fastapi-domain-driven-design
    title: Domain-driven Design mit Python und FastAPI
  - author: Nico Axtmann
    author_link: https://twitter.com/_nicoax
    link: https://blog.codecentric.de/2019/08/inbetriebnahme-eines-scikit-learn-modells-mit-onnx-und-fastapi/
    title: Inbetriebnahme eines scikit-learn-Modells mit ONNX und FastAPI
  - author: Felix Schürmeyer
    author_link: https://hellocoding.de/autor/felix-schuermeyer/
    link: https://hellocoding.de/blog/coding-language/python/fastapi
    title: REST-API Programmieren mittels Python und dem FastAPI Modul
  Japanese:
  - author: '@bee2'
    author_link: https://qiita.com/bee2
    link: https://qiita.com/bee2/items/75d9c0d7ba20e7a4a0e9
    title: '[FastAPI] Python製のASGI Web フレームワーク FastAPIに入門する'
  - author: '@bee2'
    author_link: https://qiita.com/bee2
    link: https://qiita.com/bee2/items/0ad260ab9835a2087dae
    title: PythonのWeb frameworkのパフォーマンス比較 (Django, Flask, responder, FastAPI, japronto)
  - author: ライトコードメディア編集部
    author_link: https://rightcode.co.jp/author/jun
    link: https://rightcode.co.jp/blog/information-technology/fastapi-tutorial-todo-apps-admin-page-improvement
    title: '【第4回】FastAPIチュートリアル: toDoアプリを作ってみよう【管理者ページ改良編】'
  - author: ライトコードメディア編集部
    author_link: https://rightcode.co.jp/author/jun
    link: https://rightcode.co.jp/blog/information-technology/fastapi-tutorial-todo-apps-authentication-user-registration
    title: '【第3回】FastAPIチュートリアル: toDoアプリを作ってみよう【認証・ユーザ登録編】'
  - author: ライトコードメディア編集部
    author_link: https://rightcode.co.jp/author/jun
    link: https://rightcode.co.jp/blog/information-technology/fastapi-tutorial-todo-apps-model-building
    title: '【第2回】FastAPIチュートリアル: ToDoアプリを作ってみよう【モデル構築編】'
  - author: ライトコードメディア編集部
    author_link: https://rightcode.co.jp/author/jun
    link: https://rightcode.co.jp/blog/information-technology/fastapi-tutorial-todo-apps-environment
    title: '【第1回】FastAPIチュートリアル: ToDoアプリを作ってみよう【環境構築編】'
  - author: Hikaru Takahashi
    author_link: https://qiita.com/hikarut
    link: https://qiita.com/hikarut/items/b178af2e2440c67c6ac4
    title: フロントエンド開発者向けのDockerによるPython開発環境構築
  - author: '@angel_katayoku'
    author_link: https://qiita.com/angel_katayoku
    link: https://qiita.com/angel_katayoku/items/8a458a8952f50b73f420
    title: FastAPIでPOSTされたJSONのレスポンスbodyを受け取る
  - author: '@angel_katayoku'
    author_link: https://qiita.com/angel_katayoku
    link: https://qiita.com/angel_katayoku/items/4fbc1a4e2b33fa2237d2
    title: FastAPIをMySQLと接続してDockerで管理してみる
  - author: '@angel_katayoku'
    author_link: https://qiita.com/angel_katayoku
    link: https://qiita.com/angel_katayoku/items/0e1f5dbbe62efc612a78
    title: FastAPIでCORSを回避
  - author: '@ryoryomaru'
    author_link: https://qiita.com/ryoryomaru
    link: https://qiita.com/ryoryomaru/items/59958ed385b3571d50de
    title: python製の最新APIフレームワーク FastAPI を触ってみた
  - author: '@mtitg'
    author_link: https://qiita.com/mtitg
    link: https://qiita.com/mtitg/items/47770e9a562dd150631d
    title: FastAPI｜DB接続してCRUDするPython製APIサーバーを構築
  Russian:
  - author: Troy Köhler
    author_link: https://www.linkedin.com/in/trkohler/
    link: https://trkohler.com/fast-api-introduction-to-framework
    title: 'FastAPI: знакомимся с фреймворком'
  - author: prostomarkeloff
    author_link: https://github.com/prostomarkeloff
    link: https://habr.com/ru/post/478620/
    title: Почему Вы должны попробовать FastAPI?
  - author: Andrey Korchak
    author_link: https://habr.com/ru/users/57uff3r/
    link: https://habr.com/ru/post/454440/
    title: 'Мелкая питонячая радость #2: Starlette - Солидная примочка – FastAPI'
  Vietnamese:
  - author: Nguyễn Nhân
    author_link: https://fullstackstation.com/author/figonking/
    link: https://fullstackstation.com/fastapi-trien-khai-bang-docker/
    title: 'FASTAPI: TRIỂN KHAI BẰNG DOCKER'
  Taiwanese:
  - author: Leon
    author_link: http://editor.leonh.space/
    link: https://editor.leonh.space/2022/tortoise/
    title: 'Tortoise ORM / FastAPI 整合快速筆記'
Podcasts:
  English:
  - author: Podcast.`__init__`
    author_link: https://www.pythonpodcast.com/
    link: https://www.pythonpodcast.com/fastapi-web-application-framework-episode-259/
    title: Build The Next Generation Of Python Web Applications With FastAPI - Episode 259 - interview to Sebastían Ramírez (tiangolo)
  - author: Python Bytes FM
    author_link: https://pythonbytes.fm/
    link: https://pythonbytes.fm/episodes/show/123/time-to-right-the-py-wrongs?time_in_sec=855
    title: FastAPI on PythonBytes
Talks:
  English:
  - author: Jeny Sadadia
    author_link: https://github.com/JenySadadia
    link: https://www.youtube.com/watch?v=uZdTe8_Z6BQ
    title: 'PyCon AU 2023: Testing asynchronous applications with FastAPI and pytest'
  - author: Sebastián Ramírez (tiangolo)
    author_link: https://twitter.com/tiangolo
    link: https://www.youtube.com/watch?v=PnpTY1f4k2U
    title: '[VIRTUAL] Py.Amsterdam''s flying Software Circus: Intro to FastAPI'
  - author: Sebastián Ramírez (tiangolo)
    author_link: https://twitter.com/tiangolo
    link: https://www.youtube.com/watch?v=z9K5pwb0rt8
    title: 'PyConBY 2020: Serve ML models easily with FastAPI'
  - author: Chris Withers
    author_link: https://twitter.com/chriswithers13
    link: https://www.youtube.com/watch?v=3DLwPcrE5mA
    title: 'PyCon UK 2019: FastAPI from the ground up'<|MERGE_RESOLUTION|>--- conflicted
+++ resolved
@@ -1,13 +1,9 @@
-<<<<<<< HEAD
-articles:
-  english:
+Articles:
+  English:
   - author: Nicoló Lino
     author_link: https://www.nlino.com
     link: https://github.com/softwarebloat/python-tracing-demo
     title: 'Instrument a FastAPI service adding tracing with OpenTelemetry and send/show traces in Grafana Tempo'
-=======
-Articles:
-  English:
   - author: Mikhail Rozhkov, Elena Samuylova
     author_link: https://www.linkedin.com/in/mnrozhkov/
     link: https://www.evidentlyai.com/blog/fastapi-tutorial
@@ -32,7 +28,6 @@
     author_link: https://www.linkedin.com/in/adejumoridwan/
     link: https://medium.com/python-in-plain-english/build-an-sms-spam-classifier-serverless-database-with-faunadb-and-fastapi-23dbb275bc5b
     title: Build an SMS Spam Classifier Serverless Database with FaunaDB and FastAPI
->>>>>>> 0be64aba
   - author: Raf Rasenberg
     author_link: https://rafrasenberg.com/about/
     link: https://rafrasenberg.com/fastapi-lambda/
