--- conflicted
+++ resolved
@@ -1,16 +1,13 @@
 Articles:
   English:
-<<<<<<< HEAD
   - author: Apitally
     author_link: https://apitally.io
     link: https://blog.apitally.io/fastapi-application-monitoring-made-easy
     title: FastAPI application monitoring made easy
-=======
   - author: John Philip
     author_link: https://medium.com/@amjohnphilip
     link: https://python.plainenglish.io/building-a-restful-api-with-fastapi-secure-signup-and-login-functionality-included-45cdbcb36106
     title: "Building a RESTful API with FastAPI: Secure Signup and Login Functionality Included"
->>>>>>> 958425a8
   - author: Keshav Malik
     author_link: https://theinfosecguy.xyz/
     link: https://blog.theinfosecguy.xyz/building-a-crud-api-with-fastapi-and-supabase-a-step-by-step-guide
