--- conflicted
+++ resolved
@@ -1,14 +1,9 @@
-<<<<<<< HEAD
-articles:
-  english:
+Articles:
+  English:
   - author: Keshav Malik
     author_link: https://theinfosecguy.xyz/
     link: https://blog.theinfosecguy.xyz/building-a-crud-api-with-fastapi-and-supabase-a-step-by-step-guide
     title: Building a CRUD API with FastAPI and Supabase
-=======
-Articles:
-  English:
->>>>>>> d5498274
   - author: Adejumo Ridwan Suleiman
     author_link: https://www.linkedin.com/in/adejumoridwan/
     link: https://medium.com/python-in-plain-english/build-an-sms-spam-classifier-serverless-database-with-faunadb-and-fastapi-23dbb275bc5b
