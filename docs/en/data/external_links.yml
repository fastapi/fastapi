--- conflicted
+++ resolved
@@ -1,16 +1,13 @@
 articles:
   english:
-<<<<<<< HEAD
   - author: Raf Rasenberg
     author_link: https://rafrasenberg.com/about/
     link: https://rafrasenberg.com/fastapi-lambda/
     title: 'FastAPI lambda container: serverless simplified'
-=======
   - author: Teresa N. Fontanella De Santis
     author_link: https://dev.to/
     link: https://dev.to/teresafds/authorization-on-fastapi-with-casbin-41og
     title: Authorization on FastAPI with Casbin
->>>>>>> 69bd7d85
   - author: WayScript
     author_link: https://www.wayscript.com
     link: https://blog.wayscript.com/fast-api-quickstart/
