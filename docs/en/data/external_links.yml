articles:
  english:
<<<<<<< HEAD
  - author: Keshav Malik
    author_link: https://theinfosecguy.xyz/
    link: https://blog.theinfosecguy.xyz/building-a-crud-api-with-fastapi-and-supabase-a-step-by-step-guide
    title: Building a CRUD API with FastAPI and Supabase
=======
  - author: Adejumo Ridwan Suleiman
    author_link: https://www.linkedin.com/in/adejumoridwan/
    link: https://medium.com/python-in-plain-english/build-an-sms-spam-classifier-serverless-database-with-faunadb-and-fastapi-23dbb275bc5b
    title: Build an SMS Spam Classifier Serverless Database with FaunaDB and FastAPI
>>>>>>> f3ab547c
  - author: Raf Rasenberg
    author_link: https://rafrasenberg.com/about/
    link: https://rafrasenberg.com/fastapi-lambda/
    title: 'FastAPI lambda container: serverless simplified'
  - author: Teresa N. Fontanella De Santis
    author_link: https://dev.to/
    link: https://dev.to/teresafds/authorization-on-fastapi-with-casbin-41og
    title: Authorization on FastAPI with Casbin
  - author: WayScript
    author_link: https://www.wayscript.com
    link: https://blog.wayscript.com/fast-api-quickstart/
    title: Quickstart Guide to Build and Host Responsive APIs with Fast API and WayScript
  - author: New Relic
    author_link: https://newrelic.com
    link: https://newrelic.com/instant-observability/fastapi/e559ec64-f765-4470-a15f-1901fcebb468
    title: How to monitor FastAPI application performance using Python agent
  - author: Jean-Baptiste Rocher
    author_link: https://hashnode.com/@jibrocher
    link: https://dev.indooroutdoor.io/series/fastapi-react-poll-app
    title: Building the Poll App From Django Tutorial With FastAPI And React
  - author: Silvan Melchior
    author_link: https://github.com/silvanmelchior
    link: https://blog.devgenius.io/seamless-fastapi-configuration-with-confz-90949c14ea12
    title: Seamless FastAPI Configuration with ConfZ
  - author: Kaustubh Gupta
    author_link: https://medium.com/@kaustubhgupta1828/
    link: https://levelup.gitconnected.com/5-advance-features-of-fastapi-you-should-try-7c0ac7eebb3e
    title: 5 Advanced Features of FastAPI You Should Try
  - author: Kaustubh Gupta
    author_link: https://medium.com/@kaustubhgupta1828/
    link: https://www.analyticsvidhya.com/blog/2021/06/deploying-ml-models-as-api-using-fastapi-and-heroku/
    title: Deploying ML Models as API Using FastAPI and Heroku
  - link: https://jarmos.netlify.app/posts/using-github-actions-to-deploy-a-fastapi-project-to-heroku/
    title: Using GitHub Actions to Deploy a FastAPI Project to Heroku
    author_link: https://jarmos.netlify.app/
    author: Somraj Saha
  - author: "@pystar"
    author_link: https://pystar.substack.com/
    link: https://pystar.substack.com/p/how-to-create-a-fake-certificate
    title: How to Create A Fake Certificate Authority And Generate TLS Certs for FastAPI
  - author: Ben Gamble
    author_link: https://uk.linkedin.com/in/bengamble7
    link: https://ably.com/blog/realtime-ticket-booking-solution-kafka-fastapi-ably
    title: Building a realtime ticket booking solution with Kafka, FastAPI, and Ably
  - author: Shahriyar(Shako) Rzayev
    author_link: https://www.linkedin.com/in/shahriyar-rzayev/
    link: https://www.azepug.az/posts/fastapi/#building-simple-e-commerce-with-nuxtjs-and-fastapi-series
    title: Building simple E-Commerce with NuxtJS and FastAPI
  - author: Rodrigo Arenas
    author_link: https://rodrigo-arenas.medium.com/
    link: https://medium.com/analytics-vidhya/serve-a-machine-learning-model-using-sklearn-fastapi-and-docker-85aabf96729b
    title: "Serve a machine learning model using Sklearn, FastAPI and Docker"
  - author: Yashasvi Singh
    author_link: https://hashnode.com/@aUnicornDev
    link: https://aunicorndev.hashnode.dev/series/supafast-api
    title: "Building an API with FastAPI and Supabase and Deploying on Deta"
  - author: Navule Pavan Kumar Rao
    author_link: https://www.linkedin.com/in/navule/
    link: https://www.tutlinks.com/deploy-fastapi-on-ubuntu-gunicorn-caddy-2/
    title: Deploy FastAPI on Ubuntu and Serve using Caddy 2 Web Server
  - author: Patrick Ladon
    author_link: https://dev.to/factorlive
    link: https://dev.to/factorlive/python-facebook-messenger-webhook-with-fastapi-on-glitch-4n90
    title: Python Facebook messenger webhook with FastAPI on Glitch
  - author: Dom Patmore
    author_link: https://twitter.com/dompatmore
    link: https://dompatmore.com/blog/authenticate-your-fastapi-app-with-auth0
    title: Authenticate Your FastAPI App with auth0
  - author: Valon Januzaj
    author_link: https://www.linkedin.com/in/valon-januzaj-b02692187/
    link: https://valonjanuzaj.medium.com/deploy-a-dockerized-fastapi-application-to-aws-cc757830ba1b
    title: Deploy a dockerized FastAPI application to AWS
  - author: Amit Chaudhary
    author_link: https://twitter.com/amitness
    link: https://amitness.com/2020/06/fastapi-vs-flask/
    title: FastAPI for Flask Users
  - author: Louis Guitton
    author_link: https://twitter.com/louis_guitton
    link: https://guitton.co/posts/fastapi-monitoring/
    title: How to monitor your FastAPI service
  - author: Julien Harbulot
    author_link: https://julienharbulot.com/
    link: https://julienharbulot.com/notification-server.html
    title: HTTP server to display desktop notifications
  - author: Precious Ndubueze
    author_link: https://medium.com/@gabbyprecious2000
    link: https://medium.com/@gabbyprecious2000/creating-a-crud-app-with-fastapi-part-one-7c049292ad37
    title: Creating a CRUD App with FastAPI (Part one)
  - author: Farhad Malik
    author_link: https://medium.com/@farhadmalik
    link: https://towardsdatascience.com/build-and-host-fast-data-science-applications-using-fastapi-823be8a1d6a0
    title: Build And Host Fast Data Science Applications Using FastAPI
  - author: Navule Pavan Kumar Rao
    author_link: https://www.linkedin.com/in/navule/
    link: https://www.tutlinks.com/deploy-fastapi-on-azure/
    title: Deploy FastAPI on Azure App Service
  - author: Davide Fiocco
    author_link: https://github.com/davidefiocco
    link: https://davidefiocco.github.io/streamlit-fastapi-ml-serving/
    title: Machine learning model serving in Python using FastAPI and streamlit
  - author: Netflix
    author_link: https://netflixtechblog.com/
    link: https://netflixtechblog.com/introducing-dispatch-da4b8a2a8072
    title: Introducing Dispatch
  - author: Stavros Korokithakis
    author_link: https://twitter.com/Stavros
    link: https://www.stavros.io/posts/fastapi-with-django/
    title: Using FastAPI with Django
  - author: Twilio
    author_link: https://www.twilio.com
    link: https://www.twilio.com/blog/build-secure-twilio-webhook-python-fastapi
    title: Build a Secure Twilio Webhook with Python and FastAPI
  - author: Sebastián Ramírez (tiangolo)
    author_link: https://twitter.com/tiangolo
    link: https://dev.to/tiangolo/build-a-web-api-from-scratch-with-fastapi-the-workshop-2ehe
    title: Build a web API from scratch with FastAPI - the workshop
  - author: Paul Sec
    author_link: https://twitter.com/PaulWebSec
    link: https://paulsec.github.io/posts/fastapi_plus_zeit_serverless_fu/
    title: FastAPI + Zeit.co = 🚀
  - author: cuongld2
    author_link: https://dev.to/cuongld2
    link: https://dev.to/cuongld2/build-simple-api-service-with-python-fastapi-part-1-581o
    title: Build simple API service with Python FastAPI — Part 1
  - author: Paurakh Sharma Humagain
    author_link: https://twitter.com/PaurakhSharma
    link: https://dev.to/paurakhsharma/microservice-in-python-using-fastapi-24cc
    title: Microservice in Python using FastAPI
  - author: Guillermo Cruz
    author_link: https://wuilly.com/
    link: https://wuilly.com/2019/10/real-time-notifications-with-python-and-postgres/
    title: Real-time Notifications with Python and Postgres
  - author: Benjamin Ramser
    author_link: https://iwpnd.pw
    link: https://iwpnd.pw/articles/2020-03/apache-kafka-fastapi-geostream
    title: Apache Kafka producer and consumer with FastAPI and aiokafka
  - author: Navule Pavan Kumar Rao
    author_link: https://www.linkedin.com/in/navule/
    link: https://www.tutlinks.com/create-and-deploy-fastapi-app-to-heroku/
    title: Create and Deploy FastAPI app to Heroku without using Docker
  - author: Benjamin Ramser
    author_link: https://iwpnd.pw
    link: https://iwpnd.pw/articles/2020-01/deploy-fastapi-to-aws-lambda
    title: How to continuously deploy a FastAPI to AWS Lambda with AWS SAM
  - author: Arthur Henrique
    author_link: https://twitter.com/arthurheinrique
    link: https://medium.com/@arthur393/another-boilerplate-to-fastapi-azure-pipeline-ci-pytest-3c8d9a4be0bb
    title: 'Another Boilerplate to FastAPI: Azure Pipeline CI + Pytest'
  - author: Shane Soh
    author_link: https://medium.com/@shane.soh
    link: https://medium.com/analytics-vidhya/deploy-machine-learning-models-with-keras-fastapi-redis-and-docker-4940df614ece
    title: Deploy Machine Learning Models with Keras, FastAPI, Redis and Docker
  - author: Mandy Gu
    author_link: https://towardsdatascience.com/@mandygu
    link: https://towardsdatascience.com/deploying-iris-classifications-with-fastapi-and-docker-7c9b83fdec3a
    title: 'Towards Data Science: Deploying Iris Classifications with FastAPI and Docker'
  - author: Michael Herman
    author_link: https://testdriven.io/authors/herman
    link: https://testdriven.io/blog/fastapi-crud/
    title: 'TestDriven.io: Developing and Testing an Asynchronous API with FastAPI and Pytest'
  - author: Bernard Brenyah
    author_link: https://medium.com/@bbrenyah
    link: https://medium.com/python-data/how-to-deploy-tensorflow-2-0-models-as-an-api-service-with-fastapi-docker-128b177e81f3
    title: How To Deploy Tensorflow 2.0 Models As An API Service With FastAPI & Docker
  - author: Dylan Anthony
    author_link: https://dev.to/dbanty
    link: https://dev.to/dbanty/why-i-m-leaving-flask-3ki6
    title: Why I'm Leaving Flask
  - author: Rob Wagner
    author_link: https://robwagner.dev/
    link: https://robwagner.dev/tortoise-fastapi-setup/
    title: Setting up Tortoise ORM with FastAPI
  - author: Mike Moritz
    author_link: https://medium.com/@mike.p.moritz
    link: https://medium.com/@mike.p.moritz/using-docker-compose-to-deploy-a-lightweight-python-rest-api-with-a-job-queue-37e6072a209b
    title: Using Docker Compose to deploy a lightweight Python REST API with a job queue
  - author: '@euri10'
    author_link: https://gitlab.com/euri10
    link: https://gitlab.com/euri10/fastapi_cheatsheet
    title: A FastAPI and Swagger UI visual cheatsheet
  - author: Uber Engineering
    author_link: https://eng.uber.com
    link: https://eng.uber.com/ludwig-v0-2/
    title: 'Uber: Ludwig v0.2 Adds New Features and Other Improvements to its Deep Learning Toolbox [including a FastAPI server]'
  - author: Maarten Grootendorst
    author_link: https://www.linkedin.com/in/mgrootendorst/
    link: https://towardsdatascience.com/how-to-deploy-a-machine-learning-model-dc51200fe8cf
    title: How to Deploy a Machine Learning Model
  - author: Johannes Gontrum
    author_link: https://twitter.com/gntrm
    link: https://medium.com/@gntrm/jwt-authentication-with-fastapi-and-aws-cognito-1333f7f2729e
    title: JWT Authentication with FastAPI and AWS Cognito
  - author: Ankush Thakur
    author_link: https://geekflare.com/author/ankush/
    link: https://geekflare.com/python-asynchronous-web-frameworks/
    title: Top 5 Asynchronous Web Frameworks for Python
  - author: Nico Axtmann
    author_link: https://www.linkedin.com/in/nico-axtmann
    link: https://medium.com/@nico.axtmann95/deploying-a-scikit-learn-model-with-onnx-und-fastapi-1af398268915
    title: Deploying a scikit-learn model with ONNX and FastAPI
  - author: Nils de Bruin
    author_link: https://medium.com/@nilsdebruin
    link: https://medium.com/data-rebels/fastapi-authentication-revisited-enabling-api-key-authentication-122dc5975680
    title: 'FastAPI authentication revisited: Enabling API key authentication'
  - author: Nick Cortale
    author_link: https://nickc1.github.io/
    link: https://nickc1.github.io/api,/scikit-learn/2019/01/10/scikit-fastapi.html
    title: 'FastAPI and Scikit-Learn: Easily Deploy Models'
  - author: Errieta Kostala
    author_link: https://dev.to/errietta
    link: https://dev.to/errietta/introduction-to-the-fastapi-python-framework-2n10
    title: Introduction to the fastapi python framework
  - author: Nils de Bruin
    author_link: https://medium.com/@nilsdebruin
    link: https://medium.com/data-rebels/fastapi-how-to-add-basic-and-cookie-authentication-a45c85ef47d3
    title: FastAPI — How to add basic and cookie authentication
  - author: Nils de Bruin
    author_link: https://medium.com/@nilsdebruin
    link: https://medium.com/data-rebels/fastapi-google-as-an-external-authentication-provider-3a527672cf33
    title: FastAPI — Google as an external authentication provider
  - author: William Hayes
    author_link: https://medium.com/@williamhayes
    link: https://medium.com/@williamhayes/fastapi-starlette-debug-vs-prod-5f7561db3a59
    title: FastAPI/Starlette debug vs prod
  - author: Mukul Mantosh
    author_link: https://twitter.com/MantoshMukul
    link: https://www.jetbrains.com/pycharm/guide/tutorials/fastapi-aws-kubernetes/
    title: Developing FastAPI Application using K8s & AWS
  - author: KrishNa
    author_link: https://medium.com/@krishnardt365
    link: https://medium.com/@krishnardt365/fastapi-docker-and-postgres-91943e71be92
    title: Fastapi, Docker(Docker compose) and Postgres
  german:
  - author: Marcel Sander (actidoo)
    author_link: https://www.actidoo.com
    link: https://www.actidoo.com/de/blog/python-fastapi-domain-driven-design
    title: Domain-driven Design mit Python und FastAPI
  - author: Nico Axtmann
    author_link: https://twitter.com/_nicoax
    link: https://blog.codecentric.de/2019/08/inbetriebnahme-eines-scikit-learn-modells-mit-onnx-und-fastapi/
    title: Inbetriebnahme eines scikit-learn-Modells mit ONNX und FastAPI
  - author: Felix Schürmeyer
    author_link: https://hellocoding.de/autor/felix-schuermeyer/
    link: https://hellocoding.de/blog/coding-language/python/fastapi
    title: REST-API Programmieren mittels Python und dem FastAPI Modul
  japanese:
  - author: '@bee2'
    author_link: https://qiita.com/bee2
    link: https://qiita.com/bee2/items/75d9c0d7ba20e7a4a0e9
    title: '[FastAPI] Python製のASGI Web フレームワーク FastAPIに入門する'
  - author: '@bee2'
    author_link: https://qiita.com/bee2
    link: https://qiita.com/bee2/items/0ad260ab9835a2087dae
    title: PythonのWeb frameworkのパフォーマンス比較 (Django, Flask, responder, FastAPI, japronto)
  - author: ライトコードメディア編集部
    author_link: https://rightcode.co.jp/author/jun
    link: https://rightcode.co.jp/blog/information-technology/fastapi-tutorial-todo-apps-admin-page-improvement
    title: '【第4回】FastAPIチュートリアル: toDoアプリを作ってみよう【管理者ページ改良編】'
  - author: ライトコードメディア編集部
    author_link: https://rightcode.co.jp/author/jun
    link: https://rightcode.co.jp/blog/information-technology/fastapi-tutorial-todo-apps-authentication-user-registration
    title: '【第3回】FastAPIチュートリアル: toDoアプリを作ってみよう【認証・ユーザ登録編】'
  - author: ライトコードメディア編集部
    author_link: https://rightcode.co.jp/author/jun
    link: https://rightcode.co.jp/blog/information-technology/fastapi-tutorial-todo-apps-model-building
    title: '【第2回】FastAPIチュートリアル: ToDoアプリを作ってみよう【モデル構築編】'
  - author: ライトコードメディア編集部
    author_link: https://rightcode.co.jp/author/jun
    link: https://rightcode.co.jp/blog/information-technology/fastapi-tutorial-todo-apps-environment
    title: '【第1回】FastAPIチュートリアル: ToDoアプリを作ってみよう【環境構築編】'
  - author: Hikaru Takahashi
    author_link: https://qiita.com/hikarut
    link: https://qiita.com/hikarut/items/b178af2e2440c67c6ac4
    title: フロントエンド開発者向けのDockerによるPython開発環境構築
  - author: '@angel_katayoku'
    author_link: https://qiita.com/angel_katayoku
    link: https://qiita.com/angel_katayoku/items/8a458a8952f50b73f420
    title: FastAPIでPOSTされたJSONのレスポンスbodyを受け取る
  - author: '@angel_katayoku'
    author_link: https://qiita.com/angel_katayoku
    link: https://qiita.com/angel_katayoku/items/4fbc1a4e2b33fa2237d2
    title: FastAPIをMySQLと接続してDockerで管理してみる
  - author: '@angel_katayoku'
    author_link: https://qiita.com/angel_katayoku
    link: https://qiita.com/angel_katayoku/items/0e1f5dbbe62efc612a78
    title: FastAPIでCORSを回避
  - author: '@ryoryomaru'
    author_link: https://qiita.com/ryoryomaru
    link: https://qiita.com/ryoryomaru/items/59958ed385b3571d50de
    title: python製の最新APIフレームワーク FastAPI を触ってみた
  - author: '@mtitg'
    author_link: https://qiita.com/mtitg
    link: https://qiita.com/mtitg/items/47770e9a562dd150631d
    title: FastAPI｜DB接続してCRUDするPython製APIサーバーを構築
  russian:
  - author: Troy Köhler
    author_link: https://www.linkedin.com/in/trkohler/
    link: https://trkohler.com/fast-api-introduction-to-framework
    title: 'FastAPI: знакомимся с фреймворком'
  - author: prostomarkeloff
    author_link: https://github.com/prostomarkeloff
    link: https://habr.com/ru/post/478620/
    title: Почему Вы должны попробовать FastAPI?
  - author: Andrey Korchak
    author_link: https://habr.com/ru/users/57uff3r/
    link: https://habr.com/ru/post/454440/
    title: 'Мелкая питонячая радость #2: Starlette - Солидная примочка – FastAPI'
  vietnamese:
  - author: Nguyễn Nhân
    author_link: https://fullstackstation.com/author/figonking/
    link: https://fullstackstation.com/fastapi-trien-khai-bang-docker/
    title: 'FASTAPI: TRIỂN KHAI BẰNG DOCKER'
  taiwanese:
  - author: Leon
    author_link: http://editor.leonh.space/
    link: https://editor.leonh.space/2022/tortoise/
    title: 'Tortoise ORM / FastAPI 整合快速筆記'
podcasts:
  english:
  - author: Podcast.`__init__`
    author_link: https://www.pythonpodcast.com/
    link: https://www.pythonpodcast.com/fastapi-web-application-framework-episode-259/
    title: Build The Next Generation Of Python Web Applications With FastAPI - Episode 259 - interview to Sebastían Ramírez (tiangolo)
  - author: Python Bytes FM
    author_link: https://pythonbytes.fm/
    link: https://pythonbytes.fm/episodes/show/123/time-to-right-the-py-wrongs?time_in_sec=855
    title: FastAPI on PythonBytes
talks:
  english:
  - author: Sebastián Ramírez (tiangolo)
    author_link: https://twitter.com/tiangolo
    link: https://www.youtube.com/watch?v=PnpTY1f4k2U
    title: '[VIRTUAL] Py.Amsterdam''s flying Software Circus: Intro to FastAPI'
  - author: Sebastián Ramírez (tiangolo)
    author_link: https://twitter.com/tiangolo
    link: https://www.youtube.com/watch?v=z9K5pwb0rt8
    title: 'PyConBY 2020: Serve ML models easily with FastAPI'
  - author: Chris Withers
    author_link: https://twitter.com/chriswithers13
    link: https://www.youtube.com/watch?v=3DLwPcrE5mA
    title: 'PyCon UK 2019: FastAPI from the ground up'<|MERGE_RESOLUTION|>--- conflicted
+++ resolved
@@ -1,16 +1,13 @@
 articles:
   english:
-<<<<<<< HEAD
   - author: Keshav Malik
     author_link: https://theinfosecguy.xyz/
     link: https://blog.theinfosecguy.xyz/building-a-crud-api-with-fastapi-and-supabase-a-step-by-step-guide
     title: Building a CRUD API with FastAPI and Supabase
-=======
   - author: Adejumo Ridwan Suleiman
     author_link: https://www.linkedin.com/in/adejumoridwan/
     link: https://medium.com/python-in-plain-english/build-an-sms-spam-classifier-serverless-database-with-faunadb-and-fastapi-23dbb275bc5b
     title: Build an SMS Spam Classifier Serverless Database with FaunaDB and FastAPI
->>>>>>> f3ab547c
   - author: Raf Rasenberg
     author_link: https://rafrasenberg.com/about/
     link: https://rafrasenberg.com/fastapi-lambda/
