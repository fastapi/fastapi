--- conflicted
+++ resolved
@@ -1,171 +1,5 @@
 articles:
   english:
-<<<<<<< HEAD
-    - link: https://medium.com/@williamhayes/fastapi-starlette-debug-vs-prod-5f7561db3a59
-      title: FastAPI/Starlette debug vs prod
-      author_link: https://medium.com/@williamhayes
-      author: William Hayes
-    - link: https://medium.com/data-rebels/fastapi-google-as-an-external-authentication-provider-3a527672cf33
-      title: FastAPI — Google as an external authentication provider
-      author_link: https://medium.com/@nilsdebruin
-      author: Nils de Bruin
-    - link: https://medium.com/data-rebels/fastapi-how-to-add-basic-and-cookie-authentication-a45c85ef47d3
-      title: FastAPI — How to add basic and cookie authentication
-      author_link: https://medium.com/@nilsdebruin
-      author: Nils de Bruin
-    - link: https://dev.to/errietta/introduction-to-the-fastapi-python-framework-2n10
-      title: Introduction to the fastapi python framework
-      author_link: https://dev.to/errietta
-      author: Errieta Kostala
-    - link: https://nickc1.github.io/api,/scikit-learn/2019/01/10/scikit-fastapi.html
-      title: "FastAPI and Scikit-Learn: Easily Deploy Models"
-      author_link: https://nickc1.github.io/
-      author: Nick Cortale
-    - link: https://medium.com/data-rebels/fastapi-authentication-revisited-enabling-api-key-authentication-122dc5975680
-      title: "FastAPI authentication revisited: Enabling API key authentication"
-      author_link: https://medium.com/@nilsdebruin
-      author: Nils de Bruin
-    - link: https://medium.com/@nico.axtmann95/deploying-a-scikit-learn-model-with-onnx-und-fastapi-1af398268915
-      title: Deploying a scikit-learn model with ONNX and FastAPI
-      author_link: https://www.linkedin.com/in/nico-axtmann
-      author: Nico Axtmann
-    - link: https://geekflare.com/python-asynchronous-web-frameworks/
-      title: Top 5 Asynchronous Web Frameworks for Python
-      author_link: https://geekflare.com/author/ankush/
-      author: Ankush Thakur
-    - link: https://medium.com/@gntrm/jwt-authentication-with-fastapi-and-aws-cognito-1333f7f2729e
-      title: JWT Authentication with FastAPI and AWS Cognito
-      author_link: https://twitter.com/gntrm
-      author: Johannes Gontrum
-    - link: https://towardsdatascience.com/how-to-deploy-a-machine-learning-model-dc51200fe8cf
-      title: How to Deploy a Machine Learning Model
-      author_link: https://www.linkedin.com/in/mgrootendorst/
-      author: Maarten Grootendorst
-    - link: https://eng.uber.com/ludwig-v0-2/
-      title: "Uber: Ludwig v0.2 Adds New Features and Other Improvements to its Deep Learning Toolbox [including a FastAPI server]"
-      author_link: https://eng.uber.com
-      author: Uber Engineering
-    - link: https://gitlab.com/euri10/fastapi_cheatsheet
-      title: A FastAPI and Swagger UI visual cheatsheet
-      author_link: https://gitlab.com/euri10
-      author: "@euri10"
-    - link: https://medium.com/@mike.p.moritz/using-docker-compose-to-deploy-a-lightweight-python-rest-api-with-a-job-queue-37e6072a209b
-      title: Using Docker Compose to deploy a lightweight Python REST API with a job queue
-      author_link: https://medium.com/@mike.p.moritz
-      author: Mike Moritz
-    - link: https://robwagner.dev/tortoise-fastapi-setup/
-      title: Setting up Tortoise ORM with FastAPI
-      author_link: https://robwagner.dev/
-      author: Rob Wagner
-    - link: https://dev.to/dbanty/why-i-m-leaving-flask-3ki6
-      title: Why I'm Leaving Flask
-      author_link: https://dev.to/dbanty
-      author: Dylan Anthony
-    - link: https://medium.com/python-data/how-to-deploy-tensorflow-2-0-models-as-an-api-service-with-fastapi-docker-128b177e81f3
-      title: How To Deploy Tensorflow 2.0 Models As An API Service With FastAPI & Docker
-      author_link: https://medium.com/@bbrenyah
-      author: Bernard Brenyah
-    - link: https://testdriven.io/blog/fastapi-crud/
-      title: "TestDriven.io: Developing and Testing an Asynchronous API with FastAPI and Pytest"
-      author_link: https://testdriven.io/authors/herman
-      author: Michael Herman
-    - link: https://towardsdatascience.com/deploying-iris-classifications-with-fastapi-and-docker-7c9b83fdec3a
-      title: "Towards Data Science: Deploying Iris Classifications with FastAPI and Docker"
-      author_link: https://towardsdatascience.com/@mandygu
-      author: Mandy Gu
-    - link: https://medium.com/analytics-vidhya/deploy-machine-learning-models-with-keras-fastapi-redis-and-docker-4940df614ece
-      title: Deploy Machine Learning Models with Keras, FastAPI, Redis and Docker
-      author_link: https://medium.com/@shane.soh
-      author: Shane Soh
-    - link: https://medium.com/@arthur393/another-boilerplate-to-fastapi-azure-pipeline-ci-pytest-3c8d9a4be0bb
-      title: "Another Boilerplate to FastAPI: Azure Pipeline CI + Pytest"
-      author_link: https://twitter.com/arthurheinrique
-      author: Arthur Henrique
-    - link: https://iwpnd.pw/articles/2020-01/deploy-fastapi-to-aws-lambda
-      title: How to continuously deploy a FastAPI to AWS Lambda with AWS SAM
-      author_link: https://iwpnd.pw
-      author: Benjamin Ramser
-    - link: https://www.tutlinks.com/create-and-deploy-fastapi-app-to-heroku/
-      title: Create and Deploy FastAPI app to Heroku without using Docker
-      author_link: https://www.linkedin.com/in/navule/
-      author: Navule Pavan Kumar Rao
-    - link: https://iwpnd.pw/articles/2020-03/apache-kafka-fastapi-geostream
-      title: Apache Kafka producer and consumer with FastAPI and aiokafka
-      author_link: https://iwpnd.pw
-      author: Benjamin Ramser
-    - link: https://wuilly.com/2019/10/real-time-notifications-with-python-and-postgres/
-      title: Real-time Notifications with Python and Postgres
-      author_link: https://wuilly.com/
-      author: Guillermo Cruz
-    - link: https://dev.to/paurakhsharma/microservice-in-python-using-fastapi-24cc
-      title: Microservice in Python using FastAPI
-      author_link: https://twitter.com/PaurakhSharma
-      author: Paurakh Sharma Humagain
-    - link: https://dev.to/cuongld2/build-simple-api-service-with-python-fastapi-part-1-581o
-      title: Build simple API service with Python FastAPI — Part 1
-      author_link: https://dev.to/cuongld2
-      author: cuongld2
-    - link: https://paulsec.github.io/posts/fastapi_plus_zeit_serverless_fu/
-      title: FastAPI + Zeit.co = 🚀
-      author_link: https://twitter.com/PaulWebSec
-      author: Paul Sec
-    - link: https://dev.to/tiangolo/build-a-web-api-from-scratch-with-fastapi-the-workshop-2ehe
-      title: Build a web API from scratch with FastAPI - the workshop
-      author_link: https://twitter.com/tiangolo
-      author: Sebastián Ramírez (tiangolo)
-    - link: https://www.twilio.com/blog/build-secure-twilio-webhook-python-fastapi
-      title: Build a Secure Twilio Webhook with Python and FastAPI
-      author_link: https://www.twilio.com
-      author: Twilio
-    - link: https://www.stavros.io/posts/fastapi-with-django/
-      title: Using FastAPI with Django
-      author_link: https://twitter.com/Stavros
-      author: Stavros Korokithakis
-    - link: https://netflixtechblog.com/introducing-dispatch-da4b8a2a8072
-      title: Introducing Dispatch
-      author_link: https://netflixtechblog.com/
-      author: Netflix
-    - link: https://davidefiocco.github.io/streamlit-fastapi-ml-serving/
-      title: Machine learning model serving in Python using FastAPI and streamlit
-      author_link: https://github.com/davidefiocco
-      author: Davide Fiocco
-    - link: https://www.tutlinks.com/deploy-fastapi-on-azure/
-      title: Deploy FastAPI on Azure App Service
-      author_link: https://www.linkedin.com/in/navule/
-      author: Navule Pavan Kumar Rao
-    - link: https://towardsdatascience.com/build-and-host-fast-data-science-applications-using-fastapi-823be8a1d6a0
-      title: Build And Host Fast Data Science Applications Using FastAPI
-      author_link: https://medium.com/@farhadmalik
-      author: Farhad Malik
-    - link: https://medium.com/@gabbyprecious2000/creating-a-crud-app-with-fastapi-part-one-7c049292ad37
-      title: Creating a CRUD App with FastAPI (Part one)
-      author_link: https://medium.com/@gabbyprecious2000
-      author: Precious Ndubueze
-    - link: https://julienharbulot.com/notification-server.html
-      title: HTTP server to display desktop notifications
-      author_link: https://julienharbulot.com/
-      author: Julien Harbulot
-    - link: https://guitton.co/posts/fastapi-monitoring/
-      title: How to monitor your FastAPI service
-      author_link: https://twitter.com/louis_guitton
-      author: Louis Guitton
-    - link: https://amitness.com/2020/06/fastapi-vs-flask/
-      title: FastAPI for Flask Users
-      author_link: https://twitter.com/amitness
-      author: Amit Chaudhary
-    - link: https://valonjanuzaj.medium.com/deploy-a-dockerized-fastapi-application-to-aws-cc757830ba1b
-      title: Deploy a dockerized FastAPI application to AWS
-      author_link: https://www.linkedin.com/in/valon-januzaj-b02692187/
-      author: Valon Januzaj
-    - link: https://dompatmore.com/blog/authenticate-your-fastapi-app-with-auth0
-      title: Authenticate Your FastAPI App with auth0
-      author_link: https://twitter.com/dompatmore
-      author: Dom Patmore
-    - link: https://jarmos.netlify.app/posts/using-github-actions-to-deploy-a-fastapi-project-to-heroku/
-      title: Using GitHub Actions to Deploy a FastAPI Project to Heroku
-      author_link: https://jarmos.netlify.app/
-      author: Somraj Saha
-=======
   - author: "@pystar"
     author_link: https://pystar.substack.com/
     link: https://pystar.substack.com/p/how-to-create-a-fake-certificate
@@ -351,7 +185,6 @@
     author_link: https://twitter.com/_nicoax
     link: https://blog.codecentric.de/2019/08/inbetriebnahme-eines-scikit-learn-modells-mit-onnx-und-fastapi/
     title: Inbetriebnahme eines scikit-learn-Modells mit ONNX und FastAPI
->>>>>>> 3581034e
   japanese:
   - author: '@bee2'
     author_link: https://qiita.com/bee2
