--- conflicted
+++ resolved
@@ -1,16 +1,13 @@
 Articles:
   English:
-<<<<<<< HEAD
   - author: John Philip
     author_link: https://medium.com/@amjohnphilip
     link: https://python.plainenglish.io/building-a-restful-api-with-fastapi-secure-signup-and-login-functionality-included-45cdbcb36106
     title: Building a RESTful API with FastAPI: Secure Signup and Login Functionality Included
-=======
   - author: Keshav Malik
     author_link: https://theinfosecguy.xyz/
     link: https://blog.theinfosecguy.xyz/building-a-crud-api-with-fastapi-and-supabase-a-step-by-step-guide
     title: Building a CRUD API with FastAPI and Supabase
->>>>>>> 57d4d938
   - author: Adejumo Ridwan Suleiman
     author_link: https://www.linkedin.com/in/adejumoridwan/
     link: https://medium.com/python-in-plain-english/build-an-sms-spam-classifier-serverless-database-with-faunadb-and-fastapi-23dbb275bc5b
