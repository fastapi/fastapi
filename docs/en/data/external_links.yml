--- conflicted
+++ resolved
@@ -128,17 +128,14 @@
       title: Machine learning model serving in Python using FastAPI and streamlit
       author_link: https://github.com/davidefiocco
       author: Davide Fiocco
-<<<<<<< HEAD
+    - link: https://www.tutlinks.com/deploy-fastapi-on-azure/
+      title: Deploy FastAPI on Azure App Service
+      author_link: https://www.linkedin.com/in/navule/
+      author: Navule Pavan Kumar Rao
     - link: https://towardsdatascience.com/build-and-host-fast-data-science-applications-using-fastapi-823be8a1d6a0
       title: Build And Host Fast Data Science Applications Using FastAPI
       author_link: https://medium.com/@farhadmalik
       author: Farhad Malik
-=======
-    - link: https://www.tutlinks.com/deploy-fastapi-on-azure/
-      title: Deploy FastAPI on Azure App Service
-      author_link: https://www.linkedin.com/in/navule/
-      author: Navule Pavan Kumar Rao
->>>>>>> da20e334
   japanese:
     - link: https://qiita.com/mtitg/items/47770e9a562dd150631d
       title: FastAPI｜DB接続してCRUDするPython製APIサーバーを構築
