articles:
  english:
    - link: https://medium.com/@williamhayes/fastapi-starlette-debug-vs-prod-5f7561db3a59
      title: FastAPI/Starlette debug vs prod
      author_link: https://medium.com/@williamhayes
      author: William Hayes
    - link: https://medium.com/data-rebels/fastapi-google-as-an-external-authentication-provider-3a527672cf33
      title: FastAPI — Google as an external authentication provider
      author_link: https://medium.com/@nilsdebruin
      author: Nils de Bruin
    - link: https://medium.com/data-rebels/fastapi-how-to-add-basic-and-cookie-authentication-a45c85ef47d3
      title: FastAPI — How to add basic and cookie authentication
      author_link: https://medium.com/@nilsdebruin
      author: Nils de Bruin
    - link: https://dev.to/errietta/introduction-to-the-fastapi-python-framework-2n10
      title: Introduction to the fastapi python framework
      author_link: https://dev.to/errietta
      author: Errieta Kostala
    - link: https://nickc1.github.io/api,/scikit-learn/2019/01/10/scikit-fastapi.html
      title: "FastAPI and Scikit-Learn: Easily Deploy Models"
      author_link: https://nickc1.github.io/
      author: Nick Cortale
    - link: https://medium.com/data-rebels/fastapi-authentication-revisited-enabling-api-key-authentication-122dc5975680
      title: "FastAPI authentication revisited: Enabling API key authentication"
      author_link: https://medium.com/@nilsdebruin
      author: Nils de Bruin
    - link: https://medium.com/@nico.axtmann95/deploying-a-scikit-learn-model-with-onnx-und-fastapi-1af398268915
      title: Deploying a scikit-learn model with ONNX and FastAPI
      author_link: https://www.linkedin.com/in/nico-axtmann
      author: Nico Axtmann
    - link: https://geekflare.com/python-asynchronous-web-frameworks/
      title: Top 5 Asynchronous Web Frameworks for Python
      author_link: https://geekflare.com/author/ankush/
      author: Ankush Thakur
    - link: https://medium.com/@gntrm/jwt-authentication-with-fastapi-and-aws-cognito-1333f7f2729e
      title: JWT Authentication with FastAPI and AWS Cognito
      author_link: https://twitter.com/gntrm
      author: Johannes Gontrum
    - link: https://towardsdatascience.com/how-to-deploy-a-machine-learning-model-dc51200fe8cf
      title: How to Deploy a Machine Learning Model
      author_link: https://www.linkedin.com/in/mgrootendorst/
      author: Maarten Grootendorst
    - link: https://eng.uber.com/ludwig-v0-2/
      title: "Uber: Ludwig v0.2 Adds New Features and Other Improvements to its Deep Learning Toolbox [including a FastAPI server]"
      author_link: https://eng.uber.com
      author: Uber Engineering
    - link: https://gitlab.com/euri10/fastapi_cheatsheet
      title: A FastAPI and Swagger UI visual cheatsheet
      author_link: https://gitlab.com/euri10
      author: "@euri10"
    - link: https://medium.com/@mike.p.moritz/using-docker-compose-to-deploy-a-lightweight-python-rest-api-with-a-job-queue-37e6072a209b
      title: Using Docker Compose to deploy a lightweight Python REST API with a job queue
      author_link: https://medium.com/@mike.p.moritz
      author: Mike Moritz
    - link: https://robwagner.dev/tortoise-fastapi-setup/
      title: Setting up Tortoise ORM with FastAPI
      author_link: https://robwagner.dev/
      author: Rob Wagner
    - link: https://dev.to/dbanty/why-i-m-leaving-flask-3ki6
      title: Why I'm Leaving Flask
      author_link: https://dev.to/dbanty
      author: Dylan Anthony
    - link: https://medium.com/python-data/how-to-deploy-tensorflow-2-0-models-as-an-api-service-with-fastapi-docker-128b177e81f3
      title: How To Deploy Tensorflow 2.0 Models As An API Service With FastAPI & Docker
      author_link: https://medium.com/@bbrenyah
      author: Bernard Brenyah
    - link: https://testdriven.io/blog/fastapi-crud/
      title: "TestDriven.io: Developing and Testing an Asynchronous API with FastAPI and Pytest"
      author_link: https://testdriven.io/authors/herman
      author: Michael Herman
    - link: https://towardsdatascience.com/deploying-iris-classifications-with-fastapi-and-docker-7c9b83fdec3a
      title: "Towards Data Science: Deploying Iris Classifications with FastAPI and Docker"
      author_link: https://towardsdatascience.com/@mandygu
      author: Mandy Gu
    - link: https://medium.com/analytics-vidhya/deploy-machine-learning-models-with-keras-fastapi-redis-and-docker-4940df614ece
      title: Deploy Machine Learning Models with Keras, FastAPI, Redis and Docker
      author_link: https://medium.com/@shane.soh
      author: Shane Soh
    - link: https://medium.com/@arthur393/another-boilerplate-to-fastapi-azure-pipeline-ci-pytest-3c8d9a4be0bb
      title: "Another Boilerplate to FastAPI: Azure Pipeline CI + Pytest"
      author_link: https://twitter.com/arthurheinrique
      author: Arthur Henrique
    - link: https://iwpnd.pw/articles/2020-01/deploy-fastapi-to-aws-lambda
      title: How to continuously deploy a FastAPI to AWS Lambda with AWS SAM
      author_link: https://iwpnd.pw
      author: Benjamin Ramser
    - link: https://www.tutlinks.com/create-and-deploy-fastapi-app-to-heroku/
      title: Create and Deploy FastAPI app to Heroku without using Docker
      author_link: https://www.linkedin.com/in/navule/
      author: Navule Pavan Kumar Rao
    - link: https://iwpnd.pw/articles/2020-03/apache-kafka-fastapi-geostream
      title: Apache Kafka producer and consumer with FastAPI and aiokafka
      author_link: https://iwpnd.pw
      author: Benjamin Ramser
    - link: https://wuilly.com/2019/10/real-time-notifications-with-python-and-postgres/
      title: Real-time Notifications with Python and Postgres
      author_link: https://wuilly.com/
      author: Guillermo Cruz
    - link: https://dev.to/paurakhsharma/microservice-in-python-using-fastapi-24cc
      title: Microservice in Python using FastAPI
      author_link: https://twitter.com/PaurakhSharma
      author: Paurakh Sharma Humagain
    - link: https://dev.to/cuongld2/build-simple-api-service-with-python-fastapi-part-1-581o
      title: Build simple API service with Python FastAPI — Part 1
      author_link: https://dev.to/cuongld2
      author: cuongld2
    - link: https://paulsec.github.io/posts/fastapi_plus_zeit_serverless_fu/
      title: FastAPI + Zeit.co = 🚀
      author_link: https://twitter.com/PaulWebSec
      author: Paul Sec
    - link: https://dev.to/tiangolo/build-a-web-api-from-scratch-with-fastapi-the-workshop-2ehe
      title: Build a web API from scratch with FastAPI - the workshop
      author_link: https://twitter.com/tiangolo
      author: Sebastián Ramírez (tiangolo)
    - link: https://www.twilio.com/blog/build-secure-twilio-webhook-python-fastapi
      title: Build a Secure Twilio Webhook with Python and FastAPI
      author_link: https://www.twilio.com
      author: Twilio
    - link: https://www.stavros.io/posts/fastapi-with-django/
      title: Using FastAPI with Django
      author_link: https://twitter.com/Stavros
      author: Stavros Korokithakis
    - link: https://netflixtechblog.com/introducing-dispatch-da4b8a2a8072
      title: Introducing Dispatch
      author_link: https://netflixtechblog.com/
      author: Netflix
    - link: https://davidefiocco.github.io/2020/06/27/streamlit-fastapi-ml-serving.html
      title: Machine learning model serving in Python using FastAPI and streamlit
      author_link: https://github.com/davidefiocco
      author: Davide Fiocco
    - link: https://www.tutlinks.com/deploy-fastapi-on-azure/
      title: Deploy FastAPI on Azure App Service
      author_link: https://www.linkedin.com/in/navule/
      author: Navule Pavan Kumar Rao
    - link: https://towardsdatascience.com/build-and-host-fast-data-science-applications-using-fastapi-823be8a1d6a0
      title: Build And Host Fast Data Science Applications Using FastAPI
      author_link: https://medium.com/@farhadmalik
      author: Farhad Malik
<<<<<<< HEAD
    - link: https://dompatmore.com/blog/integrating-your-fastapi-app-with-auth0
      title: Authenticate Your FastAPI App with auth0
      author_link: https://twitter.com/dompatmore
      author: Dom Patmore
=======
    - link: https://medium.com/@gabbyprecious2000/creating-a-crud-app-with-fastapi-part-one-7c049292ad37
      title: Creating a CRUD App with FastAPI (Part one)
      author_link: https://medium.com/@gabbyprecious2000
      author: Precious Ndubueze
    - link: https://julienharbulot.com/notification-server.html
      title: HTTP server to display desktop notifications
      author_link: https://julienharbulot.com/
      author: Julien Harbulot
>>>>>>> 39eedb31
  japanese:
    - link: https://qiita.com/mtitg/items/47770e9a562dd150631d
      title: FastAPI｜DB接続してCRUDするPython製APIサーバーを構築
      author_link: https://qiita.com/mtitg
      author: "@mtitg"
    - link: https://qiita.com/ryoryomaru/items/59958ed385b3571d50de
      title: python製の最新APIフレームワーク FastAPI を触ってみた
      author_link: https://qiita.com/ryoryomaru
      author: "@ryoryomaru"
    - link: https://qiita.com/angel_katayoku/items/0e1f5dbbe62efc612a78
      title: FastAPIでCORSを回避
      author_link: https://qiita.com/angel_katayoku
      author: "@angel_katayoku"
    - link: https://qiita.com/angel_katayoku/items/4fbc1a4e2b33fa2237d2
      title: FastAPIをMySQLと接続してDockerで管理してみる
      author_link: https://qiita.com/angel_katayoku
      author: "@angel_katayoku"
    - link: https://qiita.com/angel_katayoku/items/8a458a8952f50b73f420
      title: FastAPIでPOSTされたJSONのレスポンスbodyを受け取る
      author_link: https://qiita.com/angel_katayoku
      author: "@angel_katayoku"
    - link: https://qiita.com/hikarut/items/b178af2e2440c67c6ac4
      title: フロントエンド開発者向けのDockerによるPython開発環境構築
      author_link: https://qiita.com/hikarut
      author: Hikaru Takahashi
    - link: https://rightcode.co.jp/blog/information-technology/fastapi-tutorial-todo-apps-environment
      title: "【第1回】FastAPIチュートリアル: ToDoアプリを作ってみよう【環境構築編】"
      author_link: https://rightcode.co.jp/author/jun
      author: ライトコードメディア編集部
    - link: https://rightcode.co.jp/blog/information-technology/fastapi-tutorial-todo-apps-model-building
      title: "【第2回】FastAPIチュートリアル: ToDoアプリを作ってみよう【モデル構築編】"
      author_link: https://rightcode.co.jp/author/jun
      author: ライトコードメディア編集部
    - link: https://rightcode.co.jp/blog/information-technology/fastapi-tutorial-todo-apps-authentication-user-registration
      title: "【第3回】FastAPIチュートリアル: toDoアプリを作ってみよう【認証・ユーザ登録編】"
      author_link: https://rightcode.co.jp/author/jun
      author: ライトコードメディア編集部
    - link: https://rightcode.co.jp/blog/information-technology/fastapi-tutorial-todo-apps-admin-page-improvement
      title: "【第4回】FastAPIチュートリアル: toDoアプリを作ってみよう【管理者ページ改良編】"
      author_link: https://rightcode.co.jp/author/jun
      author: ライトコードメディア編集部
    - link: https://qiita.com/bee2/items/0ad260ab9835a2087dae
      title: PythonのWeb frameworkのパフォーマンス比較 (Django, Flask, responder, FastAPI, japronto)
      author_link: https://qiita.com/bee2
      author: "@bee2"
    - link: https://qiita.com/bee2/items/75d9c0d7ba20e7a4a0e9
      title: "[FastAPI] Python製のASGI Web フレームワーク FastAPIに入門する"
      author_link: https://qiita.com/bee2
      author: "@bee2"
  vietnamese:
    - link: https://fullstackstation.com/fastapi-trien-khai-bang-docker/
      title: "FASTAPI: TRIỂN KHAI BẰNG DOCKER"
      author_link: https://fullstackstation.com/author/figonking/
      author: Nguyễn Nhân
  russian:
    - link: https://habr.com/ru/post/454440/
      title: "Мелкая питонячая радость #2: Starlette - Солидная примочка – FastAPI"
      author_link: https://habr.com/ru/users/57uff3r/
      author: Andrey Korchak
    - link: https://habr.com/ru/post/478620/
      title: Почему Вы должны попробовать FastAPI?
      author_link: https://github.com/prostomarkeloff
      author: prostomarkeloff
  german:
    - link: https://blog.codecentric.de/2019/08/inbetriebnahme-eines-scikit-learn-modells-mit-onnx-und-fastapi/
      title: Inbetriebnahme eines scikit-learn-Modells mit ONNX und FastAPI
      author_link: https://twitter.com/_nicoax
      author: Nico Axtmann
podcasts:
  english:
    - link: https://pythonbytes.fm/episodes/show/123/time-to-right-the-py-wrongs?time_in_sec=855
      title: FastAPI on PythonBytes
      author_link: https://pythonbytes.fm/
      author: Python Bytes FM
    - link: https://www.pythonpodcast.com/fastapi-web-application-framework-episode-259/
      title: "Build The Next Generation Of Python Web Applications With FastAPI - Episode 259 - interview to Sebastían Ramírez (tiangolo)"
      author_link: https://www.pythonpodcast.com/
      author: Podcast.`__init__`
talks:
  english:
    - link: https://www.youtube.com/watch?v=3DLwPcrE5mA
      title: "PyCon UK 2019: FastAPI from the ground up"
      author_link: https://twitter.com/chriswithers13
      author: Chris Withers
    - link: https://www.youtube.com/watch?v=z9K5pwb0rt8
      title: "PyConBY 2020: Serve ML models easily with FastAPI"
      author_link: https://twitter.com/tiangolo
      author: "Sebastián Ramírez (tiangolo)"
    - link: https://www.youtube.com/watch?v=PnpTY1f4k2U
      title: "[VIRTUAL] Py.Amsterdam's flying Software Circus: Intro to FastAPI"
      author_link: https://twitter.com/tiangolo
      author: "Sebastián Ramírez (tiangolo)"<|MERGE_RESOLUTION|>--- conflicted
+++ resolved
@@ -136,12 +136,6 @@
       title: Build And Host Fast Data Science Applications Using FastAPI
       author_link: https://medium.com/@farhadmalik
       author: Farhad Malik
-<<<<<<< HEAD
-    - link: https://dompatmore.com/blog/integrating-your-fastapi-app-with-auth0
-      title: Authenticate Your FastAPI App with auth0
-      author_link: https://twitter.com/dompatmore
-      author: Dom Patmore
-=======
     - link: https://medium.com/@gabbyprecious2000/creating-a-crud-app-with-fastapi-part-one-7c049292ad37
       title: Creating a CRUD App with FastAPI (Part one)
       author_link: https://medium.com/@gabbyprecious2000
@@ -150,7 +144,10 @@
       title: HTTP server to display desktop notifications
       author_link: https://julienharbulot.com/
       author: Julien Harbulot
->>>>>>> 39eedb31
+    - link: https://dompatmore.com/blog/integrating-your-fastapi-app-with-auth0
+      title: Authenticate Your FastAPI App with auth0
+      author_link: https://twitter.com/dompatmore
+      author: Dom Patmore
   japanese:
     - link: https://qiita.com/mtitg/items/47770e9a562dd150631d
       title: FastAPI｜DB接続してCRUDするPython製APIサーバーを構築
