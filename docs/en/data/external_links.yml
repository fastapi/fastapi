<<<<<<< HEAD
articles:
  english:
  - author: John Philip
    author_link: https://medium.com/@amjohnphilip
    link: https://python.plainenglish.io/building-a-restful-api-with-fastapi-secure-signup-and-login-functionality-included-45cdbcb36106
    title: Building a RESTful API with FastAPI: Secure Signup and Login Functionality Included
=======
Articles:
  English:
>>>>>>> d5498274
  - author: Adejumo Ridwan Suleiman
    author_link: https://www.linkedin.com/in/adejumoridwan/
    link: https://medium.com/python-in-plain-english/build-an-sms-spam-classifier-serverless-database-with-faunadb-and-fastapi-23dbb275bc5b
    title: Build an SMS Spam Classifier Serverless Database with FaunaDB and FastAPI
  - author: Raf Rasenberg
    author_link: https://rafrasenberg.com/about/
    link: https://rafrasenberg.com/fastapi-lambda/
    title: 'FastAPI lambda container: serverless simplified'
  - author: Teresa N. Fontanella De Santis
    author_link: https://dev.to/
    link: https://dev.to/teresafds/authorization-on-fastapi-with-casbin-41og
    title: Authorization on FastAPI with Casbin
  - author: WayScript
    author_link: https://www.wayscript.com
    link: https://blog.wayscript.com/fast-api-quickstart/
    title: Quickstart Guide to Build and Host Responsive APIs with Fast API and WayScript
  - author: New Relic
    author_link: https://newrelic.com
    link: https://newrelic.com/instant-observability/fastapi/e559ec64-f765-4470-a15f-1901fcebb468
    title: How to monitor FastAPI application performance using Python agent
  - author: Jean-Baptiste Rocher
    author_link: https://hashnode.com/@jibrocher
    link: https://dev.indooroutdoor.io/series/fastapi-react-poll-app
    title: Building the Poll App From Django Tutorial With FastAPI And React
  - author: Silvan Melchior
    author_link: https://github.com/silvanmelchior
    link: https://blog.devgenius.io/seamless-fastapi-configuration-with-confz-90949c14ea12
    title: Seamless FastAPI Configuration with ConfZ
  - author: Kaustubh Gupta
    author_link: https://medium.com/@kaustubhgupta1828/
    link: https://levelup.gitconnected.com/5-advance-features-of-fastapi-you-should-try-7c0ac7eebb3e
    title: 5 Advanced Features of FastAPI You Should Try
  - author: Kaustubh Gupta
    author_link: https://medium.com/@kaustubhgupta1828/
    link: https://www.analyticsvidhya.com/blog/2021/06/deploying-ml-models-as-api-using-fastapi-and-heroku/
    title: Deploying ML Models as API Using FastAPI and Heroku
  - link: https://jarmos.netlify.app/posts/using-github-actions-to-deploy-a-fastapi-project-to-heroku/
    title: Using GitHub Actions to Deploy a FastAPI Project to Heroku
    author_link: https://jarmos.netlify.app/
    author: Somraj Saha
  - author: "@pystar"
    author_link: https://pystar.substack.com/
    link: https://pystar.substack.com/p/how-to-create-a-fake-certificate
    title: How to Create A Fake Certificate Authority And Generate TLS Certs for FastAPI
  - author: Ben Gamble
    author_link: https://uk.linkedin.com/in/bengamble7
    link: https://ably.com/blog/realtime-ticket-booking-solution-kafka-fastapi-ably
    title: Building a realtime ticket booking solution with Kafka, FastAPI, and Ably
  - author: Shahriyar(Shako) Rzayev
    author_link: https://www.linkedin.com/in/shahriyar-rzayev/
    link: https://www.azepug.az/posts/fastapi/#building-simple-e-commerce-with-nuxtjs-and-fastapi-series
    title: Building simple E-Commerce with NuxtJS and FastAPI
  - author: Rodrigo Arenas
    author_link: https://rodrigo-arenas.medium.com/
    link: https://medium.com/analytics-vidhya/serve-a-machine-learning-model-using-sklearn-fastapi-and-docker-85aabf96729b
    title: "Serve a machine learning model using Sklearn, FastAPI and Docker"
  - author: Yashasvi Singh
    author_link: https://hashnode.com/@aUnicornDev
    link: https://aunicorndev.hashnode.dev/series/supafast-api
    title: "Building an API with FastAPI and Supabase and Deploying on Deta"
  - author: Navule Pavan Kumar Rao
    author_link: https://www.linkedin.com/in/navule/
    link: https://www.tutlinks.com/deploy-fastapi-on-ubuntu-gunicorn-caddy-2/
    title: Deploy FastAPI on Ubuntu and Serve using Caddy 2 Web Server
  - author: Patrick Ladon
    author_link: https://dev.to/factorlive
    link: https://dev.to/factorlive/python-facebook-messenger-webhook-with-fastapi-on-glitch-4n90
    title: Python Facebook messenger webhook with FastAPI on Glitch
  - author: Dom Patmore
    author_link: https://twitter.com/dompatmore
    link: https://dompatmore.com/blog/authenticate-your-fastapi-app-with-auth0
    title: Authenticate Your FastAPI App with auth0
  - author: Valon Januzaj
    author_link: https://www.linkedin.com/in/valon-januzaj-b02692187/
    link: https://valonjanuzaj.medium.com/deploy-a-dockerized-fastapi-application-to-aws-cc757830ba1b
    title: Deploy a dockerized FastAPI application to AWS
  - author: Amit Chaudhary
    author_link: https://twitter.com/amitness
    link: https://amitness.com/2020/06/fastapi-vs-flask/
    title: FastAPI for Flask Users
  - author: Louis Guitton
    author_link: https://twitter.com/louis_guitton
    link: https://guitton.co/posts/fastapi-monitoring/
    title: How to monitor your FastAPI service
  - author: Julien Harbulot
    author_link: https://julienharbulot.com/
    link: https://julienharbulot.com/notification-server.html
    title: HTTP server to display desktop notifications
  - author: Precious Ndubueze
    author_link: https://medium.com/@gabbyprecious2000
    link: https://medium.com/@gabbyprecious2000/creating-a-crud-app-with-fastapi-part-one-7c049292ad37
    title: Creating a CRUD App with FastAPI (Part one)
  - author: Farhad Malik
    author_link: https://medium.com/@farhadmalik
    link: https://towardsdatascience.com/build-and-host-fast-data-science-applications-using-fastapi-823be8a1d6a0
    title: Build And Host Fast Data Science Applications Using FastAPI
  - author: Navule Pavan Kumar Rao
    author_link: https://www.linkedin.com/in/navule/
    link: https://www.tutlinks.com/deploy-fastapi-on-azure/
    title: Deploy FastAPI on Azure App Service
  - author: Davide Fiocco
    author_link: https://github.com/davidefiocco
    link: https://davidefiocco.github.io/streamlit-fastapi-ml-serving/
    title: Machine learning model serving in Python using FastAPI and streamlit
  - author: Netflix
    author_link: https://netflixtechblog.com/
    link: https://netflixtechblog.com/introducing-dispatch-da4b8a2a8072
    title: Introducing Dispatch
  - author: Stavros Korokithakis
    author_link: https://twitter.com/Stavros
    link: https://www.stavros.io/posts/fastapi-with-django/
    title: Using FastAPI with Django
  - author: Twilio
    author_link: https://www.twilio.com
    link: https://www.twilio.com/blog/build-secure-twilio-webhook-python-fastapi
    title: Build a Secure Twilio Webhook with Python and FastAPI
  - author: Sebastián Ramírez (tiangolo)
    author_link: https://twitter.com/tiangolo
    link: https://dev.to/tiangolo/build-a-web-api-from-scratch-with-fastapi-the-workshop-2ehe
    title: Build a web API from scratch with FastAPI - the workshop
  - author: Paul Sec
    author_link: https://twitter.com/PaulWebSec
    link: https://paulsec.github.io/posts/fastapi_plus_zeit_serverless_fu/
    title: FastAPI + Zeit.co = 🚀
  - author: cuongld2
    author_link: https://dev.to/cuongld2
    link: https://dev.to/cuongld2/build-simple-api-service-with-python-fastapi-part-1-581o
    title: Build simple API service with Python FastAPI — Part 1
  - author: Paurakh Sharma Humagain
    author_link: https://twitter.com/PaurakhSharma
    link: https://dev.to/paurakhsharma/microservice-in-python-using-fastapi-24cc
    title: Microservice in Python using FastAPI
  - author: Guillermo Cruz
    author_link: https://wuilly.com/
    link: https://wuilly.com/2019/10/real-time-notifications-with-python-and-postgres/
    title: Real-time Notifications with Python and Postgres
  - author: Benjamin Ramser
    author_link: https://iwpnd.pw
    link: https://iwpnd.pw/articles/2020-03/apache-kafka-fastapi-geostream
    title: Apache Kafka producer and consumer with FastAPI and aiokafka
  - author: Navule Pavan Kumar Rao
    author_link: https://www.linkedin.com/in/navule/
    link: https://www.tutlinks.com/create-and-deploy-fastapi-app-to-heroku/
    title: Create and Deploy FastAPI app to Heroku without using Docker
  - author: Benjamin Ramser
    author_link: https://iwpnd.pw
    link: https://iwpnd.pw/articles/2020-01/deploy-fastapi-to-aws-lambda
    title: How to continuously deploy a FastAPI to AWS Lambda with AWS SAM
  - author: Arthur Henrique
    author_link: https://twitter.com/arthurheinrique
    link: https://medium.com/@arthur393/another-boilerplate-to-fastapi-azure-pipeline-ci-pytest-3c8d9a4be0bb
    title: 'Another Boilerplate to FastAPI: Azure Pipeline CI + Pytest'
  - author: Shane Soh
    author_link: https://medium.com/@shane.soh
    link: https://medium.com/analytics-vidhya/deploy-machine-learning-models-with-keras-fastapi-redis-and-docker-4940df614ece
    title: Deploy Machine Learning Models with Keras, FastAPI, Redis and Docker
  - author: Mandy Gu
    author_link: https://towardsdatascience.com/@mandygu
    link: https://towardsdatascience.com/deploying-iris-classifications-with-fastapi-and-docker-7c9b83fdec3a
    title: 'Towards Data Science: Deploying Iris Classifications with FastAPI and Docker'
  - author: Michael Herman
    author_link: https://testdriven.io/authors/herman
    link: https://testdriven.io/blog/fastapi-crud/
    title: 'TestDriven.io: Developing and Testing an Asynchronous API with FastAPI and Pytest'
  - author: Bernard Brenyah
    author_link: https://medium.com/@bbrenyah
    link: https://medium.com/python-data/how-to-deploy-tensorflow-2-0-models-as-an-api-service-with-fastapi-docker-128b177e81f3
    title: How To Deploy Tensorflow 2.0 Models As An API Service With FastAPI & Docker
  - author: Dylan Anthony
    author_link: https://dev.to/dbanty
    link: https://dev.to/dbanty/why-i-m-leaving-flask-3ki6
    title: Why I'm Leaving Flask
  - author: Rob Wagner
    author_link: https://robwagner.dev/
    link: https://robwagner.dev/tortoise-fastapi-setup/
    title: Setting up Tortoise ORM with FastAPI
  - author: Mike Moritz
    author_link: https://medium.com/@mike.p.moritz
    link: https://medium.com/@mike.p.moritz/using-docker-compose-to-deploy-a-lightweight-python-rest-api-with-a-job-queue-37e6072a209b
    title: Using Docker Compose to deploy a lightweight Python REST API with a job queue
  - author: '@euri10'
    author_link: https://gitlab.com/euri10
    link: https://gitlab.com/euri10/fastapi_cheatsheet
    title: A FastAPI and Swagger UI visual cheatsheet
  - author: Uber Engineering
    author_link: https://eng.uber.com
    link: https://eng.uber.com/ludwig-v0-2/
    title: 'Uber: Ludwig v0.2 Adds New Features and Other Improvements to its Deep Learning Toolbox [including a FastAPI server]'
  - author: Maarten Grootendorst
    author_link: https://www.linkedin.com/in/mgrootendorst/
    link: https://towardsdatascience.com/how-to-deploy-a-machine-learning-model-dc51200fe8cf
    title: How to Deploy a Machine Learning Model
  - author: Johannes Gontrum
    author_link: https://twitter.com/gntrm
    link: https://medium.com/@gntrm/jwt-authentication-with-fastapi-and-aws-cognito-1333f7f2729e
    title: JWT Authentication with FastAPI and AWS Cognito
  - author: Ankush Thakur
    author_link: https://geekflare.com/author/ankush/
    link: https://geekflare.com/python-asynchronous-web-frameworks/
    title: Top 5 Asynchronous Web Frameworks for Python
  - author: Nico Axtmann
    author_link: https://www.linkedin.com/in/nico-axtmann
    link: https://medium.com/@nico.axtmann95/deploying-a-scikit-learn-model-with-onnx-und-fastapi-1af398268915
    title: Deploying a scikit-learn model with ONNX and FastAPI
  - author: Nils de Bruin
    author_link: https://medium.com/@nilsdebruin
    link: https://medium.com/data-rebels/fastapi-authentication-revisited-enabling-api-key-authentication-122dc5975680
    title: 'FastAPI authentication revisited: Enabling API key authentication'
  - author: Nick Cortale
    author_link: https://nickc1.github.io/
    link: https://nickc1.github.io/api,/scikit-learn/2019/01/10/scikit-fastapi.html
    title: 'FastAPI and Scikit-Learn: Easily Deploy Models'
  - author: Errieta Kostala
    author_link: https://dev.to/errietta
    link: https://dev.to/errietta/introduction-to-the-fastapi-python-framework-2n10
    title: Introduction to the fastapi python framework
  - author: Nils de Bruin
    author_link: https://medium.com/@nilsdebruin
    link: https://medium.com/data-rebels/fastapi-how-to-add-basic-and-cookie-authentication-a45c85ef47d3
    title: FastAPI — How to add basic and cookie authentication
  - author: Nils de Bruin
    author_link: https://medium.com/@nilsdebruin
    link: https://medium.com/data-rebels/fastapi-google-as-an-external-authentication-provider-3a527672cf33
    title: FastAPI — Google as an external authentication provider
  - author: William Hayes
    author_link: https://medium.com/@williamhayes
    link: https://medium.com/@williamhayes/fastapi-starlette-debug-vs-prod-5f7561db3a59
    title: FastAPI/Starlette debug vs prod
  - author: Mukul Mantosh
    author_link: https://twitter.com/MantoshMukul
    link: https://www.jetbrains.com/pycharm/guide/tutorials/fastapi-aws-kubernetes/
    title: Developing FastAPI Application using K8s & AWS
  - author: KrishNa
    author_link: https://medium.com/@krishnardt365
    link: https://medium.com/@krishnardt365/fastapi-docker-and-postgres-91943e71be92
    title: Fastapi, Docker(Docker compose) and Postgres
  German:
  - author: Marcel Sander (actidoo)
    author_link: https://www.actidoo.com
    link: https://www.actidoo.com/de/blog/python-fastapi-domain-driven-design
    title: Domain-driven Design mit Python und FastAPI
  - author: Nico Axtmann
    author_link: https://twitter.com/_nicoax
    link: https://blog.codecentric.de/2019/08/inbetriebnahme-eines-scikit-learn-modells-mit-onnx-und-fastapi/
    title: Inbetriebnahme eines scikit-learn-Modells mit ONNX und FastAPI
  - author: Felix Schürmeyer
    author_link: https://hellocoding.de/autor/felix-schuermeyer/
    link: https://hellocoding.de/blog/coding-language/python/fastapi
    title: REST-API Programmieren mittels Python und dem FastAPI Modul
  Japanese:
  - author: '@bee2'
    author_link: https://qiita.com/bee2
    link: https://qiita.com/bee2/items/75d9c0d7ba20e7a4a0e9
    title: '[FastAPI] Python製のASGI Web フレームワーク FastAPIに入門する'
  - author: '@bee2'
    author_link: https://qiita.com/bee2
    link: https://qiita.com/bee2/items/0ad260ab9835a2087dae
    title: PythonのWeb frameworkのパフォーマンス比較 (Django, Flask, responder, FastAPI, japronto)
  - author: ライトコードメディア編集部
    author_link: https://rightcode.co.jp/author/jun
    link: https://rightcode.co.jp/blog/information-technology/fastapi-tutorial-todo-apps-admin-page-improvement
    title: '【第4回】FastAPIチュートリアル: toDoアプリを作ってみよう【管理者ページ改良編】'
  - author: ライトコードメディア編集部
    author_link: https://rightcode.co.jp/author/jun
    link: https://rightcode.co.jp/blog/information-technology/fastapi-tutorial-todo-apps-authentication-user-registration
    title: '【第3回】FastAPIチュートリアル: toDoアプリを作ってみよう【認証・ユーザ登録編】'
  - author: ライトコードメディア編集部
    author_link: https://rightcode.co.jp/author/jun
    link: https://rightcode.co.jp/blog/information-technology/fastapi-tutorial-todo-apps-model-building
    title: '【第2回】FastAPIチュートリアル: ToDoアプリを作ってみよう【モデル構築編】'
  - author: ライトコードメディア編集部
    author_link: https://rightcode.co.jp/author/jun
    link: https://rightcode.co.jp/blog/information-technology/fastapi-tutorial-todo-apps-environment
    title: '【第1回】FastAPIチュートリアル: ToDoアプリを作ってみよう【環境構築編】'
  - author: Hikaru Takahashi
    author_link: https://qiita.com/hikarut
    link: https://qiita.com/hikarut/items/b178af2e2440c67c6ac4
    title: フロントエンド開発者向けのDockerによるPython開発環境構築
  - author: '@angel_katayoku'
    author_link: https://qiita.com/angel_katayoku
    link: https://qiita.com/angel_katayoku/items/8a458a8952f50b73f420
    title: FastAPIでPOSTされたJSONのレスポンスbodyを受け取る
  - author: '@angel_katayoku'
    author_link: https://qiita.com/angel_katayoku
    link: https://qiita.com/angel_katayoku/items/4fbc1a4e2b33fa2237d2
    title: FastAPIをMySQLと接続してDockerで管理してみる
  - author: '@angel_katayoku'
    author_link: https://qiita.com/angel_katayoku
    link: https://qiita.com/angel_katayoku/items/0e1f5dbbe62efc612a78
    title: FastAPIでCORSを回避
  - author: '@ryoryomaru'
    author_link: https://qiita.com/ryoryomaru
    link: https://qiita.com/ryoryomaru/items/59958ed385b3571d50de
    title: python製の最新APIフレームワーク FastAPI を触ってみた
  - author: '@mtitg'
    author_link: https://qiita.com/mtitg
    link: https://qiita.com/mtitg/items/47770e9a562dd150631d
    title: FastAPI｜DB接続してCRUDするPython製APIサーバーを構築
  Russian:
  - author: Troy Köhler
    author_link: https://www.linkedin.com/in/trkohler/
    link: https://trkohler.com/fast-api-introduction-to-framework
    title: 'FastAPI: знакомимся с фреймворком'
  - author: prostomarkeloff
    author_link: https://github.com/prostomarkeloff
    link: https://habr.com/ru/post/478620/
    title: Почему Вы должны попробовать FastAPI?
  - author: Andrey Korchak
    author_link: https://habr.com/ru/users/57uff3r/
    link: https://habr.com/ru/post/454440/
    title: 'Мелкая питонячая радость #2: Starlette - Солидная примочка – FastAPI'
  Vietnamese:
  - author: Nguyễn Nhân
    author_link: https://fullstackstation.com/author/figonking/
    link: https://fullstackstation.com/fastapi-trien-khai-bang-docker/
    title: 'FASTAPI: TRIỂN KHAI BẰNG DOCKER'
  Taiwanese:
  - author: Leon
    author_link: http://editor.leonh.space/
    link: https://editor.leonh.space/2022/tortoise/
    title: 'Tortoise ORM / FastAPI 整合快速筆記'
Podcasts:
  English:
  - author: Podcast.`__init__`
    author_link: https://www.pythonpodcast.com/
    link: https://www.pythonpodcast.com/fastapi-web-application-framework-episode-259/
    title: Build The Next Generation Of Python Web Applications With FastAPI - Episode 259 - interview to Sebastían Ramírez (tiangolo)
  - author: Python Bytes FM
    author_link: https://pythonbytes.fm/
    link: https://pythonbytes.fm/episodes/show/123/time-to-right-the-py-wrongs?time_in_sec=855
    title: FastAPI on PythonBytes
Talks:
  English:
  - author: Sebastián Ramírez (tiangolo)
    author_link: https://twitter.com/tiangolo
    link: https://www.youtube.com/watch?v=PnpTY1f4k2U
    title: '[VIRTUAL] Py.Amsterdam''s flying Software Circus: Intro to FastAPI'
  - author: Sebastián Ramírez (tiangolo)
    author_link: https://twitter.com/tiangolo
    link: https://www.youtube.com/watch?v=z9K5pwb0rt8
    title: 'PyConBY 2020: Serve ML models easily with FastAPI'
  - author: Chris Withers
    author_link: https://twitter.com/chriswithers13
    link: https://www.youtube.com/watch?v=3DLwPcrE5mA
    title: 'PyCon UK 2019: FastAPI from the ground up'<|MERGE_RESOLUTION|>--- conflicted
+++ resolved
@@ -1,14 +1,9 @@
-<<<<<<< HEAD
-articles:
-  english:
+Articles:
+  English:
   - author: John Philip
     author_link: https://medium.com/@amjohnphilip
     link: https://python.plainenglish.io/building-a-restful-api-with-fastapi-secure-signup-and-login-functionality-included-45cdbcb36106
     title: Building a RESTful API with FastAPI: Secure Signup and Login Functionality Included
-=======
-Articles:
-  English:
->>>>>>> d5498274
   - author: Adejumo Ridwan Suleiman
     author_link: https://www.linkedin.com/in/adejumoridwan/
     link: https://medium.com/python-in-plain-english/build-an-sms-spam-classifier-serverless-database-with-faunadb-and-fastapi-23dbb275bc5b
