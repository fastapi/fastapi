--- conflicted
+++ resolved
@@ -148,17 +148,14 @@
       title: How to monitor your FastAPI service
       author_link: https://twitter.com/louis_guitton
       author: Louis Guitton
-<<<<<<< HEAD
+    - link: https://amitness.com/2020/06/fastapi-vs-flask/
+      title: FastAPI for Flask Users
+      author_link: https://twitter.com/amitness
+      author: Amit Chaudhary
     - link: https://valonjanuzaj.medium.com/deploy-a-dockerized-fastapi-application-to-aws-cc757830ba1b
       title: Deploy a dockerized FastAPI application to AWS
       author_link: https://www.linkedin.com/in/valon-januzaj-b02692187/
       author: Valon Januzaj
-=======
-    - link: https://amitness.com/2020/06/fastapi-vs-flask/
-      title: FastAPI for Flask Users
-      author_link: https://twitter.com/amitness
-      author: Amit Chaudhary
->>>>>>> 9e0cca82
   japanese:
     - link: https://qiita.com/mtitg/items/47770e9a562dd150631d
       title: FastAPI｜DB接続してCRUDするPython製APIサーバーを構築
