# Python Types Intro

Python has support for optional "type hints" (also called "type annotations").

These **"type hints"** or annotations are a special syntax that allow declaring the <abbr title="for example: str, int, float, bool">type</abbr> of a variable.

By declaring types for your variables, editors and tools can give you better support.

This is just a **quick tutorial / refresher** about Python type hints. It covers only the minimum necessary to use them with **FastAPI**... which is actually very little.

**FastAPI** is all based on these type hints, they give it many advantages and benefits.

But even if you never use **FastAPI**, you would benefit from learning a bit about them.

!!! note
    If you are a Python expert, and you already know everything about type hints, skip to the next chapter.

## Motivation

Let's start with a simple example:

```Python
{!../../../docs_src/python_types/tutorial001.py!}
```

Calling this program outputs:

```
John Doe
```

The function does the following:

* Takes a `first_name` and `last_name`.
* Converts the first letter of each one to upper case with `title()`.
* <abbr title="Puts them together, as one. With the contents of one after the other.">Concatenates</abbr> them with a space in the middle.

```Python hl_lines="2"
{!../../../docs_src/python_types/tutorial001.py!}
```

### Edit it

It's a very simple program.

But now imagine that you were writing it from scratch.

At some point you would have started the definition of the function, you had the parameters ready...

But then you have to call "that method that converts the first letter to upper case".

Was it `upper`? Was it `uppercase`? `first_uppercase`? `capitalize`?

Then, you try with the old programmer's friend, editor autocompletion.

You type the first parameter of the function, `first_name`, then a dot (`.`) and then hit `Ctrl+Space` to trigger the completion.

But, sadly, you get nothing useful:

<img src="/img/python-types/image01.png">

### Add types

Let's modify a single line from the previous version.

We will change exactly this fragment, the parameters of the function, from:

```Python
    first_name, last_name
```

to:

```Python
    first_name: str, last_name: str
```

That's it.

Those are the "type hints":

```Python hl_lines="1"
{!../../../docs_src/python_types/tutorial002.py!}
```

That is not the same as declaring default values like would be with:

```Python
    first_name="john", last_name="doe"
```

It's a different thing.

We are using colons (`:`), not equals (`=`).

And adding type hints normally doesn't change what happens from what would happen without them.

But now, imagine you are again in the middle of creating that function, but with type hints.

At the same point, you try to trigger the autocomplete with `Ctrl+Space` and you see:

<img src="/img/python-types/image02.png">

With that, you can scroll, seeing the options, until you find the one that "rings a bell":

<img src="/img/python-types/image03.png">

## More motivation

Check this function, it already has type hints:

```Python hl_lines="1"
{!../../../docs_src/python_types/tutorial003.py!}
```

Because the editor knows the types of the variables, you don't only get completion, you also get error checks:

<img src="/img/python-types/image04.png">

Now you know that you have to fix it, convert `age` to a string with `str(age)`:

```Python hl_lines="2"
{!../../../docs_src/python_types/tutorial004.py!}
```

## Declaring types

You just saw the main place to declare type hints. As function parameters.

This is also the main place you would use them with **FastAPI**.

### Simple types

You can declare all the standard Python types, not only `str`.

You can use, for example:

* `int`
* `float`
* `bool`
* `bytes`

```Python hl_lines="1"
{!../../../docs_src/python_types/tutorial005.py!}
```

### Generic types with type parameters

There are some data structures that can contain other values, like `dict`, `list`, `set` and `tuple`. And the internal values can have their own type too.

These types that have internal types are called "**generic**" types. And it's possible to declare them, even with their internal types.

To declare those types and the internal types, you can use the standard Python module `typing`. It exists specifically to support these type hints.

#### Newer versions of Python

The syntax using `typing` is **compatible** with all versions, from Python 3.6 to the latest ones, including Python 3.9, Python 3.10, etc.

As Python advances, **newer versions** come with improved support for these type annotations and in many cases you won't even need to import and use the `typing` module to declare the type annotations.

If you can choose a more recent version of Python for your project, you will be able to take advantage of that extra simplicity.

In all the docs there are examples compatible with each version of Python (when there's a difference).

For example "**Python 3.6+**" means it's compatible with Python 3.6 or above (including 3.7, 3.8, 3.9, 3.10, etc). And "**Python 3.9+**" means it's compatible with Python 3.9 or above (including 3.10, etc).

If you can use the **latest versions of Python**, use the examples for the latest version, those will have the **best and simplest syntax**, for example, "**Python 3.10+**".

#### List

For example, let's define a variable to be a `list` of `str`.

=== "Python 3.9+"

    Declare the variable, with the same colon (`:`) syntax.

    As the type, put `list`.

    As the list is a type that contains some internal types, you put them in square brackets:

    ```Python hl_lines="1"
    {!> ../../../docs_src/python_types/tutorial006_py39.py!}
    ```

=== "Python 3.8+"

    From `typing`, import `List` (with a capital `L`):

    ```Python hl_lines="1"
    {!> ../../../docs_src/python_types/tutorial006.py!}
    ```

    Declare the variable, with the same colon (`:`) syntax.

    As the type, put the `List` that you imported from `typing`.

    As the list is a type that contains some internal types, you put them in square brackets:

    ```Python hl_lines="4"
    {!> ../../../docs_src/python_types/tutorial006.py!}
    ```

!!! info
    Those internal types in the square brackets are called "type parameters".

    In this case, `str` is the type parameter passed to `List` (or `list` in Python 3.9 and above).

That means: "the variable `items` is a `list`, and each of the items in this list is a `str`".

!!! tip
    If you use Python 3.9 or above, you don't have to import `List` from `typing`, you can use the same regular `list` type instead.

By doing that, your editor can provide support even while processing items from the list:

<img src="/img/python-types/image05.png">

Without types, that's almost impossible to achieve.

Notice that the variable `item` is one of the elements in the list `items`.

And still, the editor knows it is a `str`, and provides support for that.

#### Tuple and Set

You would do the same to declare `tuple`s and `set`s:

=== "Python 3.9+"

    ```Python hl_lines="1"
    {!> ../../../docs_src/python_types/tutorial007_py39.py!}
    ```

=== "Python 3.8+"

    ```Python hl_lines="1  4"
    {!> ../../../docs_src/python_types/tutorial007.py!}
    ```

This means:

* The variable `items_t` is a `tuple` with 3 items, an `int`, another `int`, and a `str`.
* The variable `items_s` is a `set`, and each of its items is of type `bytes`.

#### Dict

To define a `dict`, you pass 2 type parameters, separated by commas.

The first type parameter is for the keys of the `dict`.

The second type parameter is for the values of the `dict`:

=== "Python 3.9+"

    ```Python hl_lines="1"
    {!> ../../../docs_src/python_types/tutorial008_py39.py!}
    ```

=== "Python 3.8+"

    ```Python hl_lines="1  4"
    {!> ../../../docs_src/python_types/tutorial008.py!}
    ```

This means:

* The variable `prices` is a `dict`:
    * The keys of this `dict` are of type `str` (let's say, the name of each item).
    * The values of this `dict` are of type `float` (let's say, the price of each item).

#### Union

You can declare that a variable can be any of **several types**, for example, an `int` or a `str`.

In Python 3.6 and above (including Python 3.10) you can use the `Union` type from `typing` and put inside the square brackets the possible types to accept.

In Python 3.10 there's also a **new syntax** where you can put the possible types separated by a <abbr title='also called "bitwise or operator", but that meaning is not relevant here'>vertical bar (`|`)</abbr>.

=== "Python 3.10+"

    ```Python hl_lines="1"
    {!> ../../../docs_src/python_types/tutorial008b_py310.py!}
    ```

=== "Python 3.8+"

    ```Python hl_lines="1  4"
    {!> ../../../docs_src/python_types/tutorial008b.py!}
    ```

In both cases this means that `item` could be an `int` or a `str`.

#### Possibly `None`

You can declare that a value could have a type, like `str`, but that it could also be `None`.

In Python 3.6 and above (including Python 3.10) you can declare it by importing and using `Optional` from the `typing` module.

```Python hl_lines="1  4"
{!../../../docs_src/python_types/tutorial009.py!}
```

Using `Optional[str]` instead of just `str` will let the editor help you detecting errors where you could be assuming that a value is always a `str`, when it could actually be `None` too.

`Optional[Something]` is actually a shortcut for `Union[Something, None]`, they are equivalent.

This also means that in Python 3.10, you can use `Something | None`:

=== "Python 3.10+"

    ```Python hl_lines="1"
    {!> ../../../docs_src/python_types/tutorial009_py310.py!}
    ```

=== "Python 3.8+"

    ```Python hl_lines="1  4"
    {!> ../../../docs_src/python_types/tutorial009.py!}
    ```

=== "Python 3.8+ alternative"

    ```Python hl_lines="1  4"
    {!> ../../../docs_src/python_types/tutorial009b.py!}
    ```

#### Using `Union` or `Optional`

If you are using a Python version below 3.10, here's a tip from my very **subjective** point of view:

* 🚨 Avoid using `Optional[SomeType]`
* Instead ✨ **use `Union[SomeType, None]`** ✨.

Both are equivalent and underneath they are the same, but I would recommend `Union` instead of `Optional` because the word "**optional**" would seem to imply that the value is optional, and it actually means "it can be `None`", even if it's not optional and is still required.

I think `Union[SomeType, None]` is more explicit about what it means.

It's just about the words and names. But those words can affect how you and your teammates think about the code.

As an example, let's take this function:

```Python hl_lines="1  4"
{!../../../docs_src/python_types/tutorial009c.py!}
```

The parameter `name` is defined as `Optional[str]`, but it is **not optional**, you cannot call the function without the parameter:

```Python
say_hi()  # Oh, no, this throws an error! 😱
```

The `name` parameter is **still required** (not *optional*) because it doesn't have a default value. Still, `name` accepts `None` as the value:

```Python
say_hi(name=None)  # This works, None is valid 🎉
```

The good news is, once you are on Python 3.10 you won't have to worry about that, as you will be able to simply use `|` to define unions of types:

```Python hl_lines="1  4"
{!../../../docs_src/python_types/tutorial009c_py310.py!}
```

And then you won't have to worry about names like `Optional` and `Union`. 😎

#### Generic types

These types that take type parameters in square brackets are called **Generic types** or **Generics**, for example:

=== "Python 3.10+"

    You can use the same builtin types as generics (with square brackets and types inside):

    * `list`
    * `tuple`
    * `set`
    * `dict`

    And the same as with Python 3.8, from the `typing` module:

    * `Union`
    * `Optional` (the same as with Python 3.8)
    * ...and others.

    In Python 3.10, as an alternative to using the generics `Union` and `Optional`, you can use the <abbr title='also called "bitwise or operator", but that meaning is not relevant here'>vertical bar (`|`)</abbr> to declare unions of types, that's a lot better and simpler.

=== "Python 3.9+"

    You can use the same builtin types as generics (with square brackets and types inside):

    * `list`
    * `tuple`
    * `set`
    * `dict`

    And the same as with Python 3.8, from the `typing` module:

    * `Union`
    * `Optional`
    * ...and others.

=== "Python 3.8+"

    * `List`
    * `Tuple`
    * `Set`
    * `Dict`
    * `Union`
    * `Optional`
    * ...and others.

### Classes as types

You can also declare a class as the type of a variable.

Let's say you have a class `Person`, with a name:

```Python hl_lines="1-3"
{!../../../docs_src/python_types/tutorial010.py!}
```

Then you can declare a variable to be of type `Person`:

```Python hl_lines="6"
{!../../../docs_src/python_types/tutorial010.py!}
```

And then, again, you get all the editor support:

<img src="/img/python-types/image06.png">

Notice that this means "`one_person` is an **instance** of the class `Person`".

It doesn't mean "`one_person` is the **class** called `Person`".

## Pydantic models

<a href="https://docs.pydantic.dev/" class="external-link" target="_blank">Pydantic</a> is a Python library to perform data validation.

You declare the "shape" of the data as classes with attributes.

And each attribute has a type.

Then you create an instance of that class with some values and it will validate the values, convert them to the appropriate type (if that's the case) and give you an object with all the data.

And you get all the editor support with that resulting object.

An example from the official Pydantic docs:

=== "Python 3.10+"

    ```Python
    {!> ../../../docs_src/python_types/tutorial011_py310.py!}
    ```

=== "Python 3.9+"

    ```Python
    {!> ../../../docs_src/python_types/tutorial011_py39.py!}
    ```

=== "Python 3.8+"

    ```Python
    {!> ../../../docs_src/python_types/tutorial011.py!}
    ```

!!! info
    To learn more about <a href="https://docs.pydantic.dev/" class="external-link" target="_blank">Pydantic, check its docs</a>.

**FastAPI** is all based on Pydantic.

You will see a lot more of all this in practice in the [Tutorial - User Guide](tutorial/index.md){.internal-link target=_blank}.

!!! tip
<<<<<<< HEAD
    Pydantic has a special behavior when you use `Optional` or `Union[Something, None]` without a default value, you can read more about it in the Pydantic docs about <a href="https://docs.pydantic.dev/2.3/usage/models/#required-fields" class="external-link" target="_blank">Required fields</a>.
=======
    Pydantic has a special behavior when you use `Optional` or `Union[Something, None]` without a default value, you can read more about it in the Pydantic docs about <a href="https://docs.pydantic.dev/latest/concepts/models/#required-optional-fields" class="external-link" target="_blank">Required Optional fields</a>.
>>>>>>> af6558aa

## Type Hints with Metadata Annotations

Python also has a feature that allows putting **additional metadata** in these type hints using `Annotated`.

=== "Python 3.9+"

    In Python 3.9, `Annotated` is part of the standard library, so you can import it from `typing`.

    ```Python hl_lines="1  4"
    {!> ../../../docs_src/python_types/tutorial013_py39.py!}
    ```

=== "Python 3.8+"

    In versions below Python 3.9, you import `Annotated` from `typing_extensions`.

    It will already be installed with **FastAPI**.

    ```Python hl_lines="1  4"
    {!> ../../../docs_src/python_types/tutorial013.py!}
    ```

Python itself doesn't do anything with this `Annotated`. And for editors and other tools, the type is still `str`.

But you can use this space in `Annotated` to provide **FastAPI** with additional metadata about how you want your application to behave.

The important thing to remember is that **the first *type parameter*** you pass to `Annotated` is the **actual type**. The rest, is just metadata for other tools.

For now, you just need to know that `Annotated` exists, and that it's standard Python. 😎

Later you will see how **powerful** it can be.

!!! tip
    The fact that this is **standard Python** means that you will still get the **best possible developer experience** in your editor, with the tools you use to analyze and refactor your code, etc. ✨

    And also that your code will be very compatible with many other Python tools and libraries. 🚀

## Type hints in **FastAPI**

**FastAPI** takes advantage of these type hints to do several things.

With **FastAPI** you declare parameters with type hints and you get:

* **Editor support**.
* **Type checks**.

...and **FastAPI** uses the same declarations to:

* **Define requirements**: from request path parameters, query parameters, headers, bodies, dependencies, etc.
* **Convert data**: from the request to the required type.
* **Validate data**: coming from each request:
    * Generating **automatic errors** returned to the client when the data is invalid.
* **Document** the API using OpenAPI:
    * which is then used by the automatic interactive documentation user interfaces.

This might all sound abstract. Don't worry. You'll see all this in action in the [Tutorial - User Guide](tutorial/index.md){.internal-link target=_blank}.

The important thing is that by using standard Python types, in a single place (instead of adding more classes, decorators, etc), **FastAPI** will do a lot of the work for you.

!!! info
    If you already went through all the tutorial and came back to see more about types, a good resource is <a href="https://mypy.readthedocs.io/en/latest/cheat_sheet_py3.html" class="external-link" target="_blank">the "cheat sheet" from `mypy`</a>.<|MERGE_RESOLUTION|>--- conflicted
+++ resolved
@@ -472,11 +472,7 @@
 You will see a lot more of all this in practice in the [Tutorial - User Guide](tutorial/index.md){.internal-link target=_blank}.
 
 !!! tip
-<<<<<<< HEAD
-    Pydantic has a special behavior when you use `Optional` or `Union[Something, None]` without a default value, you can read more about it in the Pydantic docs about <a href="https://docs.pydantic.dev/2.3/usage/models/#required-fields" class="external-link" target="_blank">Required fields</a>.
-=======
     Pydantic has a special behavior when you use `Optional` or `Union[Something, None]` without a default value, you can read more about it in the Pydantic docs about <a href="https://docs.pydantic.dev/latest/concepts/models/#required-optional-fields" class="external-link" target="_blank">Required Optional fields</a>.
->>>>>>> af6558aa
 
 ## Type Hints with Metadata Annotations
 
