--- conflicted
+++ resolved
@@ -517,16 +517,11 @@
 
 You will see a lot more of all this in practice in the [Tutorial - User Guide](tutorial/index.md){.internal-link target=_blank}.
 
-<<<<<<< HEAD
-!!! tip
-    Pydantic has a special behavior when you use `Optional` or `Union[Something, None]` without a default value, you can read more about it in the Pydantic docs about <a href="https://docs.pydantic.dev/2.3/usage/models/#required-fields" class="external-link" target="_blank">Required fields</a>.
-=======
 /// tip
 
-Pydantic has a special behavior when you use `Optional` or `Union[Something, None]` without a default value, you can read more about it in the Pydantic docs about <a href="https://docs.pydantic.dev/latest/concepts/models/#required-optional-fields" class="external-link" target="_blank">Required Optional fields</a>.
+Pydantic has a special behavior when you use `Optional` or `Union[Something, None]` without a default value, you can read more about it in the Pydantic docs about <a href="https://docs.pydantic.dev/2.3/usage/models/#required-fields" class="external-link" target="_blank">Required Optional fields</a>.
 
 ///
->>>>>>> 0b30cad9
 
 ## Type Hints with Metadata Annotations
 
