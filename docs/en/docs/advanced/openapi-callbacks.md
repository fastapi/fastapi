--- conflicted
+++ resolved
@@ -35,16 +35,11 @@
 {!../../../docs_src/openapi_callbacks/tutorial001.py!}
 ```
 
-<<<<<<< HEAD
-!!! tip
-    The `callback_url` query parameter uses a Pydantic <a href="https://docs.pydantic.dev/latest/api/networks/" class="external-link" target="_blank">Url</a> type.
-=======
 /// tip
 
-The `callback_url` query parameter uses a Pydantic <a href="https://docs.pydantic.dev/latest/concepts/types/#urls" class="external-link" target="_blank">URL</a> type.
+The `callback_url` query parameter uses a Pydantic <a href="https://docs.pydantic.dev/latest/api/networks/" class="external-link" target="_blank">Url</a> type.
 
 ///
->>>>>>> 0b30cad9
 
 The only new thing is the `callbacks=invoices_callback_router.routes` as an argument to the *path operation decorator*. We'll see what that is next.
 
