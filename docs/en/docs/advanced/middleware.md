--- conflicted
+++ resolved
@@ -85,7 +85,6 @@
 * `minimum_size` - Do not GZip responses that are smaller than this minimum size in bytes. Defaults to `500`.
 * `compresslevel` - Used during GZip compression. It is an integer ranging from 1 to 9. Defaults to `9`. Lower value results in faster compression but larger file sizes, while higher value results in slower compression but smaller file sizes.
 
-<<<<<<< HEAD
 ## Router and Route-Level Middleware Example
 
 **FastAPI supports adding scoped middleware per route and router. Middleware execution order:**
@@ -100,10 +99,7 @@
 
 {* ../../docs_src/advanced_middleware/tutorial004.py *}
 
-## Other middlewares
-=======
 ## Other middlewares { #other-middlewares }
->>>>>>> 1fe23335
 
 There are many other ASGI middlewares.
 
