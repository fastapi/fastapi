# WebSockets

You can use <a href="https://developer.mozilla.org/en-US/docs/Web/API/WebSockets_API" class="external-link" target="_blank">WebSockets</a> with **FastAPI**.

## Install `uvicorn` and `websockets`

<<<<<<< HEAD
First you need to install `uvicorn` and `websockets`:
=======
Make sure you create a [virtual environment](../virtual-environments.md){.internal-link target=_blank}, activate it, and install `websockets`:
>>>>>>> 27f42407

<div class="termy">

```console
$ pip install uvicorn websockets

---> 100%
```

</div>

Uvicorn uses `websockets` to handle the websocket protocol. Note that FastAPI does not use the `websockets` package directly.

## WebSockets client

### In production

In your production system, you probably have a frontend created with a modern framework like React, Vue.js or Angular.

And to communicate using WebSockets with your backend you would probably use your frontend's utilities.

Or you might have a native mobile application that communicates with your WebSocket backend directly, in native code.

Or you might have any other way to communicate with the WebSocket endpoint.

---

But for this example, we'll use a very simple HTML document with some JavaScript, all inside a long string.

This, of course, is not optimal and you wouldn't use it for production.

In production you would have one of the options above.

But it's the simplest way to focus on the server-side of WebSockets and have a working example:

{* ../../docs_src/websockets/tutorial001.py hl[2,6:38,41:43] *}

## Create a `websocket`

In your **FastAPI** application, create a `websocket`:

{* ../../docs_src/websockets/tutorial001.py hl[1,46:47] *}

/// note | Technical Details

You could also use `from starlette.websockets import WebSocket`.

**FastAPI** provides the same `WebSocket` directly just as a convenience for you, the developer. But it comes directly from Starlette.

///

## Await for messages and send messages

In your WebSocket route you can `await` for messages and send messages.

{* ../../docs_src/websockets/tutorial001.py hl[48:52] *}

You can receive and send binary, text, and JSON data.

## Try it

If your file is named `main.py`, run your application with:

<div class="termy">

```console
$ fastapi dev main.py

<span style="color: green;">INFO</span>:     Uvicorn running on http://127.0.0.1:8000 (Press CTRL+C to quit)
```

</div>

Open your browser at <a href="http://127.0.0.1:8000" class="external-link" target="_blank">http://127.0.0.1:8000</a>.

You will see a simple page like:

<img src="/img/tutorial/websockets/image01.png">

You can type messages in the input box, and send them:

<img src="/img/tutorial/websockets/image02.png">

And your **FastAPI** application with WebSockets will respond back:

<img src="/img/tutorial/websockets/image03.png">

You can send (and receive) many messages:

<img src="/img/tutorial/websockets/image04.png">

And all of them will use the same WebSocket connection.

## Using `Depends` and others

In WebSocket endpoints you can import from `fastapi` and use:

* `Depends`
* `Security`
* `Cookie`
* `Header`
* `Path`
* `Query`

They work the same way as for other FastAPI endpoints/*path operations*:

{* ../../docs_src/websockets/tutorial002_an_py310.py hl[68:69,82] *}

/// info

As this is a WebSocket it doesn't really make sense to raise an `HTTPException`, instead we raise a `WebSocketException`.

You can use a closing code from the <a href="https://tools.ietf.org/html/rfc6455#section-7.4.1" class="external-link" target="_blank">valid codes defined in the specification</a>.

///

### Try the WebSockets with dependencies

If your file is named `main.py`, run your application with:

<div class="termy">

```console
$ fastapi dev main.py

<span style="color: green;">INFO</span>:     Uvicorn running on http://127.0.0.1:8000 (Press CTRL+C to quit)
```

</div>

Open your browser at <a href="http://127.0.0.1:8000" class="external-link" target="_blank">http://127.0.0.1:8000</a>.

There you can set:

* The "Item ID", used in the path.
* The "Token" used as a query parameter.

/// tip

Notice that the query `token` will be handled by a dependency.

///

With that you can connect the WebSocket and then send and receive messages:

<img src="/img/tutorial/websockets/image05.png">

## Handling disconnections and multiple clients

When a WebSocket connection is closed, the `await websocket.receive_text()` will raise a `WebSocketDisconnect` exception, which you can then catch and handle like in this example.

{* ../../docs_src/websockets/tutorial003_py39.py hl[79:81] *}

To try it out:

* Open the app with several browser tabs.
* Write messages from them.
* Then close one of the tabs.

That will raise the `WebSocketDisconnect` exception, and all the other clients will receive a message like:

```
Client #1596980209979 left the chat
```

/// tip

The app above is a minimal and simple example to demonstrate how to handle and broadcast messages to several WebSocket connections.

But keep in mind that, as everything is handled in memory, in a single list, it will only work while the process is running, and will only work with a single process.

If you need something easy to integrate with FastAPI but that is more robust, supported by Redis, PostgreSQL or others, check <a href="https://github.com/encode/broadcaster" class="external-link" target="_blank">encode/broadcaster</a>.

///

## More info

To learn more about the options, check Starlette's documentation for:

* <a href="https://www.starlette.io/websockets/" class="external-link" target="_blank">The `WebSocket` class</a>.
* <a href="https://www.starlette.io/endpoints/#websocketendpoint" class="external-link" target="_blank">Class-based WebSocket handling</a>.<|MERGE_RESOLUTION|>--- conflicted
+++ resolved
@@ -4,11 +4,7 @@
 
 ## Install `uvicorn` and `websockets`
 
-<<<<<<< HEAD
-First you need to install `uvicorn` and `websockets`:
-=======
-Make sure you create a [virtual environment](../virtual-environments.md){.internal-link target=_blank}, activate it, and install `websockets`:
->>>>>>> 27f42407
+Make sure you create a [virtual environment](../virtual-environments.md){.internal-link target=_blank}, activate it, and install `uvicorn` and `websockets`:
 
 <div class="termy">
 
