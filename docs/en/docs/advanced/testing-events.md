<<<<<<< HEAD
# Testing Events: lifespan and startup - shutdown
=======
# Testing Events: startup - shutdown { #testing-events-startup-shutdown }
>>>>>>> ee2acd8a

When you need `lifespan` to run in your tests, you can use the `TestClient` with a `with` statement:


{* ../../docs_src/app_testing/tutorial004.py hl[9:15,26:30] *}


You can read more details about the ["Running lifespan in tests in the official Starlette documentation site."](https://www.starlette.io/lifespan/#running-lifespan-in-tests)

For the deprecated `startup` and `shutdown` events, you can use the `TestClient` as follows:

{* ../../docs_src/app_testing/tutorial003.py hl[9:12,20:24] *}<|MERGE_RESOLUTION|>--- conflicted
+++ resolved
@@ -1,8 +1,4 @@
-<<<<<<< HEAD
-# Testing Events: lifespan and startup - shutdown
-=======
-# Testing Events: startup - shutdown { #testing-events-startup-shutdown }
->>>>>>> ee2acd8a
+# Testing Events: lifespan and startup - shutdown { #testing-events-lifespan-and-startup-shutdown }
 
 When you need `lifespan` to run in your tests, you can use the `TestClient` with a `with` statement:
 
