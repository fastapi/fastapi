--- conflicted
+++ resolved
@@ -46,76 +46,23 @@
 * `instagram_basic` is used by Facebook / Instagram.
 * `https://www.googleapis.com/auth/drive` is used by Google.
 
-<<<<<<< HEAD
-!!! info
-    In OAuth2 a "scope" is just a string that declares a specific permission required.
-
-    It doesn't matter if it has other characters like `:` or if it is a URL.
-
-    Those details are implementation specific.
-
-    For OAuth2 they are just strings.
+/// info
+
+In OAuth2 a "scope" is just a string that declares a specific permission required.
+
+It doesn't matter if it has other characters like `:` or if it is a URL.
+
+Those details are implementation specific.
+
+For OAuth2 they are just strings.
+
+///
 
 ## Global view
 
 First, let's quickly see the parts that change from the examples in the main **Tutorial - User Guide** for [OAuth2 with Password (and hashing), Bearer with JWT tokens](../../tutorial/security/oauth2-jwt.md){.internal-link target=_blank}. Now using OAuth2 scopes:
 
-=== "Python 3.10+"
-
-    ```Python hl_lines="4  8  12  46  64  105  107-115  121-125  129-135  140  156"
-    {!> ../../../docs_src/security/tutorial005_an_py310.py!}
-    ```
-
-=== "Python 3.9+"
-
-    ```Python hl_lines="2  4  8  12  46  64  105  107-115  121-125  129-135  140  156"
-    {!> ../../../docs_src/security/tutorial005_an_py39.py!}
-    ```
-
-=== "Python 3.8+"
-
-    ```Python hl_lines="2  4  8  12  47  65  106  108-116  122-126  130-136  141  157"
-    {!> ../../../docs_src/security/tutorial005_an.py!}
-    ```
-=======
-/// info
->>>>>>> 27f42407
-
-In OAuth2 a "scope" is just a string that declares a specific permission required.
-
-It doesn't matter if it has other characters like `:` or if it is a URL.
-
-<<<<<<< HEAD
-    ```Python hl_lines="3  7  11  45  63  104  106-114  120-124  128-134  139  155"
-    {!> ../../../docs_src/security/tutorial005_py310.py!}
-    ```
-=======
-Those details are implementation specific.
->>>>>>> 27f42407
-
-For OAuth2 they are just strings.
-
-///
-
-<<<<<<< HEAD
-    ```Python hl_lines="2  4  8  12  46  64  105  107-115  121-125  129-135  140  156"
-    {!> ../../../docs_src/security/tutorial005_py39.py!}
-    ```
-
-=== "Python 3.8+ non-Annotated"
-=======
-## Global view
->>>>>>> 27f42407
-
-First, let's quickly see the parts that change from the examples in the main **Tutorial - User Guide** for [OAuth2 with Password (and hashing), Bearer with JWT tokens](../../tutorial/security/oauth2-jwt.md){.internal-link target=_blank}. Now using OAuth2 scopes:
-
-<<<<<<< HEAD
-    ```Python hl_lines="2  4  8  12  46  64  105  107-115  121-125  129-135  140  156"
-    {!> ../../../docs_src/security/tutorial005.py!}
-    ```
-=======
 {* ../../docs_src/security/tutorial005_an_py310.py hl[5,9,13,47,65,106,108:116,122:125,129:135,140,156] *}
->>>>>>> 27f42407
 
 Now let's review those changes step by step.
 
@@ -143,66 +90,15 @@
 
 And we return the scopes as part of the JWT token.
 
-<<<<<<< HEAD
-!!! danger
-    For simplicity, here we are just adding the scopes received directly to the token.
-
-    But in your application, for security, you should make sure you only add the scopes that the user is actually able to have, or the ones you have predefined.
-
-=== "Python 3.10+"
-
-    ```Python hl_lines="156"
-    {!> ../../../docs_src/security/tutorial005_an_py310.py!}
-    ```
-
-=== "Python 3.9+"
-
-    ```Python hl_lines="156"
-    {!> ../../../docs_src/security/tutorial005_an_py39.py!}
-    ```
-
-=== "Python 3.8+"
-
-    ```Python hl_lines="157"
-    {!> ../../../docs_src/security/tutorial005_an.py!}
-    ```
-
-=== "Python 3.10+ non-Annotated"
-
-    !!! tip
-        Prefer to use the `Annotated` version if possible.
-
-    ```Python hl_lines="155"
-    {!> ../../../docs_src/security/tutorial005_py310.py!}
-    ```
-
-=== "Python 3.9+ non-Annotated"
-=======
 /// danger
->>>>>>> 27f42407
 
 For simplicity, here we are just adding the scopes received directly to the token.
 
-<<<<<<< HEAD
-    ```Python hl_lines="156"
-    {!> ../../../docs_src/security/tutorial005_py39.py!}
-    ```
-=======
 But in your application, for security, you should make sure you only add the scopes that the user is actually able to have, or the ones you have predefined.
->>>>>>> 27f42407
-
-///
-
-<<<<<<< HEAD
-    !!! tip
-        Prefer to use the `Annotated` version if possible.
-
-    ```Python hl_lines="156"
-    {!> ../../../docs_src/security/tutorial005.py!}
-    ```
-=======
+
+///
+
 {* ../../docs_src/security/tutorial005_an_py310.py hl[156] *}
->>>>>>> 27f42407
 
 ## Declare scopes in *path operations* and dependencies
 
@@ -220,78 +116,25 @@
 
 In this case, it requires the scope `me` (it could require more than one scope).
 
-<<<<<<< HEAD
-!!! note
-    You don't necessarily need to add different scopes in different places.
-
-    We are doing it here to demonstrate how **FastAPI** handles scopes declared at different levels.
-
-=== "Python 3.10+"
-
-    ```Python hl_lines="4  140  171"
-    {!> ../../../docs_src/security/tutorial005_an_py310.py!}
-    ```
-
-=== "Python 3.9+"
-
-    ```Python hl_lines="4  140  171"
-    {!> ../../../docs_src/security/tutorial005_an_py39.py!}
-    ```
-
-=== "Python 3.8+"
-
-    ```Python hl_lines="4  141  172"
-    {!> ../../../docs_src/security/tutorial005_an.py!}
-    ```
-=======
 /// note
 
 You don't necessarily need to add different scopes in different places.
->>>>>>> 27f42407
 
 We are doing it here to demonstrate how **FastAPI** handles scopes declared at different levels.
 
 ///
 
-<<<<<<< HEAD
-    ```Python hl_lines="3  139  168"
-    {!> ../../../docs_src/security/tutorial005_py310.py!}
-    ```
-=======
 {* ../../docs_src/security/tutorial005_an_py310.py hl[5,140,171] *}
->>>>>>> 27f42407
 
 /// info | Technical Details
 
 `Security` is actually a subclass of `Depends`, and it has just one extra parameter that we'll see later.
 
-<<<<<<< HEAD
-    ```Python hl_lines="4  140  169"
-    {!> ../../../docs_src/security/tutorial005_py39.py!}
-    ```
-=======
 But by using `Security` instead of `Depends`, **FastAPI** will know that it can declare security scopes, use them internally, and document the API with OpenAPI.
->>>>>>> 27f42407
 
 But when you import `Query`, `Path`, `Depends`, `Security` and others from `fastapi`, those are actually functions that return special classes.
 
-<<<<<<< HEAD
-    !!! tip
-        Prefer to use the `Annotated` version if possible.
-
-    ```Python hl_lines="4  140  169"
-    {!> ../../../docs_src/security/tutorial005.py!}
-    ```
-
-!!! info "Technical Details"
-    `Security` is actually a subclass of `Depends`, and it has just one extra parameter that we'll see later.
-
-    But by using `Security` instead of `Depends`, **FastAPI** will know that it can declare security scopes, use them internally, and document the API with OpenAPI.
-
-    But when you import `Query`, `Path`, `Depends`, `Security` and others from `fastapi`, those are actually functions that return special classes.
-=======
-///
->>>>>>> 27f42407
+///
 
 ## Use `SecurityScopes`
 
@@ -337,54 +180,7 @@
 
 We also verify that we have a user with that username, and if not, we raise that same exception we created before.
 
-<<<<<<< HEAD
-=== "Python 3.10+"
-
-    ```Python hl_lines="46  116-128"
-    {!> ../../../docs_src/security/tutorial005_an_py310.py!}
-    ```
-
-=== "Python 3.9+"
-
-    ```Python hl_lines="46  116-128"
-    {!> ../../../docs_src/security/tutorial005_an_py39.py!}
-    ```
-
-=== "Python 3.8+"
-
-    ```Python hl_lines="47  117-129"
-    {!> ../../../docs_src/security/tutorial005_an.py!}
-    ```
-
-=== "Python 3.10+ non-Annotated"
-
-    !!! tip
-        Prefer to use the `Annotated` version if possible.
-
-    ```Python hl_lines="45  115-127"
-    {!> ../../../docs_src/security/tutorial005_py310.py!}
-    ```
-
-=== "Python 3.9+ non-Annotated"
-
-    !!! tip
-        Prefer to use the `Annotated` version if possible.
-
-    ```Python hl_lines="46  116-128"
-    {!> ../../../docs_src/security/tutorial005_py39.py!}
-    ```
-
-=== "Python 3.8+ non-Annotated"
-
-    !!! tip
-        Prefer to use the `Annotated` version if possible.
-
-    ```Python hl_lines="46  116-128"
-    {!> ../../../docs_src/security/tutorial005.py!}
-    ```
-=======
 {* ../../docs_src/security/tutorial005_an_py310.py hl[47,117:128] *}
->>>>>>> 27f42407
 
 ## Verify the `scopes`
 
@@ -392,54 +188,7 @@
 
 For this, we use `security_scopes.scopes`, that contains a `list` with all these scopes as `str`.
 
-<<<<<<< HEAD
-=== "Python 3.10+"
-
-    ```Python hl_lines="129-135"
-    {!> ../../../docs_src/security/tutorial005_an_py310.py!}
-    ```
-
-=== "Python 3.9+"
-
-    ```Python hl_lines="129-135"
-    {!> ../../../docs_src/security/tutorial005_an_py39.py!}
-    ```
-
-=== "Python 3.8+"
-
-    ```Python hl_lines="129-136"
-    {!> ../../../docs_src/security/tutorial005_an.py!}
-    ```
-
-=== "Python 3.10+ non-Annotated"
-
-    !!! tip
-        Prefer to use the `Annotated` version if possible.
-
-    ```Python hl_lines="128-134"
-    {!> ../../../docs_src/security/tutorial005_py310.py!}
-    ```
-
-=== "Python 3.9+ non-Annotated"
-
-    !!! tip
-        Prefer to use the `Annotated` version if possible.
-
-    ```Python hl_lines="129-135"
-    {!> ../../../docs_src/security/tutorial005_py39.py!}
-    ```
-
-=== "Python 3.8+ non-Annotated"
-
-    !!! tip
-        Prefer to use the `Annotated` version if possible.
-
-    ```Python hl_lines="129-135"
-    {!> ../../../docs_src/security/tutorial005.py!}
-    ```
-=======
 {* ../../docs_src/security/tutorial005_an_py310.py hl[129:135] *}
->>>>>>> 27f42407
 
 ## Dependency tree and scopes
 
