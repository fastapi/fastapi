--- conflicted
+++ resolved
@@ -60,7 +60,6 @@
 
 ## Templates and static files
 
-<<<<<<< HEAD
 And you can also use `url_for()` inside of the template, and use it with arguments. Each argument would have the attribute passed to the function as follows:
 
 ```jinja hl_lines="6"
@@ -68,9 +67,7 @@
 ```
 
 Furthermore, you can use `url_for()` with the `StaticFiles` you mounted:
-=======
 You can also use `url_for()` inside of the template, and use it, for example, with the `StaticFiles` you mounted.
->>>>>>> 22e68b15
 
 ```jinja hl_lines="4"
 {!../../../docs_src/templates/templates/item.html!}
