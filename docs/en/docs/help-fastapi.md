# Help FastAPI - Get Help { #help-fastapi-get-help }

Do you like **FastAPI**?

Would you like to help FastAPI, other users, and the author?

Or would you like to get help with **FastAPI**?

There are very simple ways to help (several involve just one or two clicks).

And there are several ways to get help too.

## Subscribe to the newsletter { #subscribe-to-the-newsletter }

You can subscribe to the (infrequent) [**FastAPI and friends** newsletter](newsletter.md){.internal-link target=_blank} to stay updated about:

* News about FastAPI and friends 🚀
* Guides 📝
* Features ✨
* Breaking changes 🚨
* Tips and tricks ✅

<<<<<<< HEAD
## Follow FastAPI on X (Twitter)
=======
## Follow FastAPI on Twitter { #follow-fastapi-on-twitter }
>>>>>>> a973e787

<a href="https://x.com/fastapi" class="external-link" target="_blank">Follow @fastapi on **X (Twitter)**</a> to get the latest news about **FastAPI**. 🐦

## Star **FastAPI** in GitHub { #star-fastapi-in-github }

You can "star" FastAPI in GitHub (clicking the star button at the top right): <a href="https://github.com/fastapi/fastapi" class="external-link" target="_blank">https://github.com/fastapi/fastapi</a>. ⭐️

By adding a star, other users will be able to find it more easily and see that it has been already useful for others.

## Watch the GitHub repository for releases { #watch-the-github-repository-for-releases }

You can "watch" FastAPI in GitHub (clicking the "watch" button at the top right): <a href="https://github.com/fastapi/fastapi" class="external-link" target="_blank">https://github.com/fastapi/fastapi</a>. 👀

There you can select "Releases only".

By doing it, you will receive notifications (in your email) whenever there's a new release (a new version) of **FastAPI** with bug fixes and new features.

## Connect with the author { #connect-with-the-author }

You can connect with <a href="https://tiangolo.com" class="external-link" target="_blank">me (Sebastián Ramírez / `tiangolo`)</a>, the author.

You can:

* <a href="https://github.com/tiangolo" class="external-link" target="_blank">Follow me on **GitHub**</a>.
    * See other Open Source projects I have created that could help you.
    * Follow me to see when I create a new Open Source project.
* <a href="https://x.com/tiangolo" class="external-link" target="_blank">Follow me on **X (Twitter)**</a> or <a href="https://fosstodon.org/@tiangolo" class="external-link" target="_blank">Mastodon</a>.
    * Tell me how you use FastAPI (I love to hear that).
    * Hear when I make announcements or release new tools.
    * You can also <a href="https://x.com/fastapi" class="external-link" target="_blank">follow @fastapi on X (Twitter)</a> (a separate account).
* <a href="https://www.linkedin.com/in/tiangolo/" class="external-link" target="_blank">Follow me on **LinkedIn**</a>.
    * Hear when I make announcements or release new tools (although I use X (Twitter) more often 🤷‍♂).
* Read what I write (or follow me) on <a href="https://dev.to/tiangolo" class="external-link" target="_blank">**Dev.to**</a> or <a href="https://medium.com/@tiangolo" class="external-link" target="_blank">**Medium**</a>.
    * Read other ideas, articles, and read about tools I have created.
    * Follow me to read when I publish something new.

## Tweet about **FastAPI** { #tweet-about-fastapi }

<a href="https://x.com/compose/tweet?text=I'm loving @fastapi because... https://github.com/fastapi/fastapi" class="external-link" target="_blank">Tweet about **FastAPI**</a> and let me and others know why you like it. 🎉

I love to hear about how **FastAPI** is being used, what you have liked in it, in which project/company are you using it, etc.

## Vote for FastAPI { #vote-for-fastapi }

* <a href="https://www.slant.co/options/34241/~fastapi-review" class="external-link" target="_blank">Vote for **FastAPI** in Slant</a>.
* <a href="https://alternativeto.net/software/fastapi/about/" class="external-link" target="_blank">Vote for **FastAPI** in AlternativeTo</a>.
* <a href="https://stackshare.io/pypi-fastapi" class="external-link" target="_blank">Say you use **FastAPI** on StackShare</a>.

## Help others with questions in GitHub { #help-others-with-questions-in-github }

You can try and help others with their questions in:

* <a href="https://github.com/fastapi/fastapi/discussions/categories/questions?discussions_q=category%3AQuestions+is%3Aunanswered" class="external-link" target="_blank">GitHub Discussions</a>
* <a href="https://github.com/fastapi/fastapi/issues?q=is%3Aissue+is%3Aopen+sort%3Aupdated-desc+label%3Aquestion+-label%3Aanswered+" class="external-link" target="_blank">GitHub Issues</a>

In many cases you might already know the answer for those questions. 🤓

If you are helping a lot of people with their questions, you will become an official [FastAPI Expert](fastapi-people.md#fastapi-experts){.internal-link target=_blank}. 🎉

Just remember, the most important point is: try to be kind. People come with their frustrations and in many cases don't ask in the best way, but try as best as you can to be kind. 🤗

The idea is for the **FastAPI** community to be kind and welcoming. At the same time, don't accept bullying or disrespectful behavior towards others. We have to take care of each other.

---

Here's how to help others with questions (in discussions or issues):

### Understand the question { #understand-the-question }

* Check if you can understand what is the **purpose** and use case of the person asking.

* Then check if the question (the vast majority are questions) is **clear**.

* In many cases the question asked is about an imaginary solution from the user, but there might be a **better** one. If you can understand the problem and use case better, you might be able to suggest a better **alternative solution**.

* If you can't understand the question, ask for more **details**.

### Reproduce the problem { #reproduce-the-problem }

For most of the cases and most of the questions there's something related to the person's **original code**.

In many cases they will only copy a fragment of the code, but that's not enough to **reproduce the problem**.

* You can ask them to provide a <a href="https://stackoverflow.com/help/minimal-reproducible-example" class="external-link" target="_blank">minimal, reproducible, example</a>, that you can **copy-paste** and run locally to see the same error or behavior they are seeing, or to understand their use case better.

* If you are feeling too generous, you can try to **create an example** like that yourself, just based on the description of the problem. Just keep in mind that this might take a lot of time and it might be better to ask them to clarify the problem first.

### Suggest solutions { #suggest-solutions }

* After being able to understand the question, you can give them a possible **answer**.

* In many cases, it's better to understand their **underlying problem or use case**, because there might be a better way to solve it than what they are trying to do.

### Ask to close { #ask-to-close }

If they reply, there's a high chance you would have solved their problem, congrats, **you're a hero**! 🦸

* Now, if that solved their problem, you can ask them to:

    * In GitHub Discussions: mark the comment as the **answer**.
    * In GitHub Issues: **close** the issue.

## Watch the GitHub repository { #watch-the-github-repository }

You can "watch" FastAPI in GitHub (clicking the "watch" button at the top right): <a href="https://github.com/fastapi/fastapi" class="external-link" target="_blank">https://github.com/fastapi/fastapi</a>. 👀

If you select "Watching" instead of "Releases only" you will receive notifications when someone creates a new issue or question. You can also specify that you only want to be notified about new issues, or discussions, or PRs, etc.

Then you can try and help them solve those questions.

## Ask Questions { #ask-questions }

You can <a href="https://github.com/fastapi/fastapi/discussions/new?category=questions" class="external-link" target="_blank">create a new question</a> in the GitHub repository, for example to:

* Ask a **question** or ask about a **problem**.
* Suggest a new **feature**.

**Note**: if you do it, then I'm going to ask you to also help others. 😉

## Review Pull Requests { #review-pull-requests }

You can help me review pull requests from others.

Again, please try your best to be kind. 🤗

---

Here's what to keep in mind and how to review a pull request:

### Understand the problem { #understand-the-problem }

* First, make sure you **understand the problem** that the pull request is trying to solve. It might have a longer discussion in a GitHub Discussion or issue.

* There's also a good chance that the pull request is not actually needed because the problem can be solved in a **different way**. Then you can suggest or ask about that.

### Don't worry about style { #dont-worry-about-style }

* Don't worry too much about things like commit message styles, I will squash and merge customizing the commit manually.

* Also don't worry about style rules, there are already automatized tools checking that.

And if there's any other style or consistency need, I'll ask directly for that, or I'll add commits on top with the needed changes.

### Check the code { #check-the-code }

* Check and read the code, see if it makes sense, **run it locally** and see if it actually solves the problem.

* Then **comment** saying that you did that, that's how I will know you really checked it.

/// info

Unfortunately, I can't simply trust PRs that just have several approvals.

Several times it has happened that there are PRs with 3, 5 or more approvals, probably because the description is appealing, but when I check the PRs, they are actually broken, have a bug, or don't solve the problem they claim to solve. 😅

So, it's really important that you actually read and run the code, and let me know in the comments that you did. 🤓

///

* If the PR can be simplified in a way, you can ask for that, but there's no need to be too picky, there might be a lot of subjective points of view (and I will have my own as well 🙈), so it's better if you can focus on the fundamental things.

### Tests { #tests }

* Help me check that the PR has **tests**.

* Check that the tests **fail** before the PR. 🚨

* Then check that the tests **pass** after the PR. ✅

* Many PRs don't have tests, you can **remind** them to add tests, or you can even **suggest** some tests yourself. That's one of the things that consume most time and you can help a lot with that.

* Then also comment what you tried, that way I'll know that you checked it. 🤓

## Create a Pull Request { #create-a-pull-request }

You can [contribute](contributing.md){.internal-link target=_blank} to the source code with Pull Requests, for example:

* To fix a typo you found on the documentation.
* To share an article, video, or podcast you created or found about FastAPI by <a href="https://github.com/fastapi/fastapi/edit/master/docs/en/data/external_links.yml" class="external-link" target="_blank">editing this file</a>.
    * Make sure you add your link to the start of the corresponding section.
* To help [translate the documentation](contributing.md#translations){.internal-link target=_blank} to your language.
    * You can also help to review the translations created by others.
* To propose new documentation sections.
* To fix an existing issue/bug.
    * Make sure to add tests.
* To add a new feature.
    * Make sure to add tests.
    * Make sure to add documentation if it's relevant.

## Help Maintain FastAPI { #help-maintain-fastapi }

Help me maintain **FastAPI**! 🤓

There's a lot of work to do, and for most of it, **YOU** can do it.

The main tasks that you can do right now are:

* [Help others with questions in GitHub](#help-others-with-questions-in-github){.internal-link target=_blank} (see the section above).
* [Review Pull Requests](#review-pull-requests){.internal-link target=_blank} (see the section above).

Those two tasks are what **consume time the most**. That's the main work of maintaining FastAPI.

If you can help me with that, **you are helping me maintain FastAPI** and making sure it keeps **advancing faster and better**. 🚀

## Join the chat { #join-the-chat }

Join the 👥 <a href="https://discord.gg/VQjSZaeJmf" class="external-link" target="_blank">Discord chat server</a> 👥 and hang out with others in the FastAPI community.

/// tip

For questions, ask them in <a href="https://github.com/fastapi/fastapi/discussions/new?category=questions" class="external-link" target="_blank">GitHub Discussions</a>, there's a much better chance you will receive help by the [FastAPI Experts](fastapi-people.md#fastapi-experts){.internal-link target=_blank}.

Use the chat only for other general conversations.

///

### Don't use the chat for questions { #dont-use-the-chat-for-questions }

Keep in mind that as chats allow more "free conversation", it's easy to ask questions that are too general and more difficult to answer, so, you might not receive answers.

In GitHub, the template will guide you to write the right question so that you can more easily get a good answer, or even solve the problem yourself even before asking. And in GitHub I can make sure I always answer everything, even if it takes some time. I can't personally do that with the chat systems. 😅

Conversations in the chat systems are also not as easily searchable as in GitHub, so questions and answers might get lost in the conversation. And only the ones in GitHub count to become a [FastAPI Expert](fastapi-people.md#fastapi-experts){.internal-link target=_blank}, so you will most probably receive more attention in GitHub.

On the other side, there are thousands of users in the chat systems, so there's a high chance you'll find someone to talk to there, almost all the time. 😄

## Sponsor the author { #sponsor-the-author }

If your **product/company** depends on or is related to **FastAPI** and you want to reach its users, you can sponsor the author (me) through <a href="https://github.com/sponsors/tiangolo" class="external-link" target="_blank">GitHub sponsors</a>. Depending on the tier, you could get some extra benefits, like a badge in the docs. 🎁

---

Thanks! 🚀<|MERGE_RESOLUTION|>--- conflicted
+++ resolved
@@ -20,11 +20,7 @@
 * Breaking changes 🚨
 * Tips and tricks ✅
 
-<<<<<<< HEAD
-## Follow FastAPI on X (Twitter)
-=======
-## Follow FastAPI on Twitter { #follow-fastapi-on-twitter }
->>>>>>> a973e787
+## Follow FastAPI on X (Twitter) { #follow-fastapi-on-x-twitter }
 
 <a href="https://x.com/fastapi" class="external-link" target="_blank">Follow @fastapi on **X (Twitter)**</a> to get the latest news about **FastAPI**. 🐦
 
