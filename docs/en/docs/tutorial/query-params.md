--- conflicted
+++ resolved
@@ -181,9 +181,11 @@
 * `skip`, an `int` with a default value of `0`.
 * `limit`, an optional `int`.
 
-<<<<<<< HEAD
-!!! tip
-    You could also use `Enum`s the same way as with [Path Parameters](path-params.md#predefined-values){.internal-link target=_blank}.
+/// tip
+
+You could also use `Enum`s the same way as with [Path Parameters](path-params.md#predefined-values){.internal-link target=_blank}.
+
+///
 
 ## Free Form Query Parameters
 
@@ -225,11 +227,4 @@
   }
 }
 ```
-As you can see the `query` parameter is added to every `Query` argument for which it is valid. This is because **FastAPI** does not know which `Query` argument you want to add the `query` parameter to, and `1` validates as both an `int` and a `str`. `List[str]`. `foo` is only added to the `string_mapping` and `sequence_mapping_queries` arguments because it is not a valid `int`.
-=======
-/// tip
-
-You could also use `Enum`s the same way as with [Path Parameters](path-params.md#predefined-values){.internal-link target=_blank}.
-
-///
->>>>>>> 972a967d
+As you can see the `query` parameter is added to every `Query` argument for which it is valid. This is because **FastAPI** does not know which `Query` argument you want to add the `query` parameter to, and `1` validates as both an `int` and a `str`. `List[str]`. `foo` is only added to the `string_mapping` and `sequence_mapping_queries` arguments because it is not a valid `int`.