--- conflicted
+++ resolved
@@ -30,7 +30,6 @@
 
 ///
 
-<<<<<<< HEAD
 /// info
 
 Have in mind that, as **browsers handle cookies** in special ways and behind the scenes, they **don't** easily allow **JavaScript** to touch them.
@@ -41,9 +40,6 @@
 
 ///
 
-## Recap
-=======
 ## Recap { #recap }
->>>>>>> 16d75d90
 
 Declare cookies with `Cookie`, using the same common pattern as `Query` and `Path`.