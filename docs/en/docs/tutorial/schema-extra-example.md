--- conflicted
+++ resolved
@@ -91,11 +91,7 @@
     !!! tip
         Prefer to use the `Annotated` version if possible.
 
-<<<<<<< HEAD
-    ```Python hl_lines="18-23"
-=======
     ```Python hl_lines="18-25"
->>>>>>> 983f1d34
     {!> ../../../docs_src/schema_extra_example/tutorial003_py310.py!}
     ```
 
