--- conflicted
+++ resolved
@@ -128,7 +128,6 @@
 
 {* ../../docs_src/body/tutorial002_py310.py *}
 
-<<<<<<< HEAD
 /// info
 
 In Pydantic v1 the method was called `.dict()`, it was deprecated (but still supported) in Pydantic v2, and renamed to `.model_dump()`.
@@ -137,10 +136,7 @@
 
 ///
 
-## Request body + path parameters
-=======
 ## Request body + path parameters { #request-body-path-parameters }
->>>>>>> ba9c8fba
 
 You can declare path parameters and request body at the same time.
 
