--- conflicted
+++ resolved
@@ -241,11 +241,7 @@
 
 But adding the type annotations will allow your editor to give you better support and detect errors.
 
-<<<<<<< HEAD
-    The `| None` in `q: str | None` is not used by FastAPI, but will allow your editor to give you better support and detect errors.
-=======
 ///
->>>>>>> 9416e89b
 
 ## Without Pydantic
 
