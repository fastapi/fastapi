# Handling Errors { #handling-errors }

There are many situations in which you need to notify an error to a client that is using your API.

This client could be a browser with a frontend, a code from someone else, an IoT device, etc.

You could need to tell the client that:

* The client doesn't have enough privileges for that operation.
* The client doesn't have access to that resource.
* The item the client was trying to access doesn't exist.
* etc.

In these cases, you would normally return an **HTTP status code** in the range of **400** (from 400 to 499).

This is similar to the 200 HTTP status codes (from 200 to 299). Those "200" status codes mean that somehow there was a "success" in the request.

The status codes in the 400 range mean that there was an error from the client.

Remember all those **"404 Not Found"** errors (and jokes)?

## Use `HTTPException` { #use-httpexception }

To return HTTP responses with errors to the client you use `HTTPException`.

### Import `HTTPException` { #import-httpexception }

{* ../../docs_src/handling_errors/tutorial001.py hl[1] *}

### Raise an `HTTPException` in your code { #raise-an-httpexception-in-your-code }

`HTTPException` is a normal Python exception with additional data relevant for APIs.

Because it's a Python exception, you don't `return` it, you `raise` it.

This also means that if you are inside a utility function that you are calling inside of your *path operation function*, and you raise the `HTTPException` from inside of that utility function, it won't run the rest of the code in the *path operation function*, it will terminate that request right away and send the HTTP error from the `HTTPException` to the client.

The benefit of raising an exception over returning a value will be more evident in the section about Dependencies and Security.

In this example, when the client requests an item by an ID that doesn't exist, raise an exception with a status code of `404`:

{* ../../docs_src/handling_errors/tutorial001.py hl[11] *}

### The resulting response { #the-resulting-response }

If the client requests `http://example.com/items/foo` (an `item_id` `"foo"`), that client will receive an HTTP status code of 200, and a JSON response of:

```JSON
{
  "item": "The Foo Wrestlers"
}
```

But if the client requests `http://example.com/items/bar` (a non-existent `item_id` `"bar"`), that client will receive an HTTP status code of 404 (the "not found" error), and a JSON response of:

```JSON
{
  "detail": "Item not found"
}
```

/// tip

When raising an `HTTPException`, you can pass any value that can be converted to JSON as the parameter `detail`, not only `str`.

You could pass a `dict`, a `list`, etc.

They are handled automatically by **FastAPI** and converted to JSON.

///

## Add custom headers { #add-custom-headers }

There are some situations in where it's useful to be able to add custom headers to the HTTP error. For example, for some types of security.

You probably won't need to use it directly in your code.

But in case you needed it for an advanced scenario, you can add custom headers:

{* ../../docs_src/handling_errors/tutorial002.py hl[14] *}

## Install custom exception handlers { #install-custom-exception-handlers }

You can add custom exception handlers with <a href="https://www.starlette.io/exceptions/" class="external-link" target="_blank">the same exception utilities from Starlette</a>.

Let's say you have a custom exception `UnicornException` that you (or a library you use) might `raise`.

And you want to handle this exception globally with FastAPI.

You could add a custom exception handler with `@app.exception_handler()`:

{* ../../docs_src/handling_errors/tutorial003.py hl[5:7,13:18,24] *}

Here, if you request `/unicorns/yolo`, the *path operation* will `raise` a `UnicornException`.

But it will be handled by the `unicorn_exception_handler`.

So, you will receive a clean error, with an HTTP status code of `418` and a JSON content of:

```JSON
{"message": "Oops! yolo did something. There goes a rainbow..."}
```

/// note | Technical Details

You could also use `from starlette.requests import Request` and `from starlette.responses import JSONResponse`.

**FastAPI** provides the same `starlette.responses` as `fastapi.responses` just as a convenience for you, the developer. But most of the available responses come directly from Starlette. The same with `Request`.

///

<<<<<<< HEAD
### Handle multiple exceptions or status codes

You can register the same handler for multiple exceptions or multiple status codes at once. Just pass a list or tuple of them to `@app.exception_handler(...)`.

This is useful when you want to group related errors together and respond with the same logic.

For example, if you want to treat 401 Unauthorized and 403 Forbidden as access-related issues:

{* ../../docs_src/handling_errors/tutorial007.py hl[15:20,33,37] *}

Raising an `HTTPException` with either a `401` or `403` status code will result in the same response detail:

```JSON
{"detail": "Access denied. Check your credentials or permissions."}
```

Or you can handle multiple exception classes like this:

{* ../../docs_src/handling_errors/tutorial008.py hl[10:12,15:17,20:25,32,38] *}

Here, if your request causes either a `FileTooLargeError` or an `UnsupportedFileTypeError`, the `custom_exception_handler` will be used to handle the exception and add a `hint` field to the response:

```JSON
{
  "error": "The uploaded file is too large.",
  "hint": "Need help? Contact support@example.com"
}
```

This allows for simpler, more maintainable error handling when several conditions should result in the same kind of response.

## Override the default exception handlers
=======
## Override the default exception handlers { #override-the-default-exception-handlers }
>>>>>>> 16d75d90

**FastAPI** has some default exception handlers.

These handlers are in charge of returning the default JSON responses when you `raise` an `HTTPException` and when the request has invalid data.

You can override these exception handlers with your own.

### Override request validation exceptions { #override-request-validation-exceptions }

When a request contains invalid data, **FastAPI** internally raises a `RequestValidationError`.

And it also includes a default exception handler for it.

To override it, import the `RequestValidationError` and use it with `@app.exception_handler(RequestValidationError)` to decorate the exception handler.

The exception handler will receive a `Request` and the exception.

{* ../../docs_src/handling_errors/tutorial004.py hl[2,14:16] *}

Now, if you go to `/items/foo`, instead of getting the default JSON error with:

```JSON
{
    "detail": [
        {
            "loc": [
                "path",
                "item_id"
            ],
            "msg": "value is not a valid integer",
            "type": "type_error.integer"
        }
    ]
}
```

you will get a text version, with:

```
1 validation error
path -> item_id
  value is not a valid integer (type=type_error.integer)
```

#### `RequestValidationError` vs `ValidationError` { #requestvalidationerror-vs-validationerror }

/// warning

These are technical details that you might skip if it's not important for you now.

///

`RequestValidationError` is a sub-class of Pydantic's <a href="https://docs.pydantic.dev/latest/concepts/models/#error-handling" class="external-link" target="_blank">`ValidationError`</a>.

**FastAPI** uses it so that, if you use a Pydantic model in `response_model`, and your data has an error, you will see the error in your log.

But the client/user will not see it. Instead, the client will receive an "Internal Server Error" with an HTTP status code `500`.

It should be this way because if you have a Pydantic `ValidationError` in your *response* or anywhere in your code (not in the client's *request*), it's actually a bug in your code.

And while you fix it, your clients/users shouldn't have access to internal information about the error, as that could expose a security vulnerability.

### Override the `HTTPException` error handler { #override-the-httpexception-error-handler }

The same way, you can override the `HTTPException` handler.

For example, you could want to return a plain text response instead of JSON for these errors:

{* ../../docs_src/handling_errors/tutorial004.py hl[3:4,9:11,22] *}

/// note | Technical Details

You could also use `from starlette.responses import PlainTextResponse`.

**FastAPI** provides the same `starlette.responses` as `fastapi.responses` just as a convenience for you, the developer. But most of the available responses come directly from Starlette.

///

### Use the `RequestValidationError` body { #use-the-requestvalidationerror-body }

The `RequestValidationError` contains the `body` it received with invalid data.

You could use it while developing your app to log the body and debug it, return it to the user, etc.

{* ../../docs_src/handling_errors/tutorial005.py hl[14] *}

Now try sending an invalid item like:

```JSON
{
  "title": "towel",
  "size": "XL"
}
```

You will receive a response telling you that the data is invalid containing the received body:

```JSON hl_lines="12-15"
{
  "detail": [
    {
      "loc": [
        "body",
        "size"
      ],
      "msg": "value is not a valid integer",
      "type": "type_error.integer"
    }
  ],
  "body": {
    "title": "towel",
    "size": "XL"
  }
}
```

#### FastAPI's `HTTPException` vs Starlette's `HTTPException` { #fastapis-httpexception-vs-starlettes-httpexception }

**FastAPI** has its own `HTTPException`.

And **FastAPI**'s `HTTPException` error class inherits from Starlette's `HTTPException` error class.

The only difference is that **FastAPI**'s `HTTPException` accepts any JSON-able data for the `detail` field, while Starlette's `HTTPException` only accepts strings for it.

So, you can keep raising **FastAPI**'s `HTTPException` as normally in your code.

But when you register an exception handler, you should register it for Starlette's `HTTPException`.

This way, if any part of Starlette's internal code, or a Starlette extension or plug-in, raises a Starlette `HTTPException`, your handler will be able to catch and handle it.

In this example, to be able to have both `HTTPException`s in the same code, Starlette's exceptions is renamed to `StarletteHTTPException`:

```Python
from starlette.exceptions import HTTPException as StarletteHTTPException
```

### Reuse **FastAPI**'s exception handlers { #reuse-fastapis-exception-handlers }

If you want to use the exception along with the same default exception handlers from  **FastAPI**, you can import and reuse the default exception handlers from `fastapi.exception_handlers`:

{* ../../docs_src/handling_errors/tutorial006.py hl[2:5,15,21] *}

In this example you are just printing the error with a very expressive message, but you get the idea. You can use the exception and then just reuse the default exception handlers.<|MERGE_RESOLUTION|>--- conflicted
+++ resolved
@@ -109,7 +109,6 @@
 
 ///
 
-<<<<<<< HEAD
 ### Handle multiple exceptions or status codes
 
 You can register the same handler for multiple exceptions or multiple status codes at once. Just pass a list or tuple of them to `@app.exception_handler(...)`.
@@ -141,10 +140,7 @@
 
 This allows for simpler, more maintainable error handling when several conditions should result in the same kind of response.
 
-## Override the default exception handlers
-=======
-## Override the default exception handlers { #override-the-default-exception-handlers }
->>>>>>> 16d75d90
+## Override the default exception handlers { #override-request-validation-exceptions }
 
 **FastAPI** has some default exception handlers.
 
