--- conflicted
+++ resolved
@@ -4,14 +4,9 @@
 
 To do this, use `yield` instead of `return`, and write the extra steps (code) after.
 
-<<<<<<< HEAD
-!!! tip
-    Make sure to use `yield` one single time per dependency.
-=======
-/// tip
->>>>>>> 0b30cad9
-
-Make sure to use `yield` one single time.
+/// tip
+
+Make sure to use `yield` one single time per dependency.
 
 ///
 
