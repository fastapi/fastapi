# Dependencies with yield { #dependencies-with-yield }

FastAPI supports dependencies that do some <abbr title='sometimes also called "exit code", "cleanup code", "teardown code", "closing code", "context manager exit code", etc.'>extra steps after finishing</abbr>.

To do this, use `yield` instead of `return`, and write the extra steps (code) after.

/// tip

Make sure to use `yield` one single time per dependency.

///

/// note | Technical Details

Any function that is valid to use with:

* <a href="https://docs.python.org/3/library/contextlib.html#contextlib.contextmanager" class="external-link" target="_blank">`@contextlib.contextmanager`</a> or
* <a href="https://docs.python.org/3/library/contextlib.html#contextlib.asynccontextmanager" class="external-link" target="_blank">`@contextlib.asynccontextmanager`</a>

would be valid to use as a **FastAPI** dependency.

In fact, FastAPI uses similar decorator internally.

///

## A database dependency with `yield` { #a-database-dependency-with-yield }

For example, you could use this to create a database session and close it after finishing.

Only the code prior to and including the `yield` statement is executed before creating a response:

{* ../../docs_src/dependencies/tutorial007.py hl[2:4] *}

The yielded value is what is injected into *path operations* and other dependencies:

{* ../../docs_src/dependencies/tutorial007.py hl[4] *}

The code following the `yield` statement is executed after creating the response but before sending it:

{* ../../docs_src/dependencies/tutorial007.py hl[5:6] *}

/// tip

You can use `async` or regular functions.

**FastAPI** will do the right thing with each, the same as with normal dependencies.

///

## A dependency with `yield` and `try` { #a-dependency-with-yield-and-try }

If you use a `try` block in a dependency with `yield`, you'll receive any exception that was thrown when using the dependency.

For example, if some code at some point in the middle, in another dependency or in a *path operation*, made a database transaction "rollback" or create any other error, you will receive the exception in your dependency.

So, you can look for that specific exception inside the dependency with `except SomeException`.

In the same way, you can use `finally` to make sure the exit steps are executed, no matter if there was an exception or not.

{* ../../docs_src/dependencies/tutorial007.py hl[3,5] *}

## Sub-dependencies with `yield` { #sub-dependencies-with-yield }

You can have sub-dependencies and "trees" of sub-dependencies of any size and shape, and any or all of them can use `yield`.

**FastAPI** will make sure that the "exit code" in each dependency with `yield` is run in the correct order.

For example, `dependency_c` can have a dependency on `dependency_b`, and `dependency_b` on `dependency_a`:

{* ../../docs_src/dependencies/tutorial008_an_py39.py hl[6,14,22] *}

And all of them can use `yield`.

In this case `dependency_c`, to execute its exit code, needs the value from `dependency_b` (here named `dep_b`) to still be available.

And, in turn, `dependency_b` needs the value from `dependency_a` (here named `dep_a`) to be available for its exit code.

{* ../../docs_src/dependencies/tutorial008_an_py39.py hl[18:19,26:27] *}

The same way, you could have some dependencies with `yield` and some other dependencies with `return`, and have some of those depend on some of the others.

And you could have a single dependency that requires several other dependencies with `yield`, etc.

You can have any combinations of dependencies that you want.

**FastAPI** will make sure everything is run in the correct order.

/// note | Technical Details

This works thanks to Python's <a href="https://docs.python.org/3/library/contextlib.html" class="external-link" target="_blank">Context Managers</a>.

**FastAPI** uses them internally to achieve this.

///

## Dependencies with `yield` and `HTTPException` { #dependencies-with-yield-and-httpexception }

You saw that you can use dependencies with `yield` and have `try` blocks that catch exceptions.

The same way, you could raise an `HTTPException` or similar in the exit code, after the `yield`.

/// tip

This is a somewhat advanced technique, and in most of the cases you won't really need it, as you can raise exceptions (including `HTTPException`) from inside of the rest of your application code, for example, in the *path operation function*.

But it's there for you if you need it. 🤓

///

{* ../../docs_src/dependencies/tutorial008b_an_py39.py hl[18:22,31] *}

An alternative you could use to catch exceptions (and possibly also raise another `HTTPException`) is to create a [Custom Exception Handler](../handling-errors.md#install-custom-exception-handlers){.internal-link target=_blank}.

## Dependencies with `yield` and `except` { #dependencies-with-yield-and-except }

If you catch an exception using `except` in a dependency with `yield` and you don't raise it again (or raise a new exception), FastAPI won't be able to notice there was an exception, the same way that would happen with regular Python:

{* ../../docs_src/dependencies/tutorial008c_an_py39.py hl[15:16] *}

In this case, the client will see an *HTTP 500 Internal Server Error* response as it should, given that we are not raising an `HTTPException` or similar, but the server will **not have any logs** or any other indication of what was the error. 😱

### Always `raise` in Dependencies with `yield` and `except` { #always-raise-in-dependencies-with-yield-and-except }

If you catch an exception in a dependency with `yield`, unless you are raising another `HTTPException` or similar, you should re-raise the original exception.

You can re-raise the same exception using `raise`:

{* ../../docs_src/dependencies/tutorial008d_an_py39.py hl[17] *}

Now the client will get the same *HTTP 500 Internal Server Error* response, but the server will have our custom `InternalError` in the logs. 😎

<<<<<<< HEAD
## Modifying response in dependencies after `yield`

If you want to read or change response in a dependency with `yield` after `yield`, you can get your endpoint's response
if you assign `yield` to it:

{* ../../docs_src/dependencies/tutorial008e.py hl[13:14] *}

/// warning

You cannot use dependency-injected `Response` to modify response in dependency after `yield`.

///

## Execution of dependencies with `yield`
=======
## Execution of dependencies with `yield` { #execution-of-dependencies-with-yield }
>>>>>>> 43f61150

The sequence of execution is more or less like this diagram. Time flows from top to bottom. And each column is one of the parts interacting or executing code.

```mermaid
sequenceDiagram

participant client as Client
participant handler as Exception handler
participant dep as Dep with yield
participant operation as Path Operation
participant tasks as Background tasks

    Note over client,operation: Can raise exceptions, including HTTPException
    client ->> dep: Start request
    Note over dep: Run code up to yield
    opt raise Exception
        dep -->> handler: Raise Exception
        handler -->> client: HTTP error response
    end
    dep ->> operation: Run dependency, e.g. DB session
    opt raise
        operation -->> dep: Raise Exception (e.g. HTTPException)
        opt handle
            dep -->> dep: Can catch exception, raise a new HTTPException, raise other exception
        end
        handler -->> client: HTTP error response
    end

    operation ->> client: Return response to client
    Note over client,operation: Response is already sent, can't change it anymore
    opt Tasks
        operation -->> tasks: Send background tasks
    end
    opt Raise other exception
        tasks -->> tasks: Handle exceptions in the background task code
    end
```

/// info

Only **one response** will be sent to the client. It might be one of the error responses or it will be the response from the *path operation*.

After one of those responses is sent, no other response can be sent.

///

/// tip

This diagram shows `HTTPException`, but you could also raise any other exception that you catch in a dependency with `yield` or with a [Custom Exception Handler](../handling-errors.md#install-custom-exception-handlers){.internal-link target=_blank}.

If you raise any exception, it will be passed to the dependencies with yield, including `HTTPException`. In most cases you will want to re-raise that same exception or a new one from the dependency with `yield` to make sure it's properly handled.

///

## Dependencies with `yield`, `HTTPException`, `except` and Background Tasks { #dependencies-with-yield-httpexception-except-and-background-tasks }

/// warning

You most probably don't need these technical details, you can skip this section and continue below.

These details are useful mainly if you were using a version of FastAPI prior to 0.106.0 and used resources from dependencies with `yield` in background tasks.

///

### Dependencies with `yield` and `except`, Technical Details { #dependencies-with-yield-and-except-technical-details }

Before FastAPI 0.110.0, if you used a dependency with `yield`, and then you captured an exception with `except` in that dependency, and you didn't raise the exception again, the exception would be automatically raised/forwarded to any exception handlers or the internal server error handler.

This was changed in version 0.110.0 to fix unhandled memory consumption from forwarded exceptions without a handler (internal server errors), and to make it consistent with the behavior of regular Python code.

### Background Tasks and Dependencies with `yield`, Technical Details { #background-tasks-and-dependencies-with-yield-technical-details }

Before FastAPI 0.106.0, raising exceptions after `yield` was not possible, the exit code in dependencies with `yield` was executed *after* the response was sent, so [Exception Handlers](../handling-errors.md#install-custom-exception-handlers){.internal-link target=_blank} would have already run.

This was designed this way mainly to allow using the same objects "yielded" by dependencies inside of background tasks, because the exit code would be executed after the background tasks were finished.

Nevertheless, as this would mean waiting for the response to travel through the network while unnecessarily holding a resource in a dependency with yield (for example a database connection), this was changed in FastAPI 0.106.0.

/// tip

Additionally, a background task is normally an independent set of logic that should be handled separately, with its own resources (e.g. its own database connection).

So, this way you will probably have cleaner code.

///

If you used to rely on this behavior, now you should create the resources for background tasks inside the background task itself, and use internally only data that doesn't depend on the resources of dependencies with `yield`.

For example, instead of using the same database session, you would create a new database session inside of the background task, and you would obtain the objects from the database using this new session. And then instead of passing the object from the database as a parameter to the background task function, you would pass the ID of that object and then obtain the object again inside the background task function.

## Context Managers { #context-managers }

### What are "Context Managers" { #what-are-context-managers }

"Context Managers" are any of those Python objects that you can use in a `with` statement.

For example, <a href="https://docs.python.org/3/tutorial/inputoutput.html#reading-and-writing-files" class="external-link" target="_blank">you can use `with` to read a file</a>:

```Python
with open("./somefile.txt") as f:
    contents = f.read()
    print(contents)
```

Underneath, the `open("./somefile.txt")` creates an object that is called a "Context Manager".

When the `with` block finishes, it makes sure to close the file, even if there were exceptions.

When you create a dependency with `yield`, **FastAPI** will internally create a context manager for it, and combine it with some other related tools.

### Using context managers in dependencies with `yield` { #using-context-managers-in-dependencies-with-yield }

/// warning

This is, more or less, an "advanced" idea.

If you are just starting with **FastAPI** you might want to skip it for now.

///

In Python, you can create Context Managers by <a href="https://docs.python.org/3/reference/datamodel.html#context-managers" class="external-link" target="_blank">creating a class with two methods: `__enter__()` and `__exit__()`</a>.

You can also use them inside of **FastAPI** dependencies with `yield` by using
`with` or `async with` statements inside of the dependency function:

{* ../../docs_src/dependencies/tutorial010.py hl[1:9,13] *}

/// tip

Another way to create a context manager is with:

* <a href="https://docs.python.org/3/library/contextlib.html#contextlib.contextmanager" class="external-link" target="_blank">`@contextlib.contextmanager`</a> or
* <a href="https://docs.python.org/3/library/contextlib.html#contextlib.asynccontextmanager" class="external-link" target="_blank">`@contextlib.asynccontextmanager`</a>

using them to decorate a function with a single `yield`.

A similar decorator is what **FastAPI** uses internally for dependencies with `yield`.

But you don't have to use the decorators for FastAPI dependencies (and you shouldn't).

FastAPI will do it for you internally.

///<|MERGE_RESOLUTION|>--- conflicted
+++ resolved
@@ -129,7 +129,6 @@
 
 Now the client will get the same *HTTP 500 Internal Server Error* response, but the server will have our custom `InternalError` in the logs. 😎
 
-<<<<<<< HEAD
 ## Modifying response in dependencies after `yield`
 
 If you want to read or change response in a dependency with `yield` after `yield`, you can get your endpoint's response
@@ -143,10 +142,7 @@
 
 ///
 
-## Execution of dependencies with `yield`
-=======
 ## Execution of dependencies with `yield` { #execution-of-dependencies-with-yield }
->>>>>>> 43f61150
 
 The sequence of execution is more or less like this diagram. Time flows from top to bottom. And each column is one of the parts interacting or executing code.
 
