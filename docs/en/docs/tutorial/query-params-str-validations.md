--- conflicted
+++ resolved
@@ -609,12 +609,7 @@
 
 Prefer to use the `Annotated` version if possible.
 
-<<<<<<< HEAD
-!!! tip
-    Pydantic, which is what powers all the data validation and serialization in FastAPI, has a special behavior when you use `Optional` or `Union[Something, None]` without a default value, you can read more about it in the Pydantic docs about <a href="https://docs.pydantic.dev/2.3/usage/models/#required-fields" class="external-link" target="_blank">Required fields</a>.
-=======
-///
->>>>>>> 0b30cad9
+///
 
 ```Python hl_lines="7"
 {!> ../../../docs_src/query_params_str_validations/tutorial006c_py310.py!}
@@ -638,7 +633,7 @@
 
 /// tip
 
-Pydantic, which is what powers all the data validation and serialization in FastAPI, has a special behavior when you use `Optional` or `Union[Something, None]` without a default value, you can read more about it in the Pydantic docs about <a href="https://docs.pydantic.dev/latest/concepts/models/#required-optional-fields" class="external-link" target="_blank">Required Optional fields</a>.
+Pydantic, which is what powers all the data validation and serialization in FastAPI, has a special behavior when you use `Optional` or `Union[Something, None]` without a default value, you can read more about it in the Pydantic docs about <a href="https://docs.pydantic.dev/2.3/usage/models/#required-optional-fields" class="external-link" target="_blank">Required fields</a>.
 
 ///
 
