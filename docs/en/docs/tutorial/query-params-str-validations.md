--- conflicted
+++ resolved
@@ -24,15 +24,11 @@
 
 /// note
 
-<<<<<<< HEAD
-    The `| None` in `q: str | None` is not used by FastAPI, but will allow your editor to give you better support and detect errors.
-=======
-FastAPI will know that the value of `q` is not required because of the default value `= None`.
-
-The `Union` in `Union[str, None]` will allow your editor to give you better support and detect errors.
-
-///
->>>>>>> 9416e89b
+The `str | None` (Python 3.10+) or `Union` in `Union[str, None]` (Python 3.8+) is not used by FastAPI to determine that the value is not required, it will know it's not required because it has a default value of `= None`.
+
+But adding the type annotations will allow your editor to give you better support and detect errors.
+
+///
 
 ## Additional validation
 
