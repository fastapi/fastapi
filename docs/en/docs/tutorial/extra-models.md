# Extra Models

Continuing with the previous example, it will be common to have more than one related model.

This is especially the case for user models, because:

* The **input model** needs to be able to have a password.
* The **output model** should not have a password.
* The **database model** would probably need to have a hashed password.

/// danger

Never store user's plaintext passwords. Always store a "secure hash" that you can then verify.

If you don't know, you will learn what a "password hash" is in the [security chapters](security/simple-oauth2.md#password-hashing){.internal-link target=_blank}.

///

## Multiple models

Here's a general idea of how the models could look like with their password fields and the places where they are used:

//// tab | Python 3.10+

```Python hl_lines="7  9  14  20  22  27-28  31-33  38-39"
{!> ../../../docs_src/extra_models/tutorial001_py310.py!}
```

////

//// tab | Python 3.8+

```Python hl_lines="9  11  16  22  24  29-30  33-35  40-41"
{!> ../../../docs_src/extra_models/tutorial001.py!}
```

////

/// info

In Pydantic v1 the method was called `.dict()`, it was deprecated (but still supported) in Pydantic v2, and renamed to `.model_dump()`.

The examples here use `.dict()` for compatibility with Pydantic v1, but you should use `.model_dump()` instead if you can use Pydantic v2.

///

### About `**user_in.dict()`

#### Pydantic's `.dict()`

`user_in` is a Pydantic model of class `UserIn`.

Pydantic models have a `.dict()` method that returns a `dict` with the model's data.

So, if we create a Pydantic object `user_in` like:

```Python
user_in = UserIn(username="john", password="secret", email="john.doe@example.com")
```

and then we call:

```Python
user_dict = user_in.dict()
```

we now have a `dict` with the data in the variable `user_dict` (it's a `dict` instead of a Pydantic model object).

And if we call:

```Python
print(user_dict)
```

we would get a Python `dict` with:

```Python
{
    'username': 'john',
    'password': 'secret',
    'email': 'john.doe@example.com',
    'full_name': None,
}
```

#### Unwrapping a `dict`

If we take a `dict` like `user_dict` and pass it to a function (or class) with `**user_dict`, Python will "unwrap" it. It will pass the keys and values of the `user_dict` directly as key-value arguments.

So, continuing with the `user_dict` from above, writing:

```Python
UserInDB(**user_dict)
```

would result in something equivalent to:

```Python
UserInDB(
    username="john",
    password="secret",
    email="john.doe@example.com",
    full_name=None,
)
```

Or more exactly, using `user_dict` directly, with whatever contents it might have in the future:

```Python
UserInDB(
    username = user_dict["username"],
    password = user_dict["password"],
    email = user_dict["email"],
    full_name = user_dict["full_name"],
)
```

#### A Pydantic model from the contents of another

As in the example above we got `user_dict` from `user_in.dict()`, this code:

```Python
user_dict = user_in.dict()
UserInDB(**user_dict)
```

would be equivalent to:

```Python
UserInDB(**user_in.dict())
```

...because `user_in.dict()` is a `dict`, and then we make Python "unwrap" it by passing it to `UserInDB` prefixed with `**`.

So, we get a Pydantic model from the data in another Pydantic model.

#### Unwrapping a `dict` and extra keywords

And then adding the extra keyword argument `hashed_password=hashed_password`, like in:

```Python
UserInDB(**user_in.dict(), hashed_password=hashed_password)
```

...ends up being like:

```Python
UserInDB(
    username = user_dict["username"],
    password = user_dict["password"],
    email = user_dict["email"],
    full_name = user_dict["full_name"],
    hashed_password = hashed_password,
)
```

<<<<<<< HEAD
!!! warning
    The supporting additional functions `fake_password_hasher` and `fake_save_user` are just to demo a possible flow of the data, but they of course are not providing any real security.
=======
/// warning

The supporting additional functions are just to demo a possible flow of the data, but they of course are not providing any real security.

///
>>>>>>> 0b30cad9

## Reduce duplication

Reducing code duplication is one of the core ideas in **FastAPI**.

As code duplication increments the chances of bugs, security issues, code desynchronization issues (when you update in one place but not in the others), etc.

And these models are all sharing a lot of the data and duplicating attribute names and types.

We could do better.

We can declare a `UserBase` model that serves as a base for our other models. And then we can make subclasses of that model that inherit its attributes (type declarations, validation, etc).

All the data conversion, validation, documentation, etc. will still work as normally.

That way, we can declare just the differences between the models (with plaintext `password`, with `hashed_password` and without password):

//// tab | Python 3.10+

```Python hl_lines="7  13-14  17-18  21-22"
{!> ../../../docs_src/extra_models/tutorial002_py310.py!}
```

////

//// tab | Python 3.8+

```Python hl_lines="9  15-16  19-20  23-24"
{!> ../../../docs_src/extra_models/tutorial002.py!}
```

////

## `Union` or `anyOf`

You can declare a response to be the `Union` of two or more types, that means, that the response would be any of them.

It will be defined in OpenAPI with `anyOf`.

To do that, use the standard Python type hint <a href="https://docs.python.org/3/library/typing.html#typing.Union" class="external-link" target="_blank">`typing.Union`</a>:

/// note

When defining a <a href="https://docs.pydantic.dev/latest/concepts/types/#unions" class="external-link" target="_blank">`Union`</a>, include the most specific type first, followed by the less specific type. In the example below, the more specific `PlaneItem` comes before `CarItem` in `Union[PlaneItem, CarItem]`.

///

//// tab | Python 3.10+

```Python hl_lines="1  14-15  18-20  33"
{!> ../../../docs_src/extra_models/tutorial003_py310.py!}
```

////

//// tab | Python 3.8+

```Python hl_lines="1  14-15  18-20  33"
{!> ../../../docs_src/extra_models/tutorial003.py!}
```

////

### `Union` in Python 3.10

In this example we pass `Union[PlaneItem, CarItem]` as the value of the argument `response_model`.

Because we are passing it as a **value to an argument** instead of putting it in a **type annotation**, we have to use `Union` even in Python 3.10.

If it was in a type annotation we could have used the vertical bar, as:

```Python
some_variable: PlaneItem | CarItem
```

But if we put that in the assignment `response_model=PlaneItem | CarItem` we would get an error, because Python would try to perform an **invalid operation** between `PlaneItem` and `CarItem` instead of interpreting that as a type annotation.

## List of models

The same way, you can declare responses of lists of objects.

For that, use the standard Python `typing.List` (or just `list` in Python 3.9 and above):

//// tab | Python 3.9+

```Python hl_lines="18"
{!> ../../../docs_src/extra_models/tutorial004_py39.py!}
```

////

//// tab | Python 3.8+

```Python hl_lines="1  20"
{!> ../../../docs_src/extra_models/tutorial004.py!}
```

////

## Response with arbitrary `dict`

You can also declare a response using a plain arbitrary `dict`, declaring just the type of the keys and values, without using a Pydantic model.

This is useful if you don't know the valid field/attribute names (that would be needed for a Pydantic model) beforehand.

In this case, you can use `typing.Dict` (or just `dict` in Python 3.9 and above):

//// tab | Python 3.9+

```Python hl_lines="6"
{!> ../../../docs_src/extra_models/tutorial005_py39.py!}
```

////

//// tab | Python 3.8+

```Python hl_lines="1  8"
{!> ../../../docs_src/extra_models/tutorial005.py!}
```

////

## Recap

Use multiple Pydantic models and inherit freely for each case.

You don't need to have a single data model per entity if that entity must be able to have different "states". As the case with the user "entity" with a state including `password`, `password_hash` and no password.<|MERGE_RESOLUTION|>--- conflicted
+++ resolved
@@ -154,16 +154,11 @@
 )
 ```
 
-<<<<<<< HEAD
-!!! warning
-    The supporting additional functions `fake_password_hasher` and `fake_save_user` are just to demo a possible flow of the data, but they of course are not providing any real security.
-=======
 /// warning
 
-The supporting additional functions are just to demo a possible flow of the data, but they of course are not providing any real security.
-
-///
->>>>>>> 0b30cad9
+The supporting additional functions `fake_password_hasher` and `fake_save_user` are just to demo a possible flow of the data, but they of course are not providing any real security.
+
+///
 
 ## Reduce duplication
 
