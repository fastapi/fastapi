# Response Model - Return Type

You can declare the type used for the response by annotating the *path operation function* **return type**.

You can use **type annotations** the same way you would for input data in function **parameters**, you can use Pydantic models, lists, dictionaries, scalar values like integers, booleans, etc.

=== "Python 3.10+"

    ```Python hl_lines="16  21"
    {!> ../../../docs_src/response_model/tutorial001_01_py310.py!}
    ```

=== "Python 3.9+"

    ```Python hl_lines="18  23"
    {!> ../../../docs_src/response_model/tutorial001_01_py39.py!}
    ```

=== "Python 3.8+"

    ```Python hl_lines="18  23"
    {!> ../../../docs_src/response_model/tutorial001_01.py!}
    ```

FastAPI will use this return type to:

* **Validate** the returned data.
    * If the data is invalid (e.g. you are missing a field), it means that *your* app code is broken, not returning what it should, and it will return a server error instead of returning incorrect data. This way you and your clients can be certain that they will receive the data and the data shape expected.
* Add a **JSON Schema** for the response, in the OpenAPI *path operation*.
    * This will be used by the **automatic docs**.
    * It will also be used by automatic client code generation tools.

But most importantly:

* It will **limit and filter** the output data to what is defined in the return type.
    * This is particularly important for **security**, we'll see more of that below.

## `response_model` Parameter

There are some cases where you need or want to return some data that is not exactly what the type declares.

For example, you could want to **return a dictionary** or a database object, but **declare it as a Pydantic model**. This way the Pydantic model would do all the data documentation, validation, etc. for the object that you returned (e.g. a dictionary or database object).

If you added the return type annotation, tools and editors would complain with a (correct) error telling you that your function is returning a type (e.g. a dict) that is different from what you declared (e.g. a Pydantic model).

In those cases, you can use the *path operation decorator* parameter `response_model` instead of the return type.

You can use the `response_model` parameter in any of the *path operations*:

* `@app.get()`
* `@app.post()`
* `@app.put()`
* `@app.delete()`
* etc.

=== "Python 3.10+"

    ```Python hl_lines="17  22  24-27"
    {!> ../../../docs_src/response_model/tutorial001_py310.py!}
    ```

=== "Python 3.9+"

    ```Python hl_lines="17  22  24-27"
    {!> ../../../docs_src/response_model/tutorial001_py39.py!}
    ```

=== "Python 3.8+"

    ```Python hl_lines="17  22  24-27"
    {!> ../../../docs_src/response_model/tutorial001.py!}
    ```

!!! note
    Notice that `response_model` is a parameter of the "decorator" method (`get`, `post`, etc). Not of your *path operation function*, like all the parameters and body.

`response_model` receives the same type you would declare for a Pydantic model field, so, it can be a Pydantic model, but it can also be, e.g. a `list` of Pydantic models, like `List[Item]`.

FastAPI will use this `response_model` to do all the data documentation, validation, etc. and also to **convert and filter the output data** to its type declaration.

!!! tip
    If you have strict type checks in your editor, mypy, etc, you can declare the function return type as `Any`.

    That way you tell the editor that you are intentionally returning anything. But FastAPI will still do the data documentation, validation, filtering, etc. with the `response_model`.

### `response_model` Priority

If you declare both a return type and a `response_model`, the `response_model` will take priority and be used by FastAPI.

This way you can add correct type annotations to your functions even when you are returning a type different than the response model, to be used by the editor and tools like mypy. And still you can have FastAPI do the data validation, documentation, etc. using the `response_model`.

You can also use `response_model=None` to disable creating a response model for that *path operation*, you might need to do it if you are adding type annotations for things that are not valid Pydantic fields, you will see an example of that in one of the sections below.

## Return the same input data

Here we are declaring a `UserIn` model, it will contain a plaintext password:

=== "Python 3.10+"

    ```Python hl_lines="7  9"
    {!> ../../../docs_src/response_model/tutorial002_py310.py!}
    ```

=== "Python 3.8+"

    ```Python hl_lines="9  11"
    {!> ../../../docs_src/response_model/tutorial002.py!}
    ```

!!! info
    To use `EmailStr`, first install <a href="https://github.com/JoshData/python-email-validator" class="external-link" target="_blank">`email_validator`</a>.

    E.g. `pip install email-validator`
    or `pip install pydantic[email]`.

And we are using this model to declare our input and the same model to declare our output:

=== "Python 3.10+"

    ```Python hl_lines="16"
    {!> ../../../docs_src/response_model/tutorial002_py310.py!}
    ```

=== "Python 3.8+"

    ```Python hl_lines="18"
    {!> ../../../docs_src/response_model/tutorial002.py!}
    ```

Now, whenever a browser is creating a user with a password, the API will return the same password in the response.

In this case, it might not be a problem, because it's the same user sending the password.

But if we use the same model for another *path operation*, we could be sending our user's passwords to every client.

!!! danger
    Never store the plain password of a user or send it in a response like this, unless you know all the caveats and you know what you are doing.

## Add an output model

We can instead create an input model with the plaintext password and an output model without it:

=== "Python 3.10+"

    ```Python hl_lines="9  11  16"
    {!> ../../../docs_src/response_model/tutorial003_py310.py!}
    ```

=== "Python 3.8+"

    ```Python hl_lines="9  11  16"
    {!> ../../../docs_src/response_model/tutorial003.py!}
    ```

Here, even though our *path operation function* is returning the same input user that contains the password:

=== "Python 3.10+"

    ```Python hl_lines="24"
    {!> ../../../docs_src/response_model/tutorial003_py310.py!}
    ```

=== "Python 3.8+"

    ```Python hl_lines="24"
    {!> ../../../docs_src/response_model/tutorial003.py!}
    ```

...we declared the `response_model` to be our model `UserOut`, that doesn't include the password:

=== "Python 3.10+"

    ```Python hl_lines="22"
    {!> ../../../docs_src/response_model/tutorial003_py310.py!}
    ```

=== "Python 3.8+"

    ```Python hl_lines="22"
    {!> ../../../docs_src/response_model/tutorial003.py!}
    ```

So, **FastAPI** will take care of filtering out all the data that is not declared in the output model (using Pydantic).

### `response_model` or Return Type

In this case, because the two models are different, if we annotated the function return type as `UserOut`, the editor and tools would complain that we are returning an invalid type, as those are different classes.

That's why in this example we have to declare it in the `response_model` parameter.

...but continue reading below to see how to overcome that.

## Return Type and Data Filtering

Let's continue from the previous example. We wanted to **annotate the function with one type** but return something that includes **less data**.

We want FastAPI to keep **filtering** the data using the response model.

In the previous example, because the classes were different, we had to use the `response_model` parameter. But that also means that we don't get the support from the editor and tools checking the function return type.

But in most of the cases where we need to do something like this, we want the model just to **filter/remove** some of the data as in this example.

And in those cases, we can use classes and inheritance to take advantage of function **type annotations** to get better support in the editor and tools, and still get the FastAPI **data filtering**.

=== "Python 3.10+"

    ```Python hl_lines="7-10  13-14  18"
    {!> ../../../docs_src/response_model/tutorial003_01_py310.py!}
    ```

=== "Python 3.8+"

    ```Python hl_lines="9-13  15-16  20"
    {!> ../../../docs_src/response_model/tutorial003_01.py!}
    ```

With this, we get tooling support, from editors and mypy as this code is correct in terms of types, but we also get the data filtering from FastAPI.

How does this work? Let's check that out. 🤓

### Type Annotations and Tooling

First let's see how editors, mypy and other tools would see this.

`BaseUser` has the base fields. Then `UserIn` inherits from `BaseUser` and adds the `password` field, so, it will include all the fields from both models.

We annotate the function return type as `BaseUser`, but we are actually returning a `UserIn` instance.

The editor, mypy, and other tools won't complain about this because, in typing terms, `UserIn` is a subclass of `BaseUser`, which means it's a *valid* type when what is expected is anything that is a `BaseUser`.

### FastAPI Data Filtering

Now, for FastAPI, it will see the return type and make sure that what you return includes **only** the fields that are declared in the type.

FastAPI does several things internally with Pydantic to make sure that those same rules of class inheritance are not used for the returned data filtering, otherwise you could end up returning much more data than what you expected.

This way, you can get the best of both worlds: type annotations with **tooling support** and **data filtering**.

## See it in the docs

When you see the automatic docs, you can check that the input model and output model will both have their own JSON Schema:

<img src="/img/tutorial/response-model/image01.png">

And both models will be used for the interactive API documentation:

<img src="/img/tutorial/response-model/image02.png">

## Other Return Type Annotations

There might be cases where you return something that is not a valid Pydantic field and you annotate it in the function, only to get the support provided by tooling (the editor, mypy, etc).

### Return a Response Directly

The most common case would be [returning a Response directly as explained later in the advanced docs](../advanced/response-directly.md){.internal-link target=_blank}.

```Python hl_lines="8  10-11"
{!> ../../../docs_src/response_model/tutorial003_02.py!}
```

This simple case is handled automatically by FastAPI because the return type annotation is the class (or a subclass of) `Response`.

And tools will also be happy because both `RedirectResponse` and `JSONResponse` are subclasses of `Response`, so the type annotation is correct.

### Annotate a Response Subclass

You can also use a subclass of `Response` in the type annotation:

```Python hl_lines="8-9"
{!> ../../../docs_src/response_model/tutorial003_03.py!}
```

This will also work because `RedirectResponse` is a subclass of `Response`, and FastAPI will automatically handle this simple case.

### Invalid Return Type Annotations

But when you return some other arbitrary object that is not a valid Pydantic type (e.g. a database object) and you annotate it like that in the function, FastAPI will try to create a Pydantic response model from that type annotation, and will fail.

The same would happen if you had something like a <abbr title='A union between multiple types means "any of these types".'>union</abbr> between different types where one or more of them are not valid Pydantic types, for example this would fail 💥:

=== "Python 3.10+"

    ```Python hl_lines="8"
    {!> ../../../docs_src/response_model/tutorial003_04_py310.py!}
    ```

=== "Python 3.8+"

    ```Python hl_lines="10"
    {!> ../../../docs_src/response_model/tutorial003_04.py!}
    ```

...this fails because the type annotation is not a Pydantic type and is not just a single `Response` class or subclass, it's a union (any of the two) between a `Response` and a `dict`.

### Disable Response Model

Continuing from the example above, you might not want to have the default data validation, documentation, filtering, etc. that is performed by FastAPI.

But you might want to still keep the return type annotation in the function to get the support from tools like editors and type checkers (e.g. mypy).

In this case, you can disable the response model generation by setting `response_model=None`:

=== "Python 3.10+"

    ```Python hl_lines="7"
    {!> ../../../docs_src/response_model/tutorial003_05_py310.py!}
    ```

=== "Python 3.8+"

    ```Python hl_lines="9"
    {!> ../../../docs_src/response_model/tutorial003_05.py!}
    ```

This will make FastAPI skip the response model generation and that way you can have any return type annotations you need without it affecting your FastAPI application. 🤓

## Response Model encoding parameters

Your response model could have default values, like:

=== "Python 3.10+"

    ```Python hl_lines="9  11-12"
    {!> ../../../docs_src/response_model/tutorial004_py310.py!}
    ```

=== "Python 3.9+"

    ```Python hl_lines="11  13-14"
    {!> ../../../docs_src/response_model/tutorial004_py39.py!}
    ```

=== "Python 3.8+"

    ```Python hl_lines="11  13-14"
    {!> ../../../docs_src/response_model/tutorial004.py!}
    ```

* `description: Union[str, None] = None` (or `str | None = None` in Python 3.10) has a default of `None`.
* `tax: float = 10.5` has a default of `10.5`.
* `tags: List[str] = []` has a default of an empty list: `[]`.

but you might want to omit them from the result if they were not actually stored.

For example, if you have models with many optional attributes in a NoSQL database, but you don't want to send very long JSON responses full of default values.

### Use the `response_model_exclude_unset` parameter

You can set the *path operation decorator* parameter `response_model_exclude_unset=True`:

=== "Python 3.10+"

    ```Python hl_lines="22"
    {!> ../../../docs_src/response_model/tutorial004_py310.py!}
    ```

=== "Python 3.9+"

    ```Python hl_lines="24"
    {!> ../../../docs_src/response_model/tutorial004_py39.py!}
    ```

=== "Python 3.8+"

    ```Python hl_lines="24"
    {!> ../../../docs_src/response_model/tutorial004.py!}
    ```

and those default values won't be included in the response, only the values actually set.

So, if you send a request to that *path operation* for the item with ID `foo`, the response (not including default values) will be:

```JSON
{
    "name": "Foo",
    "price": 50.2
}
```

!!! info
    In Pydantic v1 the method was called `.dict()`, it was deprecated (but still supported) in Pydantic v2, and renamed to `.model_dump()`.

    The examples here use `.dict()` for compatibility with Pydantic v1, but you should use `.model_dump()` instead if you can use Pydantic v2.

!!! info
<<<<<<< HEAD
    FastAPI uses Pydantic model's `.dict()` with <a href="https://docs.pydantic.dev/1.10/usage/exporting_models/#modeldict" class="external-link" target="_blank">its `exclude_unset` parameter</a> to achieve this.
=======
    FastAPI uses Pydantic model's `.dict()` with <a href="https://docs.pydantic.dev/latest/concepts/serialization/#modeldict" class="external-link" target="_blank">its `exclude_unset` parameter</a> to achieve this.
>>>>>>> af6558aa

!!! info
    You can also use:

    * `response_model_exclude_defaults=True`
    * `response_model_exclude_none=True`

<<<<<<< HEAD
    as described in <a href="https://docs.pydantic.dev/1.10/usage/exporting_models/#modeldict" class="external-link" target="_blank">the Pydantic docs</a> for `exclude_defaults` and `exclude_none`.
=======
    as described in <a href="https://docs.pydantic.dev/latest/concepts/serialization/#modeldict" class="external-link" target="_blank">the Pydantic docs</a> for `exclude_defaults` and `exclude_none`.
>>>>>>> af6558aa

#### Data with values for fields with defaults

But if your data has values for the model's fields with default values, like the item with ID `bar`:

```Python hl_lines="3  5"
{
    "name": "Bar",
    "description": "The bartenders",
    "price": 62,
    "tax": 20.2
}
```

they will be included in the response.

#### Data with the same values as the defaults

If the data has the same values as the default ones, like the item with ID `baz`:

```Python hl_lines="3  5-6"
{
    "name": "Baz",
    "description": None,
    "price": 50.2,
    "tax": 10.5,
    "tags": []
}
```

FastAPI is smart enough (actually, Pydantic is smart enough) to realize that, even though `description`, `tax`, and `tags` have the same values as the defaults, they were set explicitly (instead of taken from the defaults).

So, they will be included in the JSON response.

!!! tip
    Notice that the default values can be anything, not only `None`.

    They can be a list (`[]`), a `float` of `10.5`, etc.

### `response_model_include` and `response_model_exclude`

You can also use the *path operation decorator* parameters `response_model_include` and `response_model_exclude`.

They take a `set` of `str` with the name of the attributes to include (omitting the rest) or to exclude (including the rest).

This can be used as a quick shortcut if you have only one Pydantic model and want to remove some data from the output.

!!! tip
    But it is still recommended to use the ideas above, using multiple classes, instead of these parameters.

    This is because the JSON Schema generated in your app's OpenAPI (and the docs) will still be the one for the complete model, even if you use `response_model_include` or `response_model_exclude` to omit some attributes.

    This also applies to `response_model_by_alias` that works similarly.

=== "Python 3.10+"

    ```Python hl_lines="29  35"
    {!> ../../../docs_src/response_model/tutorial005_py310.py!}
    ```

=== "Python 3.8+"

    ```Python hl_lines="31  37"
    {!> ../../../docs_src/response_model/tutorial005.py!}
    ```

!!! tip
    The syntax `{"name", "description"}` creates a `set` with those two values.

    It is equivalent to `set(["name", "description"])`.

#### Using `list`s instead of `set`s

If you forget to use a `set` and use a `list` or `tuple` instead, FastAPI will still convert it to a `set` and it will work correctly:

=== "Python 3.10+"

    ```Python hl_lines="29  35"
    {!> ../../../docs_src/response_model/tutorial006_py310.py!}
    ```

=== "Python 3.8+"

    ```Python hl_lines="31  37"
    {!> ../../../docs_src/response_model/tutorial006.py!}
    ```

## Recap

Use the *path operation decorator's* parameter `response_model` to define response models and especially to ensure private data is filtered out.

Use `response_model_exclude_unset` to return only the values explicitly set.<|MERGE_RESOLUTION|>--- conflicted
+++ resolved
@@ -383,11 +383,7 @@
     The examples here use `.dict()` for compatibility with Pydantic v1, but you should use `.model_dump()` instead if you can use Pydantic v2.
 
 !!! info
-<<<<<<< HEAD
-    FastAPI uses Pydantic model's `.dict()` with <a href="https://docs.pydantic.dev/1.10/usage/exporting_models/#modeldict" class="external-link" target="_blank">its `exclude_unset` parameter</a> to achieve this.
-=======
     FastAPI uses Pydantic model's `.dict()` with <a href="https://docs.pydantic.dev/latest/concepts/serialization/#modeldict" class="external-link" target="_blank">its `exclude_unset` parameter</a> to achieve this.
->>>>>>> af6558aa
 
 !!! info
     You can also use:
@@ -395,11 +391,7 @@
     * `response_model_exclude_defaults=True`
     * `response_model_exclude_none=True`
 
-<<<<<<< HEAD
-    as described in <a href="https://docs.pydantic.dev/1.10/usage/exporting_models/#modeldict" class="external-link" target="_blank">the Pydantic docs</a> for `exclude_defaults` and `exclude_none`.
-=======
     as described in <a href="https://docs.pydantic.dev/latest/concepts/serialization/#modeldict" class="external-link" target="_blank">the Pydantic docs</a> for `exclude_defaults` and `exclude_none`.
->>>>>>> af6558aa
 
 #### Data with values for fields with defaults
 
