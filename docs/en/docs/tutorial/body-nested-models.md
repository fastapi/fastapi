# Body - Nested Models

With **FastAPI**, you can define, validate, document, and use arbitrarily deeply nested models (thanks to Pydantic).

## List fields

You can define an attribute to be a subtype. For example, a Python `list`:

=== "Python 3.10+"

    ```Python hl_lines="12"
    {!> ../../../docs_src/body_nested_models/tutorial001_py310.py!}
    ```

=== "Python 3.8+"

    ```Python hl_lines="14"
    {!> ../../../docs_src/body_nested_models/tutorial001.py!}
    ```

This will make `tags` be a list, although it doesn't declare the type of the elements of the list.

## List fields with type parameter

But Python has a specific way to declare lists with internal types, or "type parameters":

### Import typing's `List`

In Python 3.9 and above you can use the standard `list` to declare these type annotations as we'll see below. 💡

But in Python versions before 3.9 (3.6 and above), you first need to import `List` from standard Python's `typing` module:

```Python hl_lines="1"
{!> ../../../docs_src/body_nested_models/tutorial002.py!}
```

### Declare a `list` with a type parameter

To declare types that have type parameters (internal types), like `list`, `dict`, `tuple`:

* If you are in a Python version lower than 3.9, import their equivalent version from the `typing` module
* Pass the internal type(s) as "type parameters" using square brackets: `[` and `]`

In Python 3.9 it would be:

```Python
my_list: list[str]
```

In versions of Python before 3.9, it would be:

```Python
from typing import List

my_list: List[str]
```

That's all standard Python syntax for type declarations.

Use that same standard syntax for model attributes with internal types.

So, in our example, we can make `tags` be specifically a "list of strings":

=== "Python 3.10+"

    ```Python hl_lines="12"
    {!> ../../../docs_src/body_nested_models/tutorial002_py310.py!}
    ```

=== "Python 3.9+"

    ```Python hl_lines="14"
    {!> ../../../docs_src/body_nested_models/tutorial002_py39.py!}
    ```

=== "Python 3.8+"

    ```Python hl_lines="14"
    {!> ../../../docs_src/body_nested_models/tutorial002.py!}
    ```

## Set types

But then we think about it, and realize that tags shouldn't repeat, they would probably be unique strings.

And Python has a special data type for sets of unique items, the `set`.

Then we can declare `tags` as a set of strings:

=== "Python 3.10+"

    ```Python hl_lines="12"
    {!> ../../../docs_src/body_nested_models/tutorial003_py310.py!}
    ```

=== "Python 3.9+"

    ```Python hl_lines="14"
    {!> ../../../docs_src/body_nested_models/tutorial003_py39.py!}
    ```

=== "Python 3.8+"

    ```Python hl_lines="1  14"
    {!> ../../../docs_src/body_nested_models/tutorial003.py!}
    ```

With this, even if you receive a request with duplicate data, it will be converted to a set of unique items.

And whenever you output that data, even if the source had duplicates, it will be output as a set of unique items.

And it will be annotated / documented accordingly too.

## Nested Models

Each attribute of a Pydantic model has a type.

But that type can itself be another Pydantic model.

So, you can declare deeply nested JSON "objects" with specific attribute names, types and validations.

All that, arbitrarily nested.

### Define a submodel

For example, we can define an `Image` model:

=== "Python 3.10+"

    ```Python hl_lines="7-9"
    {!> ../../../docs_src/body_nested_models/tutorial004_py310.py!}
    ```

=== "Python 3.9+"

    ```Python hl_lines="9-11"
    {!> ../../../docs_src/body_nested_models/tutorial004_py39.py!}
    ```

=== "Python 3.8+"

    ```Python hl_lines="9-11"
    {!> ../../../docs_src/body_nested_models/tutorial004.py!}
    ```

### Use the submodel as a type

And then we can use it as the type of an attribute:

=== "Python 3.10+"

    ```Python hl_lines="18"
    {!> ../../../docs_src/body_nested_models/tutorial004_py310.py!}
    ```

=== "Python 3.9+"

    ```Python hl_lines="20"
    {!> ../../../docs_src/body_nested_models/tutorial004_py39.py!}
    ```

=== "Python 3.8+"

    ```Python hl_lines="20"
    {!> ../../../docs_src/body_nested_models/tutorial004.py!}
    ```

This would mean that **FastAPI** would expect a body similar to:

```JSON
{
    "name": "Foo",
    "description": "The pretender",
    "price": 42.0,
    "tax": 3.2,
    "tags": ["rock", "metal", "bar"],
    "image": {
        "url": "http://example.com/baz.jpg",
        "name": "The Foo live"
    }
}
```

Again, doing just that declaration, with **FastAPI** you get:

* Editor support (completion, etc.), even for nested models
* Data conversion
* Data validation
* Automatic documentation

## Special types and validation

Apart from normal singular types like `str`, `int`, `float`, etc. you can use more complex singular types that inherit from `str`.

<<<<<<< HEAD
To see all the options you have, checkout <a href="https://pydantic-docs.helpmanual.io/usage/types/" class="external-link" target="_blank">Pydantic's Type Overview</a>. You will see some examples in the next chapter.
=======
To see all the options you have, checkout the docs for <a href="https://docs.pydantic.dev/latest/concepts/types/" class="external-link" target="_blank">Pydantic's exotic types</a>. You will see some examples in the next chapter.
>>>>>>> af6558aa

For example, as in the `Image` model we have a `url` field, we can declare it to be an instance of Pydantic's `HttpUrl` instead of a `str`:

=== "Python 3.10+"

    ```Python hl_lines="2  8"
    {!> ../../../docs_src/body_nested_models/tutorial005_py310.py!}
    ```

=== "Python 3.9+"

    ```Python hl_lines="4  10"
    {!> ../../../docs_src/body_nested_models/tutorial005_py39.py!}
    ```

=== "Python 3.8+"

    ```Python hl_lines="4  10"
    {!> ../../../docs_src/body_nested_models/tutorial005.py!}
    ```

The string will be checked to be a valid URL, and documented in JSON Schema / OpenAPI as such.

## Attributes with lists of submodels

You can also use Pydantic models as subtypes of `list`, `set`, etc.:

=== "Python 3.10+"

    ```Python hl_lines="18"
    {!> ../../../docs_src/body_nested_models/tutorial006_py310.py!}
    ```

=== "Python 3.9+"

    ```Python hl_lines="20"
    {!> ../../../docs_src/body_nested_models/tutorial006_py39.py!}
    ```

=== "Python 3.8+"

    ```Python hl_lines="20"
    {!> ../../../docs_src/body_nested_models/tutorial006.py!}
    ```

This will expect (convert, validate, document, etc.) a JSON body like:

```JSON hl_lines="11"
{
    "name": "Foo",
    "description": "The pretender",
    "price": 42.0,
    "tax": 3.2,
    "tags": [
        "rock",
        "metal",
        "bar"
    ],
    "images": [
        {
            "url": "http://example.com/baz.jpg",
            "name": "The Foo live"
        },
        {
            "url": "http://example.com/dave.jpg",
            "name": "The Baz"
        }
    ]
}
```

!!! info
    Notice how the `images` key now has a list of image objects.

## Deeply nested models

You can define arbitrarily deeply nested models:

=== "Python 3.10+"

    ```Python hl_lines="7  12  18  21  25"
    {!> ../../../docs_src/body_nested_models/tutorial007_py310.py!}
    ```

=== "Python 3.9+"

    ```Python hl_lines="9  14  20  23  27"
    {!> ../../../docs_src/body_nested_models/tutorial007_py39.py!}
    ```

=== "Python 3.8+"

    ```Python hl_lines="9  14  20  23  27"
    {!> ../../../docs_src/body_nested_models/tutorial007.py!}
    ```

!!! info
    Notice how `Offer` has a list of `Item`s, which in turn have an optional list of `Image`s

## Bodies of pure lists

If the top level value of the JSON body you expect is a JSON `array` (a Python `list`), you can declare the type in the parameter of the function, the same as in Pydantic models:

```Python
images: List[Image]
```

or in Python 3.9 and above:

```Python
images: list[Image]
```

as in:

=== "Python 3.9+"

    ```Python hl_lines="13"
    {!> ../../../docs_src/body_nested_models/tutorial008_py39.py!}
    ```

=== "Python 3.8+"

    ```Python hl_lines="15"
    {!> ../../../docs_src/body_nested_models/tutorial008.py!}
    ```

## Editor support everywhere

And you get editor support everywhere.

Even for items inside of lists:

<img src="/img/tutorial/body-nested-models/image01.png">

You couldn't get this kind of editor support if you were working directly with `dict` instead of Pydantic models.

But you don't have to worry about them either, incoming dicts are converted automatically and your output is converted automatically to JSON too.

## Bodies of arbitrary `dict`s

You can also declare a body as a `dict` with keys of some type and values of some other type.

This way, you don't have to know beforehand what the valid field/attribute names are (as would be the case with Pydantic models).

This would be useful if you want to receive keys that you don't already know.

---

Another useful case is when you want to have keys of another type (e.g., `int`).

That's what we are going to see here.

In this case, you would accept any `dict` as long as it has `int` keys with `float` values:

=== "Python 3.9+"

    ```Python hl_lines="7"
    {!> ../../../docs_src/body_nested_models/tutorial009_py39.py!}
    ```

=== "Python 3.8+"

    ```Python hl_lines="9"
    {!> ../../../docs_src/body_nested_models/tutorial009.py!}
    ```

!!! tip
    Keep in mind that JSON only supports `str` as keys.

    But Pydantic has automatic data conversion.

    This means that, even though your API clients can only send strings as keys, as long as those strings contain pure integers, Pydantic will convert them and validate them.

    And the `dict` you receive as `weights` will actually have `int` keys and `float` values.

## Recap

With **FastAPI** you have the maximum flexibility provided by Pydantic models, while keeping your code simple, short and elegant.

But with all the benefits:

* Editor support (completion everywhere!)
* Data conversion (a.k.a. parsing / serialization)
* Data validation
* Schema documentation
* Automatic docs<|MERGE_RESOLUTION|>--- conflicted
+++ resolved
@@ -192,11 +192,7 @@
 
 Apart from normal singular types like `str`, `int`, `float`, etc. you can use more complex singular types that inherit from `str`.
 
-<<<<<<< HEAD
-To see all the options you have, checkout <a href="https://pydantic-docs.helpmanual.io/usage/types/" class="external-link" target="_blank">Pydantic's Type Overview</a>. You will see some examples in the next chapter.
-=======
 To see all the options you have, checkout the docs for <a href="https://docs.pydantic.dev/latest/concepts/types/" class="external-link" target="_blank">Pydantic's exotic types</a>. You will see some examples in the next chapter.
->>>>>>> af6558aa
 
 For example, as in the `Image` model we have a `url` field, we can declare it to be an instance of Pydantic's `HttpUrl` instead of a `str`:
 
