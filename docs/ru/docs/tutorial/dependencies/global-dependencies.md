# Глобальные Зависимости

Для некоторых типов приложений может потребоваться добавить зависимости ко всему приложению.

Подобно тому, как вы можете [добавлять `dependencies` к *декораторам операции пути*](dependencies-in-path-operation-decorators.md){.internal-link target=_blank}, вы можете добавлять их в `FastAPI` приложении.

В этом случае они будут применяться ко всем *операциям пути* в приложении:

=== "Python 3.9+"

    ```Python hl_lines="16"
    {!> ../../../docs_src/dependencies/tutorial012_an_py39.py!}
    ```

=== "Python 3.6+"

    ```Python hl_lines="16"
    {!> ../../../docs_src/dependencies/tutorial012_an.py!}
    ```

=== "Python 3.6 non-Annotated"

    !!! tip "Подсказка"
        Рекомендуется использовать 'Annotated' версию, если это возможно.

    ```Python hl_lines="15"
    {!> ../../../docs_src/dependencies/tutorial012.py!}
    ```

Все способы [добавления `dependencies` к *декораторам операции пути*](dependencies-in-path-operation-decorators.md){.internal-link target=_blank} по-прежнему применимы, но в данном случае зависимости применяются ко всем *операциям пути* приложения.

## Зависимости для групп *операций пути*

<<<<<<< HEAD
Позднее, читая о том, как структурировать более крупные приложения ([Большие приложения - многофайловая структура](../../tutorial/bigger-applications.md){.internal-link target=_blank}),вы узнаете как объявить один параметр dependencies для целой группы *операций пути*.
=======
Позднее, читая о том как структурировать большие приложения ([Масштабирование приложений - многофайловая структура](../../tutorial/bigger-applications.md){.internal-link target=_blank}), состоящие из большого количества файлов, вы узнаете как объявить один параметр `dependencies` для целой группы *операций пути*.
>>>>>>> 93de2809
<|MERGE_RESOLUTION|>--- conflicted
+++ resolved
@@ -31,8 +31,4 @@
 
 ## Зависимости для групп *операций пути*
 
-<<<<<<< HEAD
-Позднее, читая о том, как структурировать более крупные приложения ([Большие приложения - многофайловая структура](../../tutorial/bigger-applications.md){.internal-link target=_blank}),вы узнаете как объявить один параметр dependencies для целой группы *операций пути*.
-=======
-Позднее, читая о том как структурировать большие приложения ([Масштабирование приложений - многофайловая структура](../../tutorial/bigger-applications.md){.internal-link target=_blank}), состоящие из большого количества файлов, вы узнаете как объявить один параметр `dependencies` для целой группы *операций пути*.
->>>>>>> 93de2809
+Позднее, читая о том как структурировать большие приложения ([Масштабирование приложений - многофайловая структура](../../tutorial/bigger-applications.md){.internal-link target=_blank}), состоящие из большого количества файлов, вы узнаете как объявить один параметр `dependencies` для целой группы *операций пути*.