--- conflicted
+++ resolved
@@ -71,11 +71,8 @@
 - Развёртывание:
   - deployment/index.md
   - deployment/versions.md
-<<<<<<< HEAD
 - alternatives.md
-=======
 - history-design-future.md
->>>>>>> f63b3ad5
 - external-links.md
 - contributing.md
 markdown_extensions:
