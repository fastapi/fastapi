--- conflicted
+++ resolved
@@ -74,11 +74,8 @@
 - Развёртывание:
   - deployment/index.md
   - deployment/versions.md
-<<<<<<< HEAD
+- project-generation.md
 - alternatives.md
-=======
-- project-generation.md
->>>>>>> 4b9e9e40
 - history-design-future.md
 - external-links.md
 - benchmarks.md
