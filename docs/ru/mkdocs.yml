site_name: FastAPI
site_description: FastAPI framework, high performance, easy to learn, fast to code, ready for production
site_url: https://fastapi.tiangolo.com/ru/
theme:
  name: material
  custom_dir: overrides
  palette:
  - media: '(prefers-color-scheme: light)'
    scheme: default
    primary: teal
    accent: amber
    toggle:
      icon: material/lightbulb
      name: Switch to light mode
  - media: '(prefers-color-scheme: dark)'
    scheme: slate
    primary: teal
    accent: amber
    toggle:
      icon: material/lightbulb-outline
      name: Switch to dark mode
  features:
  - search.suggest
  - search.highlight
  - content.tabs.link
  icon:
    repo: fontawesome/brands/github-alt
  logo: https://fastapi.tiangolo.com/img/icon-white.svg
  favicon: https://fastapi.tiangolo.com/img/favicon.png
  language: ru
repo_name: tiangolo/fastapi
repo_url: https://github.com/tiangolo/fastapi
edit_uri: ''
plugins:
- search
- markdownextradata:
    data: data
nav:
- FastAPI: index.md
- Languages:
  - en: /
  - az: /az/
  - cs: /cs/
  - de: /de/
  - em: /em/
  - es: /es/
  - fa: /fa/
  - fr: /fr/
  - he: /he/
  - hy: /hy/
  - id: /id/
  - it: /it/
  - ja: /ja/
  - ko: /ko/
  - lo: /lo/
  - nl: /nl/
  - pl: /pl/
  - pt: /pt/
  - ru: /ru/
  - sq: /sq/
  - sv: /sv/
  - ta: /ta/
  - tr: /tr/
  - uk: /uk/
  - zh: /zh/
- features.md
- fastapi-people.md
- python-types.md
- Учебник - руководство пользователя:
  - tutorial/path-params.md
  - tutorial/query-params-str-validations.md
  - tutorial/path-params-numeric-validations.md
  - tutorial/body-fields.md
  - tutorial/background-tasks.md
  - tutorial/extra-data-types.md
  - tutorial/cookie-params.md
  - tutorial/testing.md
  - tutorial/response-status-code.md
<<<<<<< HEAD
  - tutorial/debugging.md
=======
  - tutorial/body-multiple-params.md
>>>>>>> 7cdee0eb
- async.md
- Развёртывание:
  - deployment/index.md
  - deployment/versions.md
  - deployment/concepts.md
  - deployment/https.md
  - deployment/manually.md
- project-generation.md
- alternatives.md
- history-design-future.md
- external-links.md
- benchmarks.md
- help-fastapi.md
- contributing.md
markdown_extensions:
- toc:
    permalink: true
- markdown.extensions.codehilite:
    guess_lang: false
- mdx_include:
    base_path: docs
- admonition
- codehilite
- extra
- pymdownx.superfences:
    custom_fences:
    - name: mermaid
      class: mermaid
      format: !!python/name:pymdownx.superfences.fence_code_format ''
- pymdownx.tabbed:
    alternate_style: true
- attr_list
- md_in_html
extra:
  analytics:
    provider: google
    property: G-YNEVN69SC3
  social:
  - icon: fontawesome/brands/github-alt
    link: https://github.com/tiangolo/fastapi
  - icon: fontawesome/brands/discord
    link: https://discord.gg/VQjSZaeJmf
  - icon: fontawesome/brands/twitter
    link: https://twitter.com/fastapi
  - icon: fontawesome/brands/linkedin
    link: https://www.linkedin.com/in/tiangolo
  - icon: fontawesome/brands/dev
    link: https://dev.to/tiangolo
  - icon: fontawesome/brands/medium
    link: https://medium.com/@tiangolo
  - icon: fontawesome/solid/globe
    link: https://tiangolo.com
  alternate:
  - link: /
    name: en - English
  - link: /az/
    name: az
  - link: /cs/
    name: cs
  - link: /de/
    name: de
  - link: /em/
    name: 😉
  - link: /es/
    name: es - español
  - link: /fa/
    name: fa
  - link: /fr/
    name: fr - français
  - link: /he/
    name: he
  - link: /hy/
    name: hy
  - link: /id/
    name: id
  - link: /it/
    name: it - italiano
  - link: /ja/
    name: ja - 日本語
  - link: /ko/
    name: ko - 한국어
  - link: /lo/
    name: lo - ພາສາລາວ
  - link: /nl/
    name: nl
  - link: /pl/
    name: pl
  - link: /pt/
    name: pt - português
  - link: /ru/
    name: ru - русский язык
  - link: /sq/
    name: sq - shqip
  - link: /sv/
    name: sv - svenska
  - link: /ta/
    name: ta - தமிழ்
  - link: /tr/
    name: tr - Türkçe
  - link: /uk/
    name: uk - українська мова
  - link: /zh/
    name: zh - 汉语
extra_css:
- https://fastapi.tiangolo.com/css/termynal.css
- https://fastapi.tiangolo.com/css/custom.css
extra_javascript:
- https://fastapi.tiangolo.com/js/termynal.js
- https://fastapi.tiangolo.com/js/custom.js<|MERGE_RESOLUTION|>--- conflicted
+++ resolved
@@ -76,11 +76,8 @@
   - tutorial/cookie-params.md
   - tutorial/testing.md
   - tutorial/response-status-code.md
-<<<<<<< HEAD
+  - tutorial/body-multiple-params.md
   - tutorial/debugging.md
-=======
-  - tutorial/body-multiple-params.md
->>>>>>> 7cdee0eb
 - async.md
 - Развёртывание:
   - deployment/index.md
