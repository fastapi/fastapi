site_name: FastAPI
site_description: FastAPI framework, high performance, easy to learn, fast to code, ready for production
site_url: https://fastapi.tiangolo.com/ru/
theme:
  name: material
  custom_dir: overrides
  palette:
  - media: '(prefers-color-scheme: light)'
    scheme: default
    primary: teal
    accent: amber
    toggle:
      icon: material/lightbulb
      name: Switch to light mode
  - media: '(prefers-color-scheme: dark)'
    scheme: slate
    primary: teal
    accent: amber
    toggle:
      icon: material/lightbulb-outline
      name: Switch to dark mode
  features:
  - search.suggest
  - search.highlight
  - content.tabs.link
  icon:
    repo: fontawesome/brands/github-alt
  logo: https://fastapi.tiangolo.com/img/icon-white.svg
  favicon: https://fastapi.tiangolo.com/img/favicon.png
  language: ru
repo_name: tiangolo/fastapi
repo_url: https://github.com/tiangolo/fastapi
edit_uri: ''
plugins:
- search
- markdownextradata:
    data: data
nav:
- FastAPI: index.md
- Languages:
  - en: /
  - az: /az/
  - cs: /cs/
  - de: /de/
  - em: /em/
  - es: /es/
  - fa: /fa/
  - fr: /fr/
  - he: /he/
  - hy: /hy/
  - id: /id/
  - it: /it/
  - ja: /ja/
  - ko: /ko/
  - lo: /lo/
  - nl: /nl/
  - pl: /pl/
  - pt: /pt/
  - ru: /ru/
  - sq: /sq/
  - sv: /sv/
  - ta: /ta/
  - tr: /tr/
  - uk: /uk/
  - zh: /zh/
- features.md
- fastapi-people.md
- python-types.md
- Учебник - руководство пользователя:
  - tutorial/first-steps.md
  - tutorial/path-params.md
  - tutorial/query-params-str-validations.md
  - tutorial/path-params-numeric-validations.md
  - tutorial/body-fields.md
  - tutorial/background-tasks.md
  - tutorial/extra-data-types.md
  - tutorial/cookie-params.md
  - tutorial/testing.md
  - tutorial/response-status-code.md
<<<<<<< HEAD
  - tutorial/cors.md
=======
  - tutorial/query-params.md
  - tutorial/body-multiple-params.md
  - tutorial/static-files.md
  - tutorial/debugging.md
>>>>>>> 1574c962
- async.md
- Развёртывание:
  - deployment/index.md
  - deployment/versions.md
  - deployment/concepts.md
  - deployment/https.md
  - deployment/manually.md
- project-generation.md
- alternatives.md
- history-design-future.md
- external-links.md
- benchmarks.md
- help-fastapi.md
- contributing.md
markdown_extensions:
- toc:
    permalink: true
- markdown.extensions.codehilite:
    guess_lang: false
- mdx_include:
    base_path: docs
- admonition
- codehilite
- extra
- pymdownx.superfences:
    custom_fences:
    - name: mermaid
      class: mermaid
      format: !!python/name:pymdownx.superfences.fence_code_format ''
- pymdownx.tabbed:
    alternate_style: true
- attr_list
- md_in_html
extra:
  analytics:
    provider: google
    property: G-YNEVN69SC3
  social:
  - icon: fontawesome/brands/github-alt
    link: https://github.com/tiangolo/fastapi
  - icon: fontawesome/brands/discord
    link: https://discord.gg/VQjSZaeJmf
  - icon: fontawesome/brands/twitter
    link: https://twitter.com/fastapi
  - icon: fontawesome/brands/linkedin
    link: https://www.linkedin.com/in/tiangolo
  - icon: fontawesome/brands/dev
    link: https://dev.to/tiangolo
  - icon: fontawesome/brands/medium
    link: https://medium.com/@tiangolo
  - icon: fontawesome/solid/globe
    link: https://tiangolo.com
  alternate:
  - link: /
    name: en - English
  - link: /az/
    name: az
  - link: /cs/
    name: cs
  - link: /de/
    name: de
  - link: /em/
    name: 😉
  - link: /es/
    name: es - español
  - link: /fa/
    name: fa
  - link: /fr/
    name: fr - français
  - link: /he/
    name: he
  - link: /hy/
    name: hy
  - link: /id/
    name: id
  - link: /it/
    name: it - italiano
  - link: /ja/
    name: ja - 日本語
  - link: /ko/
    name: ko - 한국어
  - link: /lo/
    name: lo - ພາສາລາວ
  - link: /nl/
    name: nl
  - link: /pl/
    name: pl
  - link: /pt/
    name: pt - português
  - link: /ru/
    name: ru - русский язык
  - link: /sq/
    name: sq - shqip
  - link: /sv/
    name: sv - svenska
  - link: /ta/
    name: ta - தமிழ்
  - link: /tr/
    name: tr - Türkçe
  - link: /uk/
    name: uk - українська мова
  - link: /zh/
    name: zh - 汉语
extra_css:
- https://fastapi.tiangolo.com/css/termynal.css
- https://fastapi.tiangolo.com/css/custom.css
extra_javascript:
- https://fastapi.tiangolo.com/js/termynal.js
- https://fastapi.tiangolo.com/js/custom.js<|MERGE_RESOLUTION|>--- conflicted
+++ resolved
@@ -77,14 +77,11 @@
   - tutorial/cookie-params.md
   - tutorial/testing.md
   - tutorial/response-status-code.md
-<<<<<<< HEAD
-  - tutorial/cors.md
-=======
   - tutorial/query-params.md
   - tutorial/body-multiple-params.md
+  - tutorial/cors.md
   - tutorial/static-files.md
   - tutorial/debugging.md
->>>>>>> 1574c962
 - async.md
 - Развёртывание:
   - deployment/index.md
