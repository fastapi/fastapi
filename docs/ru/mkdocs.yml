--- conflicted
+++ resolved
@@ -67,14 +67,11 @@
 - fastapi-people.md
 - python-types.md
 - Учебник - руководство пользователя:
-<<<<<<< HEAD
   - tutorial/index.md
-=======
   - tutorial/first-steps.md
   - tutorial/path-params.md
   - tutorial/query-params-str-validations.md
   - tutorial/path-params-numeric-validations.md
->>>>>>> 9b141076
   - tutorial/body-fields.md
   - tutorial/background-tasks.md
   - tutorial/extra-data-types.md
