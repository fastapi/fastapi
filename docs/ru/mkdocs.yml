site_name: FastAPI
site_description: FastAPI framework, high performance, easy to learn, fast to code, ready for production
site_url: https://fastapi.tiangolo.com/ru/
theme:
  name: material
  custom_dir: overrides
  palette:
  - media: '(prefers-color-scheme: light)'
    scheme: default
    primary: teal
    accent: amber
    toggle:
      icon: material/lightbulb
      name: Switch to light mode
  - media: '(prefers-color-scheme: dark)'
    scheme: slate
    primary: teal
    accent: amber
    toggle:
      icon: material/lightbulb-outline
      name: Switch to dark mode
  features:
  - search.suggest
  - search.highlight
  - content.tabs.link
  icon:
    repo: fontawesome/brands/github-alt
  logo: https://fastapi.tiangolo.com/img/icon-white.svg
  favicon: https://fastapi.tiangolo.com/img/favicon.png
  language: ru
repo_name: tiangolo/fastapi
repo_url: https://github.com/tiangolo/fastapi
edit_uri: ''
plugins:
- search
- markdownextradata:
    data: data
nav:
- FastAPI: index.md
- Languages:
  - en: /
  - az: /az/
  - cs: /cs/
  - de: /de/
  - em: /em/
  - es: /es/
  - fa: /fa/
  - fr: /fr/
  - he: /he/
  - hy: /hy/
  - id: /id/
  - it: /it/
  - ja: /ja/
  - ko: /ko/
  - lo: /lo/
  - nl: /nl/
  - pl: /pl/
  - pt: /pt/
  - ru: /ru/
  - sq: /sq/
  - sv: /sv/
  - ta: /ta/
  - tr: /tr/
  - uk: /uk/
  - zh: /zh/
- features.md
- fastapi-people.md
- python-types.md
- Учебник - руководство пользователя:
  - tutorial/index.md
  - tutorial/first-steps.md
  - tutorial/path-params.md
  - tutorial/query-params-str-validations.md
  - tutorial/path-params-numeric-validations.md
  - tutorial/body-fields.md
  - tutorial/background-tasks.md
  - tutorial/extra-data-types.md
  - tutorial/cookie-params.md
  - tutorial/testing.md
  - tutorial/extra-models.md
  - tutorial/response-status-code.md
  - tutorial/query-params.md
  - tutorial/body-multiple-params.md
<<<<<<< HEAD
  - tutorial/metadata.md
=======
  - tutorial/path-operation-configuration.md
  - tutorial/cors.md
>>>>>>> 4c401aef
  - tutorial/static-files.md
  - tutorial/debugging.md
  - tutorial/schema-extra-example.md
  - tutorial/body-nested-models.md
- async.md
- Развёртывание:
  - deployment/index.md
  - deployment/versions.md
  - deployment/concepts.md
  - deployment/https.md
  - deployment/manually.md
- project-generation.md
- alternatives.md
- history-design-future.md
- external-links.md
- benchmarks.md
- help-fastapi.md
- contributing.md
markdown_extensions:
- toc:
    permalink: true
- markdown.extensions.codehilite:
    guess_lang: false
- mdx_include:
    base_path: docs
- admonition
- codehilite
- extra
- pymdownx.superfences:
    custom_fences:
    - name: mermaid
      class: mermaid
      format: !!python/name:pymdownx.superfences.fence_code_format ''
- pymdownx.tabbed:
    alternate_style: true
- attr_list
- md_in_html
extra:
  analytics:
    provider: google
    property: G-YNEVN69SC3
  social:
  - icon: fontawesome/brands/github-alt
    link: https://github.com/tiangolo/fastapi
  - icon: fontawesome/brands/discord
    link: https://discord.gg/VQjSZaeJmf
  - icon: fontawesome/brands/twitter
    link: https://twitter.com/fastapi
  - icon: fontawesome/brands/linkedin
    link: https://www.linkedin.com/in/tiangolo
  - icon: fontawesome/brands/dev
    link: https://dev.to/tiangolo
  - icon: fontawesome/brands/medium
    link: https://medium.com/@tiangolo
  - icon: fontawesome/solid/globe
    link: https://tiangolo.com
  alternate:
  - link: /
    name: en - English
  - link: /az/
    name: az
  - link: /cs/
    name: cs
  - link: /de/
    name: de
  - link: /em/
    name: 😉
  - link: /es/
    name: es - español
  - link: /fa/
    name: fa
  - link: /fr/
    name: fr - français
  - link: /he/
    name: he
  - link: /hy/
    name: hy
  - link: /id/
    name: id
  - link: /it/
    name: it - italiano
  - link: /ja/
    name: ja - 日本語
  - link: /ko/
    name: ko - 한국어
  - link: /lo/
    name: lo - ພາສາລາວ
  - link: /nl/
    name: nl
  - link: /pl/
    name: pl
  - link: /pt/
    name: pt - português
  - link: /ru/
    name: ru - русский язык
  - link: /sq/
    name: sq - shqip
  - link: /sv/
    name: sv - svenska
  - link: /ta/
    name: ta - தமிழ்
  - link: /tr/
    name: tr - Türkçe
  - link: /uk/
    name: uk - українська мова
  - link: /zh/
    name: zh - 汉语
extra_css:
- https://fastapi.tiangolo.com/css/termynal.css
- https://fastapi.tiangolo.com/css/custom.css
extra_javascript:
- https://fastapi.tiangolo.com/js/termynal.js
- https://fastapi.tiangolo.com/js/custom.js<|MERGE_RESOLUTION|>--- conflicted
+++ resolved
@@ -81,12 +81,9 @@
   - tutorial/response-status-code.md
   - tutorial/query-params.md
   - tutorial/body-multiple-params.md
-<<<<<<< HEAD
   - tutorial/metadata.md
-=======
   - tutorial/path-operation-configuration.md
   - tutorial/cors.md
->>>>>>> 4c401aef
   - tutorial/static-files.md
   - tutorial/debugging.md
   - tutorial/schema-extra-example.md
