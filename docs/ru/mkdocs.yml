--- conflicted
+++ resolved
@@ -74,11 +74,8 @@
   - tutorial/cookie-params.md
   - tutorial/testing.md
   - tutorial/response-status-code.md
-<<<<<<< HEAD
   - tutorial/query-params.md
-=======
   - tutorial/body-multiple-params.md
->>>>>>> 72c72774
 - async.md
 - Развёртывание:
   - deployment/index.md
