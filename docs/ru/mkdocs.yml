--- conflicted
+++ resolved
@@ -79,11 +79,8 @@
   - tutorial/response-status-code.md
   - tutorial/query-params.md
   - tutorial/body-multiple-params.md
-<<<<<<< HEAD
   - tutorial/static-files.md
-=======
   - tutorial/debugging.md
->>>>>>> 47c13874
 - async.md
 - Развёртывание:
   - deployment/index.md
