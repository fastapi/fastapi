site_name: FastAPI
site_description: FastAPI framework, high performance, easy to learn, fast to code, ready for production
site_url: https://fastapi.tiangolo.com/ru/
theme:
  name: material
  custom_dir: overrides
  palette:
  - scheme: default
    primary: teal
    accent: amber
    toggle:
      icon: material/lightbulb
      name: Switch to light mode
  - scheme: slate
    primary: teal
    accent: amber
    toggle:
      icon: material/lightbulb-outline
      name: Switch to dark mode
  features:
  - search.suggest
  - search.highlight
  - content.tabs.link
  icon:
    repo: fontawesome/brands/github-alt
  logo: https://fastapi.tiangolo.com/img/icon-white.svg
  favicon: https://fastapi.tiangolo.com/img/favicon.png
  language: ru
repo_name: tiangolo/fastapi
repo_url: https://github.com/tiangolo/fastapi
edit_uri: ''
plugins:
- search
- markdownextradata:
    data: data
nav:
- FastAPI: index.md
- Languages:
  - en: /
  - az: /az/
  - de: /de/
  - es: /es/
  - fa: /fa/
  - fr: /fr/
  - id: /id/
  - it: /it/
  - ja: /ja/
  - ko: /ko/
  - nl: /nl/
  - pl: /pl/
  - pt: /pt/
  - ru: /ru/
  - sq: /sq/
  - tr: /tr/
  - uk: /uk/
  - zh: /zh/
<<<<<<< HEAD
- python-types.md
- Tutorial - User Guide:
  - tutorial/background-tasks.md
- external-links.md
=======
- async.md
>>>>>>> 0d1be464
markdown_extensions:
- toc:
    permalink: true
- markdown.extensions.codehilite:
    guess_lang: false
- mdx_include:
    base_path: docs
- admonition
- codehilite
- extra
- pymdownx.superfences:
    custom_fences:
    - name: mermaid
      class: mermaid
      format: !!python/name:pymdownx.superfences.fence_code_format ''
- pymdownx.tabbed:
    alternate_style: true
extra:
  analytics:
    provider: google
    property: UA-133183413-1
  social:
  - icon: fontawesome/brands/github-alt
    link: https://github.com/tiangolo/fastapi
  - icon: fontawesome/brands/discord
    link: https://discord.gg/VQjSZaeJmf
  - icon: fontawesome/brands/twitter
    link: https://twitter.com/fastapi
  - icon: fontawesome/brands/linkedin
    link: https://www.linkedin.com/in/tiangolo
  - icon: fontawesome/brands/dev
    link: https://dev.to/tiangolo
  - icon: fontawesome/brands/medium
    link: https://medium.com/@tiangolo
  - icon: fontawesome/solid/globe
    link: https://tiangolo.com
  alternate:
  - link: /
    name: en - English
  - link: /az/
    name: az
  - link: /de/
    name: de
  - link: /es/
    name: es - español
  - link: /fa/
    name: fa
  - link: /fr/
    name: fr - français
  - link: /id/
    name: id
  - link: /it/
    name: it - italiano
  - link: /ja/
    name: ja - 日本語
  - link: /ko/
    name: ko - 한국어
  - link: /nl/
    name: nl
  - link: /pl/
    name: pl
  - link: /pt/
    name: pt - português
  - link: /ru/
    name: ru - русский язык
  - link: /sq/
    name: sq - shqip
  - link: /tr/
    name: tr - Türkçe
  - link: /uk/
    name: uk - українська мова
  - link: /zh/
    name: zh - 汉语
extra_css:
- https://fastapi.tiangolo.com/css/termynal.css
- https://fastapi.tiangolo.com/css/custom.css
extra_javascript:
- https://fastapi.tiangolo.com/js/termynal.js
- https://fastapi.tiangolo.com/js/custom.js<|MERGE_RESOLUTION|>--- conflicted
+++ resolved
@@ -54,14 +54,11 @@
   - tr: /tr/
   - uk: /uk/
   - zh: /zh/
-<<<<<<< HEAD
 - python-types.md
 - Tutorial - User Guide:
   - tutorial/background-tasks.md
 - external-links.md
-=======
 - async.md
->>>>>>> 0d1be464
 markdown_extensions:
 - toc:
     permalink: true
