site_name: FastAPI
site_description: FastAPI framework, high performance, easy to learn, fast to code, ready for production
site_url: https://fastapi.tiangolo.com/ru/
theme:
  name: material
  custom_dir: overrides
  palette:
  - media: '(prefers-color-scheme: light)'
    scheme: default
    primary: teal
    accent: amber
    toggle:
      icon: material/lightbulb
      name: Switch to light mode
  - media: '(prefers-color-scheme: dark)'
    scheme: slate
    primary: teal
    accent: amber
    toggle:
      icon: material/lightbulb-outline
      name: Switch to dark mode
  features:
  - search.suggest
  - search.highlight
  - content.tabs.link
  icon:
    repo: fontawesome/brands/github-alt
  logo: https://fastapi.tiangolo.com/img/icon-white.svg
  favicon: https://fastapi.tiangolo.com/img/favicon.png
  language: ru
repo_name: tiangolo/fastapi
repo_url: https://github.com/tiangolo/fastapi
edit_uri: ''
plugins:
- search
- markdownextradata:
    data: data
nav:
- FastAPI: index.md
- Languages:
  - en: /
  - az: /az/
  - cs: /cs/
  - de: /de/
  - em: /em/
  - es: /es/
  - fa: /fa/
  - fr: /fr/
  - he: /he/
  - hy: /hy/
  - id: /id/
  - it: /it/
  - ja: /ja/
  - ko: /ko/
  - lo: /lo/
  - nl: /nl/
  - pl: /pl/
  - pt: /pt/
  - ru: /ru/
  - sq: /sq/
  - sv: /sv/
  - ta: /ta/
  - tr: /tr/
  - uk: /uk/
  - zh: /zh/
- features.md
- fastapi-people.md
- python-types.md
- Учебник - руководство пользователя:
  - tutorial/index.md
  - tutorial/first-steps.md
  - tutorial/path-params.md
  - tutorial/query-params-str-validations.md
  - tutorial/path-params-numeric-validations.md
  - tutorial/body-fields.md
  - tutorial/background-tasks.md
  - tutorial/extra-data-types.md
  - tutorial/cookie-params.md
  - tutorial/testing.md
  - tutorial/extra-models.md
  - tutorial/response-status-code.md
  - tutorial/query-params.md
  - tutorial/body-multiple-params.md
<<<<<<< HEAD
  - tutorial/path-operation-configuration.md
=======
  - tutorial/cors.md
>>>>>>> fd6a78cb
  - tutorial/static-files.md
  - tutorial/debugging.md
  - tutorial/schema-extra-example.md
  - tutorial/body-nested-models.md
- async.md
- Развёртывание:
  - deployment/index.md
  - deployment/versions.md
  - deployment/concepts.md
  - deployment/https.md
  - deployment/manually.md
- project-generation.md
- alternatives.md
- history-design-future.md
- external-links.md
- benchmarks.md
- help-fastapi.md
- contributing.md
markdown_extensions:
- toc:
    permalink: true
- markdown.extensions.codehilite:
    guess_lang: false
- mdx_include:
    base_path: docs
- admonition
- codehilite
- extra
- pymdownx.superfences:
    custom_fences:
    - name: mermaid
      class: mermaid
      format: !!python/name:pymdownx.superfences.fence_code_format ''
- pymdownx.tabbed:
    alternate_style: true
- attr_list
- md_in_html
extra:
  analytics:
    provider: google
    property: G-YNEVN69SC3
  social:
  - icon: fontawesome/brands/github-alt
    link: https://github.com/tiangolo/fastapi
  - icon: fontawesome/brands/discord
    link: https://discord.gg/VQjSZaeJmf
  - icon: fontawesome/brands/twitter
    link: https://twitter.com/fastapi
  - icon: fontawesome/brands/linkedin
    link: https://www.linkedin.com/in/tiangolo
  - icon: fontawesome/brands/dev
    link: https://dev.to/tiangolo
  - icon: fontawesome/brands/medium
    link: https://medium.com/@tiangolo
  - icon: fontawesome/solid/globe
    link: https://tiangolo.com
  alternate:
  - link: /
    name: en - English
  - link: /az/
    name: az
  - link: /cs/
    name: cs
  - link: /de/
    name: de
  - link: /em/
    name: 😉
  - link: /es/
    name: es - español
  - link: /fa/
    name: fa
  - link: /fr/
    name: fr - français
  - link: /he/
    name: he
  - link: /hy/
    name: hy
  - link: /id/
    name: id
  - link: /it/
    name: it - italiano
  - link: /ja/
    name: ja - 日本語
  - link: /ko/
    name: ko - 한국어
  - link: /lo/
    name: lo - ພາສາລາວ
  - link: /nl/
    name: nl
  - link: /pl/
    name: pl
  - link: /pt/
    name: pt - português
  - link: /ru/
    name: ru - русский язык
  - link: /sq/
    name: sq - shqip
  - link: /sv/
    name: sv - svenska
  - link: /ta/
    name: ta - தமிழ்
  - link: /tr/
    name: tr - Türkçe
  - link: /uk/
    name: uk - українська мова
  - link: /zh/
    name: zh - 汉语
extra_css:
- https://fastapi.tiangolo.com/css/termynal.css
- https://fastapi.tiangolo.com/css/custom.css
extra_javascript:
- https://fastapi.tiangolo.com/js/termynal.js
- https://fastapi.tiangolo.com/js/custom.js<|MERGE_RESOLUTION|>--- conflicted
+++ resolved
@@ -81,11 +81,8 @@
   - tutorial/response-status-code.md
   - tutorial/query-params.md
   - tutorial/body-multiple-params.md
-<<<<<<< HEAD
   - tutorial/path-operation-configuration.md
-=======
   - tutorial/cors.md
->>>>>>> fd6a78cb
   - tutorial/static-files.md
   - tutorial/debugging.md
   - tutorial/schema-extra-example.md
