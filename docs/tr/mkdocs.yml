site_name: FastAPI
site_description: FastAPI framework, high performance, easy to learn, fast to code, ready for production
site_url: https://fastapi.tiangolo.com/tr/
theme:
  name: material
  custom_dir: overrides
  palette:
  - scheme: default
    primary: teal
    accent: amber
    toggle:
      icon: material/lightbulb-outline
      name: Switch to light mode
  - scheme: slate
    primary: teal
    accent: amber
    toggle:
      icon: material/lightbulb
      name: Switch to dark mode
  features:
  - search.suggest
  - search.highlight
  - content.tabs.link
  icon:
    repo: fontawesome/brands/github-alt
  logo: https://fastapi.tiangolo.com/img/icon-white.svg
  favicon: https://fastapi.tiangolo.com/img/favicon.png
  language: tr
repo_name: tiangolo/fastapi
repo_url: https://github.com/tiangolo/fastapi
edit_uri: ''
google_analytics:
- UA-133183413-1
- auto
plugins:
- search
- markdownextradata:
    data: data
nav:
- FastAPI: index.md
- Languages:
  - en: /
  - de: /de/
  - es: /es/
  - fr: /fr/
  - id: /id/
  - it: /it/
  - ja: /ja/
  - ko: /ko/
  - pl: /pl/
  - pt: /pt/
  - ru: /ru/
  - sq: /sq/
  - tr: /tr/
  - uk: /uk/
  - zh: /zh/
<<<<<<< HEAD
- python-types.md
=======
- features.md
>>>>>>> 19fd336c
markdown_extensions:
- toc:
    permalink: true
- markdown.extensions.codehilite:
    guess_lang: false
- mdx_include:
    base_path: docs
- admonition
- codehilite
- extra
- pymdownx.superfences:
    custom_fences:
    - name: mermaid
      class: mermaid
      format: !!python/name:pymdownx.superfences.fence_code_format ''
- pymdownx.tabbed
extra:
  social:
  - icon: fontawesome/brands/github-alt
    link: https://github.com/tiangolo/fastapi
  - icon: fontawesome/brands/discord
    link: https://discord.gg/VQjSZaeJmf
  - icon: fontawesome/brands/twitter
    link: https://twitter.com/fastapi
  - icon: fontawesome/brands/linkedin
    link: https://www.linkedin.com/in/tiangolo
  - icon: fontawesome/brands/dev
    link: https://dev.to/tiangolo
  - icon: fontawesome/brands/medium
    link: https://medium.com/@tiangolo
  - icon: fontawesome/solid/globe
    link: https://tiangolo.com
  alternate:
  - link: /
    name: en - English
  - link: /de/
    name: de
  - link: /es/
    name: es - español
  - link: /fr/
    name: fr - français
  - link: /id/
    name: id
  - link: /it/
    name: it - italiano
  - link: /ja/
    name: ja - 日本語
  - link: /ko/
    name: ko - 한국어
  - link: /pl/
    name: pl
  - link: /pt/
    name: pt - português
  - link: /ru/
    name: ru - русский язык
  - link: /sq/
    name: sq - shqip
  - link: /tr/
    name: tr - Türkçe
  - link: /uk/
    name: uk - українська мова
  - link: /zh/
    name: zh - 汉语
extra_css:
- https://fastapi.tiangolo.com/css/termynal.css
- https://fastapi.tiangolo.com/css/custom.css
extra_javascript:
- https://fastapi.tiangolo.com/js/termynal.js
- https://fastapi.tiangolo.com/js/custom.js<|MERGE_RESOLUTION|>--- conflicted
+++ resolved
@@ -54,11 +54,8 @@
   - tr: /tr/
   - uk: /uk/
   - zh: /zh/
-<<<<<<< HEAD
+- features.md
 - python-types.md
-=======
-- features.md
->>>>>>> 19fd336c
 markdown_extensions:
 - toc:
     permalink: true
