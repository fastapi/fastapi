# Oauth2️⃣ ↔

👆 💪 ⚙️ Oauth2️⃣ ↔ 🔗 ⏮️ **FastAPI**, 👫 🛠️ 👷 💎.

👉 🔜 ✔ 👆 ✔️ 🌖 👌-🧽 ✔ ⚙️, 📄 Oauth2️⃣ 🐩, 🛠️ 🔘 👆 🗄 🈸 (&amp; 🛠️ 🩺).

Oauth2️⃣ ⏮️ ↔ 🛠️ ⚙️ 📚 🦏 🤝 🐕‍🦺, 💖 👱📔, 🇺🇸🔍, 📂, 🤸‍♂, 👱📔, ♒️. 👫 ⚙️ ⚫️ 🚚 🎯 ✔ 👩‍💻 &amp; 🈸.

🔠 🕰 👆 "🕹 ⏮️" 👱📔, 🇺🇸🔍, 📂, 🤸‍♂, 👱📔, 👈 🈸 ⚙️ Oauth2️⃣ ⏮️ ↔.

👉 📄 👆 🔜 👀 ❔ 🛠️ 🤝 &amp; ✔ ⏮️ 🎏 Oauth2️⃣ ⏮️ ↔ 👆 **FastAPI** 🈸.

/// warning

👉 🌅 ⚖️ 🌘 🏧 📄. 🚥 👆 ▶️, 👆 💪 🚶 ⚫️.

👆 🚫 🎯 💪 Oauth2️⃣ ↔, &amp; 👆 💪 🍵 🤝 &amp; ✔ 👐 👆 💚.

✋️ Oauth2️⃣ ⏮️ ↔ 💪 🎆 🛠️ 🔘 👆 🛠️ (⏮️ 🗄) &amp; 👆 🛠️ 🩺.

👐, 👆 🛠️ 📚 ↔, ⚖️ 🙆 🎏 💂‍♂/✔ 📄, 👐 👆 💪, 👆 📟.

📚 💼, Oauth2️⃣ ⏮️ ↔ 💪 👹.

✋️ 🚥 👆 💭 👆 💪 ⚫️, ⚖️ 👆 😟, 🚧 👂.

///

## Oauth2️⃣ ↔ &amp; 🗄

Oauth2️⃣ 🔧 🔬 "↔" 📇 🎻 🎏 🚀.

🎚 🔠 👉 🎻 💪 ✔️ 🙆 📁, ✋️ 🔜 🚫 🔌 🚀.

👫 ↔ 🎨 "✔".

🗄 (✅ 🛠️ 🩺), 👆 💪 🔬 "💂‍♂ ⚖".

🕐❔ 1️⃣ 👫 💂‍♂ ⚖ ⚙️ Oauth2️⃣, 👆 💪 📣 &amp; ⚙️ ↔.

🔠 "↔" 🎻 (🍵 🚀).

👫 🛎 ⚙️ 📣 🎯 💂‍♂ ✔, 🖼:

* `users:read` ⚖️ `users:write` ⚠ 🖼.
* `instagram_basic` ⚙️ 👱📔 / 👱📔.
* `https://www.googleapis.com/auth/drive` ⚙️ 🇺🇸🔍.

/// info

Oauth2️⃣ "↔" 🎻 👈 📣 🎯 ✔ ✔.

⚫️ 🚫 🤔 🚥 ⚫️ ✔️ 🎏 🦹 💖 `:` ⚖️ 🚥 ⚫️ 📛.

👈 ℹ 🛠️ 🎯.

Oauth2️⃣ 👫 🎻.

///

## 🌐 🎑

🥇, ➡️ 🔜 👀 🍕 👈 🔀 ⚪️➡️ 🖼 👑 **🔰 - 👩‍💻 🦮** [Oauth2️⃣ ⏮️ 🔐 (&amp; 🔁), 📨 ⏮️ 🥙 🤝](../../tutorial/security/oauth2-jwt.md){.internal-link target=_blank}. 🔜 ⚙️ Oauth2️⃣ ↔:

<<<<<<< HEAD
```Python hl_lines="2  4  8  12  46  64  105  107-115  121-125  129-135  140  156"
{!../../../docs_src/security/tutorial005.py!}
```
=======
{* ../../docs_src/security/tutorial005.py hl[2,4,8,12,46,64,105,107:115,121:124,128:134,139,155] *}
>>>>>>> 27f42407

🔜 ➡️ 📄 👈 🔀 🔁 🔁.

## Oauth2️⃣ 💂‍♂ ⚖

🥇 🔀 👈 🔜 👥 📣 Oauth2️⃣ 💂‍♂ ⚖ ⏮️ 2️⃣ 💪 ↔, `me` &amp; `items`.

`scopes` 🔢 📨 `dict` ⏮️ 🔠 ↔ 🔑 &amp; 📛 💲:

{* ../../docs_src/security/tutorial005.py hl[62:65] *}

↩️ 👥 🔜 📣 📚 ↔, 👫 🔜 🎦 🆙 🛠️ 🩺 🕐❔ 👆 🕹-/✔.

&amp; 👆 🔜 💪 🖊 ❔ ↔ 👆 💚 🤝 🔐: `me` &amp; `items`.

👉 🎏 🛠️ ⚙️ 🕐❔ 👆 🤝 ✔ ⏪ 🚨 ⏮️ 👱📔, 🇺🇸🔍, 📂, ♒️:

<img src="/img/tutorial/security/image11.png">

## 🥙 🤝 ⏮️ ↔

🔜, 🔀 🤝 *➡ 🛠️* 📨 ↔ 📨.

👥 ⚙️ 🎏 `OAuth2PasswordRequestForm`. ⚫️ 🔌 🏠 `scopes` ⏮️ `list` `str`, ⏮️ 🔠 ↔ ⚫️ 📨 📨.

&amp; 👥 📨 ↔ 🍕 🥙 🤝.

/// danger

🦁, 📥 👥 ❎ ↔ 📨 🔗 🤝.

<<<<<<< HEAD
```Python hl_lines="156"
{!../../../docs_src/security/tutorial005.py!}
```
=======
✋️ 👆 🈸, 💂‍♂, 👆 🔜 ⚒ 💭 👆 🕴 🚮 ↔ 👈 👩‍💻 🤙 💪 ✔️, ⚖️ 🕐 👆 ✔️ 🔁.

///

{* ../../docs_src/security/tutorial005.py hl[155] *}
>>>>>>> 27f42407

## 📣 ↔ *➡ 🛠️* &amp; 🔗

🔜 👥 📣 👈 *➡ 🛠️* `/users/me/items/` 🚚 ↔ `items`.

👉, 👥 🗄 &amp; ⚙️ `Security` ⚪️➡️ `fastapi`.

👆 💪 ⚙️ `Security` 📣 🔗 (💖 `Depends`), ✋️ `Security` 📨 🔢 `scopes` ⏮️ 📇 ↔ (🎻).

👉 💼, 👥 🚶‍♀️ 🔗 🔢 `get_current_active_user` `Security` (🎏 🌌 👥 🔜 ⏮️ `Depends`).

✋️ 👥 🚶‍♀️ `list` ↔, 👉 💼 ⏮️ 1️⃣ ↔: `items` (⚫️ 💪 ✔️ 🌅).

&amp; 🔗 🔢 `get_current_active_user` 💪 📣 🎧-🔗, 🚫 🕴 ⏮️ `Depends` ✋️ ⏮️ `Security`. 📣 🚮 👍 🎧-🔗 🔢 (`get_current_user`), &amp; 🌖 ↔ 📄.

👉 💼, ⚫️ 🚚 ↔ `me` (⚫️ 💪 🚚 🌅 🌘 1️⃣ ↔).

/// note

👆 🚫 🎯 💪 🚮 🎏 ↔ 🎏 🥉.

👥 🔨 ⚫️ 📥 🎦 ❔ **FastAPI** 🍵 ↔ 📣 🎏 🎚.

<<<<<<< HEAD
```Python hl_lines="4  139  169"
{!../../../docs_src/security/tutorial005.py!}
```
=======
///
>>>>>>> 27f42407

{* ../../docs_src/security/tutorial005.py hl[4,139,168] *}

/// info | 📡 ℹ

`Security` 🤙 🏿 `Depends`, &amp; ⚫️ ✔️ 1️⃣ ➕ 🔢 👈 👥 🔜 👀 ⏪.

✋️ ⚙️ `Security` ↩️ `Depends`, **FastAPI** 🔜 💭 👈 ⚫️ 💪 📣 💂‍♂ ↔, ⚙️ 👫 🔘, &amp; 📄 🛠️ ⏮️ 🗄.

✋️ 🕐❔ 👆 🗄 `Query`, `Path`, `Depends`, `Security` &amp; 🎏 ⚪️➡️ `fastapi`, 👈 🤙 🔢 👈 📨 🎁 🎓.

///

## ⚙️ `SecurityScopes`

🔜 ℹ 🔗 `get_current_user`.

👉 1️⃣ ⚙️ 🔗 🔛.

📥 👥 ⚙️ 🎏 Oauth2️⃣ ⚖ 👥 ✍ ⏭, 📣 ⚫️ 🔗: `oauth2_scheme`.

↩️ 👉 🔗 🔢 🚫 ✔️ 🙆 ↔ 📄 ⚫️, 👥 💪 ⚙️ `Depends` ⏮️ `oauth2_scheme`, 👥 🚫 ✔️ ⚙️ `Security` 🕐❔ 👥 🚫 💪 ✔ 💂‍♂ ↔.

👥 📣 🎁 🔢 🆎 `SecurityScopes`, 🗄 ⚪️➡️ `fastapi.security`.

👉 `SecurityScopes` 🎓 🎏 `Request` (`Request` ⚙️ 🤚 📨 🎚 🔗).

{* ../../docs_src/security/tutorial005.py hl[8,105] *}

## ⚙️ `scopes`

🔢 `security_scopes` 🔜 🆎 `SecurityScopes`.

⚫️ 🔜 ✔️ 🏠 `scopes` ⏮️ 📇 ⚗ 🌐 ↔ ✔ ⚫️ &amp; 🌐 🔗 👈 ⚙️ 👉 🎧-🔗. 👈 ⛓, 🌐 "⚓️"... 👉 💪 🔊 😨, ⚫️ 🔬 🔄 ⏪ 🔛.

`security_scopes` 🎚 (🎓 `SecurityScopes`) 🚚 `scope_str` 🔢 ⏮️ 👁 🎻, 🔌 👈 ↔ 👽 🚀 (👥 🔜 ⚙️ ⚫️).

👥 ✍ `HTTPException` 👈 👥 💪 🏤-⚙️ (`raise`) ⏪ 📚 ☝.

👉 ⚠, 👥 🔌 ↔ 🚚 (🚥 🙆) 🎻 👽 🚀 (⚙️ `scope_str`). 👥 🚮 👈 🎻 ⚗ ↔ `WWW-Authenticate` 🎚 (👉 🍕 🔌).

{* ../../docs_src/security/tutorial005.py hl[105,107:115] *}

## ✔ `username` &amp; 💽 💠

👥 ✔ 👈 👥 🤚 `username`, &amp; ⚗ ↔.

&amp; ⤴️ 👥 ✔ 👈 📊 ⏮️ Pydantic 🏷 (✊ `ValidationError` ⚠), &amp; 🚥 👥 🤚 ❌ 👂 🥙 🤝 ⚖️ ⚖ 📊 ⏮️ Pydantic, 👥 🤚 `HTTPException` 👥 ✍ ⏭.

👈, 👥 ℹ Pydantic 🏷 `TokenData` ⏮️ 🆕 🏠 `scopes`.

⚖ 📊 ⏮️ Pydantic 👥 💪 ⚒ 💭 👈 👥 ✔️, 🖼, ⚫️❔ `list` `str` ⏮️ ↔ &amp; `str` ⏮️ `username`.

↩️, 🖼, `dict`, ⚖️ 🕳 🙆, ⚫️ 💪 💔 🈸 ☝ ⏪, ⚒ ⚫️ 💂‍♂ ⚠.

👥 ✔ 👈 👥 ✔️ 👩‍💻 ⏮️ 👈 🆔, &amp; 🚥 🚫, 👥 🤚 👈 🎏 ⚠ 👥 ✍ ⏭.

<<<<<<< HEAD
```Python hl_lines="46  116-128"
{!../../../docs_src/security/tutorial005.py!}
```
=======
{* ../../docs_src/security/tutorial005.py hl[46,116:127] *}
>>>>>>> 27f42407

## ✔ `scopes`

👥 🔜 ✔ 👈 🌐 ↔ ✔, 👉 🔗 &amp; 🌐 ⚓️ (🔌 *➡ 🛠️*), 🔌 ↔ 🚚 🤝 📨, ⏪ 🤚 `HTTPException`.

👉, 👥 ⚙️ `security_scopes.scopes`, 👈 🔌 `list` ⏮️ 🌐 👫 ↔ `str`.

<<<<<<< HEAD
```Python hl_lines="129-135"
{!../../../docs_src/security/tutorial005.py!}
```
=======
{* ../../docs_src/security/tutorial005.py hl[128:134] *}
>>>>>>> 27f42407

## 🔗 🌲 &amp; ↔

➡️ 📄 🔄 👉 🔗 🌲 &amp; ↔.

`get_current_active_user` 🔗 ✔️ 🎧-🔗 🔛 `get_current_user`, ↔ `"me"` 📣 `get_current_active_user` 🔜 🔌 📇 ✔ ↔ `security_scopes.scopes` 🚶‍♀️ `get_current_user`.

*➡ 🛠️* ⚫️ 📣 ↔, `"items"`, 👉 🔜 📇 `security_scopes.scopes` 🚶‍♀️ `get_current_user`.

📥 ❔ 🔗 🔗 &amp; ↔ 👀 💖:

*  *➡ 🛠️* `read_own_items` ✔️:
    * ✔ ↔ `["items"]` ⏮️ 🔗:
    * `get_current_active_user`:
        *  🔗 🔢 `get_current_active_user` ✔️:
            * ✔ ↔ `["me"]` ⏮️ 🔗:
            * `get_current_user`:
                * 🔗 🔢 `get_current_user` ✔️:
                    * 🙅‍♂ ↔ ✔ ⚫️.
                    * 🔗 ⚙️ `oauth2_scheme`.
                    *  `security_scopes` 🔢 🆎 `SecurityScopes`:
                        * 👉 `security_scopes` 🔢 ✔️ 🏠 `scopes` ⏮️ `list` ⚗ 🌐 👫 ↔ 📣 🔛,:
                            * `security_scopes.scopes` 🔜 🔌 `["me", "items"]` *➡ 🛠️* `read_own_items`.
                            * `security_scopes.scopes` 🔜 🔌 `["me"]` *➡ 🛠️* `read_users_me`, ↩️ ⚫️ 📣 🔗 `get_current_active_user`.
                            * `security_scopes.scopes` 🔜 🔌 `[]` (🕳) *➡ 🛠️* `read_system_status`, ↩️ ⚫️ 🚫 📣 🙆 `Security` ⏮️ `scopes`, &amp; 🚮 🔗, `get_current_user`, 🚫 📣 🙆 `scope` 👯‍♂️.

/// tip

⚠ &amp; "🎱" 👜 📥 👈 `get_current_user` 🔜 ✔️ 🎏 📇 `scopes` ✅ 🔠 *➡ 🛠️*.

🌐 ⚓️ 🔛 `scopes` 📣 🔠 *➡ 🛠️* &amp; 🔠 🔗 🔗 🌲 👈 🎯 *➡ 🛠️*.

///

## 🌖 ℹ 🔃 `SecurityScopes`

👆 💪 ⚙️ `SecurityScopes` 🙆 ☝, &amp; 💗 🥉, ⚫️ 🚫 ✔️ "🌱" 🔗.

⚫️ 🔜 🕧 ✔️ 💂‍♂ ↔ 📣 ⏮️ `Security` 🔗 &amp; 🌐 ⚓️ **👈 🎯** *➡ 🛠️* &amp; **👈 🎯** 🔗 🌲.

↩️ `SecurityScopes` 🔜 ✔️ 🌐 ↔ 📣 ⚓️, 👆 💪 ⚙️ ⚫️ ✔ 👈 🤝 ✔️ 🚚 ↔ 🇨🇫 🔗 🔢, &amp; ⤴️ 📣 🎏 ↔ 📄 🎏 *➡ 🛠️*.

👫 🔜 ✅ ➡ 🔠 *➡ 🛠️*.

## ✅ ⚫️

🚥 👆 📂 🛠️ 🩺, 👆 💪 🔓 &amp; ✔ ❔ ↔ 👆 💚 ✔.

<img src="/img/tutorial/security/image11.png">

🚥 👆 🚫 🖊 🙆 ↔, 👆 🔜 "🔓", ✋️ 🕐❔ 👆 🔄 🔐 `/users/me/` ⚖️ `/users/me/items/` 👆 🔜 🤚 ❌ 💬 👈 👆 🚫 ✔️ 🥃 ✔. 👆 🔜 💪 🔐 `/status/`.

&amp; 🚥 👆 🖊 ↔ `me` ✋️ 🚫 ↔ `items`, 👆 🔜 💪 🔐 `/users/me/` ✋️ 🚫 `/users/me/items/`.

👈 ⚫️❔ 🔜 🔨 🥉 🥳 🈸 👈 🔄 🔐 1️⃣ 👫 *➡ 🛠️* ⏮️ 🤝 🚚 👩‍💻, ⚓️ 🔛 ❔ 📚 ✔ 👩‍💻 🤝 🈸.

## 🔃 🥉 🥳 🛠️

👉 🖼 👥 ⚙️ Oauth2️⃣ "🔐" 💧.

👉 ☑ 🕐❔ 👥 🚨 👆 👍 🈸, 🎲 ⏮️ 👆 👍 🕸.

↩️ 👥 💪 💙 ⚫️ 📨 `username` &amp; `password`, 👥 🎛 ⚫️.

✋️ 🚥 👆 🏗 Oauth2️⃣ 🈸 👈 🎏 🔜 🔗 (➡, 🚥 👆 🏗 🤝 🐕‍🦺 🌓 👱📔, 🇺🇸🔍, 📂, ♒️.) 👆 🔜 ⚙️ 1️⃣ 🎏 💧.

🌅 ⚠ 🔑 💧.

🏆 🔐 📟 💧, ✋️ 🌖 🏗 🛠️ ⚫️ 🚚 🌅 📶. ⚫️ 🌅 🏗, 📚 🐕‍🦺 🔚 🆙 ✔ 🔑 💧.

/// note

⚫️ ⚠ 👈 🔠 🤝 🐕‍🦺 📛 👫 💧 🎏 🌌, ⚒ ⚫️ 🍕 👫 🏷.

✋️ 🔚, 👫 🛠️ 🎏 Oauth2️⃣ 🐩.

///

**FastAPI** 🔌 🚙 🌐 👫 Oauth2️⃣ 🤝 💧 `fastapi.security.oauth2`.

## `Security` 👨‍🎨 `dependencies`

🎏 🌌 👆 💪 🔬 `list` `Depends` 👨‍🎨 `dependencies` 🔢 (🔬 [🔗 ➡ 🛠️ 👨‍🎨](../../tutorial/dependencies/dependencies-in-path-operation-decorators.md){.internal-link target=_blank}), 👆 💪 ⚙️ `Security` ⏮️ `scopes` 📤.<|MERGE_RESOLUTION|>--- conflicted
+++ resolved
@@ -62,13 +62,7 @@
 
 🥇, ➡️ 🔜 👀 🍕 👈 🔀 ⚪️➡️ 🖼 👑 **🔰 - 👩‍💻 🦮** [Oauth2️⃣ ⏮️ 🔐 (&amp; 🔁), 📨 ⏮️ 🥙 🤝](../../tutorial/security/oauth2-jwt.md){.internal-link target=_blank}. 🔜 ⚙️ Oauth2️⃣ ↔:
 
-<<<<<<< HEAD
-```Python hl_lines="2  4  8  12  46  64  105  107-115  121-125  129-135  140  156"
-{!../../../docs_src/security/tutorial005.py!}
-```
-=======
-{* ../../docs_src/security/tutorial005.py hl[2,4,8,12,46,64,105,107:115,121:124,128:134,139,155] *}
->>>>>>> 27f42407
+{* ../../docs_src/security/tutorial005.py hl[2,4,8,12,46,64,105,107:115,121:125,129:135,140,156] *}
 
 🔜 ➡️ 📄 👈 🔀 🔁 🔁.
 
@@ -100,17 +94,11 @@
 
 🦁, 📥 👥 ❎ ↔ 📨 🔗 🤝.
 
-<<<<<<< HEAD
-```Python hl_lines="156"
-{!../../../docs_src/security/tutorial005.py!}
-```
-=======
 ✋️ 👆 🈸, 💂‍♂, 👆 🔜 ⚒ 💭 👆 🕴 🚮 ↔ 👈 👩‍💻 🤙 💪 ✔️, ⚖️ 🕐 👆 ✔️ 🔁.
 
 ///
 
-{* ../../docs_src/security/tutorial005.py hl[155] *}
->>>>>>> 27f42407
+{* ../../docs_src/security/tutorial005.py hl[156] *}
 
 ## 📣 ↔ *➡ 🛠️* &amp; 🔗
 
@@ -134,15 +122,9 @@
 
 👥 🔨 ⚫️ 📥 🎦 ❔ **FastAPI** 🍵 ↔ 📣 🎏 🎚.
 
-<<<<<<< HEAD
-```Python hl_lines="4  139  169"
-{!../../../docs_src/security/tutorial005.py!}
-```
-=======
-///
->>>>>>> 27f42407
-
-{* ../../docs_src/security/tutorial005.py hl[4,139,168] *}
+///
+
+{* ../../docs_src/security/tutorial005.py hl[4,139,169] *}
 
 /// info | 📡 ℹ
 
@@ -198,13 +180,7 @@
 
 👥 ✔ 👈 👥 ✔️ 👩‍💻 ⏮️ 👈 🆔, &amp; 🚥 🚫, 👥 🤚 👈 🎏 ⚠ 👥 ✍ ⏭.
 
-<<<<<<< HEAD
-```Python hl_lines="46  116-128"
-{!../../../docs_src/security/tutorial005.py!}
-```
-=======
-{* ../../docs_src/security/tutorial005.py hl[46,116:127] *}
->>>>>>> 27f42407
+{* ../../docs_src/security/tutorial005.py hl[46,116:128] *}
 
 ## ✔ `scopes`
 
@@ -212,13 +188,7 @@
 
 👉, 👥 ⚙️ `security_scopes.scopes`, 👈 🔌 `list` ⏮️ 🌐 👫 ↔ `str`.
 
-<<<<<<< HEAD
-```Python hl_lines="129-135"
-{!../../../docs_src/security/tutorial005.py!}
-```
-=======
-{* ../../docs_src/security/tutorial005.py hl[128:134] *}
->>>>>>> 27f42407
+{* ../../docs_src/security/tutorial005.py hl[129:135] *}
 
 ## 🔗 🌲 &amp; ↔
 
