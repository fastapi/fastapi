--- conflicted
+++ resolved
@@ -64,15 +64,12 @@
   - tutorial/index.md
   - tutorial/first-steps.md
   - tutorial/path-params.md
-<<<<<<< HEAD
-  - tutorial/path-params-numeric-validations.md
-=======
   - tutorial/query-params.md
   - tutorial/body.md
->>>>>>> 81115dba
   - tutorial/body-fields.md
   - tutorial/extra-data-types.md
   - tutorial/query-params-str-validations.md
+  - tutorial/path-params-numeric-validations.md
   - tutorial/cookie-params.md
   - tutorial/header-params.md
   - tutorial/handling-errors.md
