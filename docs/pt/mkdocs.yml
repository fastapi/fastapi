--- conflicted
+++ resolved
@@ -24,14 +24,11 @@
   - es: /es/
   - pt: /pt/
   - zh: /zh/
-<<<<<<< HEAD
-- benchmarks.md
-=======
 - features.md
 - Tutorial - Guia de Usuário:
   - tutorial/index.md
 - history-design-future.md
->>>>>>> cfd2c301
+- benchmarks.md
 markdown_extensions:
 - toc:
     permalink: true
