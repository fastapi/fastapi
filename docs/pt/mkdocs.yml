--- conflicted
+++ resolved
@@ -60,11 +60,8 @@
   - tutorial/index.md
   - tutorial/first-steps.md
   - tutorial/path-params.md
-<<<<<<< HEAD
   - tutorial/query-params.md
-=======
   - tutorial/body.md
->>>>>>> 8a353ab9
   - tutorial/body-fields.md
   - tutorial/extra-data-types.md
   - tutorial/query-params-str-validations.md
