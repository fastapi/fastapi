--- conflicted
+++ resolved
@@ -64,11 +64,8 @@
   - tutorial/body-fields.md
   - tutorial/extra-data-types.md
   - tutorial/query-params-str-validations.md
-<<<<<<< HEAD
+  - tutorial/cookie-params.md
   - tutorial/handling-errors.md
-=======
-  - tutorial/cookie-params.md
->>>>>>> 0d1be464
   - Segurança:
     - tutorial/security/index.md
   - Guia de Usuário Avançado:
