--- conflicted
+++ resolved
@@ -70,11 +70,8 @@
   - tutorial/extra-data-types.md
   - tutorial/query-params-str-validations.md
   - tutorial/cookie-params.md
-<<<<<<< HEAD
   - tutorial/header-params.md
-=======
   - tutorial/handling-errors.md
->>>>>>> 728b961d
   - Segurança:
     - tutorial/security/index.md
   - Guia de Usuário Avançado:
