--- conflicted
+++ resolved
@@ -24,13 +24,10 @@
   - es: /es/
   - pt: /pt/
   - zh: /zh/
-<<<<<<< HEAD
+- features.md
 - Tutorial - Guia de Usuário:
   - tutorial/index.md
-=======
-- features.md
 - history-design-future.md
->>>>>>> 4c1b54e2
 markdown_extensions:
 - toc:
     permalink: true
