--- conflicted
+++ resolved
@@ -58,15 +58,12 @@
   - tutorial/index.md
   - tutorial/first-steps.md
   - tutorial/body-fields.md
-<<<<<<< HEAD
-- Guia de Usuário Avançado:
-  - advanced/index.md
-=======
   - Segurança:
     - tutorial/security/index.md
+  - Guia de Usuário Avançado:
+    - advanced/index.md
 - Implantação:
   - deployment/index.md
->>>>>>> 8c12ab0d
 - alternatives.md
 - history-design-future.md
 - external-links.md
@@ -140,4 +137,4 @@
 extra_javascript:
 - https://unpkg.com/mermaid@8.4.6/dist/mermaid.min.js
 - https://fastapi.tiangolo.com/js/termynal.js
-- https://fastapi.tiangolo.com/js/custom.js+- https://fastapi.tiangolo.com/js/custom.js
