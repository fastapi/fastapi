site_name: FastAPI
site_description: FastAPI framework, high performance, easy to learn, fast to code, ready for production
site_url: https://fastapi.tiangolo.com/pt/
theme:
  name: material
  custom_dir: overrides
  palette:
  - scheme: default
    primary: teal
    accent: amber
    toggle:
      icon: material/lightbulb-outline
      name: Switch to light mode
  - scheme: slate
    primary: teal
    accent: amber
    toggle:
      icon: material/lightbulb
      name: Switch to dark mode
  features:
  - search.suggest
  - search.highlight
  - content.tabs.link
  icon:
    repo: fontawesome/brands/github-alt
  logo: https://fastapi.tiangolo.com/img/icon-white.svg
  favicon: https://fastapi.tiangolo.com/img/favicon.png
  language: pt
repo_name: tiangolo/fastapi
repo_url: https://github.com/tiangolo/fastapi
edit_uri: ''
google_analytics:
- UA-133183413-1
- auto
plugins:
- search
- markdownextradata:
    data: data
nav:
- FastAPI: index.md
- Languages:
  - en: /
  - de: /de/
  - es: /es/
  - fr: /fr/
  - id: /id/
  - it: /it/
  - ja: /ja/
  - ko: /ko/
  - pl: /pl/
  - pt: /pt/
  - ru: /ru/
  - sq: /sq/
  - tr: /tr/
  - uk: /uk/
  - zh: /zh/
- features.md
- Tutorial - Guia de Usuário:
  - tutorial/index.md
  - tutorial/first-steps.md
  - tutorial/body-fields.md
  - Segurança:
    - tutorial/security/index.md
<<<<<<< HEAD
    - tutorial/security/first-steps.md
=======
  - Guia de Usuário Avançado:
    - advanced/index.md
>>>>>>> 70f1b8eb
- Implantação:
  - deployment/index.md
  - deployment/versions.md
- alternatives.md
- history-design-future.md
- external-links.md
- benchmarks.md
markdown_extensions:
- toc:
    permalink: true
- markdown.extensions.codehilite:
    guess_lang: false
- mdx_include:
    base_path: docs
- admonition
- codehilite
- extra
- pymdownx.superfences:
    custom_fences:
    - name: mermaid
      class: mermaid
      format: !!python/name:pymdownx.superfences.fence_code_format ''
- pymdownx.tabbed
extra:
  social:
  - icon: fontawesome/brands/github-alt
    link: https://github.com/tiangolo/fastapi
  - icon: fontawesome/brands/discord
    link: https://discord.gg/VQjSZaeJmf
  - icon: fontawesome/brands/twitter
    link: https://twitter.com/fastapi
  - icon: fontawesome/brands/linkedin
    link: https://www.linkedin.com/in/tiangolo
  - icon: fontawesome/brands/dev
    link: https://dev.to/tiangolo
  - icon: fontawesome/brands/medium
    link: https://medium.com/@tiangolo
  - icon: fontawesome/solid/globe
    link: https://tiangolo.com
  alternate:
  - link: /
    name: en - English
  - link: /de/
    name: de
  - link: /es/
    name: es - español
  - link: /fr/
    name: fr - français
  - link: /id/
    name: id
  - link: /it/
    name: it - italiano
  - link: /ja/
    name: ja - 日本語
  - link: /ko/
    name: ko - 한국어
  - link: /pl/
    name: pl
  - link: /pt/
    name: pt - português
  - link: /ru/
    name: ru - русский язык
  - link: /sq/
    name: sq - shqip
  - link: /tr/
    name: tr - Türkçe
  - link: /uk/
    name: uk - українська мова
  - link: /zh/
    name: zh - 汉语
extra_css:
- https://fastapi.tiangolo.com/css/termynal.css
- https://fastapi.tiangolo.com/css/custom.css
extra_javascript:
- https://fastapi.tiangolo.com/js/termynal.js
- https://fastapi.tiangolo.com/js/custom.js
<|MERGE_RESOLUTION|>--- conflicted
+++ resolved
@@ -61,12 +61,9 @@
   - tutorial/body-fields.md
   - Segurança:
     - tutorial/security/index.md
-<<<<<<< HEAD
     - tutorial/security/first-steps.md
-=======
   - Guia de Usuário Avançado:
     - advanced/index.md
->>>>>>> 70f1b8eb
 - Implantação:
   - deployment/index.md
   - deployment/versions.md
