--- conflicted
+++ resolved
@@ -57,13 +57,10 @@
   - tutorial/index.md
   - tutorial/first-steps.md
   - tutorial/body-fields.md
-<<<<<<< HEAD
   - Segurança:
     - tutorial/security/index.md
-=======
 - Implantação:
   - deployment/index.md
->>>>>>> 50baf5e8
 - alternatives.md
 - history-design-future.md
 - external-links.md
