site_name: FastAPI
site_description: FastAPI framework, high performance, easy to learn, fast to code, ready for production
site_url: https://fastapi.tiangolo.com/pt/
theme:
  name: material
  custom_dir: overrides
  palette:
  - scheme: default
    primary: teal
    accent: amber
    toggle:
      icon: material/lightbulb
      name: Switch to light mode
  - scheme: slate
    primary: teal
    accent: amber
    toggle:
      icon: material/lightbulb-outline
      name: Switch to dark mode
  features:
  - search.suggest
  - search.highlight
  - content.tabs.link
  icon:
    repo: fontawesome/brands/github-alt
  logo: https://fastapi.tiangolo.com/img/icon-white.svg
  favicon: https://fastapi.tiangolo.com/img/favicon.png
  language: pt
repo_name: tiangolo/fastapi
repo_url: https://github.com/tiangolo/fastapi
edit_uri: ''
plugins:
- search
- markdownextradata:
    data: data
nav:
- FastAPI: index.md
- Languages:
  - en: /
  - az: /az/
  - de: /de/
  - es: /es/
  - fa: /fa/
  - fr: /fr/
  - id: /id/
  - it: /it/
  - ja: /ja/
  - ko: /ko/
  - nl: /nl/
  - pl: /pl/
  - pt: /pt/
  - ru: /ru/
  - sq: /sq/
  - tr: /tr/
  - uk: /uk/
  - zh: /zh/
- features.md
- fastapi-people.md
- Tutorial - Guia de Usuário:
  - tutorial/index.md
  - tutorial/first-steps.md
  - tutorial/path-params.md
  - tutorial/body.md
  - tutorial/body-fields.md
<<<<<<< HEAD
  - tutorial/cookie-params.md
=======
  - tutorial/extra-data-types.md
  - tutorial/query-params-str-validations.md
>>>>>>> c9eda31d
  - Segurança:
    - tutorial/security/index.md
  - Guia de Usuário Avançado:
    - advanced/index.md
- Implantação:
  - deployment/index.md
  - deployment/versions.md
  - deployment/https.md
  - deployment/deta.md
- alternatives.md
- history-design-future.md
- external-links.md
- benchmarks.md
markdown_extensions:
- toc:
    permalink: true
- markdown.extensions.codehilite:
    guess_lang: false
- mdx_include:
    base_path: docs
- admonition
- codehilite
- extra
- pymdownx.superfences:
    custom_fences:
    - name: mermaid
      class: mermaid
      format: !!python/name:pymdownx.superfences.fence_code_format ''
- pymdownx.tabbed:
    alternate_style: true
extra:
  analytics:
    provider: google
    property: UA-133183413-1
  social:
  - icon: fontawesome/brands/github-alt
    link: https://github.com/tiangolo/fastapi
  - icon: fontawesome/brands/discord
    link: https://discord.gg/VQjSZaeJmf
  - icon: fontawesome/brands/twitter
    link: https://twitter.com/fastapi
  - icon: fontawesome/brands/linkedin
    link: https://www.linkedin.com/in/tiangolo
  - icon: fontawesome/brands/dev
    link: https://dev.to/tiangolo
  - icon: fontawesome/brands/medium
    link: https://medium.com/@tiangolo
  - icon: fontawesome/solid/globe
    link: https://tiangolo.com
  alternate:
  - link: /
    name: en - English
  - link: /az/
    name: az
  - link: /de/
    name: de
  - link: /es/
    name: es - español
  - link: /fa/
    name: fa
  - link: /fr/
    name: fr - français
  - link: /id/
    name: id
  - link: /it/
    name: it - italiano
  - link: /ja/
    name: ja - 日本語
  - link: /ko/
    name: ko - 한국어
  - link: /nl/
    name: nl
  - link: /pl/
    name: pl
  - link: /pt/
    name: pt - português
  - link: /ru/
    name: ru - русский язык
  - link: /sq/
    name: sq - shqip
  - link: /tr/
    name: tr - Türkçe
  - link: /uk/
    name: uk - українська мова
  - link: /zh/
    name: zh - 汉语
extra_css:
- https://fastapi.tiangolo.com/css/termynal.css
- https://fastapi.tiangolo.com/css/custom.css
extra_javascript:
- https://fastapi.tiangolo.com/js/termynal.js
- https://fastapi.tiangolo.com/js/custom.js<|MERGE_RESOLUTION|>--- conflicted
+++ resolved
@@ -62,12 +62,9 @@
   - tutorial/path-params.md
   - tutorial/body.md
   - tutorial/body-fields.md
-<<<<<<< HEAD
-  - tutorial/cookie-params.md
-=======
   - tutorial/extra-data-types.md
   - tutorial/query-params-str-validations.md
->>>>>>> c9eda31d
+  - tutorial/cookie-params.md
   - Segurança:
     - tutorial/security/index.md
   - Guia de Usuário Avançado:
