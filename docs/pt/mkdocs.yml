--- conflicted
+++ resolved
@@ -64,12 +64,9 @@
   - tutorial/index.md
   - tutorial/first-steps.md
   - tutorial/path-params.md
-<<<<<<< HEAD
-  - tutorial/body-multiple-params.md
-=======
   - tutorial/query-params.md
   - tutorial/body.md
->>>>>>> 81115dba
+  - tutorial/body-multiple-params.md
   - tutorial/body-fields.md
   - tutorial/extra-data-types.md
   - tutorial/query-params-str-validations.md
