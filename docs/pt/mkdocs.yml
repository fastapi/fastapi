site_name: FastAPI
site_description: FastAPI framework, high performance, easy to learn, fast to code, ready for production
site_url: https://fastapi.tiangolo.com/pt/
theme:
  name: material
  custom_dir: overrides
  palette:
  - scheme: default
    primary: teal
    accent: amber
    toggle:
      icon: material/lightbulb
      name: Switch to light mode
  - scheme: slate
    primary: teal
    accent: amber
    toggle:
      icon: material/lightbulb-outline
      name: Switch to dark mode
  features:
  - search.suggest
  - search.highlight
  - content.tabs.link
  icon:
    repo: fontawesome/brands/github-alt
  logo: https://fastapi.tiangolo.com/img/icon-white.svg
  favicon: https://fastapi.tiangolo.com/img/favicon.png
  language: pt
repo_name: tiangolo/fastapi
repo_url: https://github.com/tiangolo/fastapi
edit_uri: ''
plugins:
- search
- markdownextradata:
    data: data
nav:
- FastAPI: index.md
- Languages:
  - en: /
  - az: /az/
  - de: /de/
  - es: /es/
  - fa: /fa/
  - fr: /fr/
  - id: /id/
  - it: /it/
  - ja: /ja/
  - ko: /ko/
  - nl: /nl/
  - pl: /pl/
  - pt: /pt/
  - ru: /ru/
  - sq: /sq/
  - tr: /tr/
  - uk: /uk/
  - zh: /zh/
- features.md
- fastapi-people.md
- Tutorial - Guia de Usuário:
  - tutorial/index.md
  - tutorial/first-steps.md
  - tutorial/path-params.md
  - tutorial/body-fields.md
<<<<<<< HEAD
  - tutorial/body.md
=======
  - tutorial/extra-data-types.md
  - tutorial/query-params-str-validations.md
>>>>>>> 260d97ec
  - Segurança:
    - tutorial/security/index.md
  - Guia de Usuário Avançado:
    - advanced/index.md
- Implantação:
  - deployment/index.md
  - deployment/versions.md
  - deployment/https.md
- alternatives.md
- history-design-future.md
- external-links.md
- benchmarks.md
markdown_extensions:
- toc:
    permalink: true
- markdown.extensions.codehilite:
    guess_lang: false
- mdx_include:
    base_path: docs
- admonition
- codehilite
- extra
- pymdownx.superfences:
    custom_fences:
    - name: mermaid
      class: mermaid
      format: !!python/name:pymdownx.superfences.fence_code_format ''
- pymdownx.tabbed:
    alternate_style: true
extra:
  analytics:
    provider: google
    property: UA-133183413-1
  social:
  - icon: fontawesome/brands/github-alt
    link: https://github.com/tiangolo/fastapi
  - icon: fontawesome/brands/discord
    link: https://discord.gg/VQjSZaeJmf
  - icon: fontawesome/brands/twitter
    link: https://twitter.com/fastapi
  - icon: fontawesome/brands/linkedin
    link: https://www.linkedin.com/in/tiangolo
  - icon: fontawesome/brands/dev
    link: https://dev.to/tiangolo
  - icon: fontawesome/brands/medium
    link: https://medium.com/@tiangolo
  - icon: fontawesome/solid/globe
    link: https://tiangolo.com
  alternate:
  - link: /
    name: en - English
  - link: /az/
    name: az
  - link: /de/
    name: de
  - link: /es/
    name: es - español
  - link: /fa/
    name: fa
  - link: /fr/
    name: fr - français
  - link: /id/
    name: id
  - link: /it/
    name: it - italiano
  - link: /ja/
    name: ja - 日本語
  - link: /ko/
    name: ko - 한국어
  - link: /nl/
    name: nl
  - link: /pl/
    name: pl
  - link: /pt/
    name: pt - português
  - link: /ru/
    name: ru - русский язык
  - link: /sq/
    name: sq - shqip
  - link: /tr/
    name: tr - Türkçe
  - link: /uk/
    name: uk - українська мова
  - link: /zh/
    name: zh - 汉语
extra_css:
- https://fastapi.tiangolo.com/css/termynal.css
- https://fastapi.tiangolo.com/css/custom.css
extra_javascript:
- https://fastapi.tiangolo.com/js/termynal.js
- https://fastapi.tiangolo.com/js/custom.js<|MERGE_RESOLUTION|>--- conflicted
+++ resolved
@@ -60,13 +60,10 @@
   - tutorial/index.md
   - tutorial/first-steps.md
   - tutorial/path-params.md
+  - tutorial/body.md
   - tutorial/body-fields.md
-<<<<<<< HEAD
-  - tutorial/body.md
-=======
   - tutorial/extra-data-types.md
   - tutorial/query-params-str-validations.md
->>>>>>> 260d97ec
   - Segurança:
     - tutorial/security/index.md
   - Guia de Usuário Avançado:
