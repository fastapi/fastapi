--- conflicted
+++ resolved
@@ -70,14 +70,11 @@
   - tutorial/extra-data-types.md
   - tutorial/query-params-str-validations.md
   - tutorial/cookie-params.md
-<<<<<<< HEAD
-  - tutorial/background-tasks.md
-=======
   - tutorial/header-params.md
   - tutorial/handling-errors.md
->>>>>>> c00e1ec6
   - Segurança:
     - tutorial/security/index.md
+  - tutorial/background-tasks.md
   - Guia de Usuário Avançado:
     - advanced/index.md
 - Implantação:
