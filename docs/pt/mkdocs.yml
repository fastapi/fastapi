site_name: FastAPI
site_description: FastAPI framework, high performance, easy to learn, fast to code, ready for production
site_url: https://fastapi.tiangolo.com/pt/
theme:
  name: material
  custom_dir: overrides
  palette:
  - scheme: default
    primary: teal
    accent: amber
    toggle:
      icon: material/lightbulb-outline
      name: Switch to light mode
  - scheme: slate
    primary: teal
    accent: amber
    toggle:
      icon: material/lightbulb
      name: Switch to dark mode
  features:
  - search.suggest
  - search.highlight
  icon:
    repo: fontawesome/brands/github-alt
  logo: https://fastapi.tiangolo.com/img/icon-white.svg
  favicon: https://fastapi.tiangolo.com/img/favicon.png
  language: pt
repo_name: tiangolo/fastapi
repo_url: https://github.com/tiangolo/fastapi
edit_uri: ''
google_analytics:
- UA-133183413-1
- auto
plugins:
- search
- markdownextradata:
    data: data
nav:
- FastAPI: index.md
- Languages:
  - en: /
  - es: /es/
  - fr: /fr/
  - id: /id/
  - it: /it/
  - ja: /ja/
  - ko: /ko/
  - pl: /pl/
  - pt: /pt/
  - ru: /ru/
  - sq: /sq/
  - tr: /tr/
  - uk: /uk/
  - zh: /zh/
- features.md
- Tutorial - Guia de Usuário:
  - tutorial/index.md
  - tutorial/first-steps.md
<<<<<<< HEAD
- Implantação:
  - deployment/index.md
=======
  - tutorial/body-fields.md
>>>>>>> ea8d7f68
- alternatives.md
- history-design-future.md
- external-links.md
- benchmarks.md
markdown_extensions:
- toc:
    permalink: true
- markdown.extensions.codehilite:
    guess_lang: false
- markdown_include.include:
    base_path: docs
- admonition
- codehilite
- extra
- pymdownx.superfences:
    custom_fences:
    - name: mermaid
      class: mermaid
      format: !!python/name:pymdownx.superfences.fence_div_format ''
- pymdownx.tabbed
extra:
  social:
  - icon: fontawesome/brands/github-alt
    link: https://github.com/tiangolo/fastapi
  - icon: fontawesome/brands/discord
    link: https://discord.gg/VQjSZaeJmf
  - icon: fontawesome/brands/twitter
    link: https://twitter.com/tiangolo
  - icon: fontawesome/brands/linkedin
    link: https://www.linkedin.com/in/tiangolo
  - icon: fontawesome/brands/dev
    link: https://dev.to/tiangolo
  - icon: fontawesome/brands/medium
    link: https://medium.com/@tiangolo
  - icon: fontawesome/solid/globe
    link: https://tiangolo.com
  alternate:
  - link: /
    name: en - English
  - link: /es/
    name: es - español
  - link: /fr/
    name: fr - français
  - link: /id/
    name: id
  - link: /it/
    name: it - italiano
  - link: /ja/
    name: ja - 日本語
  - link: /ko/
    name: ko - 한국어
  - link: /pl/
    name: pl
  - link: /pt/
    name: pt - português
  - link: /ru/
    name: ru - русский язык
  - link: /sq/
    name: sq - shqip
  - link: /tr/
    name: tr - Türkçe
  - link: /uk/
    name: uk - українська мова
  - link: /zh/
    name: zh - 汉语
extra_css:
- https://fastapi.tiangolo.com/css/termynal.css
- https://fastapi.tiangolo.com/css/custom.css
extra_javascript:
- https://unpkg.com/mermaid@8.4.6/dist/mermaid.min.js
- https://fastapi.tiangolo.com/js/termynal.js
- https://fastapi.tiangolo.com/js/custom.js<|MERGE_RESOLUTION|>--- conflicted
+++ resolved
@@ -56,12 +56,9 @@
 - Tutorial - Guia de Usuário:
   - tutorial/index.md
   - tutorial/first-steps.md
-<<<<<<< HEAD
+  - tutorial/body-fields.md
 - Implantação:
   - deployment/index.md
-=======
-  - tutorial/body-fields.md
->>>>>>> ea8d7f68
 - alternatives.md
 - history-design-future.md
 - external-links.md
