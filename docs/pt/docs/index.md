--- conflicted
+++ resolved
@@ -39,11 +39,7 @@
 
 <small>* estimativas baseadas em testes realizados com equipe interna de desenvolvimento, construindo aplicações em produção.</small>
 
-<<<<<<< HEAD
 ## Patrocinadores Ouro
-=======
-## Sponsors
->>>>>>> 717a1ec4
 
 <!-- sponsors -->
 
