<p align="center">
  <a href="https://fastapi.tiangolo.com"><img src="https://fastapi.tiangolo.com/img/logo-margin/logo-teal.png" alt="FastAPI"></a>
</p>
<p align="center">
    <em>Framework FastAPI, alta performance, fácil de aprender, fácil de codar, pronto para produção</em>
</p>
<p align="center">
<a href="https://travis-ci.com/tiangolo/fastapi" target="_blank">
    <img src="https://travis-ci.com/tiangolo/fastapi.svg?branch=master" alt="Build Status">
</a>
<a href="https://codecov.io/gh/tiangolo/fastapi" target="_blank">
    <img src="https://img.shields.io/codecov/c/github/tiangolo/fastapi" alt="Coverage">
</a>
<a href="https://pypi.org/project/fastapi" target="_blank">
    <img src="https://badge.fury.io/py/fastapi.svg" alt="Package version">
</a>
<a href="https://gitter.im/tiangolo/fastapi?utm_source=badge&utm_medium=badge&utm_campaign=pr-badge&utm_content=badge" target="_blank">
    <img src="https://badges.gitter.im/tiangolo/fastapi.svg" alt="Join the chat at https://gitter.im/tiangolo/fastapi">
</a>
</p>

---

**Documentação**: <a href="https://fastapi.tiangolo.com" target="_blank">https://fastapi.tiangolo.com</a>

**Código fonte**: <a href="https://github.com/tiangolo/fastapi" target="_blank">https://github.com/tiangolo/fastapi</a>

---

FastAPI é um moderno e rápido (alta performance) _framework web_ para construção de APIs com Python 3.6 ou superior, baseado nos _type hints_ padrões do Python.

Os recursos chave são:

* **Rápido**: alta performance, equivalente a **NodeJS** e **Go** (graças ao Starlette e Pydantic). [Um dos frameworks mais rápidos disponíveis](#performance).

<<<<<<< HEAD
* **Rápido para codar**: Aumenta a velocidade para desenvolver recursos entre 200% a 300%. *
* **Poucos bugs**: Reduz cerca de 40% de erros iduzidos por humanos (desenvolvedores). *
* **Intuitivo**: Grande suporte a _IDEs_. <abbr title="também conhecido como _auto-complete_, _autocompletion_, _IntelliSense_">_Auto-Complete_</abbr> em todos os lugares. Menos tempo debugando.
* **Fácil**: Projetado para ser fácil de aprender e usar. Menos tempo lendo documentação.
* **Enxuto**: Minimize duplicação de código. Múltiplos recursos para cada declaração de parâmetro. Menos bugs.
* **Robusto**: Tenha código pronto para produção. E com documentação interativa automática.
* **Baseado em padrões**: Baseado em (e totalmente compatível com) os padrões abertos para APIs: <a href="https://github.com/OAI/OpenAPI-Specification" class="external-link" target="_blank">OpenAPI</a> (anteriormente conhecido como Swagger) e <a href="http://json-schema.org/" class="external-link" target="_blank">_JSON Schema_</a>.
=======
* **Fast to code**: Increase the speed to develop features by about 200% to 300%. *
* **Fewer bugs**: Reduce about 40% of human (developer) induced errors. *
* **Intuitive**: Great editor support. <abbr title="also known as auto-complete, autocompletion, IntelliSense">Completion</abbr> everywhere. Less time debugging.
* **Easy**: Designed to be easy to use and learn. Less time reading docs.
* **Short**: Minimize code duplication. Multiple features from each parameter declaration. Fewer bugs.
* **Robust**: Get production-ready code. With automatic interactive documentation.
* **Standards-based**: Based on (and fully compatible with) the open standards for APIs: <a href="https://github.com/OAI/OpenAPI-Specification" class="external-link" target="_blank">OpenAPI</a> (previously known as Swagger) and <a href="http://json-schema.org/" class="external-link" target="_blank">JSON Schema</a>.
>>>>>>> 48ccef9a

<small>* estimativas baseadas em testes realizados com equipe interna de desenvolvimento, construindo aplicações em produção.</small>

## Opiniões

"*[...] Estou usando **FastAPI** muito esses dias. [...] Estou na verdade planejando utilizar ele em todos os times de **serviços _Machine Learning_ na Microsoft**. Alguns deles estão sendo integrados no _core_ do produto **Windows** e alguns produtos **Office**.*"

<div style="text-align: right; margin-right: 10%;">Kabir Khan - <strong>Microsoft</strong> <a href="https://github.com/tiangolo/fastapi/pull/26" target="_blank"><small>(ref)</small></a></div>

---

"*Estou extremamente entusiasmado com o **FastAPI**. É tão divertido!*"

<div style="text-align: right; margin-right: 10%;">Brian Okken - <strong><a href="https://pythonbytes.fm/episodes/show/123/time-to-right-the-py-wrongs?time_in_sec=855" target="_blank">Python Bytes</a> podcaster</strong> <a href="https://twitter.com/brianokken/status/1112220079972728832" target="_blank"><small>(ref)</small></a></div>

---

"*Honestamente, o que você construiu parece super sólido e rebuscado. De muitas formas, eu queria que o **Hug** fosse assim - é realmente inspirador ver alguém que construiu ele.*"

<div style="text-align: right; margin-right: 10%;">Timothy Crosley - <strong>criador do<a href="http://www.hug.rest/" target="_blank">Hug</a></strong> <a href="https://news.ycombinator.com/item?id=19455465" target="_blank"><small>(ref)</small></a></div>

---

"*Se você está procurando aprender um **_framework_ moderno** para construir aplicações _REST_, dê uma olhada no **FastAPI** [...] É rápido, fácil de usar e fácil de aprender [...]*"

"*Nós trocamos nossas **APIs** por **FastAPI** [...] Acredito que vocês gostarão dele [...]*"

<div style="text-align: right; margin-right: 10%;">Ines Montani - Matthew Honnibal - <strong>fundadores da <a href="https://explosion.ai" target="_blank">Explosion AI</a> - criadores da <a href="https://spacy.io" target="_blank">spaCy</a></strong> <a href="https://twitter.com/_inesmontani/status/1144173225322143744" target="_blank"><small>(ref)</small></a> - <a href="https://twitter.com/honnibal/status/1144031421859655680" target="_blank"><small>(ref)</small></a></div>

---

"*Nós adotamos a biblioteca **FastAPI** para criar um servidor **REST** que possa ser chamado para obter **predições**. [para o Ludwig]*"

<div style="text-align: right; margin-right: 10%;">Piero Molino, Yaroslav Dudin e Sai Sumanth Miryala - <strong>Uber</strong> <a href="https://eng.uber.com/ludwig-v0-2/" target="_blank"><small>(ref)</small></a></div>

---

## **Typer**, o FastAPI das interfaces de linhas de comando

<a href="https://typer.tiangolo.com" target="_blank"><img src="https://typer.tiangolo.com/img/logo-margin/logo-margin-vector.svg" style="width: 20%;"></a>

Se você estiver construindo uma aplicação <abbr title="Command Line Interface">_CLI_</abbr> para ser utilizada em um terminal ao invés de uma aplicação web, dê uma olhada no <a href="https://typer.tiangolo.com/" class="external-link" target="_blank">**Typer**</a>.

**Typer** é o irmão menor do FastAPI. E seu propósito é ser o **FastAPI das _CLIs_**. ⌨️ 🚀

## Requisitos

Python 3.6+

FastAPI está nos ombros de gigantes:

* <a href="https://www.starlette.io/" class="external-link" target="_blank">Starlette</a> para as partes web.
* <a href="https://pydantic-docs.helpmanual.io/" class="external-link" target="_blank">Pydantic</a> para a parte de dados.

## Instalação

<div class="termy">

```console
$ pip install fastapi

---> 100%
```

</div>

Você também precisará de um servidor ASGI para produção, tal como <a href="http://www.uvicorn.org" class="external-link" target="_blank">Uvicorn</a> ou <a href="https://gitlab.com/pgjones/hypercorn" class="external-link" target="_blank">Hypercorn</a>.

<div class="termy">

```console
$ pip install uvicorn

---> 100%
```

</div>

## Exemplo

### Crie

* Crie um arquivo `main.py` com:

```Python
from fastapi import FastAPI

app = FastAPI()


@app.get("/")
def read_root():
    return {"Hello": "World"}


@app.get("/items/{item_id}")
def read_item(item_id: int, q: str = None):
    return {"item_id": item_id, "q": q}
```

<details markdown="1">
<summary>Ou use <code>async def</code>...</summary>

Se seu código utiliza `async` / `await`, use `async def`:

```Python hl_lines="7 12"
from fastapi import FastAPI

app = FastAPI()


@app.get("/")
async def read_root():
    return {"Hello": "World"}


@app.get("/items/{item_id}")
async def read_item(item_id: int, q: str = None):
    return {"item_id": item_id, "q": q}
```

**Nota**:

Se você não sabe, verifique a seção _"In a hurry?"_ sobre <a href="https://fastapi.tiangolo.com/async/#in-a-hurry" target="_blank">`async` e `await` nas docs</a>.

</details>

### Rode

Rode o servidor com:

<div class="termy">

```console
$ uvicorn main:app --reload

INFO:     Uvicorn running on http://127.0.0.1:8000 (Press CTRL+C to quit)
INFO:     Started reloader process [28720]
INFO:     Started server process [28722]
INFO:     Waiting for application startup.
INFO:     Application startup complete.
```

</div>

<details markdown="1">
<summary>Sobre o comando <code>uvicorn main:app --reload</code>...</summary>

O comando `uvicorn main:app` se refere a:

* `main`: o arquivo `main.py` (o "módulo" Python).
* `app`: o objeto criado dentro de `main.py` com a linha `app = FastAPI()`.
* `--reload`: faz o servidor recarregar após mudanças de código. Somente faça isso para desenvolvimento.

</details>

### Verifique

Abra seu navegador em <a href="http://127.0.0.1:8000/items/5?q=somequery" class="external-link" target="_blank">http://127.0.0.1:8000/items/5?q=somequery</a>.

Você verá a resposta JSON como:

```JSON
{"item_id": 5, "q": "somequery"}
```

Você acabou de criar uma API que:

* Recebe requisições HTTP nas _rotas_ `/` e `/items/{item_id}`.
* Ambas _rotas_ fazem <em>operações</em> `GET` (também conhecido como _métodos_ HTTP).
* A _rota_ `/items/{item_id}` tem um _parâmetro de rota_ `item_id` que deve ser um `int`.
* A _rota_ `/items/{item_id}` tem um _parâmetro query_ `q` `str` opcional.

### Documentação Interativa da API

Agora vá para <a href="http://127.0.0.1:8000/docs" class="external-link" target="_blank">http://127.0.0.1:8000/docs</a>.

Você verá a documentação automática interativa da API (fornecida por <a href="https://github.com/swagger-api/swagger-ui" class="external-link" target="_blank">Swagger UI</a>):

![Swagger UI](https://fastapi.tiangolo.com/img/index/index-01-swagger-ui-simple.png)

### Documentação Alternativa da API

E agora, vá para <a href="http://127.0.0.1:8000/redoc" class="external-link" target="_blank">http://127.0.0.1:8000/redoc</a>.

Você verá a documentação automática alternativa (fornecida por <a href="https://github.com/Rebilly/ReDoc" class="external-link" target="_blank">ReDoc</a>):

![ReDoc](https://fastapi.tiangolo.com/img/index/index-02-redoc-simple.png)

## Evoluindo o Exemplo

Agora modifique o arquivo `main.py` para receber um corpo para uma requisição `PUT`.

Declare o corpo utilizando tipos padrão Python, graças ao Pydantic.

```Python hl_lines="2  7 8 9 10  23 24 25"
from fastapi import FastAPI
from pydantic import BaseModel

app = FastAPI()


class Item(BaseModel):
    name: str
    price: float
    is_offer: bool = None


@app.get("/")
def read_root():
    return {"Hello": "World"}


@app.get("/items/{item_id}")
def read_item(item_id: int, q: str = None):
    return {"item_id": item_id, "q": q}


@app.put("/items/{item_id}")
def update_item(item_id: int, item: Item):
    return {"item_name": item.name, "item_id": item_id}
```

O servidor deverá recarregar automaticamente (porquê você adicionou `--reload` ao comando `uvicorn` acima).

### Evoluindo a Documentação Interativa da API

Agora vá para <a href="http://127.0.0.1:8000/docs" class="external-link" target="_blank">http://127.0.0.1:8000/docs</a>.

* A documentação interativa da API será automaticamente atualizada, incluindo o novo corpo:

![Swagger UI](https://fastapi.tiangolo.com/img/index/index-03-swagger-02.png)

* Clique no botão "Try it out", ele permiirá que você preencha os parâmetros e interaja diretamente com a API:

![Swagger UI interaction](https://fastapi.tiangolo.com/img/index/index-04-swagger-03.png)

* Então clique no botão "Execute", a interface do usuário irá se comunicar com a API, enviar os parâmetros, pegar os resultados e mostrá-los na tela:

![Swagger UI interaction](https://fastapi.tiangolo.com/img/index/index-05-swagger-04.png)

### Evoluindo a Documentação Alternativa da API

E agora, vá para <a href="http://127.0.0.1:8000/redoc" class="external-link" target="_blank">http://127.0.0.1:8000/redoc</a>.

* A documentação alternativa também irá refletir o novo parâmetro da _query_ e o corpo:

![ReDoc](https://fastapi.tiangolo.com/img/index/index-06-redoc-02.png)

### Recapitulando

Resumindo, você declara **uma vez** os tipos dos parâmetros, corpo etc. como parâmetros de função.

Você faz com tipos padrão do Python moderno.

Você não terá que aprender uma nova sintaxe, métodos ou classes de uma biblioteca específica etc.

Apenas **Python 3.6+** padrão.

Por exemplo, para um `int`:

```Python
item_id: int
```

ou para um modelo mais complexo, `Item`:

```Python
item: Item
```

...e com essa única declaração você tem:

* Suporte ao Editor, incluindo:
    * Completação.
    * Verificação de tipos.
* Validação de dados:
    * Erros automáticos e claros quando o dado é inválido.
    * Validação até para objetos JSON profundamente aninhados.
* <abbr title="também conhecido como: serialization, parsing, marshalling">Conversão</abbr> de dados de entrada: vindo da rede para dados e tipos Python. Consegue ler:
    * JSON.
    * Parâmetros de rota.
    * Parâmetros de _query_ .
    * _Cookies_.
    * Cabeçalhos.
    * Formulários.
    * Arquivos.
* <abbr title="também conhecido como: serialization, parsing, marshalling">Conversão</abbr> de dados de saída de tipos e dados Python para dados de rede (como JSON):
    * Converte tipos Python (`str`, `int`, `float`, `bool`, `list` etc).
    * Objetos `datetime`.
    * Objetos `UUID`.
    * Modelos de Banco de Dados.
    * ...e muito mais.
* Documentação interativa automática da API, incluindo 2 alternativas de interface de usuário:
    * Swagger UI.
    * ReDoc.

---

Voltando ao código do exemplo anterior, **FastAPI** irá:

* Validar que existe um `item_id` na rota para requisições `GET` e `PUT`.
* Validar que `item_id` é do tipo `int` para requisições `GET` e `PUT`.
    * Se não é validado, o cliente verá um útil, claro erro.
* Verificar se existe um parâmetro de _query_ opcional nomeado como `q` (como em `http://127.0.0.1:8000/items/foo?q=somequery`) para requisições `GET`.
    * Como o parâmetro `q` é declarado com `= None`, ele é opcional.
    * Sem o `None` ele poderia ser obrigatório (como o corpo no caso de `PUT`).
* Para requisições `PUT` para `/items/{item_id}`, lerá o corpo como JSON e:
    * Verifica que tem um atributo obrigatório `name` que deve ser `str`. 
    * Verifica que tem um atributo obrigatório `price` que deve ser `float`.
    * Verifica que tem an atributo opcional `is_offer`, que deve ser `bool`, se presente.
    * Tudo isso também funciona para objetos JSON profundamente aninhados.
* Converter de e para JSON automaticamente.
* Documentar tudo com OpenAPI, que poderá ser usado por:
    * Sistemas de documentação interativos.
    * Sistemas de clientes de geração de código automáticos, para muitas linguagens.
* Fornecer diretamente 2 interfaces _web_ de documentação interativa.

---

Nós arranhamos apenas a superfície, mas você já tem idéia de como tudo funciona.

Experimente mudar a seguinte linha:

```Python
    return {"item_name": item.name, "item_id": item_id}
```

...de:

```Python
        ... "item_name": item.name ...
```

...para:

```Python
        ... "item_price": item.price ...
```

...e veja como seu editor irá auto-completar os atributos e saberá os tipos:

![editor support](https://fastapi.tiangolo.com/img/vscode-completion.png)

Para um exemplo mais completo incluindo mais recursos, veja <a href="https://fastapi.tiangolo.com/tutorial/">Tutorial - Guia do Usuário</a>.

**Alerta de Spoiler**: o tutorial - guia do usuário inclui:

* Declaração de **parâmetetros** de diferentes lugares como: **cabeçalhos**, **cookies**, **campos de formulários** e **arquivos**.
* Como configurar **Limitações de Validação** como `maximum_length` ou `regex`.
* Um poderoso e fácil de usar sistema de **<abbr title="também conhecido como componentes, recursos, fornecedores, serviços, injetáveis">Injeção de Dependência</abbr>**.
* Segurança e autenticação, incluindo suporte para **OAuth2** com autenticação **JWT tokens** e **HTTP Basic**.
* Técnicas mais avançadas (mas igualmente fáceis) para declaração de **modelos JSON profundamente aninhados** (graças ao Pydantic).
* Muitos recursos extras (graças ao Starlette) como:
    * **WebSockets**
    * **GraphQL**
    * testes extrememamente fáceis baseados em `requests` e `pytest`
    * **CORS**
    * **Cookie Sessions**
    * ...e mais.

## Performance

Testes de performance da _Independent TechEmpower_ mostram aplicações **FastAPI** rodando sob Uvicorn como <a href="https://www.techempower.com/benchmarks/#section=test&runid=7464e520-0dc2-473d-bd34-dbdfd7e85911&hw=ph&test=query&l=zijzen-7" class="external-link" target="_blank">um dos _frameworks_ Python mais rápidos disponíveis</a>, somente atrás de Starlette e Uvicorn (utilizados internamente pelo FastAPI). (*)

Para entender mais sobre performance, veja a seção <a href="https://fastapi.tiangolo.com/benchmarks/" class="internal-link" target="_blank">Benchmarks</a>.

## Dependências opcionais

Usados por Pydantic:

* <a href="https://github.com/esnme/ultrajson" target="_blank"><code>ujson</code></a> - para JSON mais rápido <abbr title="converte uma string que chega de uma requisição HTTP para dados Python">"parsing"</abbr>.
* <a href="https://github.com/JoshData/python-email-validator" target="_blank"><code>email_validator</code></a> - para validação de email.

Usados por Starlette:

* <a href="http://docs.python-requests.org" target="_blank"><code>requests</code></a> - Necessário se você quiser utilizar o `TestClient`.
* <a href="https://github.com/Tinche/aiofiles" target="_blank"><code>aiofiles</code></a> - Necessário se você quiser utilizar o `FileResponse` ou `StaticFiles`.
* <a href="http://jinja.pocoo.org" target="_blank"><code>jinja2</code></a> - Necessário se você quiser utilizar a configuração padrão de templates.
* <a href="https://andrew-d.github.io/python-multipart/" target="_blank"><code>python-multipart</code></a> - Necessário se você quiser suporte com <abbr title="converte uma string que chega de uma requisição HTTP para dados Python">"parsing"</abbr> de formulário, com `request.form()`.
* <a href="https://pythonhosted.org/itsdangerous/" target="_blank"><code>itsdangerous</code></a> - Necessário para suporte a `SessionMiddleware`.
* <a href="https://pyyaml.org/wiki/PyYAMLDocumentation" target="_blank"><code>pyyaml</code></a> - Necessário para suporte a `SchemaGenerator` da Starlette (você provavelmente não precisará disso com o FastAPI).
* <a href="https://graphene-python.org/" target="_blank"><code>graphene</code></a> - Necessário para suporte a `GraphQLApp`.
* <a href="https://github.com/esnme/ultrajson" target="_blank"><code>ujson</code></a> - Necessário se você quer utilizar `UJSONResponse`.

Usados por FastAPI / Starlette:

* <a href="http://www.uvicorn.org" target="_blank"><code>uvicorn</code></a> - para o servidor que carrega e serve sua aplicação.
* <a href="https://github.com/ijl/orjson" target="_blank"><code>orjson</code></a> - Necessário se você quer utilizar `ORJSONResponse`.

Você pode instalar todas essas dependências com `pip install fastapi[all]`.

## Licença

Esse projeto é licenciado sob os termos da licença MIT.<|MERGE_RESOLUTION|>--- conflicted
+++ resolved
@@ -32,8 +32,6 @@
 Os recursos chave são:
 
 * **Rápido**: alta performance, equivalente a **NodeJS** e **Go** (graças ao Starlette e Pydantic). [Um dos frameworks mais rápidos disponíveis](#performance).
-
-<<<<<<< HEAD
 * **Rápido para codar**: Aumenta a velocidade para desenvolver recursos entre 200% a 300%. *
 * **Poucos bugs**: Reduz cerca de 40% de erros iduzidos por humanos (desenvolvedores). *
 * **Intuitivo**: Grande suporte a _IDEs_. <abbr title="também conhecido como _auto-complete_, _autocompletion_, _IntelliSense_">_Auto-Complete_</abbr> em todos os lugares. Menos tempo debugando.
@@ -41,15 +39,6 @@
 * **Enxuto**: Minimize duplicação de código. Múltiplos recursos para cada declaração de parâmetro. Menos bugs.
 * **Robusto**: Tenha código pronto para produção. E com documentação interativa automática.
 * **Baseado em padrões**: Baseado em (e totalmente compatível com) os padrões abertos para APIs: <a href="https://github.com/OAI/OpenAPI-Specification" class="external-link" target="_blank">OpenAPI</a> (anteriormente conhecido como Swagger) e <a href="http://json-schema.org/" class="external-link" target="_blank">_JSON Schema_</a>.
-=======
-* **Fast to code**: Increase the speed to develop features by about 200% to 300%. *
-* **Fewer bugs**: Reduce about 40% of human (developer) induced errors. *
-* **Intuitive**: Great editor support. <abbr title="also known as auto-complete, autocompletion, IntelliSense">Completion</abbr> everywhere. Less time debugging.
-* **Easy**: Designed to be easy to use and learn. Less time reading docs.
-* **Short**: Minimize code duplication. Multiple features from each parameter declaration. Fewer bugs.
-* **Robust**: Get production-ready code. With automatic interactive documentation.
-* **Standards-based**: Based on (and fully compatible with) the open standards for APIs: <a href="https://github.com/OAI/OpenAPI-Specification" class="external-link" target="_blank">OpenAPI</a> (previously known as Swagger) and <a href="http://json-schema.org/" class="external-link" target="_blank">JSON Schema</a>.
->>>>>>> 48ccef9a
 
 <small>* estimativas baseadas em testes realizados com equipe interna de desenvolvimento, construindo aplicações em produção.</small>
 
