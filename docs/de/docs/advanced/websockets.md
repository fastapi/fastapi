# WebSockets

Sie können <a href="https://developer.mozilla.org/en-US/docs/Web/API/WebSockets_API" class="external-link" target="_blank">WebSockets</a> mit **FastAPI** verwenden.

## `WebSockets` installieren

Zuerst müssen Sie `WebSockets` installieren:

<div class="termy">

```console
$ pip install websockets

---> 100%
```

</div>

## WebSockets-Client

### In Produktion

In Ihrem Produktionssystem haben Sie wahrscheinlich ein Frontend, das mit einem modernen Framework wie React, Vue.js oder Angular erstellt wurde.

Und um über WebSockets mit Ihrem Backend zu kommunizieren, würden Sie wahrscheinlich die Werkzeuge Ihres Frontends verwenden.

Oder Sie verfügen möglicherweise über eine native Mobile-Anwendung, die direkt in nativem Code mit Ihrem WebSocket-Backend kommuniziert.

Oder Sie haben andere Möglichkeiten, mit dem WebSocket-Endpunkt zu kommunizieren.

---

Für dieses Beispiel verwenden wir jedoch ein sehr einfaches HTML-Dokument mit etwas JavaScript, alles in einem langen String.

Das ist natürlich nicht optimal und man würde das nicht in der Produktion machen.

In der Produktion hätten Sie eine der oben genannten Optionen.

Aber es ist die einfachste Möglichkeit, sich auf die Serverseite von WebSockets zu konzentrieren und ein funktionierendes Beispiel zu haben:

{* ../../docs_src/websockets/tutorial001.py hl[2,6:38,41:43] *}

## Einen `websocket` erstellen

Erstellen Sie in Ihrer **FastAPI**-Anwendung einen `websocket`:

{* ../../docs_src/websockets/tutorial001.py hl[1,46:47] *}

/// note | Technische Details

Sie können auch `from starlette.websockets import WebSocket` verwenden.

**FastAPI** stellt den gleichen `WebSocket` direkt zur Verfügung, als Annehmlichkeit für Sie, den Entwickler. Er kommt aber direkt von Starlette.

///

## Nachrichten erwarten und Nachrichten senden

In Ihrer WebSocket-Route können Sie Nachrichten `await`en und Nachrichten senden.

{* ../../docs_src/websockets/tutorial001.py hl[48:52] *}

Sie können Binär-, Text- und JSON-Daten empfangen und senden.

## Es ausprobieren

Wenn Ihre Datei `main.py` heißt, führen Sie Ihre Anwendung so aus:

<div class="termy">

```console
$ uvicorn main:app --reload

<span style="color: green;">INFO</span>:     Uvicorn running on http://127.0.0.1:8000 (Press CTRL+C to quit)
```

</div>

Öffnen Sie Ihren Browser unter <a href="http://127.0.0.1:8000" class="external-link" target="_blank">http://127.0.0.1:8000</a>.

Sie sehen eine einfache Seite wie:

<img src="/img/tutorial/websockets/image01.png">

Sie können Nachrichten in das Eingabefeld tippen und absenden:

<img src="/img/tutorial/websockets/image02.png">

Und Ihre **FastAPI**-Anwendung mit WebSockets antwortet:

<img src="/img/tutorial/websockets/image03.png">

Sie können viele Nachrichten senden (und empfangen):

<img src="/img/tutorial/websockets/image04.png">

Und alle verwenden dieselbe WebSocket-Verbindung.

## Verwendung von `Depends` und anderen

In WebSocket-Endpunkten können Sie Folgendes aus `fastapi` importieren und verwenden:

* `Depends`
* `Security`
* `Cookie`
* `Header`
* `Path`
* `Query`

Diese funktionieren auf die gleiche Weise wie für andere FastAPI-Endpunkte/*Pfadoperationen*:

<<<<<<< HEAD
{* ../../docs_src/websockets/tutorial002_an_py310.py hl[68:69,82] *}
=======
//// tab | Python 3.10+

```Python hl_lines="68-69  82"
{!> ../../docs_src/websockets/tutorial002_an_py310.py!}
```

////

//// tab | Python 3.9+

```Python hl_lines="68-69  82"
{!> ../../docs_src/websockets/tutorial002_an_py39.py!}
```

////

//// tab | Python 3.8+

```Python hl_lines="69-70  83"
{!> ../../docs_src/websockets/tutorial002_an.py!}
```

////

//// tab | Python 3.10+ nicht annotiert

/// tip | Tipp

Bevorzugen Sie die `Annotated`-Version, falls möglich.

///

```Python hl_lines="66-67  79"
{!> ../../docs_src/websockets/tutorial002_py310.py!}
```

////

//// tab | Python 3.8+ nicht annotiert

/// tip | Tipp

Bevorzugen Sie die `Annotated`-Version, falls möglich.

///

```Python hl_lines="68-69  81"
{!> ../../docs_src/websockets/tutorial002.py!}
```

////
>>>>>>> 370f4f99

/// info

Da es sich um einen WebSocket handelt, macht es keinen Sinn, eine `HTTPException` auszulösen, stattdessen lösen wir eine `WebSocketException` aus.

Sie können einen „Closing“-Code verwenden, aus den <a href="https://tools.ietf.org/html/rfc6455#section-7.4.1" class="external-link" target="_blank">gültigen Codes, die in der Spezifikation definiert sind</a>.

///

### WebSockets mit Abhängigkeiten ausprobieren

Wenn Ihre Datei `main.py` heißt, führen Sie Ihre Anwendung mit Folgendem aus:

<div class="termy">

```console
$ uvicorn main:app --reload

<span style="color: green;">INFO</span>:     Uvicorn running on http://127.0.0.1:8000 (Press CTRL+C to quit)
```

</div>

Öffnen Sie Ihren Browser unter <a href="http://127.0.0.1:8000" class="external-link" target="_blank">http://127.0.0.1:8000</a>.

Dort können Sie einstellen:

* Die „Item ID“, die im Pfad verwendet wird.
* Das „Token“, das als Query-Parameter verwendet wird.

/// tip | Tipp

Beachten Sie, dass der Query-„Token“ von einer Abhängigkeit verarbeitet wird.

///

Damit können Sie den WebSocket verbinden und dann Nachrichten senden und empfangen:

<img src="/img/tutorial/websockets/image05.png">

## Verbindungsabbrüche und mehreren Clients handhaben

Wenn eine WebSocket-Verbindung geschlossen wird, löst `await websocket.receive_text()` eine `WebSocketDisconnect`-Exception aus, die Sie dann wie in folgendem Beispiel abfangen und behandeln können.

{* ../../docs_src/websockets/tutorial003_py39.py hl[79:81] *}

Zum Ausprobieren:

* Öffnen Sie die Anwendung mit mehreren Browser-Tabs.
* Schreiben Sie Nachrichten in den Tabs.
* Schließen Sie dann einen der Tabs.

Das wird die Ausnahme `WebSocketDisconnect` auslösen und alle anderen Clients erhalten eine Nachricht wie:

```
Client #1596980209979 left the chat
```

/// tip | Tipp

Die obige Anwendung ist ein minimales und einfaches Beispiel, das zeigt, wie Nachrichten verarbeitet und an mehrere WebSocket-Verbindungen gesendet werden.

Beachten Sie jedoch, dass, da alles nur im Speicher in einer einzigen Liste verwaltet wird, es nur funktioniert, während der Prozess ausgeführt wird, und nur mit einem einzelnen Prozess.

Wenn Sie etwas benötigen, das sich leicht in FastAPI integrieren lässt, aber robuster ist und von Redis, PostgreSQL und anderen unterstützt wird, sehen Sie sich <a href="https://github.com/encode/broadcaster" class="external-link" target="_blank">encode/broadcaster</a> an.

///

## Mehr Informationen

Weitere Informationen zu Optionen finden Sie in der Dokumentation von Starlette:

* <a href="https://www.starlette.io/websockets/" class="external-link" target="_blank">Die `WebSocket`-Klasse</a>.
* <a href="https://www.starlette.io/endpoints/#websocketendpoint" class="external-link" target="_blank">Klassen-basierte Handhabung von WebSockets</a>.<|MERGE_RESOLUTION|>--- conflicted
+++ resolved
@@ -109,61 +109,7 @@
 
 Diese funktionieren auf die gleiche Weise wie für andere FastAPI-Endpunkte/*Pfadoperationen*:
 
-<<<<<<< HEAD
 {* ../../docs_src/websockets/tutorial002_an_py310.py hl[68:69,82] *}
-=======
-//// tab | Python 3.10+
-
-```Python hl_lines="68-69  82"
-{!> ../../docs_src/websockets/tutorial002_an_py310.py!}
-```
-
-////
-
-//// tab | Python 3.9+
-
-```Python hl_lines="68-69  82"
-{!> ../../docs_src/websockets/tutorial002_an_py39.py!}
-```
-
-////
-
-//// tab | Python 3.8+
-
-```Python hl_lines="69-70  83"
-{!> ../../docs_src/websockets/tutorial002_an.py!}
-```
-
-////
-
-//// tab | Python 3.10+ nicht annotiert
-
-/// tip | Tipp
-
-Bevorzugen Sie die `Annotated`-Version, falls möglich.
-
-///
-
-```Python hl_lines="66-67  79"
-{!> ../../docs_src/websockets/tutorial002_py310.py!}
-```
-
-////
-
-//// tab | Python 3.8+ nicht annotiert
-
-/// tip | Tipp
-
-Bevorzugen Sie die `Annotated`-Version, falls möglich.
-
-///
-
-```Python hl_lines="68-69  81"
-{!> ../../docs_src/websockets/tutorial002.py!}
-```
-
-////
->>>>>>> 370f4f99
 
 /// info
 
