--- conflicted
+++ resolved
@@ -28,61 +28,7 @@
 
 Und dann ruft **FastAPI** diese Überschreibung anstelle der ursprünglichen Abhängigkeit auf.
 
-<<<<<<< HEAD
 {* ../../docs_src/dependency_testing/tutorial001_an_py310.py hl[26:27,30] *}
-=======
-//// tab | Python 3.10+
-
-```Python hl_lines="26-27  30"
-{!> ../../docs_src/dependency_testing/tutorial001_an_py310.py!}
-```
-
-////
-
-//// tab | Python 3.9+
-
-```Python hl_lines="28-29  32"
-{!> ../../docs_src/dependency_testing/tutorial001_an_py39.py!}
-```
-
-////
-
-//// tab | Python 3.8+
-
-```Python hl_lines="29-30  33"
-{!> ../../docs_src/dependency_testing/tutorial001_an.py!}
-```
-
-////
-
-//// tab | Python 3.10+ nicht annotiert
-
-/// tip | Tipp
-
-Bevorzugen Sie die `Annotated`-Version, falls möglich.
-
-///
-
-```Python hl_lines="24-25  28"
-{!> ../../docs_src/dependency_testing/tutorial001_py310.py!}
-```
-
-////
-
-//// tab | Python 3.8+ nicht annotiert
-
-/// tip | Tipp
-
-Bevorzugen Sie die `Annotated`-Version, falls möglich.
-
-///
-
-```Python hl_lines="28-29  32"
-{!> ../../docs_src/dependency_testing/tutorial001.py!}
-```
-
-////
->>>>>>> 370f4f99
 
 /// tip | Tipp
 
