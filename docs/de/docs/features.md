--- conflicted
+++ resolved
@@ -97,11 +97,7 @@
 
 ### Kompakt
 
-<<<<<<< HEAD
 FastAPI nutzt für alles sensible **Standard-Einstellungen**, welche optional überall konfiguriert werden können. Alle Parameter können ganz genau an Ihre Bedürfnisse angepasst werden, sodass sie genau die API definieren können, die sie brauchen.
-=======
-FastAPI nutzt für alles sinnvolle **Standard-Einstellungen**, welche optional überall konfiguriert werden können. Alle Parameter können ganz genau an Ihre Bedürfnisse angepasst werden, sodass sie genau die API definieren können, die sie brauchen.
->>>>>>> cc51b251
 
 Aber standardmäßig, **"funktioniert einfach"** alles.
 
@@ -146,13 +142,8 @@
 * **Automatische Umsetzung** durch FastAPI.
 * Alle abhängigen Komponenten könnten Daten von Anfragen, **Erweiterungen der Pfadoperations-**Einschränkungen und der automatisierten Dokumentation benötigen.
 * **Automatische Validierung** selbst für *Pfadoperationen*-Parameter, die in den Abhängigkeiten definiert wurden.
-<<<<<<< HEAD
 * Unterstützt komplexe Benutzerauthentifizierungssysteme, **Datenbankverbindungen**, usw.
 * **Keine Kompromisse** bei Datenbanken, Eingabemasken, usw. Sondern einfache Integration von allen.
-=======
-* Unterstützt komplexe Benutzerauthentifizierungssysteme, mit **Datenbankverbindungen**, usw.
-* **Keine Kompromisse** bei Datenbanken, Eingabemasken, usw., sondern einfache Integration von allen.
->>>>>>> cc51b251
 
 ### Unbegrenzte Erweiterungen
 
@@ -168,11 +159,7 @@
 
 ## Starlette's Merkmale
 
-<<<<<<< HEAD
-**FastAPI** ist vollkommen kompatibel (und basiert auf) <a href="https://www.starlette.io/" class="external-link" target="_blank"><strong>Starlette</strong></a>. Das bedeutet, auch ihr eigener Starlett Quellcode funktioniert.
-=======
 **FastAPI** ist vollkommen kompatibel (und basiert auf) <a href="https://www.starlette.io/" class="external-link" target="_blank"><strong>Starlette</strong></a>. Das bedeutet, auch ihr eigener Starlette Quellcode funktioniert.
->>>>>>> cc51b251
 
 `FastAPI` ist eigentlich eine Unterklasse von `Starlette`. Wenn Sie also bereits Starlette kennen oder benutzen, können Sie das meiste Ihres Wissens direkt anwenden.
 
@@ -212,9 +199,5 @@
     * Validierungen erlauben eine klare und einfache Datenschemadefinition, überprüft und dokumentiert als JSON Schema.
     * Sie können stark **verschachtelte JSON** Objekte haben und diese sind trotzdem validiert und annotiert.
 * **Erweiterbar**:
-<<<<<<< HEAD
     * Pydantic erlaubt die Definition von eigenen Datentypen oder sie können die Validierung mit einer `validator` dekorierten Methode erweitern.
-=======
-    * Pydantic erlaubt die Definition von eigenen Datentypen oder Sie können die Validierung mit einer `validator` dekorierten Methode erweitern..
->>>>>>> cc51b251
 * 100% Testabdeckung.