--- conflicted
+++ resolved
@@ -36,16 +36,12 @@
   - tr: /tr/
   - uk: /uk/
   - zh: /zh/
-<<<<<<< HEAD
-- チュートリアル - ユーザーガイド:
-  - tutorial/query-params.md
-=======
 - features.md
 - チュートリアル - ユーザーガイド:
   - tutorial/index.md
   - tutorial/first-steps.md
   - tutorial/path-params.md
->>>>>>> 23772f3c
+  - tutorial/query-params.md
 markdown_extensions:
 - toc:
     permalink: true
