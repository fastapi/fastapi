site_name: FastAPI
site_description: FastAPI framework, high performance, easy to learn, fast to code, ready for production
site_url: https://fastapi.tiangolo.com/ja/
theme:
  name: material
  custom_dir: overrides
  palette:
  - scheme: default
    primary: teal
    accent: amber
    toggle:
      icon: material/lightbulb-outline
      name: Switch to light mode
  - scheme: slate
    primary: teal
    accent: amber
    toggle:
      icon: material/lightbulb
      name: Switch to dark mode
  features:
  - search.suggest
  - search.highlight
  icon:
    repo: fontawesome/brands/github-alt
  logo: https://fastapi.tiangolo.com/img/icon-white.svg
  favicon: https://fastapi.tiangolo.com/img/favicon.png
  language: ja
repo_name: tiangolo/fastapi
repo_url: https://github.com/tiangolo/fastapi
edit_uri: ''
google_analytics:
- UA-133183413-1
- auto
plugins:
- search
- markdownextradata:
    data: data
nav:
- FastAPI: index.md
- Languages:
  - en: /
  - es: /es/
  - fr: /fr/
  - it: /it/
  - ja: /ja/
  - ko: /ko/
  - pt: /pt/
  - ru: /ru/
  - sq: /sq/
  - tr: /tr/
  - uk: /uk/
  - zh: /zh/
- features.md
- fastapi-people.md
- チュートリアル - ユーザーガイド:
  - tutorial/index.md
  - tutorial/first-steps.md
  - tutorial/path-params.md
  - tutorial/query-params.md
  - tutorial/body.md
  - tutorial/query-params-str-validations.md
  - tutorial/cookie-params.md
  - tutorial/header-params.md
  - tutorial/request-forms.md
  - tutorial/body-updates.md
  - セキュリティ:
    - tutorial/security/first-steps.md
  - tutorial/cors.md
- 高度なユーザーガイド:
  - advanced/path-operation-advanced-configuration.md
  - advanced/additional-status-codes.md
  - advanced/response-directly.md
  - advanced/custom-response.md
- デプロイ:
<<<<<<< HEAD
  - deployment/deta.md
=======
  - deployment/index.md
  - deployment/manually.md
>>>>>>> fe31b0ca
- project-generation.md
- alternatives.md
- history-design-future.md
- external-links.md
- benchmarks.md
- help-fastapi.md
- contributing.md
markdown_extensions:
- toc:
    permalink: true
- markdown.extensions.codehilite:
    guess_lang: false
- markdown_include.include:
    base_path: docs
- admonition
- codehilite
- extra
- pymdownx.superfences:
    custom_fences:
    - name: mermaid
      class: mermaid
      format: !!python/name:pymdownx.superfences.fence_div_format ''
- pymdownx.tabbed
extra:
  social:
  - icon: fontawesome/brands/github-alt
    link: https://github.com/tiangolo/typer
  - icon: fontawesome/brands/twitter
    link: https://twitter.com/tiangolo
  - icon: fontawesome/brands/linkedin
    link: https://www.linkedin.com/in/tiangolo
  - icon: fontawesome/brands/dev
    link: https://dev.to/tiangolo
  - icon: fontawesome/brands/medium
    link: https://medium.com/@tiangolo
  - icon: fontawesome/solid/globe
    link: https://tiangolo.com
  alternate:
  - link: /
    name: en - English
  - link: /es/
    name: es - español
  - link: /fr/
    name: fr - français
  - link: /it/
    name: it - italiano
  - link: /ja/
    name: ja - 日本語
  - link: /ko/
    name: ko - 한국어
  - link: /pt/
    name: pt - português
  - link: /ru/
    name: ru - русский язык
  - link: /sq/
    name: sq - shqip
  - link: /tr/
    name: tr - Türkçe
  - link: /uk/
    name: uk - українська мова
  - link: /zh/
    name: zh - 汉语
extra_css:
- https://fastapi.tiangolo.com/css/termynal.css
- https://fastapi.tiangolo.com/css/custom.css
extra_javascript:
- https://unpkg.com/mermaid@8.4.6/dist/mermaid.min.js
- https://fastapi.tiangolo.com/js/termynal.js
- https://fastapi.tiangolo.com/js/custom.js<|MERGE_RESOLUTION|>--- conflicted
+++ resolved
@@ -72,12 +72,9 @@
   - advanced/response-directly.md
   - advanced/custom-response.md
 - デプロイ:
-<<<<<<< HEAD
+  - deployment/index.md
   - deployment/deta.md
-=======
-  - deployment/index.md
   - deployment/manually.md
->>>>>>> fe31b0ca
 - project-generation.md
 - alternatives.md
 - history-design-future.md
