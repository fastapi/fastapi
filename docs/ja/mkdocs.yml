--- conflicted
+++ resolved
@@ -57,17 +57,13 @@
   - tutorial/body.md
   - tutorial/query-params-str-validations.md
   - tutorial/header-params.md
+  - セキュリティ:
+    - tutorial/security/first-steps.md
   - tutorial/cors.md
-<<<<<<< HEAD
 - 高度なユーザーガイド:
   - advanced/additional-status-codes.md
-=======
-  - セキュリティ:
-    - tutorial/security/first-steps.md
-- 高度なユーザーガイド:
   - advanced/response-directly.md
   - advanced/custom-response.md
->>>>>>> d550738f
 - project-generation.md
 - alternatives.md
 - history-design-future.md
