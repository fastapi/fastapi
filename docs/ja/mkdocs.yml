site_name: FastAPI
site_description: FastAPI framework, high performance, easy to learn, fast to code, ready for production
site_url: https://fastapi.tiangolo.com/ja/
theme:
  name: material
  palette:
    scheme: preference
    primary: teal
    accent: amber
  icon:
    repo: fontawesome/brands/github-alt
  logo: https://fastapi.tiangolo.com/img/icon-white.svg
  favicon: https://fastapi.tiangolo.com/img/favicon.png
  language: ja
repo_name: tiangolo/fastapi
repo_url: https://github.com/tiangolo/fastapi
edit_uri: ''
google_analytics:
- UA-133183413-1
- auto
plugins:
- search
- markdownextradata:
    data: data
nav:
- FastAPI: index.md
- Languages:
  - en: /
  - es: /es/
  - fr: /fr/
  - it: /it/
  - ja: /ja/
  - ko: /ko/
  - pt: /pt/
  - ru: /ru/
  - tr: /tr/
  - uk: /uk/
  - zh: /zh/
- features.md
- チュートリアル - ユーザーガイド:
  - tutorial/index.md
  - tutorial/first-steps.md
  - tutorial/path-params.md
  - tutorial/query-params.md
  - tutorial/body.md
  - tutorial/header-params.md
<<<<<<< HEAD
- 高度なユーザーガイド:
  - advanced/response-directly.md
=======
- history-design-future.md
>>>>>>> 8a1ebb38
- benchmarks.md
- help-fastapi.md
markdown_extensions:
- toc:
    permalink: true
- markdown.extensions.codehilite:
    guess_lang: false
- markdown_include.include:
    base_path: docs
- admonition
- codehilite
- extra
- pymdownx.superfences:
    custom_fences:
    - name: mermaid
      class: mermaid
      format: !!python/name:pymdownx.superfences.fence_div_format ''
- pymdownx.tabbed
extra:
  social:
  - icon: fontawesome/brands/github-alt
    link: https://github.com/tiangolo/typer
  - icon: fontawesome/brands/twitter
    link: https://twitter.com/tiangolo
  - icon: fontawesome/brands/linkedin
    link: https://www.linkedin.com/in/tiangolo
  - icon: fontawesome/brands/dev
    link: https://dev.to/tiangolo
  - icon: fontawesome/brands/medium
    link: https://medium.com/@tiangolo
  - icon: fontawesome/solid/globe
    link: https://tiangolo.com
extra_css:
- https://fastapi.tiangolo.com/css/termynal.css
- https://fastapi.tiangolo.com/css/custom.css
extra_javascript:
- https://unpkg.com/mermaid@8.4.6/dist/mermaid.min.js
- https://fastapi.tiangolo.com/js/termynal.js
- https://fastapi.tiangolo.com/js/custom.js
- https://fastapi.tiangolo.com/js/chat.js
- https://sidecar.gitter.im/dist/sidecar.v1.js<|MERGE_RESOLUTION|>--- conflicted
+++ resolved
@@ -44,12 +44,9 @@
   - tutorial/query-params.md
   - tutorial/body.md
   - tutorial/header-params.md
-<<<<<<< HEAD
 - 高度なユーザーガイド:
   - advanced/response-directly.md
-=======
 - history-design-future.md
->>>>>>> 8a1ebb38
 - benchmarks.md
 - help-fastapi.md
 markdown_extensions:
