site_name: FastAPI
site_description: FastAPI framework, high performance, easy to learn, fast to code, ready for production
site_url: https://fastapi.tiangolo.com/ja/
theme:
  name: material
  palette:
    scheme: preference
    primary: teal
    accent: amber
  icon:
    repo: fontawesome/brands/github-alt
  logo: https://fastapi.tiangolo.com/img/icon-white.svg
  favicon: https://fastapi.tiangolo.com/img/favicon.png
  language: ja
repo_name: tiangolo/fastapi
repo_url: https://github.com/tiangolo/fastapi
edit_uri: ''
google_analytics:
- UA-133183413-1
- auto
plugins:
- search
- markdownextradata:
    data: data
nav:
- FastAPI: index.md
- Languages:
  - en: /
  - es: /es/
  - fr: /fr/
  - it: /it/
  - ja: /ja/
  - ko: /ko/
  - pt: /pt/
  - ru: /ru/
  - tr: /tr/
  - uk: /uk/
  - zh: /zh/
- features.md
- チュートリアル - ユーザーガイド:
  - tutorial/index.md
  - tutorial/first-steps.md
  - tutorial/path-params.md
  - tutorial/query-params.md
  - tutorial/body.md
  - tutorial/query-params-str-validations.md
  - tutorial/header-params.md
  - tutorial/cors.md
<<<<<<< HEAD
- 高度なユーザーガイド:
  - advanced/response-directly.md
=======
  - セキュリティ:
    - tutorial/security/first-steps.md
>>>>>>> 790fa217
- project-generation.md
- alternatives.md
- history-design-future.md
- benchmarks.md
- help-fastapi.md
- contributing.md
markdown_extensions:
- toc:
    permalink: true
- markdown.extensions.codehilite:
    guess_lang: false
- markdown_include.include:
    base_path: docs
- admonition
- codehilite
- extra
- pymdownx.superfences:
    custom_fences:
    - name: mermaid
      class: mermaid
      format: !!python/name:pymdownx.superfences.fence_div_format ''
- pymdownx.tabbed
extra:
  social:
  - icon: fontawesome/brands/github-alt
    link: https://github.com/tiangolo/typer
  - icon: fontawesome/brands/twitter
    link: https://twitter.com/tiangolo
  - icon: fontawesome/brands/linkedin
    link: https://www.linkedin.com/in/tiangolo
  - icon: fontawesome/brands/dev
    link: https://dev.to/tiangolo
  - icon: fontawesome/brands/medium
    link: https://medium.com/@tiangolo
  - icon: fontawesome/solid/globe
    link: https://tiangolo.com
extra_css:
- https://fastapi.tiangolo.com/css/termynal.css
- https://fastapi.tiangolo.com/css/custom.css
extra_javascript:
- https://unpkg.com/mermaid@8.4.6/dist/mermaid.min.js
- https://fastapi.tiangolo.com/js/termynal.js
- https://fastapi.tiangolo.com/js/custom.js
- https://fastapi.tiangolo.com/js/chat.js
- https://sidecar.gitter.im/dist/sidecar.v1.js<|MERGE_RESOLUTION|>--- conflicted
+++ resolved
@@ -46,13 +46,10 @@
   - tutorial/query-params-str-validations.md
   - tutorial/header-params.md
   - tutorial/cors.md
-<<<<<<< HEAD
+  - セキュリティ:
+    - tutorial/security/first-steps.md
 - 高度なユーザーガイド:
   - advanced/response-directly.md
-=======
-  - セキュリティ:
-    - tutorial/security/first-steps.md
->>>>>>> 790fa217
 - project-generation.md
 - alternatives.md
 - history-design-future.md
