--- conflicted
+++ resolved
@@ -70,12 +70,9 @@
   - advanced/path-operation-advanced-configuration.md
   - advanced/additional-status-codes.md
   - advanced/response-directly.md
-<<<<<<< HEAD
+  - advanced/custom-response.md
 - デプロイ:
   - deployment/index.md
-=======
-  - advanced/custom-response.md
->>>>>>> 4f9104ce
 - project-generation.md
 - alternatives.md
 - history-design-future.md
