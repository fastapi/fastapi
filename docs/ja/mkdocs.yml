site_name: FastAPI
site_description: FastAPI framework, high performance, easy to learn, fast to code, ready for production
site_url: https://fastapi.tiangolo.com/ja/
theme:
  name: material
  custom_dir: overrides
  palette:
  - scheme: default
    primary: teal
    accent: amber
    toggle:
      icon: material/lightbulb-outline
      name: Switch to light mode
  - scheme: slate
    primary: teal
    accent: amber
    toggle:
      icon: material/lightbulb
      name: Switch to dark mode
  features:
  - search.suggest
  - search.highlight
  icon:
    repo: fontawesome/brands/github-alt
  logo: https://fastapi.tiangolo.com/img/icon-white.svg
  favicon: https://fastapi.tiangolo.com/img/favicon.png
  language: ja
repo_name: tiangolo/fastapi
repo_url: https://github.com/tiangolo/fastapi
edit_uri: ''
google_analytics:
- UA-133183413-1
- auto
plugins:
- search
- markdownextradata:
    data: data
nav:
- FastAPI: index.md
- Languages:
  - en: /
  - es: /es/
  - fr: /fr/
  - it: /it/
  - ja: /ja/
  - ko: /ko/
  - pt: /pt/
  - ru: /ru/
  - sq: /sq/
  - tr: /tr/
  - uk: /uk/
  - zh: /zh/
- features.md
- チュートリアル - ユーザーガイド:
  - tutorial/index.md
  - tutorial/first-steps.md
  - tutorial/path-params.md
  - tutorial/query-params.md
  - tutorial/body.md
  - tutorial/query-params-str-validations.md
  - tutorial/header-params.md
  - セキュリティ:
    - tutorial/security/first-steps.md
  - tutorial/cors.md
- 高度なユーザーガイド:
  - advanced/additional-status-codes.md
  - advanced/response-directly.md
<<<<<<< HEAD
- デプロイ:
  - deployment/manually.md
=======
  - advanced/custom-response.md
>>>>>>> 5614b94c
- project-generation.md
- alternatives.md
- history-design-future.md
- benchmarks.md
- help-fastapi.md
- contributing.md
markdown_extensions:
- toc:
    permalink: true
- markdown.extensions.codehilite:
    guess_lang: false
- markdown_include.include:
    base_path: docs
- admonition
- codehilite
- extra
- pymdownx.superfences:
    custom_fences:
    - name: mermaid
      class: mermaid
      format: !!python/name:pymdownx.superfences.fence_div_format ''
- pymdownx.tabbed
extra:
  social:
  - icon: fontawesome/brands/github-alt
    link: https://github.com/tiangolo/typer
  - icon: fontawesome/brands/twitter
    link: https://twitter.com/tiangolo
  - icon: fontawesome/brands/linkedin
    link: https://www.linkedin.com/in/tiangolo
  - icon: fontawesome/brands/dev
    link: https://dev.to/tiangolo
  - icon: fontawesome/brands/medium
    link: https://medium.com/@tiangolo
  - icon: fontawesome/solid/globe
    link: https://tiangolo.com
  alternate:
  - link: /
    name: en - English
  - link: /es/
    name: es - español
  - link: /fr/
    name: fr - français
  - link: /it/
    name: it - italiano
  - link: /ja/
    name: ja - 日本語
  - link: /ko/
    name: ko - 한국어
  - link: /pt/
    name: pt - português
  - link: /ru/
    name: ru - русский язык
  - link: /sq/
    name: sq - shqip
  - link: /tr/
    name: tr - Türkçe
  - link: /uk/
    name: uk - українська мова
  - link: /zh/
    name: zh - 汉语
extra_css:
- https://fastapi.tiangolo.com/css/termynal.css
- https://fastapi.tiangolo.com/css/custom.css
extra_javascript:
- https://unpkg.com/mermaid@8.4.6/dist/mermaid.min.js
- https://fastapi.tiangolo.com/js/termynal.js
- https://fastapi.tiangolo.com/js/custom.js<|MERGE_RESOLUTION|>--- conflicted
+++ resolved
@@ -65,12 +65,9 @@
 - 高度なユーザーガイド:
   - advanced/additional-status-codes.md
   - advanced/response-directly.md
-<<<<<<< HEAD
+  - advanced/custom-response.md
 - デプロイ:
   - deployment/manually.md
-=======
-  - advanced/custom-response.md
->>>>>>> 5614b94c
 - project-generation.md
 - alternatives.md
 - history-design-future.md
