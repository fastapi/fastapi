site_name: FastAPI
site_description: FastAPI framework, high performance, easy to learn, fast to code, ready for production
site_url: https://fastapi.tiangolo.com/ja/
theme:
  name: material
  palette:
    scheme: preference
    primary: teal
    accent: amber
  icon:
    repo: fontawesome/brands/github-alt
  logo: https://fastapi.tiangolo.com/img/icon-white.svg
  favicon: https://fastapi.tiangolo.com/img/favicon.png
  language: ja
repo_name: tiangolo/fastapi
repo_url: https://github.com/tiangolo/fastapi
edit_uri: ''
google_analytics:
- UA-133183413-1
- auto
plugins:
- search
- markdownextradata:
    data: data
nav:
- FastAPI: index.md
- Languages:
  - en: /
  - es: /es/
  - fr: /fr/
  - it: /it/
  - ja: /ja/
  - ko: /ko/
  - pt: /pt/
  - ru: /ru/
  - tr: /tr/
  - uk: /uk/
  - zh: /zh/
<<<<<<< HEAD
- contributing.md
=======
- features.md
- チュートリアル - ユーザーガイド:
  - tutorial/index.md
  - tutorial/first-steps.md
  - tutorial/path-params.md
  - tutorial/query-params.md
  - tutorial/body.md
  - tutorial/header-params.md
- project-generation.md
- alternatives.md
- history-design-future.md
- benchmarks.md
- help-fastapi.md
>>>>>>> 9c006187
markdown_extensions:
- toc:
    permalink: true
- markdown.extensions.codehilite:
    guess_lang: false
- markdown_include.include:
    base_path: docs
- admonition
- codehilite
- extra
- pymdownx.superfences:
    custom_fences:
    - name: mermaid
      class: mermaid
      format: !!python/name:pymdownx.superfences.fence_div_format ''
- pymdownx.tabbed
extra:
  social:
  - icon: fontawesome/brands/github-alt
    link: https://github.com/tiangolo/typer
  - icon: fontawesome/brands/twitter
    link: https://twitter.com/tiangolo
  - icon: fontawesome/brands/linkedin
    link: https://www.linkedin.com/in/tiangolo
  - icon: fontawesome/brands/dev
    link: https://dev.to/tiangolo
  - icon: fontawesome/brands/medium
    link: https://medium.com/@tiangolo
  - icon: fontawesome/solid/globe
    link: https://tiangolo.com
extra_css:
- https://fastapi.tiangolo.com/css/termynal.css
- https://fastapi.tiangolo.com/css/custom.css
extra_javascript:
- https://unpkg.com/mermaid@8.4.6/dist/mermaid.min.js
- https://fastapi.tiangolo.com/js/termynal.js
- https://fastapi.tiangolo.com/js/custom.js
- https://fastapi.tiangolo.com/js/chat.js
- https://sidecar.gitter.im/dist/sidecar.v1.js<|MERGE_RESOLUTION|>--- conflicted
+++ resolved
@@ -36,9 +36,6 @@
   - tr: /tr/
   - uk: /uk/
   - zh: /zh/
-<<<<<<< HEAD
-- contributing.md
-=======
 - features.md
 - チュートリアル - ユーザーガイド:
   - tutorial/index.md
@@ -52,7 +49,7 @@
 - history-design-future.md
 - benchmarks.md
 - help-fastapi.md
->>>>>>> 9c006187
+- contributing.md
 markdown_extensions:
 - toc:
     permalink: true
