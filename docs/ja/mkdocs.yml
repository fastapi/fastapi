site_name: FastAPI
site_description: FastAPI framework, high performance, easy to learn, fast to code, ready for production
site_url: https://fastapi.tiangolo.com/ja/
theme:
  name: material
  palette:
    scheme: preference
    primary: teal
    accent: amber
  icon:
    repo: fontawesome/brands/github-alt
  logo: https://fastapi.tiangolo.com/img/icon-white.svg
  favicon: https://fastapi.tiangolo.com/img/favicon.png
  language: ja
repo_name: tiangolo/fastapi
repo_url: https://github.com/tiangolo/fastapi
edit_uri: ''
google_analytics:
- UA-133183413-1
- auto
plugins:
- search
- markdownextradata:
    data: data
nav:
- FastAPI: index.md
- Languages:
  - en: /
  - es: /es/
  - fr: /fr/
  - it: /it/
  - ja: /ja/
  - ko: /ko/
  - pt: /pt/
  - ru: /ru/
  - tr: /tr/
  - uk: /uk/
  - zh: /zh/
<<<<<<< HEAD
- history-design-future.md
=======
- features.md
- チュートリアル - ユーザーガイド:
  - tutorial/index.md
  - tutorial/first-steps.md
  - tutorial/path-params.md
  - tutorial/query-params.md
  - tutorial/body.md
  - tutorial/header-params.md
- benchmarks.md
- help-fastapi.md
>>>>>>> cb55d7cd
markdown_extensions:
- toc:
    permalink: true
- markdown.extensions.codehilite:
    guess_lang: false
- markdown_include.include:
    base_path: docs
- admonition
- codehilite
- extra
- pymdownx.superfences:
    custom_fences:
    - name: mermaid
      class: mermaid
      format: !!python/name:pymdownx.superfences.fence_div_format ''
- pymdownx.tabbed
extra:
  social:
  - icon: fontawesome/brands/github-alt
    link: https://github.com/tiangolo/typer
  - icon: fontawesome/brands/twitter
    link: https://twitter.com/tiangolo
  - icon: fontawesome/brands/linkedin
    link: https://www.linkedin.com/in/tiangolo
  - icon: fontawesome/brands/dev
    link: https://dev.to/tiangolo
  - icon: fontawesome/brands/medium
    link: https://medium.com/@tiangolo
  - icon: fontawesome/solid/globe
    link: https://tiangolo.com
extra_css:
- https://fastapi.tiangolo.com/css/termynal.css
- https://fastapi.tiangolo.com/css/custom.css
extra_javascript:
- https://unpkg.com/mermaid@8.4.6/dist/mermaid.min.js
- https://fastapi.tiangolo.com/js/termynal.js
- https://fastapi.tiangolo.com/js/custom.js
- https://fastapi.tiangolo.com/js/chat.js
- https://sidecar.gitter.im/dist/sidecar.v1.js<|MERGE_RESOLUTION|>--- conflicted
+++ resolved
@@ -36,9 +36,6 @@
   - tr: /tr/
   - uk: /uk/
   - zh: /zh/
-<<<<<<< HEAD
-- history-design-future.md
-=======
 - features.md
 - チュートリアル - ユーザーガイド:
   - tutorial/index.md
@@ -47,9 +44,9 @@
   - tutorial/query-params.md
   - tutorial/body.md
   - tutorial/header-params.md
+- history-design-future.md
 - benchmarks.md
 - help-fastapi.md
->>>>>>> cb55d7cd
 markdown_extensions:
 - toc:
     permalink: true
