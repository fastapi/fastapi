site_name: FastAPI
site_description: FastAPI framework, high performance, easy to learn, fast to code, ready for production
site_url: https://fastapi.tiangolo.com/ja/
theme:
  name: material
  palette:
    scheme: preference
    primary: teal
    accent: amber
  icon:
    repo: fontawesome/brands/github-alt
  logo: https://fastapi.tiangolo.com/img/icon-white.svg
  favicon: https://fastapi.tiangolo.com/img/favicon.png
  language: ja
repo_name: tiangolo/fastapi
repo_url: https://github.com/tiangolo/fastapi
edit_uri: ''
google_analytics:
- UA-133183413-1
- auto
plugins:
- search
- markdownextradata:
    data: data
nav:
- FastAPI: index.md
- Languages:
  - en: /
  - es: /es/
  - fr: /fr/
  - it: /it/
  - ja: /ja/
  - ko: /ko/
  - pt: /pt/
  - ru: /ru/
  - tr: /tr/
  - uk: /uk/
  - zh: /zh/
<<<<<<< HEAD
- benchmarks.md
=======
- features.md
- チュートリアル - ユーザーガイド:
  - tutorial/index.md
  - tutorial/first-steps.md
  - tutorial/path-params.md
  - tutorial/query-params.md
  - tutorial/body.md
  - tutorial/header-params.md
- help-fastapi.md
>>>>>>> a5ee4d93
markdown_extensions:
- toc:
    permalink: true
- markdown.extensions.codehilite:
    guess_lang: false
- markdown_include.include:
    base_path: docs
- admonition
- codehilite
- extra
- pymdownx.superfences:
    custom_fences:
    - name: mermaid
      class: mermaid
      format: !!python/name:pymdownx.superfences.fence_div_format ''
- pymdownx.tabbed
extra:
  social:
  - icon: fontawesome/brands/github-alt
    link: https://github.com/tiangolo/typer
  - icon: fontawesome/brands/twitter
    link: https://twitter.com/tiangolo
  - icon: fontawesome/brands/linkedin
    link: https://www.linkedin.com/in/tiangolo
  - icon: fontawesome/brands/dev
    link: https://dev.to/tiangolo
  - icon: fontawesome/brands/medium
    link: https://medium.com/@tiangolo
  - icon: fontawesome/solid/globe
    link: https://tiangolo.com
extra_css:
- https://fastapi.tiangolo.com/css/termynal.css
- https://fastapi.tiangolo.com/css/custom.css
extra_javascript:
- https://unpkg.com/mermaid@8.4.6/dist/mermaid.min.js
- https://fastapi.tiangolo.com/js/termynal.js
- https://fastapi.tiangolo.com/js/custom.js
- https://fastapi.tiangolo.com/js/chat.js
- https://sidecar.gitter.im/dist/sidecar.v1.js<|MERGE_RESOLUTION|>--- conflicted
+++ resolved
@@ -36,9 +36,6 @@
   - tr: /tr/
   - uk: /uk/
   - zh: /zh/
-<<<<<<< HEAD
-- benchmarks.md
-=======
 - features.md
 - チュートリアル - ユーザーガイド:
   - tutorial/index.md
@@ -47,8 +44,8 @@
   - tutorial/query-params.md
   - tutorial/body.md
   - tutorial/header-params.md
+- benchmarks.md
 - help-fastapi.md
->>>>>>> a5ee4d93
 markdown_extensions:
 - toc:
     permalink: true
