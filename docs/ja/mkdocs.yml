--- conflicted
+++ resolved
@@ -36,9 +36,6 @@
   - tr: /tr/
   - uk: /uk/
   - zh: /zh/
-<<<<<<< HEAD
-- project-generation.md
-=======
 - features.md
 - チュートリアル - ユーザーガイド:
   - tutorial/index.md
@@ -47,11 +44,11 @@
   - tutorial/query-params.md
   - tutorial/body.md
   - tutorial/header-params.md
+- project-generation.md
 - alternatives.md
 - history-design-future.md
 - benchmarks.md
 - help-fastapi.md
->>>>>>> ae580dea
 markdown_extensions:
 - toc:
     permalink: true
