--- conflicted
+++ resolved
@@ -36,10 +36,6 @@
   - tr: /tr/
   - uk: /uk/
   - zh: /zh/
-<<<<<<< HEAD
-- 高度なユーザーガイド:
-  - advanced/path-operation-advanced-configuration.md
-=======
 - features.md
 - チュートリアル - ユーザーガイド:
   - tutorial/index.md
@@ -49,13 +45,14 @@
   - tutorial/body.md
   - tutorial/header-params.md
   - tutorial/cors.md
+- 高度なユーザーガイド:
+  - advanced/path-operation-advanced-configuration.md
 - project-generation.md
 - alternatives.md
 - history-design-future.md
 - benchmarks.md
 - help-fastapi.md
 - contributing.md
->>>>>>> 048355f0
 markdown_extensions:
 - toc:
     permalink: true
