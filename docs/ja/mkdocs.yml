--- conflicted
+++ resolved
@@ -63,13 +63,10 @@
     - tutorial/security/first-steps.md
   - tutorial/cors.md
 - 高度なユーザーガイド:
-<<<<<<< HEAD
   - advanced/path-operation-advanced-configuration.md
-=======
   - advanced/additional-status-codes.md
   - advanced/response-directly.md
   - advanced/custom-response.md
->>>>>>> d2eb4a71
 - project-generation.md
 - alternatives.md
 - history-design-future.md
