--- conflicted
+++ resolved
@@ -36,9 +36,6 @@
   - tr: /tr/
   - uk: /uk/
   - zh: /zh/
-<<<<<<< HEAD
-- async.md
-=======
 - features.md
 - チュートリアル - ユーザーガイド:
   - tutorial/index.md
@@ -48,13 +45,13 @@
   - tutorial/body.md
   - tutorial/header-params.md
   - tutorial/cors.md
+- async.md
 - project-generation.md
 - alternatives.md
 - history-design-future.md
 - benchmarks.md
 - help-fastapi.md
 - contributing.md
->>>>>>> 048355f0
 markdown_extensions:
 - toc:
     permalink: true
