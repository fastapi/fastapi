--- conflicted
+++ resolved
@@ -57,11 +57,8 @@
   - tutorial/path-params.md
   - tutorial/query-params.md
   - tutorial/body.md
-<<<<<<< HEAD
+  - tutorial/query-params-str-validations.md
   - tutorial/cookie-params.md
-=======
-  - tutorial/query-params-str-validations.md
->>>>>>> 7098e3b1
   - tutorial/header-params.md
   - セキュリティ:
     - tutorial/security/first-steps.md
