--- conflicted
+++ resolved
@@ -60,12 +60,9 @@
   - tutorial/query-params-str-validations.md
   - tutorial/cookie-params.md
   - tutorial/header-params.md
-<<<<<<< HEAD
   - tutorial/request-forms.md
-=======
   - セキュリティ:
     - tutorial/security/first-steps.md
->>>>>>> 91805cdf
   - tutorial/cors.md
 - 高度なユーザーガイド:
   - advanced/additional-status-codes.md
