site_name: FastAPI
site_description: FastAPI framework, high performance, easy to learn, fast to code, ready for production
site_url: https://fastapi.tiangolo.com/ja/
theme:
  name: material
  custom_dir: overrides
  palette:
  - scheme: default
    primary: teal
    accent: amber
    toggle:
      icon: material/lightbulb-outline
      name: Switch to light mode
  - scheme: slate
    primary: teal
    accent: amber
    toggle:
      icon: material/lightbulb
      name: Switch to dark mode
  features:
  - search.suggest
  - search.highlight
  icon:
    repo: fontawesome/brands/github-alt
  logo: https://fastapi.tiangolo.com/img/icon-white.svg
  favicon: https://fastapi.tiangolo.com/img/favicon.png
  language: ja
repo_name: tiangolo/fastapi
repo_url: https://github.com/tiangolo/fastapi
edit_uri: ''
google_analytics:
- UA-133183413-1
- auto
plugins:
- search
- markdownextradata:
    data: data
nav:
- FastAPI: index.md
- Languages:
  - en: /
  - es: /es/
  - fr: /fr/
  - it: /it/
  - ja: /ja/
  - ko: /ko/
  - pt: /pt/
  - ru: /ru/
  - sq: /sq/
  - tr: /tr/
  - uk: /uk/
  - zh: /zh/
- features.md
- チュートリアル - ユーザーガイド:
  - tutorial/index.md
  - tutorial/first-steps.md
  - tutorial/path-params.md
  - tutorial/query-params.md
  - tutorial/body.md
  - tutorial/query-params-str-validations.md
  - tutorial/cookie-params.md
  - tutorial/header-params.md
<<<<<<< HEAD
  - tutorial/body-updates.md
=======
  - tutorial/request-forms.md
  - セキュリティ:
    - tutorial/security/first-steps.md
>>>>>>> 8108cd89
  - tutorial/cors.md
- 高度なユーザーガイド:
  - advanced/additional-status-codes.md
  - advanced/response-directly.md
  - advanced/custom-response.md
- project-generation.md
- alternatives.md
- history-design-future.md
- benchmarks.md
- help-fastapi.md
- contributing.md
markdown_extensions:
- toc:
    permalink: true
- markdown.extensions.codehilite:
    guess_lang: false
- markdown_include.include:
    base_path: docs
- admonition
- codehilite
- extra
- pymdownx.superfences:
    custom_fences:
    - name: mermaid
      class: mermaid
      format: !!python/name:pymdownx.superfences.fence_div_format ''
- pymdownx.tabbed
extra:
  social:
  - icon: fontawesome/brands/github-alt
    link: https://github.com/tiangolo/typer
  - icon: fontawesome/brands/twitter
    link: https://twitter.com/tiangolo
  - icon: fontawesome/brands/linkedin
    link: https://www.linkedin.com/in/tiangolo
  - icon: fontawesome/brands/dev
    link: https://dev.to/tiangolo
  - icon: fontawesome/brands/medium
    link: https://medium.com/@tiangolo
  - icon: fontawesome/solid/globe
    link: https://tiangolo.com
  alternate:
  - link: /
    name: en - English
  - link: /es/
    name: es - español
  - link: /fr/
    name: fr - français
  - link: /it/
    name: it - italiano
  - link: /ja/
    name: ja - 日本語
  - link: /ko/
    name: ko - 한국어
  - link: /pt/
    name: pt - português
  - link: /ru/
    name: ru - русский язык
  - link: /sq/
    name: sq - shqip
  - link: /tr/
    name: tr - Türkçe
  - link: /uk/
    name: uk - українська мова
  - link: /zh/
    name: zh - 汉语
extra_css:
- https://fastapi.tiangolo.com/css/termynal.css
- https://fastapi.tiangolo.com/css/custom.css
extra_javascript:
- https://unpkg.com/mermaid@8.4.6/dist/mermaid.min.js
- https://fastapi.tiangolo.com/js/termynal.js
- https://fastapi.tiangolo.com/js/custom.js<|MERGE_RESOLUTION|>--- conflicted
+++ resolved
@@ -60,13 +60,10 @@
   - tutorial/query-params-str-validations.md
   - tutorial/cookie-params.md
   - tutorial/header-params.md
-<<<<<<< HEAD
+  - tutorial/request-forms.md
   - tutorial/body-updates.md
-=======
-  - tutorial/request-forms.md
   - セキュリティ:
     - tutorial/security/first-steps.md
->>>>>>> 8108cd89
   - tutorial/cors.md
 - 高度なユーザーガイド:
   - advanced/additional-status-codes.md
