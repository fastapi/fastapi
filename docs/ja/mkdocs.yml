--- conflicted
+++ resolved
@@ -85,11 +85,8 @@
   - advanced/additional-status-codes.md
   - advanced/response-directly.md
   - advanced/custom-response.md
-<<<<<<< HEAD
+  - advanced/nosql-databases.md
   - advanced/websockets.md
-=======
-  - advanced/nosql-databases.md
->>>>>>> 5f0e0956
   - advanced/conditional-openapi.md
 - async.md
 - デプロイ:
