--- conflicted
+++ resolved
@@ -66,19 +66,16 @@
   - セキュリティ:
     - tutorial/security/first-steps.md
   - tutorial/cors.md
-<<<<<<< HEAD
-- async.md
-=======
 - 高度なユーザーガイド:
   - advanced/path-operation-advanced-configuration.md
   - advanced/additional-status-codes.md
   - advanced/response-directly.md
   - advanced/custom-response.md
+- async.md
 - デプロイ:
   - deployment/index.md
   - deployment/deta.md
   - deployment/manually.md
->>>>>>> cb40e27d
 - project-generation.md
 - alternatives.md
 - history-design-future.md
