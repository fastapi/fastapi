site_name: FastAPI
site_description: FastAPI framework, high performance, easy to learn, fast to code, ready for production
site_url: https://fastapi.tiangolo.com/ja/
theme:
  name: material
  palette:
    scheme: preference
    primary: teal
    accent: amber
  icon:
    repo: fontawesome/brands/github-alt
  logo: https://fastapi.tiangolo.com/img/icon-white.svg
  favicon: https://fastapi.tiangolo.com/img/favicon.png
  language: ja
repo_name: tiangolo/fastapi
repo_url: https://github.com/tiangolo/fastapi
edit_uri: ''
google_analytics:
- UA-133183413-1
- auto
plugins:
- search
- markdownextradata:
    data: data
nav:
- FastAPI: index.md
- Languages:
  - en: /
  - es: /es/
  - fr: /fr/
  - it: /it/
  - ja: /ja/
  - ko: /ko/
  - pt: /pt/
  - ru: /ru/
  - tr: /tr/
  - uk: /uk/
  - zh: /zh/
<<<<<<< HEAD
- チュートリアル - ユーザーガイド:
  - tutorial/index.md
=======
- features.md
>>>>>>> db91255e
markdown_extensions:
- toc:
    permalink: true
- markdown.extensions.codehilite:
    guess_lang: false
- markdown_include.include:
    base_path: docs
- admonition
- codehilite
- extra
- pymdownx.superfences:
    custom_fences:
    - name: mermaid
      class: mermaid
      format: !!python/name:pymdownx.superfences.fence_div_format ''
- pymdownx.tabbed
extra:
  social:
  - icon: fontawesome/brands/github-alt
    link: https://github.com/tiangolo/typer
  - icon: fontawesome/brands/twitter
    link: https://twitter.com/tiangolo
  - icon: fontawesome/brands/linkedin
    link: https://www.linkedin.com/in/tiangolo
  - icon: fontawesome/brands/dev
    link: https://dev.to/tiangolo
  - icon: fontawesome/brands/medium
    link: https://medium.com/@tiangolo
  - icon: fontawesome/solid/globe
    link: https://tiangolo.com
extra_css:
- https://fastapi.tiangolo.com/css/termynal.css
- https://fastapi.tiangolo.com/css/custom.css
extra_javascript:
- https://unpkg.com/mermaid@8.4.6/dist/mermaid.min.js
- https://fastapi.tiangolo.com/js/termynal.js
- https://fastapi.tiangolo.com/js/custom.js
- https://fastapi.tiangolo.com/js/chat.js
- https://sidecar.gitter.im/dist/sidecar.v1.js<|MERGE_RESOLUTION|>--- conflicted
+++ resolved
@@ -36,12 +36,9 @@
   - tr: /tr/
   - uk: /uk/
   - zh: /zh/
-<<<<<<< HEAD
+- features.md
 - チュートリアル - ユーザーガイド:
   - tutorial/index.md
-=======
-- features.md
->>>>>>> db91255e
 markdown_extensions:
 - toc:
     permalink: true
