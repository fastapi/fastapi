--- conflicted
+++ resolved
@@ -36,15 +36,11 @@
   - tr: /tr/
   - uk: /uk/
   - zh: /zh/
-<<<<<<< HEAD
-- チュートリアル - ユーザーガイド:
-  - tutorial/path-params.md
-=======
 - features.md
 - チュートリアル - ユーザーガイド:
   - tutorial/index.md
   - tutorial/first-steps.md
->>>>>>> 3d767008
+  - tutorial/path-params.md
 markdown_extensions:
 - toc:
     permalink: true
