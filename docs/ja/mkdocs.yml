--- conflicted
+++ resolved
@@ -36,14 +36,10 @@
   - tr: /tr/
   - uk: /uk/
   - zh: /zh/
-<<<<<<< HEAD
-- チュートリアル - ユーザーガイド:
-  - tutorial/first-steps.md
-=======
 - features.md
 - チュートリアル - ユーザーガイド:
   - tutorial/index.md
->>>>>>> 25e1a260
+  - tutorial/first-steps.md
 markdown_extensions:
 - toc:
     permalink: true
