--- conflicted
+++ resolved
@@ -50,9 +50,6 @@
   - tr: /tr/
   - uk: /uk/
   - zh: /zh/
-<<<<<<< HEAD
-- external-links.md
-=======
 - features.md
 - チュートリアル - ユーザーガイド:
   - tutorial/index.md
@@ -75,10 +72,10 @@
 - project-generation.md
 - alternatives.md
 - history-design-future.md
+- external-links.md
 - benchmarks.md
 - help-fastapi.md
 - contributing.md
->>>>>>> a38e6f4e
 markdown_extensions:
 - toc:
     permalink: true
