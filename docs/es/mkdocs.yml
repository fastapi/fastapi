--- conflicted
+++ resolved
@@ -50,10 +50,7 @@
   - pl: /pl/
   - pt: /pt/
   - ru: /ru/
-<<<<<<< HEAD
-=======
   - sq: /sq/
->>>>>>> 85f0d2b9
   - tr: /tr/
   - uk: /uk/
   - zh: /zh/
