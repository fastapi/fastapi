--- conflicted
+++ resolved
@@ -55,11 +55,8 @@
 - python-types.md
 - Tutorial - Guía de Usuario:
   - tutorial/index.md
-<<<<<<< HEAD
+  - tutorial/first-steps.md
   - tutorial/path-params.md
-=======
-  - tutorial/first-steps.md
->>>>>>> afec8c45
 - Guía de Usuario Avanzada:
   - advanced/index.md
 - async.md
