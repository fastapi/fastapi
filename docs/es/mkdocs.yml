site_name: FastAPI
site_description: FastAPI framework, high performance, easy to learn, fast to code, ready for production
site_url: https://fastapi.tiangolo.com/es/
theme:
  name: material
  palette:
    primary: teal
    accent: amber
  icon:
    repo: fontawesome/brands/github-alt
  logo: https://fastapi.tiangolo.com/img/icon-white.svg
  favicon: https://fastapi.tiangolo.com/img/favicon.png
  language: es
repo_name: tiangolo/fastapi
repo_url: https://github.com/tiangolo/fastapi
edit_uri: ''
google_analytics:
- UA-133183413-1
- auto
nav:
- FastAPI: index.md
- Languages:
  - en: /
  - es: /es/
  - pt: /pt/
  - zh: /zh/
<<<<<<< HEAD
- python-types.md
=======
- features.md
>>>>>>> 506d5dce
markdown_extensions:
- toc:
    permalink: true
- markdown.extensions.codehilite:
    guess_lang: false
- markdown_include.include:
    base_path: docs
- admonition
- codehilite
- extra
- pymdownx.superfences:
    custom_fences:
    - name: mermaid
      class: mermaid
      format: !!python/name:pymdownx.superfences.fence_div_format ''
- pymdownx.tabbed
extra:
  social:
  - icon: fontawesome/brands/github-alt
    link: https://github.com/tiangolo/typer
  - icon: fontawesome/brands/twitter
    link: https://twitter.com/tiangolo
  - icon: fontawesome/brands/linkedin
    link: https://www.linkedin.com/in/tiangolo
  - icon: fontawesome/brands/dev
    link: https://dev.to/tiangolo
  - icon: fontawesome/brands/medium
    link: https://medium.com/@tiangolo
  - icon: fontawesome/solid/globe
    link: https://tiangolo.com
extra_css:
- https://fastapi.tiangolo.com/css/termynal.css
- https://fastapi.tiangolo.com/css/custom.css
extra_javascript:
- https://unpkg.com/mermaid@8.4.6/dist/mermaid.min.js
- https://fastapi.tiangolo.com/js/termynal.js
- https://fastapi.tiangolo.com/js/custom.js
- https://fastapi.tiangolo.com/js/chat.js
- https://sidecar.gitter.im/dist/sidecar.v1.js<|MERGE_RESOLUTION|>--- conflicted
+++ resolved
@@ -24,11 +24,8 @@
   - es: /es/
   - pt: /pt/
   - zh: /zh/
-<<<<<<< HEAD
+- features.md
 - python-types.md
-=======
-- features.md
->>>>>>> 506d5dce
 markdown_extensions:
 - toc:
     permalink: true
