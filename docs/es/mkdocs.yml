site_name: FastAPI
site_description: FastAPI framework, high performance, easy to learn, fast to code, ready for production
site_url: https://fastapi.tiangolo.com/es/
theme:
  name: material
  palette:
    primary: teal
    accent: amber
  icon:
    repo: fontawesome/brands/github-alt
  logo: https://fastapi.tiangolo.com/img/icon-white.svg
  favicon: https://fastapi.tiangolo.com/img/favicon.png
  language: es
repo_name: tiangolo/fastapi
repo_url: https://github.com/tiangolo/fastapi
edit_uri: ''
google_analytics:
- UA-133183413-1
- auto
nav:
- FastAPI: index.md
- Languages:
  - en: /
  - es: /es/
  - pt: /pt/
  - zh: /zh/
- features.md
- python-types.md
<<<<<<< HEAD
- Guía de Usuario Avanzada:
  - advanced/index.md
=======
- Tutorial - Guía de Usuario:
  - tutorial/index.md
>>>>>>> 89f36371
markdown_extensions:
- toc:
    permalink: true
- markdown.extensions.codehilite:
    guess_lang: false
- markdown_include.include:
    base_path: docs
- admonition
- codehilite
- extra
- pymdownx.superfences:
    custom_fences:
    - name: mermaid
      class: mermaid
      format: !!python/name:pymdownx.superfences.fence_div_format ''
- pymdownx.tabbed
extra:
  social:
  - icon: fontawesome/brands/github-alt
    link: https://github.com/tiangolo/typer
  - icon: fontawesome/brands/twitter
    link: https://twitter.com/tiangolo
  - icon: fontawesome/brands/linkedin
    link: https://www.linkedin.com/in/tiangolo
  - icon: fontawesome/brands/dev
    link: https://dev.to/tiangolo
  - icon: fontawesome/brands/medium
    link: https://medium.com/@tiangolo
  - icon: fontawesome/solid/globe
    link: https://tiangolo.com
extra_css:
- https://fastapi.tiangolo.com/css/termynal.css
- https://fastapi.tiangolo.com/css/custom.css
extra_javascript:
- https://unpkg.com/mermaid@8.4.6/dist/mermaid.min.js
- https://fastapi.tiangolo.com/js/termynal.js
- https://fastapi.tiangolo.com/js/custom.js
- https://fastapi.tiangolo.com/js/chat.js
- https://sidecar.gitter.im/dist/sidecar.v1.js<|MERGE_RESOLUTION|>--- conflicted
+++ resolved
@@ -26,13 +26,10 @@
   - zh: /zh/
 - features.md
 - python-types.md
-<<<<<<< HEAD
+- Tutorial - Guía de Usuario:
+  - tutorial/index.md
 - Guía de Usuario Avanzada:
   - advanced/index.md
-=======
-- Tutorial - Guía de Usuario:
-  - tutorial/index.md
->>>>>>> 89f36371
 markdown_extensions:
 - toc:
     permalink: true
