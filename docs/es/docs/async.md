# Concurrencia y async / await

Detalles sobre la sintaxis `async def` para *path operation functions* y algunos antecedentes sobre el código asíncrono, la concurrencia y el paralelismo.

## ¿Con prisa?

<abbr title="too long; didn't read"><strong>TL;DR:</strong></abbr>

Si estás usando paquetes de terceros que te dicen que los llames con `await`, como:

```Python
results = await some_library()
```

Entonces, declara tus *path operation functions* con `async def` así:

```Python hl_lines="2"
@app.get('/')
async def read_results():
    results = await some_library()
    return results
```

/// note | Nota

Solo puedes usar `await` dentro de funciones creadas con `async def`.

///

---

Si estás usando un paquete de terceros que se comunica con algo (una base de datos, una API, el sistema de archivos, etc.) y no tiene soporte para usar `await` (este es actualmente el caso para la mayoría de los paquetes de base de datos), entonces declara tus *path operation functions* como normalmente, usando simplemente `def`, así:

```Python hl_lines="2"
@app.get('/')
def results():
    results = some_library()
    return results
```

---

Si tu aplicación (de alguna manera) no tiene que comunicarse con nada más y esperar a que responda, usa `async def`.

---

Si simplemente no lo sabes, usa `def` normal.

---

**Nota**: Puedes mezclar `def` y `async def` en tus *path operation functions* tanto como necesites y definir cada una utilizando la mejor opción para ti. FastAPI hará lo correcto con ellas.

De todos modos, en cualquiera de los casos anteriores, FastAPI seguirá funcionando de forma asíncrona y será extremadamente rápido.

Pero al seguir los pasos anteriores, podrá hacer algunas optimizaciones de rendimiento.

## Detalles Técnicos

Las versiones modernas de Python tienen soporte para **"código asíncrono"** utilizando algo llamado **"coroutines"**, con la sintaxis **`async` y `await`**.

Veamos esa frase por partes en las secciones a continuación:

* **Código Asíncrono**
* **`async` y `await`**
* **Coroutines**

## Código Asíncrono

El código asíncrono simplemente significa que el lenguaje 💬 tiene una forma de decirle a la computadora / programa 🤖 que en algún momento del código, tendrá que esperar que *otra cosa* termine en otro lugar. Digamos que esa *otra cosa* se llama "archivo-lento" 📝.

Entonces, durante ese tiempo, la computadora puede ir y hacer algún otro trabajo, mientras "archivo-lento" 📝 termina.

Luego la computadora / programa 🤖 volverá cada vez que tenga una oportunidad porque está esperando nuevamente, o siempre que 🤖 haya terminado todo el trabajo que tenía en ese punto. Y 🤖 comprobará si alguna de las tareas que estaba esperando ya se han completado, haciendo lo que tenía que hacer.

Después, 🤖 toma la primera tarea que termine (digamos, nuestro "archivo-lento" 📝) y continúa con lo que tenía que hacer con ella.

Ese "esperar otra cosa" normalmente se refiere a las operaciones de <abbr title="Input and Output">I/O</abbr> que son relativamente "lentas" (comparadas con la velocidad del procesador y la memoria RAM), como esperar:

* que los datos del cliente se envíen a través de la red
* que los datos enviados por tu programa sean recibidos por el cliente a través de la red
* que el contenido de un archivo en el disco sea leído por el sistema y entregado a tu programa
* que el contenido que tu programa entregó al sistema sea escrito en el disco
* una operación de API remota
* que una operación de base de datos termine
* que una query de base de datos devuelva los resultados
* etc.

Como el tiempo de ejecución se consume principalmente esperando operaciones de <abbr title="Input and Output">I/O</abbr>, las llaman operaciones "I/O bound".

Se llama "asíncrono" porque la computadora / programa no tiene que estar "sincronizado" con la tarea lenta, esperando el momento exacto en que la tarea termine, sin hacer nada, para poder tomar el resultado de la tarea y continuar el trabajo.

En lugar de eso, al ser un sistema "asíncrono", una vez terminado, la tarea puede esperar un poco en la cola (algunos microsegundos) para que la computadora / programa termine lo que salió a hacer, y luego regrese para tomar los resultados y continuar trabajando con ellos.

Para el "sincrónico" (contrario al "asíncrono") comúnmente también usan el término "secuencial", porque la computadora / programa sigue todos los pasos en secuencia antes de cambiar a una tarea diferente, incluso si esos pasos implican esperar.

### Concurrencia y Hamburguesas

Esta idea de código **asíncrono** descrita anteriormente a veces también se llama **"concurrencia"**. Es diferente del **"paralelismo"**.

**Concurrencia** y **paralelismo** ambos se relacionan con "diferentes cosas sucediendo más o menos al mismo tiempo".

Pero los detalles entre *concurrencia* y *paralelismo* son bastante diferentes.

Para ver la diferencia, imagina la siguiente historia sobre hamburguesas:

### Hamburguesas Concurrentes

Vas con tu crush a conseguir comida rápida, te pones en fila mientras el cajero toma los pedidos de las personas frente a ti. 😍

<img src="/img/async/concurrent-burgers/concurrent-burgers-01.png" class="illustration">

Luego es tu turno, haces tu pedido de 2 hamburguesas muy sofisticadas para tu crush y para ti. 🍔🍔

<img src="/img/async/concurrent-burgers/concurrent-burgers-02.png" class="illustration">

El cajero dice algo al cocinero en la cocina para que sepan que tienen que preparar tus hamburguesas (aunque actualmente están preparando las de los clientes anteriores).

<img src="/img/async/concurrent-burgers/concurrent-burgers-03.png" class="illustration">

Pagas. 💸

El cajero te da el número de tu turno.

<img src="/img/async/concurrent-burgers/concurrent-burgers-04.png" class="illustration">

Mientras esperas, vas con tu crush y eliges una mesa, te sientas y hablas con tu crush por un largo rato (ya que tus hamburguesas son muy sofisticadas y toman un tiempo en prepararse).

Mientras estás sentado en la mesa con tu crush, mientras esperas las hamburguesas, puedes pasar ese tiempo admirando lo increíble, lindo e inteligente que es tu crush ✨😍✨.

<img src="/img/async/concurrent-burgers/concurrent-burgers-05.png" class="illustration">

Mientras esperas y hablas con tu crush, de vez en cuando revisas el número mostrado en el mostrador para ver si ya es tu turno.

Luego, en algún momento, finalmente es tu turno. Vas al mostrador, obtienes tus hamburguesas y vuelves a la mesa.

<img src="/img/async/concurrent-burgers/concurrent-burgers-06.png" class="illustration">

Tú y tu crush comen las hamburguesas y pasan un buen rato. ✨

<img src="/img/async/concurrent-burgers/concurrent-burgers-07.png" class="illustration">

/// info | Información

Hermosas ilustraciones de <a href="https://www.instagram.com/ketrinadrawsalot" class="external-link" target="_blank">Ketrina Thompson</a>. 🎨

///

---

Imagina que eres la computadora / programa 🤖 en esa historia.

Mientras estás en la fila, estás inactivo 😴, esperando tu turno, sin hacer nada muy "productivo". Pero la fila es rápida porque el cajero solo está tomando los pedidos (no preparándolos), así que está bien.

Luego, cuando es tu turno, haces un trabajo realmente "productivo", procesas el menú, decides lo que quieres, obtienes la elección de tu crush, pagas, verificas que das el billete o tarjeta correctos, verificas que te cobren correctamente, verificas que el pedido tenga los artículos correctos, etc.

Pero luego, aunque todavía no tienes tus hamburguesas, tu trabajo con el cajero está "en pausa" ⏸, porque tienes que esperar 🕙 a que tus hamburguesas estén listas.

Pero como te alejas del mostrador y te sientas en la mesa con un número para tu turno, puedes cambiar 🔀 tu atención a tu crush, y "trabajar" ⏯ 🤓 en eso. Luego, nuevamente estás haciendo algo muy "productivo" como es coquetear con tu crush 😍.

Luego el cajero 💁 dice "he terminado de hacer las hamburguesas" al poner tu número en el mostrador, pero no saltas como loco inmediatamente cuando el número mostrado cambia a tu número de turno. Sabes que nadie robará tus hamburguesas porque tienes el número de tu turno, y ellos tienen el suyo.

Así que esperas a que tu crush termine la historia (termine el trabajo ⏯ / tarea actual que se está procesando 🤓), sonríes amablemente y dices que vas por las hamburguesas ⏸.

Luego vas al mostrador 🔀, a la tarea inicial que ahora está terminada ⏯, recoges las hamburguesas, das las gracias y las llevas a la mesa. Eso termina ese paso / tarea de interacción con el mostrador ⏹. Eso a su vez, crea una nueva tarea, de "comer hamburguesas" 🔀 ⏯, pero la anterior de "obtener hamburguesas" ha terminado ⏹.

### Hamburguesas Paralelas

Ahora imaginemos que estas no son "Hamburguesas Concurrentes", sino "Hamburguesas Paralelas".

Vas con tu crush a obtener comida rápida paralela.

Te pones en fila mientras varios (digamos 8) cajeros que al mismo tiempo son cocineros toman los pedidos de las personas frente a ti.

Todos antes que tú están esperando a que sus hamburguesas estén listas antes de dejar el mostrador porque cada uno de los 8 cajeros va y prepara la hamburguesa de inmediato antes de obtener el siguiente pedido.

<img src="/img/async/parallel-burgers/parallel-burgers-01.png" class="illustration">

Luego, finalmente es tu turno, haces tu pedido de 2 hamburguesas muy sofisticadas para tu crush y para ti.

Pagas 💸.

<img src="/img/async/parallel-burgers/parallel-burgers-02.png" class="illustration">

El cajero va a la cocina.

Esperas, de pie frente al mostrador 🕙, para que nadie más tome tus hamburguesas antes que tú, ya que no hay números para los turnos.

<img src="/img/async/parallel-burgers/parallel-burgers-03.png" class="illustration">

Como tú y tu crush están ocupados no dejando que nadie se interponga y tome tus hamburguesas cuando lleguen, no puedes prestar atención a tu crush. 😞

Este es un trabajo "sincrónico", estás "sincronizado" con el cajero/cocinero 👨‍🍳. Tienes que esperar 🕙 y estar allí en el momento exacto en que el cajero/cocinero 👨‍🍳 termine las hamburguesas y te las entregue, o de lo contrario, alguien más podría tomarlas.

<img src="/img/async/parallel-burgers/parallel-burgers-04.png" class="illustration">

Luego tu cajero/cocinero 👨‍🍳 finalmente regresa con tus hamburguesas, después de mucho tiempo esperando 🕙 allí frente al mostrador.

<img src="/img/async/parallel-burgers/parallel-burgers-05.png" class="illustration">

Tomas tus hamburguesas y vas a la mesa con tu crush.

Simplemente las comes, y has terminado. ⏹

<img src="/img/async/parallel-burgers/parallel-burgers-06.png" class="illustration">

No hubo mucho hablar o coquetear ya que la mayor parte del tiempo se dedicó a esperar 🕙 frente al mostrador. 😞

/// info | Información

Hermosas ilustraciones de <a href="https://www.instagram.com/ketrinadrawsalot" class="external-link" target="_blank">Ketrina Thompson</a>. 🎨

///

---

En este escenario de las hamburguesas paralelas, eres una computadora / programa 🤖 con dos procesadores (tú y tu crush), ambos esperando 🕙 y dedicando su atención ⏯ a estar "esperando en el mostrador" 🕙 por mucho tiempo.

La tienda de comida rápida tiene 8 procesadores (cajeros/cocineros). Mientras que la tienda de hamburguesas concurrentes podría haber tenido solo 2 (un cajero y un cocinero).

Pero aún así, la experiencia final no es la mejor. 😞

---

Esta sería la historia equivalente de las hamburguesas paralelas. 🍔

Para un ejemplo más "de la vida real" de esto, imagina un banco.

Hasta hace poco, la mayoría de los bancos tenían múltiples cajeros 👨‍💼👨‍💼👨‍💼👨‍💼 y una gran fila 🕙🕙🕙🕙🕙🕙🕙🕙.

Todos los cajeros haciendo todo el trabajo con un cliente tras otro 👨‍💼⏯.

Y tienes que esperar 🕙 en la fila por mucho tiempo o pierdes tu turno.

Probablemente no querrías llevar a tu crush 😍 contigo a hacer trámites en el banco 🏦.

### Conclusión de las Hamburguesas

En este escenario de "hamburguesas de comida rápida con tu crush", como hay mucha espera 🕙, tiene mucho más sentido tener un sistema concurrente ⏸🔀⏯.

Este es el caso para la mayoría de las aplicaciones web.

<<<<<<< HEAD
Y luego esperando 🕙 nuevamente a que los responses retornen.
=======
Muchos, muchos usuarios, pero tu servidor está esperando 🕙 su conexión no tan buena para enviar sus requests.
>>>>>>> 05449cb3

Y luego esperar 🕙 nuevamente a que los responses regresen.

Esta "espera" 🕙 se mide en microsegundos, pero aún así, sumándolo todo, es mucha espera al final.

Por eso tiene mucho sentido usar código asíncrono ⏸🔀⏯ para las APIs web.

Este tipo de asincronía es lo que hizo popular a NodeJS (aunque NodeJS no es paralelo) y esa es la fortaleza de Go como lenguaje de programación.

Y ese es el mismo nivel de rendimiento que obtienes con **FastAPI**.

Y como puedes tener paralelismo y asincronía al mismo tiempo, obtienes un mayor rendimiento que la mayoría de los frameworks de NodeJS probados y a la par con Go, que es un lenguaje compilado más cercano a C <a href="https://www.techempower.com/benchmarks/#section=data-r17&hw=ph&test=query&l=zijmkf-1" class="external-link" target="_blank">(todo gracias a Starlette)</a>.

### ¿Es la concurrencia mejor que el paralelismo?

¡No! Esa no es la moraleja de la historia.

La concurrencia es diferente del paralelismo. Y es mejor en escenarios **específicos** que implican mucha espera. Debido a eso, generalmente es mucho mejor que el paralelismo para el desarrollo de aplicaciones web. Pero no para todo.

Así que, para equilibrar eso, imagina la siguiente historia corta:

> Tienes que limpiar una casa grande y sucia.

*Sí, esa es toda la historia*.

---

No hay esperas 🕙 en ninguna parte, solo mucho trabajo por hacer, en múltiples lugares de la casa.

Podrías tener turnos como en el ejemplo de las hamburguesas, primero la sala de estar, luego la cocina, pero como no estás esperando 🕙 nada, solo limpiando y limpiando, los turnos no afectarían nada.

Tomaría la misma cantidad de tiempo terminar con o sin turnos (concurrencia) y habrías hecho la misma cantidad de trabajo.

Pero en este caso, si pudieras traer a los 8 ex-cajeros/cocineros/ahora-limpiadores, y cada uno de ellos (más tú) pudiera tomar una zona de la casa para limpiarla, podrías hacer todo el trabajo en **paralelo**, con la ayuda extra, y terminar mucho antes.

En este escenario, cada uno de los limpiadores (incluyéndote) sería un procesador, haciendo su parte del trabajo.

Y como la mayor parte del tiempo de ejecución se dedica al trabajo real (en lugar de esperar), y el trabajo en una computadora lo realiza una <abbr title="Central Processing Unit">CPU</abbr>, llaman a estos problemas "CPU bound".

---

Ejemplos comunes de operaciones limitadas por la CPU son cosas que requieren procesamiento matemático complejo.

Por ejemplo:

* **Procesamiento de audio** o **imágenes**.
* **Visión por computadora**: una imagen está compuesta de millones de píxeles, cada píxel tiene 3 valores / colores, procesar eso normalmente requiere calcular algo en esos píxeles, todos al mismo tiempo.
* **Machine Learning**: normalmente requiere muchas multiplicaciones de "matrices" y "vectores". Piensa en una enorme hoja de cálculo con números y multiplicando todos juntos al mismo tiempo.
* **Deep Learning**: este es un subcampo de Machine Learning, por lo tanto, se aplica lo mismo. Es solo que no hay una sola hoja de cálculo de números para multiplicar, sino un enorme conjunto de ellas, y en muchos casos, usas un procesador especial para construir y / o usar esos modelos.

### Concurrencia + Paralelismo: Web + Machine Learning

Con **FastAPI** puedes aprovechar la concurrencia que es muy común para el desarrollo web (la misma atracción principal de NodeJS).

Pero también puedes explotar los beneficios del paralelismo y la multiprocesamiento (tener múltiples procesos ejecutándose en paralelo) para cargas de trabajo **CPU bound** como las de los sistemas de Machine Learning.

Eso, más el simple hecho de que Python es el lenguaje principal para **Data Science**, Machine Learning y especialmente Deep Learning, hacen de FastAPI una muy buena opción para APIs web de Data Science / Machine Learning y aplicaciones (entre muchas otras).

Para ver cómo lograr este paralelismo en producción, consulta la sección sobre [Deployment](deployment/index.md){.internal-link target=_blank}.

## `async` y `await`

Las versiones modernas de Python tienen una forma muy intuitiva de definir código asíncrono. Esto hace que se vea igual que el código "secuencial" normal y hace el "wait" por ti en los momentos adecuados.

Cuando hay una operación que requerirá esperar antes de dar los resultados y tiene soporte para estas nuevas funcionalidades de Python, puedes programarlo así:

```Python
burgers = await get_burgers(2)
```

La clave aquí es el `await`. Dice a Python que tiene que esperar ⏸ a que `get_burgers(2)` termine de hacer su cosa 🕙 antes de almacenar los resultados en `burgers`. Con eso, Python sabrá que puede ir y hacer algo más 🔀 ⏯ mientras tanto (como recibir otro request).

Para que `await` funcione, tiene que estar dentro de una función que soporte esta asincronía. Para hacer eso, solo declara la función con `async def`:

```Python hl_lines="1"
async def get_burgers(number: int):
    # Hacer algunas cosas asíncronas para crear las hamburguesas
    return burgers
```

...en lugar de `def`:

```Python hl_lines="2"
# Esto no es asíncrono
def get_sequential_burgers(number: int):
    # Hacer algunas cosas secuenciales para crear las hamburguesas
    return burgers
```

Con `async def`, Python sabe que, dentro de esa función, tiene que estar atento a las expresiones `await`, y que puede "pausar" ⏸ la ejecución de esa función e ir a hacer algo más 🔀 antes de regresar.

Cuando deseas llamar a una función `async def`, tienes que "await" dicha función. Así que, esto no funcionará:

```Python
# Esto no funcionará, porque get_burgers fue definido con: async def
burgers = get_burgers(2)
```

---

Así que, si estás usando un paquete que te dice que puedes llamarlo con `await`, necesitas crear las *path operation functions* que lo usen con `async def`, como en:

```Python hl_lines="2-3"
@app.get('/burgers')
async def read_burgers():
    burgers = await get_burgers(2)
    return burgers
```

### Más detalles técnicos

Podrías haber notado que `await` solo se puede usar dentro de funciones definidas con `async def`.

Pero al mismo tiempo, las funciones definidas con `async def` deben ser "awaited". Por lo tanto, las funciones con `async def` solo se pueden llamar dentro de funciones definidas con `async def` también.

Entonces, sobre el huevo y la gallina, ¿cómo llamas a la primera función `async`?

Si estás trabajando con **FastAPI** no tienes que preocuparte por eso, porque esa "primera" función será tu *path operation function*, y FastAPI sabrá cómo hacer lo correcto.

Pero si deseas usar `async` / `await` sin FastAPI, también puedes hacerlo.

### Escribe tu propio código async

Starlette (y **FastAPI**) están basados en <a href="https://anyio.readthedocs.io/en/stable/" class="external-link" target="_blank">AnyIO</a>, lo que lo hace compatible tanto con la librería estándar de Python <a href="https://docs.python.org/3/library/asyncio-task.html" class="external-link" target="_blank">asyncio</a> como con <a href="https://trio.readthedocs.io/en/stable/" class="external-link" target="_blank">Trio</a>.

En particular, puedes usar directamente <a href="https://anyio.readthedocs.io/en/stable/" class="external-link" target="_blank">AnyIO</a> para tus casos de uso avanzados de concurrencia que requieran patrones más avanzados en tu propio código.

E incluso si no estuvieras usando FastAPI, también podrías escribir tus propias aplicaciones asíncronas con <a href="https://anyio.readthedocs.io/en/stable/" class="external-link" target="_blank">AnyIO</a> para ser altamente compatibles y obtener sus beneficios (p.ej. *concurrencia estructurada*).

Creé otro paquete sobre AnyIO, como una capa delgada, para mejorar un poco las anotaciones de tipos y obtener mejor **autocompletado**, **errores en línea**, etc. También tiene una introducción amigable y tutorial para ayudarte a **entender** y escribir **tu propio código async**: <a href="https://asyncer.tiangolo.com/" class="external-link" target="_blank">Asyncer</a>. Sería particularmente útil si necesitas **combinar código async con regular** (bloqueante/sincrónico).

### Otras formas de código asíncrono

Este estilo de usar `async` y `await` es relativamente nuevo en el lenguaje.

Pero hace que trabajar con código asíncrono sea mucho más fácil.

Esta misma sintaxis (o casi idéntica) también se incluyó recientemente en las versiones modernas de JavaScript (en el Navegador y NodeJS).

Pero antes de eso, manejar el código asíncrono era mucho más complejo y difícil.

En versiones previas de Python, podrías haber usado hilos o <a href="https://www.gevent.org/" class="external-link" target="_blank">Gevent</a>. Pero el código es mucho más complejo de entender, depurar y razonar.

En versiones previas de NodeJS / JavaScript en el Navegador, habrías usado "callbacks". Lo que lleva al <a href="http://callbackhell.com/" class="external-link" target="_blank">callback hell</a>.

## Coroutines

**Coroutines** es simplemente el término muy elegante para la cosa que devuelve una función `async def`. Python sabe que es algo parecido a una función, que puede comenzar y que terminará en algún momento, pero que podría pausar ⏸ internamente también, siempre que haya un `await` dentro de él.

Pero toda esta funcionalidad de usar código asíncrono con `async` y `await` a menudo se resume como utilizar "coroutines". Es comparable a la funcionalidad clave principal de Go, las "Goroutines".

## Conclusión

Veamos la misma frase de arriba:

> Las versiones modernas de Python tienen soporte para **"código asíncrono"** utilizando algo llamado **"coroutines"**, con la sintaxis **`async` y `await`**.

Eso debería tener más sentido ahora. ✨

Todo eso es lo que impulsa FastAPI (a través de Starlette) y lo que hace que tenga un rendimiento tan impresionante.

## Detalles Muy Técnicos

/// warning | Advertencia

Probablemente puedas saltarte esto.

Estos son detalles muy técnicos de cómo funciona **FastAPI** en su interior.

Si tienes bastante conocimiento técnico (coroutines, hilos, bloqueo, etc.) y tienes curiosidad sobre cómo FastAPI maneja `async def` vs `def` normal, adelante.

///

### Funciones de *path operation*

Cuando declaras una *path operation function* con `def` normal en lugar de `async def`, se ejecuta en un threadpool externo que luego es esperado, en lugar de ser llamado directamente (ya que bloquearía el servidor).

Si vienes de otro framework async que no funciona de la manera descrita anteriormente y estás acostumbrado a definir funciones de *path operation* solo de cómputo trivial con `def` normal para una pequeña ganancia de rendimiento (alrededor de 100 nanosegundos), ten en cuenta que en **FastAPI** el efecto sería bastante opuesto. En estos casos, es mejor usar `async def` a menos que tus *path operation functions* usen código que realice <abbr title="Input/Output: lectura o escritura en disco, comunicaciones de red.">I/O</abbr> de bloqueo.

Aun así, en ambas situaciones, es probable que **FastAPI** [siga siendo más rápida](index.md#performance){.internal-link target=_blank} que (o al menos comparable a) tu framework anterior.

### Dependencias

Lo mismo aplica para las [dependencias](tutorial/dependencies/index.md){.internal-link target=_blank}. Si una dependencia es una función estándar `def` en lugar de `async def`, se ejecuta en el threadpool externo.

### Sub-dependencias

Puedes tener múltiples dependencias y [sub-dependencias](tutorial/dependencies/sub-dependencies.md){.internal-link target=_blank} requiriéndose mutuamente (como parámetros de las definiciones de funciones), algunas de ellas podrían ser creadas con `async def` y algunas con `def` normal. Aun funcionará, y las que fueron creadas con `def` normal serían llamadas en un hilo externo (del threadpool) en lugar de ser "awaited".

### Otras funciones de utilidad

Cualquier otra función de utilidad que llames directamente puede ser creada con `def` normal o `async def` y FastAPI no afectará la forma en que la llames.

Esto contrasta con las funciones que FastAPI llama por ti: *path operation functions* y dependencias.

Si tu función de utilidad es una función normal con `def`, será llamada directamente (como la escribas en tu código), no en un threadpool; si la función es creada con `async def` entonces deberías "await" por esa función cuando la llames en tu código.

---

Nuevamente, estos son detalles muy técnicos que probablemente serían útiles si los buscaste.

De lo contrario, deberías estar bien con las pautas de la sección anterior: <a href="#in-a-hurry">¿Con prisa?</a>.<|MERGE_RESOLUTION|>--- conflicted
+++ resolved
@@ -239,13 +239,9 @@
 
 Este es el caso para la mayoría de las aplicaciones web.
 
-<<<<<<< HEAD
-Y luego esperando 🕙 nuevamente a que los responses retornen.
-=======
 Muchos, muchos usuarios, pero tu servidor está esperando 🕙 su conexión no tan buena para enviar sus requests.
->>>>>>> 05449cb3
-
-Y luego esperar 🕙 nuevamente a que los responses regresen.
+
+Y luego esperar 🕙 nuevamente a que los responses retornen.
 
 Esta "espera" 🕙 se mide en microsegundos, pero aún así, sumándolo todo, es mucha espera al final.
 
