--- conflicted
+++ resolved
@@ -1,8 +1,4 @@
-<<<<<<< HEAD
-# Headers de Response
-=======
 # Response Headers
->>>>>>> 05449cb3
 
 ## Usa un parámetro `Response`
 
@@ -24,13 +20,7 @@
 
 También puedes agregar headers cuando devuelves un `Response` directamente.
 
-<<<<<<< HEAD
-Adicionalmente, puedes añadir headers cuando se retorne una `Response` directamente.
-
-Crea un response tal como se describe en [Retornar un response directamente](response-directly.md){.internal-link target=_blank} y pasa los headers como un parámetro adicional:
-=======
 Crea un response como se describe en [Retorna un Response Directamente](response-directly.md){.internal-link target=_blank} y pasa los headers como un parámetro adicional:
->>>>>>> 05449cb3
 
 {* ../../docs_src/response_headers/tutorial001.py hl[10:12] *}
 
