# Códigos de Estado Adicionales

<<<<<<< HEAD
Por defecto, **FastAPI** devolverá los responses utilizando una `JSONResponse`, poniendo el contenido que devuelves en tu *operación de path* dentro de esa `JSONResponse`.
=======
Por defecto, **FastAPI** devolverá los responses usando un `JSONResponse`, colocando el contenido que devuelves desde tu *path operation* dentro de ese `JSONResponse`.
>>>>>>> 05449cb3

Usará el código de estado por defecto o el que configures en tu *path operation*.

## Códigos de estado adicionales

Si quieres devolver códigos de estado adicionales aparte del principal, puedes hacerlo devolviendo un `Response` directamente, como un `JSONResponse`, y configurando el código de estado adicional directamente.

Por ejemplo, supongamos que quieres tener una *path operation* que permita actualizar elementos, y devuelva códigos de estado HTTP de 200 "OK" cuando sea exitoso.

Pero también quieres que acepte nuevos elementos. Y cuando los elementos no existían antes, los crea y devuelve un código de estado HTTP de 201 "Created".

Para lograr eso, importa `JSONResponse`, y devuelve tu contenido allí directamente, configurando el `status_code` que deseas:

{* ../../docs_src/additional_status_codes/tutorial001_an_py310.py hl[4,25] *}

/// warning | Advertencia

Cuando devuelves un `Response` directamente, como en el ejemplo anterior, se devuelve directamente.

No se serializará con un modelo, etc.

<<<<<<< HEAD
Asegúrate de que el response tenga los datos que quieras, y que los valores sean JSON válidos (si estás usando `JSONResponse`).
=======
Asegúrate de que tenga los datos que deseas que tenga y que los valores sean JSON válidos (si estás usando `JSONResponse`).
>>>>>>> 05449cb3

///

/// note | Detalles Técnicos

También podrías usar `from starlette.responses import JSONResponse`.

<<<<<<< HEAD
**FastAPI** provee las mismas `starlette.responses` que `fastapi.responses` simplemente como una convención para ti, el desarrollador. Pero la mayoría de los responses disponibles vienen directamente de Starlette. Lo mismo con `status`.
=======
**FastAPI** proporciona los mismos `starlette.responses` que `fastapi.responses` solo como una conveniencia para ti, el desarrollador. Pero la mayoría de los responses disponibles provienen directamente de Starlette. Lo mismo con `status`.
>>>>>>> 05449cb3

///

## OpenAPI y documentación de API

<<<<<<< HEAD
Si quieres devolver códigos de estado y responses adicionales directamente, estos no estarán incluidos en el esquema de OpenAPI (documentación de API), porque FastAPI no tiene una manera de conocer de antemano lo que vas a devolver.

Pero puedes documentar eso en tu código usando [Responses Adicionales](additional-responses.md){.internal-link target=_blank}.
=======
Si devuelves códigos de estado adicionales y responses directamente, no se incluirán en el esquema de OpenAPI (la documentación de la API), porque FastAPI no tiene una forma de saber de antemano qué vas a devolver.

Pero puedes documentarlo en tu código, usando: [Responses Adicionales](additional-responses.md){.internal-link target=_blank}.
>>>>>>> 05449cb3
<|MERGE_RESOLUTION|>--- conflicted
+++ resolved
@@ -1,10 +1,6 @@
 # Códigos de Estado Adicionales
 
-<<<<<<< HEAD
-Por defecto, **FastAPI** devolverá los responses utilizando una `JSONResponse`, poniendo el contenido que devuelves en tu *operación de path* dentro de esa `JSONResponse`.
-=======
 Por defecto, **FastAPI** devolverá los responses usando un `JSONResponse`, colocando el contenido que devuelves desde tu *path operation* dentro de ese `JSONResponse`.
->>>>>>> 05449cb3
 
 Usará el código de estado por defecto o el que configures en tu *path operation*.
 
@@ -26,11 +22,7 @@
 
 No se serializará con un modelo, etc.
 
-<<<<<<< HEAD
-Asegúrate de que el response tenga los datos que quieras, y que los valores sean JSON válidos (si estás usando `JSONResponse`).
-=======
 Asegúrate de que tenga los datos que deseas que tenga y que los valores sean JSON válidos (si estás usando `JSONResponse`).
->>>>>>> 05449cb3
 
 ///
 
@@ -38,22 +30,12 @@
 
 También podrías usar `from starlette.responses import JSONResponse`.
 
-<<<<<<< HEAD
-**FastAPI** provee las mismas `starlette.responses` que `fastapi.responses` simplemente como una convención para ti, el desarrollador. Pero la mayoría de los responses disponibles vienen directamente de Starlette. Lo mismo con `status`.
-=======
 **FastAPI** proporciona los mismos `starlette.responses` que `fastapi.responses` solo como una conveniencia para ti, el desarrollador. Pero la mayoría de los responses disponibles provienen directamente de Starlette. Lo mismo con `status`.
->>>>>>> 05449cb3
 
 ///
 
 ## OpenAPI y documentación de API
 
-<<<<<<< HEAD
-Si quieres devolver códigos de estado y responses adicionales directamente, estos no estarán incluidos en el esquema de OpenAPI (documentación de API), porque FastAPI no tiene una manera de conocer de antemano lo que vas a devolver.
-
-Pero puedes documentar eso en tu código usando [Responses Adicionales](additional-responses.md){.internal-link target=_blank}.
-=======
 Si devuelves códigos de estado adicionales y responses directamente, no se incluirán en el esquema de OpenAPI (la documentación de la API), porque FastAPI no tiene una forma de saber de antemano qué vas a devolver.
 
-Pero puedes documentarlo en tu código, usando: [Responses Adicionales](additional-responses.md){.internal-link target=_blank}.
->>>>>>> 05449cb3
+Pero puedes documentarlo en tu código, usando: [Responses Adicionales](additional-responses.md){.internal-link target=_blank}.