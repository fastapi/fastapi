--- conflicted
+++ resolved
@@ -1,18 +1,10 @@
-<<<<<<< HEAD
-# Devolver un response directamente
-=======
 # Devolver una Response Directamente
->>>>>>> 05449cb3
 
 Cuando creas una *path operation* en **FastAPI**, normalmente puedes devolver cualquier dato desde ella: un `dict`, una `list`, un modelo de Pydantic, un modelo de base de datos, etc.
 
 Por defecto, **FastAPI** convertiría automáticamente ese valor de retorno a JSON usando el `jsonable_encoder` explicado en [JSON Compatible Encoder](../tutorial/encoder.md){.internal-link target=_blank}.
 
-<<<<<<< HEAD
-Luego, tras bastidores, pondría esos datos compatibles con JSON (por ejemplo, un `dict`) dentro de un `JSONResponse` que se usaría para enviar el response al cliente.
-=======
 Luego, detrás de escena, pondría esos datos compatibles con JSON (por ejemplo, un `dict`) dentro de un `JSONResponse` que se usaría para enviar el response al cliente.
->>>>>>> 05449cb3
 
 Pero puedes devolver un `JSONResponse` directamente desde tus *path operations*.
 
@@ -40,11 +32,7 @@
 
 Por ejemplo, no puedes poner un modelo de Pydantic en un `JSONResponse` sin primero convertirlo a un `dict` con todos los tipos de datos (como `datetime`, `UUID`, etc.) convertidos a tipos compatibles con JSON.
 
-<<<<<<< HEAD
-Para esos casos, puedes usar el `jsonable_encoder` para convertir tus datos antes de pasarlos al response:
-=======
 Para esos casos, puedes usar el `jsonable_encoder` para convertir tus datos antes de pasarlos a un response:
->>>>>>> 05449cb3
 
 {* ../../docs_src/response_directly/tutorial001.py hl[6:7,21:22] *}
 
@@ -52,11 +40,7 @@
 
 También podrías usar `from starlette.responses import JSONResponse`.
 
-<<<<<<< HEAD
-**FastAPI** provee `starlette.responses` como `fastapi.responses`, simplemente como una conveniencia para ti, el desarrollador. Pero la mayoría de los responses disponibles vienen directamente de Starlette.
-=======
 **FastAPI** proporciona los mismos `starlette.responses` como `fastapi.responses` solo como una conveniencia para ti, el desarrollador. Pero la mayoría de los responses disponibles vienen directamente de Starlette.
->>>>>>> 05449cb3
 
 ///
 
@@ -64,15 +48,9 @@
 
 El ejemplo anterior muestra todas las partes que necesitas, pero aún no es muy útil, ya que podrías haber devuelto el `item` directamente, y **FastAPI** lo colocaría en un `JSONResponse` por ti, convirtiéndolo a un `dict`, etc. Todo eso por defecto.
 
-<<<<<<< HEAD
-Ahora, veamos cómo puedes usarlo para devolver un response personalizado.
-
-Digamos que quieres devolver un response <a href="https://en.wikipedia.org/wiki/XML" class="external-link" target="_blank">XML</a>.
-=======
 Ahora, veamos cómo podrías usar eso para devolver un response personalizado.
 
 Digamos que quieres devolver un response en <a href="https://en.wikipedia.org/wiki/XML" class="external-link" target="_blank">XML</a>.
->>>>>>> 05449cb3
 
 Podrías poner tu contenido XML en un string, poner eso en un `Response`, y devolverlo:
 
@@ -82,10 +60,6 @@
 
 Cuando devuelves una `Response` directamente, sus datos no son validados, convertidos (serializados), ni documentados automáticamente.
 
-<<<<<<< HEAD
-Pero todavía es posible documentarlo como es descrito en [Responses adicionales en OpenAPI](additional-responses.md){.internal-link target=_blank}.
-=======
 Pero aún puedes documentarlo como se describe en [Additional Responses in OpenAPI](additional-responses.md){.internal-link target=_blank}.
->>>>>>> 05449cb3
 
 Puedes ver en secciones posteriores cómo usar/declarar estas `Response`s personalizadas mientras todavía tienes conversión automática de datos, documentación, etc.