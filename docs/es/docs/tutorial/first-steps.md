# Primeros Pasos

El archivo FastAPI más simple podría verse así:

{* ../../docs_src/first_steps/tutorial001.py *}

Copia eso en un archivo `main.py`.

Ejecuta el servidor en vivo:

<div class="termy">

```console
$ <font color="#4E9A06">fastapi</font> dev <u style="text-decoration-style:single">main.py</u>
<font color="#3465A4">INFO    </font> Using path <font color="#3465A4">main.py</font>
<font color="#3465A4">INFO    </font> Resolved absolute path <font color="#75507B">/home/user/code/awesomeapp/</font><font color="#AD7FA8">main.py</font>
<font color="#3465A4">INFO    </font> Searching for package file structure from directories with <font color="#3465A4">__init__.py</font> files
<font color="#3465A4">INFO    </font> Importing from <font color="#75507B">/home/user/code/</font><font color="#AD7FA8">awesomeapp</font>

 ╭─ <font color="#8AE234"><b>Python module file</b></font> ─╮
 │                      │
 │  🐍 main.py          │
 │                      │
 ╰──────────────────────╯

<font color="#3465A4">INFO    </font> Importing module <font color="#4E9A06">main</font>
<font color="#3465A4">INFO    </font> Found importable FastAPI app

 ╭─ <font color="#8AE234"><b>Importable FastAPI app</b></font> ─╮
 │                          │
 │  <span style="background-color:#272822"><font color="#FF4689">from</font></span><span style="background-color:#272822"><font color="#F8F8F2"> main </font></span><span style="background-color:#272822"><font color="#FF4689">import</font></span><span style="background-color:#272822"><font color="#F8F8F2"> app</font></span><span style="background-color:#272822">  </span>  │
 │                          │
 ╰──────────────────────────╯

<font color="#3465A4">INFO    </font> Using import string <font color="#8AE234"><b>main:app</b></font>

 <span style="background-color:#C4A000"><font color="#2E3436">╭────────── FastAPI CLI - Development mode ───────────╮</font></span>
 <span style="background-color:#C4A000"><font color="#2E3436">│                                                     │</font></span>
 <span style="background-color:#C4A000"><font color="#2E3436">│  Serving at: http://127.0.0.1:8000                  │</font></span>
 <span style="background-color:#C4A000"><font color="#2E3436">│                                                     │</font></span>
 <span style="background-color:#C4A000"><font color="#2E3436">│  API docs: http://127.0.0.1:8000/docs               │</font></span>
 <span style="background-color:#C4A000"><font color="#2E3436">│                                                     │</font></span>
 <span style="background-color:#C4A000"><font color="#2E3436">│  Running in development mode, for production use:   │</font></span>
 <span style="background-color:#C4A000"><font color="#2E3436">│                                                     │</font></span>
 <span style="background-color:#C4A000"><font color="#2E3436">│  </font></span><span style="background-color:#C4A000"><font color="#555753"><b>fastapi run</b></font></span><span style="background-color:#C4A000"><font color="#2E3436">                                        │</font></span>
 <span style="background-color:#C4A000"><font color="#2E3436">│                                                     │</font></span>
 <span style="background-color:#C4A000"><font color="#2E3436">╰─────────────────────────────────────────────────────╯</font></span>

<font color="#4E9A06">INFO</font>:     Will watch for changes in these directories: [&apos;/home/user/code/awesomeapp&apos;]
<font color="#4E9A06">INFO</font>:     Uvicorn running on <b>http://127.0.0.1:8000</b> (Press CTRL+C to quit)
<font color="#4E9A06">INFO</font>:     Started reloader process [<font color="#34E2E2"><b>2265862</b></font>] using <font color="#34E2E2"><b>WatchFiles</b></font>
<font color="#4E9A06">INFO</font>:     Started server process [<font color="#06989A">2265873</font>]
<font color="#4E9A06">INFO</font>:     Waiting for application startup.
<font color="#4E9A06">INFO</font>:     Application startup complete.
```

</div>

En el resultado, hay una línea con algo como:

```hl_lines="4"
INFO:     Uvicorn running on http://127.0.0.1:8000 (Press CTRL+C to quit)
```

Esa línea muestra la URL donde tu aplicación está siendo servida, en tu máquina local.

### Compruébalo

Abre tu navegador en <a href="http://127.0.0.1:8000" class="external-link" target="_blank">http://127.0.0.1:8000</a>.

<<<<<<< HEAD
Verás el response en JSON:
=======
Verás el response JSON como:
>>>>>>> 05449cb3

```JSON
{"message": "Hello World"}
```

### Documentación interactiva de la API

Ahora ve a <a href="http://127.0.0.1:8000/docs" class="external-link" target="_blank">http://127.0.0.1:8000/docs</a>.

Verás la documentación interactiva automática de la API (proporcionada por <a href="https://github.com/swagger-api/swagger-ui" class="external-link" target="_blank">Swagger UI</a>):

![Swagger UI](https://fastapi.tiangolo.com/img/index/index-01-swagger-ui-simple.png)

### Documentación alternativa de la API

Y ahora, ve a <a href="http://127.0.0.1:8000/redoc" class="external-link" target="_blank">http://127.0.0.1:8000/redoc</a>.

Verás la documentación alternativa automática (proporcionada por <a href="https://github.com/Rebilly/ReDoc" class="external-link" target="_blank">ReDoc</a>):

![ReDoc](https://fastapi.tiangolo.com/img/index/index-02-redoc-simple.png)

### OpenAPI

<<<<<<< HEAD
**FastAPI** genera un "esquema" con toda tu API usando el estándar para definir APIs, **OpenAPI**.

#### "Esquema"

Un "esquema" es una definición o descripción de algo. No es el código que la implementa, sino solo una descripción abstracta.

#### "Esquema" de la API

En este caso, <a href="https://github.com/OAI/OpenAPI-Specification" class="external-link" target="_blank">OpenAPI</a> es una especificación que dicta como se debe definir el esquema de tu API.

La definición del esquema incluye los paths de tu API, los parámetros que podría recibir, etc.

#### "Esquema" de datos

El concepto "esquema" también se puede referir a la forma de algunos datos, como un contenido en formato JSON.
=======
**FastAPI** genera un "esquema" con toda tu API utilizando el estándar **OpenAPI** para definir APIs.

#### "Esquema"

Un "esquema" es una definición o descripción de algo. No el código que lo implementa, sino solo una descripción abstracta.

#### Esquema de la API

En este caso, <a href="https://github.com/OAI/OpenAPI-Specification" class="external-link" target="_blank">OpenAPI</a> es una especificación que dicta cómo definir un esquema de tu API.

Esta definición de esquema incluye los paths de tu API, los posibles parámetros que toman, etc.

#### Esquema de Datos

El término "esquema" también podría referirse a la forma de algunos datos, como el contenido JSON.
>>>>>>> 05449cb3

En ese caso, significaría los atributos del JSON, los tipos de datos que tienen, etc.

#### OpenAPI y JSON Schema

<<<<<<< HEAD
OpenAPI define un esquema de API para tu API. Ese esquema incluye definiciones (o "esquemas") de los datos enviados y recibidos por tu API usando **JSON Schema**, el estándar para los esquemas de datos en JSON.

#### Revisa el `openapi.json`

Si sientes curiosidad por saber cómo se ve el esquema de OpenAPI en bruto, FastAPI genera automáticamente un (esquema) JSON con la descripción de todo tu API.
=======
OpenAPI define un esquema de API para tu API. Y ese esquema incluye definiciones (o "esquemas") de los datos enviados y recibidos por tu API utilizando **JSON Schema**, el estándar para esquemas de datos JSON.

#### Revisa el `openapi.json`

Si tienes curiosidad por cómo se ve el esquema OpenAPI en bruto, FastAPI automáticamente genera un JSON (esquema) con las descripciones de toda tu API.
>>>>>>> 05449cb3

Puedes verlo directamente en: <a href="http://127.0.0.1:8000/openapi.json" class="external-link" target="_blank">http://127.0.0.1:8000/openapi.json</a>.

Mostrará un JSON que empieza con algo como:

```JSON
{
    "openapi": "3.1.0",
    "info": {
        "title": "FastAPI",
        "version": "0.1.0"
    },
    "paths": {
        "/items/": {
            "get": {
                "responses": {
                    "200": {
                        "description": "Successful Response",
                        "content": {
                            "application/json": {



...
```

#### Para qué sirve OpenAPI

<<<<<<< HEAD
El esquema de OpenAPI es lo que alimenta a los dos sistemas de documentación interactiva incluidos.
=======
El esquema OpenAPI es lo que impulsa los dos sistemas de documentación interactiva incluidos.
>>>>>>> 05449cb3

Y hay docenas de alternativas, todas basadas en OpenAPI. Podrías añadir fácilmente cualquiera de esas alternativas a tu aplicación construida con **FastAPI**.

También podrías usarlo para generar código automáticamente, para clientes que se comuniquen con tu API. Por ejemplo, aplicaciones frontend, móviles o IoT.

## Recapitulación, paso a paso

### Paso 1: importa `FastAPI`

{* ../../docs_src/first_steps/tutorial001.py hl[1] *}

`FastAPI` es una clase de Python que proporciona toda la funcionalidad para tu API.

/// note | Detalles Técnicos

`FastAPI` es una clase que hereda directamente de `Starlette`.

Puedes usar toda la funcionalidad de <a href="https://www.starlette.io/" class="external-link" target="_blank">Starlette</a> con `FastAPI` también.

///

### Paso 2: crea una "instance" de `FastAPI`

{* ../../docs_src/first_steps/tutorial001.py hl[3] *}

Aquí la variable `app` será una "instance" de la clase `FastAPI`.

Este será el punto principal de interacción para crear toda tu API.

### Paso 3: crea una *path operation*

#### Path

"Path" aquí se refiere a la última parte de la URL empezando desde la primera `/`.

Así que, en una URL como:

```
https://example.com/items/foo
```

...el path sería:

```
/items/foo
```

/// info

Un "path" también es comúnmente llamado "endpoint" o "ruta".

///

Mientras construyes una API, el "path" es la forma principal de separar "concerns" y "resources".

#### Operación

"Operación" aquí se refiere a uno de los "métodos" HTTP.

Uno de:

* `POST`
* `GET`
* `PUT`
* `DELETE`

...y los más exóticos:

* `OPTIONS`
* `HEAD`
* `PATCH`
* `TRACE`

En el protocolo HTTP, puedes comunicarte con cada path usando uno (o más) de estos "métodos".

---

Al construir APIs, normalmente usas estos métodos HTTP específicos para realizar una acción específica.

Normalmente usas:

* `POST`: para crear datos.
* `GET`: para leer datos.
* `PUT`: para actualizar datos.
* `DELETE`: para eliminar datos.

Así que, en OpenAPI, cada uno de los métodos HTTP se llama una "operation".

Vamos a llamarlas "**operaciones**" también.

#### Define un *path operation decorator*

{* ../../docs_src/first_steps/tutorial001.py hl[6] *}

El `@app.get("/")` le dice a **FastAPI** que la función justo debajo se encarga de manejar requests que vayan a:

* el path `/`
* usando una <abbr title="un método HTTP GET"><code>get</code> operation</abbr>

/// info | Información sobre `@decorator`

Esa sintaxis `@algo` en Python se llama un "decorador".

Lo pones encima de una función. Como un bonito sombrero decorativo (supongo que de ahí viene el término).

Un "decorador" toma la función de abajo y hace algo con ella.

En nuestro caso, este decorador le dice a **FastAPI** que la función de abajo corresponde al **path** `/` con una **operation** `get`.

Es el "**path operation decorator**".

///

También puedes usar las otras operaciones:

* `@app.post()`
* `@app.put()`
* `@app.delete()`

Y los más exóticos:

* `@app.options()`
* `@app.head()`
* `@app.patch()`
* `@app.trace()`

/// tip

Eres libre de usar cada operación (método HTTP) como quieras.

**FastAPI** no fuerza ningún significado específico.

La información aquí se presenta como una guía, no un requisito.

Por ejemplo, cuando usas GraphQL normalmente realizas todas las acciones usando solo operaciones `POST`.

///

### Paso 4: define la **path operation function**

Esta es nuestra "**path operation function**":

* **path**: es `/`.
* **operation**: es `get`.
* **function**: es la función debajo del "decorador" (debajo de `@app.get("/")`).

{* ../../docs_src/first_steps/tutorial001.py hl[7] *}

Esta es una función de Python.

Será llamada por **FastAPI** cuando reciba un request en la URL "`/`" usando una operación `GET`.

En este caso, es una función `async`.

---

También podrías definirla como una función normal en lugar de `async def`:

{* ../../docs_src/first_steps/tutorial003.py hl[7] *}

/// note | Nota

Si no sabes la diferencia, revisa la sección [Async: *"¿Tienes prisa?"*](../async.md#in-a-hurry){.internal-link target=_blank}.

///

### Paso 5: retorna el contenido

{* ../../docs_src/first_steps/tutorial001.py hl[8] *}

Puedes retornar un `dict`, `list`, valores singulares como `str`, `int`, etc.

También puedes retornar modelos de Pydantic (verás más sobre eso más adelante).

Hay muchos otros objetos y modelos que serán automáticamente convertidos a JSON (incluyendo ORMs, etc). Intenta usar tus favoritos, es altamente probable que ya sean compatibles.

## Recapitulación

* Importa `FastAPI`.
* Crea una instancia `app`.
* Escribe un **path operation decorator** usando decoradores como `@app.get("/")`.
* Define una **path operation function**; por ejemplo, `def root(): ...`.
* Ejecuta el servidor de desarrollo usando el comando `fastapi dev`.<|MERGE_RESOLUTION|>--- conflicted
+++ resolved
@@ -68,11 +68,7 @@
 
 Abre tu navegador en <a href="http://127.0.0.1:8000" class="external-link" target="_blank">http://127.0.0.1:8000</a>.
 
-<<<<<<< HEAD
-Verás el response en JSON:
-=======
 Verás el response JSON como:
->>>>>>> 05449cb3
 
 ```JSON
 {"message": "Hello World"}
@@ -96,27 +92,10 @@
 
 ### OpenAPI
 
-<<<<<<< HEAD
-**FastAPI** genera un "esquema" con toda tu API usando el estándar para definir APIs, **OpenAPI**.
+**FastAPI** genera un "esquema" con toda tu API utilizando el estándar **OpenAPI** para definir APIs.
 
 #### "Esquema"
 
-Un "esquema" es una definición o descripción de algo. No es el código que la implementa, sino solo una descripción abstracta.
-
-#### "Esquema" de la API
-
-En este caso, <a href="https://github.com/OAI/OpenAPI-Specification" class="external-link" target="_blank">OpenAPI</a> es una especificación que dicta como se debe definir el esquema de tu API.
-
-La definición del esquema incluye los paths de tu API, los parámetros que podría recibir, etc.
-
-#### "Esquema" de datos
-
-El concepto "esquema" también se puede referir a la forma de algunos datos, como un contenido en formato JSON.
-=======
-**FastAPI** genera un "esquema" con toda tu API utilizando el estándar **OpenAPI** para definir APIs.
-
-#### "Esquema"
-
 Un "esquema" es una definición o descripción de algo. No el código que lo implementa, sino solo una descripción abstracta.
 
 #### Esquema de la API
@@ -128,25 +107,16 @@
 #### Esquema de Datos
 
 El término "esquema" también podría referirse a la forma de algunos datos, como el contenido JSON.
->>>>>>> 05449cb3
 
 En ese caso, significaría los atributos del JSON, los tipos de datos que tienen, etc.
 
 #### OpenAPI y JSON Schema
 
-<<<<<<< HEAD
-OpenAPI define un esquema de API para tu API. Ese esquema incluye definiciones (o "esquemas") de los datos enviados y recibidos por tu API usando **JSON Schema**, el estándar para los esquemas de datos en JSON.
+OpenAPI define un esquema de API para tu API. Y ese esquema incluye definiciones (o "esquemas") de los datos enviados y recibidos por tu API utilizando **JSON Schema**, el estándar para esquemas de datos JSON.
 
 #### Revisa el `openapi.json`
 
-Si sientes curiosidad por saber cómo se ve el esquema de OpenAPI en bruto, FastAPI genera automáticamente un (esquema) JSON con la descripción de todo tu API.
-=======
-OpenAPI define un esquema de API para tu API. Y ese esquema incluye definiciones (o "esquemas") de los datos enviados y recibidos por tu API utilizando **JSON Schema**, el estándar para esquemas de datos JSON.
-
-#### Revisa el `openapi.json`
-
 Si tienes curiosidad por cómo se ve el esquema OpenAPI en bruto, FastAPI automáticamente genera un JSON (esquema) con las descripciones de toda tu API.
->>>>>>> 05449cb3
 
 Puedes verlo directamente en: <a href="http://127.0.0.1:8000/openapi.json" class="external-link" target="_blank">http://127.0.0.1:8000/openapi.json</a>.
 
@@ -175,11 +145,7 @@
 
 #### Para qué sirve OpenAPI
 
-<<<<<<< HEAD
-El esquema de OpenAPI es lo que alimenta a los dos sistemas de documentación interactiva incluidos.
-=======
 El esquema OpenAPI es lo que impulsa los dos sistemas de documentación interactiva incluidos.
->>>>>>> 05449cb3
 
 Y hay docenas de alternativas, todas basadas en OpenAPI. Podrías añadir fácilmente cualquiera de esas alternativas a tu aplicación construida con **FastAPI**.
 
