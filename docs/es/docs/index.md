--- conflicted
+++ resolved
@@ -241,11 +241,7 @@
 
 Abre tu navegador en <a href="http://127.0.0.1:8000/items/5?q=somequery" class="external-link" target="_blank">http://127.0.0.1:8000/items/5?q=somequery</a>.
 
-<<<<<<< HEAD
-Verás el response de JSON cómo:
-=======
 Verás el response JSON como:
->>>>>>> 05449cb3
 
 ```JSON
 {"item_id": 5, "q": "somequery"}
