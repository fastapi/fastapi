--- conflicted
+++ resolved
@@ -63,11 +63,6 @@
 
 同理，把默认值设为 `None` 即可声明**可选的**查询参数：
 
-<<<<<<< HEAD
-```Python hl_lines="9"
-{!../../../docs_src/query_params/tutorial002.py!}
-```
-=======
 === "Python 3.10+"
 
     ```Python hl_lines="7"
@@ -80,7 +75,6 @@
     {!> ../../../docs_src/query_params/tutorial002.py!}
     ```
 
->>>>>>> e99a15db
 
 本例中，查询参数 `q` 是可选的，默认值为 `None`。
 
