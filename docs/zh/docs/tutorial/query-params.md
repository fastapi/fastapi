--- conflicted
+++ resolved
@@ -206,10 +206,4 @@
 * `limit`，可选的 `int` 类型参数
 
 !!! tip "提示"
-
-<<<<<<< HEAD
-!!! tip
-    你还可以像在 [路径参数](path-params.md#_8){.internal-link target=_blank} 中那样使用 `Enum`。
-=======
-    还可以像在[路径参数](path-params.md#predefined-values){.internal-link target=_blank} 中那样使用 `Enum`。
->>>>>>> 9f882de8
+    还可以像在[路径参数](path-params.md#_8){.internal-link target=_blank} 中那样使用 `Enum`。