--- conflicted
+++ resolved
@@ -6,11 +6,6 @@
 
 首先，从 Pydantic 中导入 `Field`：
 
-<<<<<<< HEAD
-```Python hl_lines="4"
-{!../../../docs_src/body_fields/tutorial001.py!}
-```
-=======
 === "Python 3.10+"
 
     ```Python hl_lines="4"
@@ -46,7 +41,6 @@
     ```Python hl_lines="4"
     {!> ../../../docs_src/body_fields/tutorial001.py!}
     ```
->>>>>>> e99a15db
 
 !!! warning "警告"
 
@@ -56,11 +50,6 @@
 
 然后，使用 `Field` 定义模型的属性：
 
-<<<<<<< HEAD
-```Python hl_lines="11-14"
-{!../../../docs_src/body_fields/tutorial001.py!}
-```
-=======
 === "Python 3.10+"
 
     ```Python hl_lines="11-14"
@@ -96,7 +85,6 @@
     ```Python hl_lines="11-14"
     {!> ../../../docs_src/body_fields/tutorial001.py!}
     ```
->>>>>>> e99a15db
 
 `Field` 的工作方式和 `Query`、`Path`、`Body` 相同，参数也相同。
 
