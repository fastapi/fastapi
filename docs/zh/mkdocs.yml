site_name: FastAPI
site_description: FastAPI framework, high performance, easy to learn, fast to code, ready for production
site_url: https://fastapi.tiangolo.com/zh/
theme:
  name: material
  palette:
    primary: teal
    accent: amber
  icon:
    repo: fontawesome/brands/github-alt
  logo: https://fastapi.tiangolo.com/img/icon-white.svg
  favicon: https://fastapi.tiangolo.com/img/favicon.png
  language: zh
repo_name: tiangolo/fastapi
repo_url: https://github.com/tiangolo/fastapi
edit_uri: ''
google_analytics:
- UA-133183413-1
- auto
nav:
- FastAPI: index.md
- Languages:
  - en: /
  - es: /es/
  - pt: /pt/
  - zh: /zh/
<<<<<<< HEAD
- 教程 - 用户指南:
  - tutorial/index.md
=======
- features.md
>>>>>>> 1d0f909c
markdown_extensions:
- toc:
    permalink: true
- markdown.extensions.codehilite:
    guess_lang: false
- markdown_include.include:
    base_path: docs
- admonition
- codehilite
- extra
- pymdownx.superfences:
    custom_fences:
    - name: mermaid
      class: mermaid
      format: !!python/name:pymdownx.superfences.fence_div_format ''
- pymdownx.tabbed
extra:
  social:
  - icon: fontawesome/brands/github-alt
    link: https://github.com/tiangolo/typer
  - icon: fontawesome/brands/twitter
    link: https://twitter.com/tiangolo
  - icon: fontawesome/brands/linkedin
    link: https://www.linkedin.com/in/tiangolo
  - icon: fontawesome/brands/dev
    link: https://dev.to/tiangolo
  - icon: fontawesome/brands/medium
    link: https://medium.com/@tiangolo
  - icon: fontawesome/solid/globe
    link: https://tiangolo.com
extra_css:
- https://fastapi.tiangolo.com/css/termynal.css
- https://fastapi.tiangolo.com/css/custom.css
extra_javascript:
- https://unpkg.com/mermaid@8.4.6/dist/mermaid.min.js
- https://fastapi.tiangolo.com/js/termynal.js
- https://fastapi.tiangolo.com/js/custom.js
- https://fastapi.tiangolo.com/js/chat.js
- https://sidecar.gitter.im/dist/sidecar.v1.js<|MERGE_RESOLUTION|>--- conflicted
+++ resolved
@@ -24,12 +24,9 @@
   - es: /es/
   - pt: /pt/
   - zh: /zh/
-<<<<<<< HEAD
+- features.md
 - 教程 - 用户指南:
   - tutorial/index.md
-=======
-- features.md
->>>>>>> 1d0f909c
 markdown_extensions:
 - toc:
     permalink: true
