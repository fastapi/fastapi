--- conflicted
+++ resolved
@@ -72,11 +72,8 @@
   - tutorial/schema-extra-example.md
   - tutorial/extra-data-types.md
   - tutorial/cookie-params.md
-<<<<<<< HEAD
+  - tutorial/request-files.md
   - tutorial/body-updates.md
-=======
-  - tutorial/request-files.md
->>>>>>> eb6f964e
   - 安全性:
     - tutorial/security/index.md
     - tutorial/security/get-current-user.md
