--- conflicted
+++ resolved
@@ -62,14 +62,12 @@
   - tutorial/path-params-numeric-validations.md
   - tutorial/body-multiple-params.md
   - tutorial/body-fields.md
-<<<<<<< HEAD
-  - tutorial/cookie-params.md
-=======
   - tutorial/body-nested-models.md
   - tutorial/response-model.md
   - tutorial/extra-models.md
   - tutorial/response-status-code.md
   - tutorial/schema-extra-example.md
+  - tutorial/cookie-params.md
   - 安全性:
     - tutorial/security/get-current-user.md
     - tutorial/security/simple-oauth2.md
@@ -79,7 +77,6 @@
   - advanced/additional-status-codes.md
   - advanced/response-directly.md
   - advanced/custom-response.md
->>>>>>> af6fcf14
 - deployment.md
 - contributing.md
 - help-fastapi.md
