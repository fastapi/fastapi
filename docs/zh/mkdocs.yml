--- conflicted
+++ resolved
@@ -78,11 +78,8 @@
     - tutorial/security/oauth2-jwt.md
   - tutorial/cors.md
   - tutorial/bigger-applications.md
-<<<<<<< HEAD
+  - tutorial/metadata.md
   - tutorial/debugging.md
-=======
-  - tutorial/metadata.md
->>>>>>> d8c1d040
 - 高级用户指南:
   - advanced/index.md
   - advanced/path-operation-advanced-configuration.md
