site_name: FastAPI
site_description: FastAPI framework, high performance, easy to learn, fast to code, ready for production
site_url: https://fastapi.tiangolo.com/zh/
theme:
  name: material
  palette:
    primary: teal
    accent: amber
  icon:
    repo: fontawesome/brands/github-alt
  logo: https://fastapi.tiangolo.com/img/icon-white.svg
  favicon: https://fastapi.tiangolo.com/img/favicon.png
  language: zh
repo_name: tiangolo/fastapi
repo_url: https://github.com/tiangolo/fastapi
edit_uri: ''
google_analytics:
- UA-133183413-1
- auto
nav:
- FastAPI: index.md
- Languages:
  - en: /
  - es: /es/
  - it: /it/
  - pt: /pt/
  - zh: /zh/
- features.md
- python-types.md
- 教程 - 用户指南:
  - tutorial/index.md
<<<<<<< HEAD
  - tutorial/query-params.md
=======
  - tutorial/first-steps.md
  - tutorial/path-params.md
>>>>>>> b49517a6
- deployment.md
- contributing.md
markdown_extensions:
- toc:
    permalink: true
- markdown.extensions.codehilite:
    guess_lang: false
- markdown_include.include:
    base_path: docs
- admonition
- codehilite
- extra
- pymdownx.superfences:
    custom_fences:
    - name: mermaid
      class: mermaid
      format: !!python/name:pymdownx.superfences.fence_div_format ''
- pymdownx.tabbed
extra:
  social:
  - icon: fontawesome/brands/github-alt
    link: https://github.com/tiangolo/typer
  - icon: fontawesome/brands/twitter
    link: https://twitter.com/tiangolo
  - icon: fontawesome/brands/linkedin
    link: https://www.linkedin.com/in/tiangolo
  - icon: fontawesome/brands/dev
    link: https://dev.to/tiangolo
  - icon: fontawesome/brands/medium
    link: https://medium.com/@tiangolo
  - icon: fontawesome/solid/globe
    link: https://tiangolo.com
extra_css:
- https://fastapi.tiangolo.com/css/termynal.css
- https://fastapi.tiangolo.com/css/custom.css
extra_javascript:
- https://unpkg.com/mermaid@8.4.6/dist/mermaid.min.js
- https://fastapi.tiangolo.com/js/termynal.js
- https://fastapi.tiangolo.com/js/custom.js
- https://fastapi.tiangolo.com/js/chat.js
- https://sidecar.gitter.im/dist/sidecar.v1.js<|MERGE_RESOLUTION|>--- conflicted
+++ resolved
@@ -29,12 +29,9 @@
 - python-types.md
 - 教程 - 用户指南:
   - tutorial/index.md
-<<<<<<< HEAD
-  - tutorial/query-params.md
-=======
   - tutorial/first-steps.md
   - tutorial/path-params.md
->>>>>>> b49517a6
+  - tutorial/query-params.md
 - deployment.md
 - contributing.md
 markdown_extensions:
