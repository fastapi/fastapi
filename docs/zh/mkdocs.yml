--- conflicted
+++ resolved
@@ -24,14 +24,11 @@
   - es: /es/
   - pt: /pt/
   - zh: /zh/
-<<<<<<< HEAD
+- features.md
 - python-types.md
-=======
-- features.md
 - 教程 - 用户指南:
   - tutorial/index.md
 - deployment.md
->>>>>>> 601d8eb8
 markdown_extensions:
 - toc:
     permalink: true
