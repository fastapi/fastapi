site_name: FastAPI
site_description: FastAPI framework, high performance, easy to learn, fast to code, ready for production
site_url: https://fastapi.tiangolo.com/zh/
theme:
  name: material
  palette:
    primary: teal
    accent: amber
  icon:
    repo: fontawesome/brands/github-alt
  logo: https://fastapi.tiangolo.com/img/icon-white.svg
  favicon: https://fastapi.tiangolo.com/img/favicon.png
  language: zh
repo_name: tiangolo/fastapi
repo_url: https://github.com/tiangolo/fastapi
edit_uri: ''
google_analytics:
- UA-133183413-1
- auto
nav:
- FastAPI: index.md
- Languages:
  - en: /
  - es: /es/
  - it: /it/
  - pt: /pt/
  - ru: /ru/
  - zh: /zh/
- features.md
- python-types.md
- 教程 - 用户指南:
  - tutorial/index.md
<<<<<<< HEAD
  - tutorial/body-multiple-params.md
=======
  - tutorial/first-steps.md
  - tutorial/path-params.md
  - tutorial/query-params.md
  - tutorial/body.md
  - tutorial/query-params-str-validations.md
>>>>>>> b87072bc
- deployment.md
- contributing.md
- help-fastapi.md
markdown_extensions:
- toc:
    permalink: true
- markdown.extensions.codehilite:
    guess_lang: false
- markdown_include.include:
    base_path: docs
- admonition
- codehilite
- extra
- pymdownx.superfences:
    custom_fences:
    - name: mermaid
      class: mermaid
      format: !!python/name:pymdownx.superfences.fence_div_format ''
- pymdownx.tabbed
extra:
  social:
  - icon: fontawesome/brands/github-alt
    link: https://github.com/tiangolo/typer
  - icon: fontawesome/brands/twitter
    link: https://twitter.com/tiangolo
  - icon: fontawesome/brands/linkedin
    link: https://www.linkedin.com/in/tiangolo
  - icon: fontawesome/brands/dev
    link: https://dev.to/tiangolo
  - icon: fontawesome/brands/medium
    link: https://medium.com/@tiangolo
  - icon: fontawesome/solid/globe
    link: https://tiangolo.com
extra_css:
- https://fastapi.tiangolo.com/css/termynal.css
- https://fastapi.tiangolo.com/css/custom.css
extra_javascript:
- https://unpkg.com/mermaid@8.4.6/dist/mermaid.min.js
- https://fastapi.tiangolo.com/js/termynal.js
- https://fastapi.tiangolo.com/js/custom.js
- https://fastapi.tiangolo.com/js/chat.js
- https://sidecar.gitter.im/dist/sidecar.v1.js<|MERGE_RESOLUTION|>--- conflicted
+++ resolved
@@ -30,15 +30,12 @@
 - python-types.md
 - 教程 - 用户指南:
   - tutorial/index.md
-<<<<<<< HEAD
-  - tutorial/body-multiple-params.md
-=======
   - tutorial/first-steps.md
   - tutorial/path-params.md
   - tutorial/query-params.md
   - tutorial/body.md
   - tutorial/query-params-str-validations.md
->>>>>>> b87072bc
+  - tutorial/body-multiple-params.md
 - deployment.md
 - contributing.md
 - help-fastapi.md
