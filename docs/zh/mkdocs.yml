--- conflicted
+++ resolved
@@ -75,11 +75,8 @@
     - tutorial/security/index.md
     - tutorial/security/get-current-user.md
     - tutorial/security/simple-oauth2.md
-<<<<<<< HEAD
     - tutorial/security/oauth2-jwt.md
-=======
   - tutorial/cors.md
->>>>>>> 650abf09
   - tutorial/bigger-applications.md
   - tutorial/metadata.md
 - 高级用户指南:
