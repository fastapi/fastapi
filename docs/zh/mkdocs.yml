--- conflicted
+++ resolved
@@ -68,17 +68,14 @@
   - tutorial/extra-models.md
   - tutorial/response-status-code.md
   - tutorial/schema-extra-example.md
-<<<<<<< HEAD
-  - tutorial/debugging.md
-=======
   - tutorial/extra-data-types.md
   - tutorial/cookie-params.md
->>>>>>> 33be5fc8
   - 安全性:
     - tutorial/security/index.md
     - tutorial/security/get-current-user.md
     - tutorial/security/simple-oauth2.md
   - tutorial/bigger-applications.md
+  - tutorial/debugging.md
 - 高级用户指南:
   - advanced/index.md
   - advanced/path-operation-advanced-configuration.md
