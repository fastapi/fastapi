site_name: FastAPI
site_description: FastAPI framework, high performance, easy to learn, fast to code, ready for production
site_url: https://fastapi.tiangolo.com/zh/
theme:
  name: material
  palette:
    primary: teal
    accent: amber
  icon:
    repo: fontawesome/brands/github-alt
  logo: https://fastapi.tiangolo.com/img/icon-white.svg
  favicon: https://fastapi.tiangolo.com/img/favicon.png
  language: zh
repo_name: tiangolo/fastapi
repo_url: https://github.com/tiangolo/fastapi
edit_uri: ''
google_analytics:
- UA-133183413-1
- auto
nav:
- FastAPI: index.md
- Languages:
  - en: /
  - es: /es/
  - it: /it/
  - pt: /pt/
  - zh: /zh/
- features.md
- python-types.md
- 教程 - 用户指南:
  - tutorial/index.md
<<<<<<< HEAD
  - tutorial/path-params.md
=======
  - tutorial/first-steps.md
>>>>>>> 28396173
- deployment.md
markdown_extensions:
- toc:
    permalink: true
- markdown.extensions.codehilite:
    guess_lang: false
- markdown_include.include:
    base_path: docs
- admonition
- codehilite
- extra
- pymdownx.superfences:
    custom_fences:
    - name: mermaid
      class: mermaid
      format: !!python/name:pymdownx.superfences.fence_div_format ''
- pymdownx.tabbed
extra:
  social:
  - icon: fontawesome/brands/github-alt
    link: https://github.com/tiangolo/typer
  - icon: fontawesome/brands/twitter
    link: https://twitter.com/tiangolo
  - icon: fontawesome/brands/linkedin
    link: https://www.linkedin.com/in/tiangolo
  - icon: fontawesome/brands/dev
    link: https://dev.to/tiangolo
  - icon: fontawesome/brands/medium
    link: https://medium.com/@tiangolo
  - icon: fontawesome/solid/globe
    link: https://tiangolo.com
extra_css:
- https://fastapi.tiangolo.com/css/termynal.css
- https://fastapi.tiangolo.com/css/custom.css
extra_javascript:
- https://unpkg.com/mermaid@8.4.6/dist/mermaid.min.js
- https://fastapi.tiangolo.com/js/termynal.js
- https://fastapi.tiangolo.com/js/custom.js
- https://fastapi.tiangolo.com/js/chat.js
- https://sidecar.gitter.im/dist/sidecar.v1.js<|MERGE_RESOLUTION|>--- conflicted
+++ resolved
@@ -29,11 +29,8 @@
 - python-types.md
 - 教程 - 用户指南:
   - tutorial/index.md
-<<<<<<< HEAD
+  - tutorial/first-steps.md
   - tutorial/path-params.md
-=======
-  - tutorial/first-steps.md
->>>>>>> 28396173
 - deployment.md
 markdown_extensions:
 - toc:
