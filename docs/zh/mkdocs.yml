site_name: FastAPI
site_description: FastAPI framework, high performance, easy to learn, fast to code, ready for production
site_url: https://fastapi.tiangolo.com/zh/
theme:
  name: material
  custom_dir: overrides
  palette:
  - scheme: default
    primary: teal
    accent: amber
    toggle:
      icon: material/lightbulb-outline
      name: Switch to light mode
  - scheme: slate
    primary: teal
    accent: amber
    toggle:
      icon: material/lightbulb
      name: Switch to dark mode
  features:
  - search.suggest
  - search.highlight
  - content.tabs.link
  icon:
    repo: fontawesome/brands/github-alt
  logo: https://fastapi.tiangolo.com/img/icon-white.svg
  favicon: https://fastapi.tiangolo.com/img/favicon.png
  language: zh
repo_name: tiangolo/fastapi
repo_url: https://github.com/tiangolo/fastapi
edit_uri: ''
google_analytics:
- UA-133183413-1
- auto
plugins:
- search
- markdownextradata:
    data: data
nav:
- FastAPI: index.md
- Languages:
  - en: /
  - de: /de/
  - es: /es/
  - fr: /fr/
  - id: /id/
  - it: /it/
  - ja: /ja/
  - ko: /ko/
  - pl: /pl/
  - pt: /pt/
  - ru: /ru/
  - sq: /sq/
  - tr: /tr/
  - uk: /uk/
  - zh: /zh/
- features.md
- fastapi-people.md
- python-types.md
- 教程 - 用户指南:
  - tutorial/index.md
  - tutorial/first-steps.md
  - tutorial/path-params.md
  - tutorial/query-params.md
  - tutorial/body.md
  - tutorial/query-params-str-validations.md
  - tutorial/path-params-numeric-validations.md
  - tutorial/body-multiple-params.md
  - tutorial/body-fields.md
  - tutorial/middleware.md
  - tutorial/body-nested-models.md
  - tutorial/header-params.md
  - tutorial/response-model.md
  - tutorial/extra-models.md
  - tutorial/response-status-code.md
  - tutorial/schema-extra-example.md
  - tutorial/extra-data-types.md
  - tutorial/cookie-params.md
  - tutorial/request-forms.md
  - tutorial/request-files.md
  - tutorial/request-forms-and-files.md
  - tutorial/handling-errors.md
  - tutorial/body-updates.md
  - 依赖项:
<<<<<<< HEAD
    - tutorial/dependencies/dependencies-in-path-operation-decorators.md
=======
    - tutorial/dependencies/index.md
    - tutorial/dependencies/sub-dependencies.md
    - tutorial/dependencies/global-dependencies.md
>>>>>>> ab5afd0b
  - 安全性:
    - tutorial/security/index.md
    - tutorial/security/get-current-user.md
    - tutorial/security/simple-oauth2.md
    - tutorial/security/oauth2-jwt.md
  - tutorial/cors.md
  - tutorial/bigger-applications.md
  - tutorial/metadata.md
  - tutorial/debugging.md
- 高级用户指南:
  - advanced/index.md
  - advanced/path-operation-advanced-configuration.md
  - advanced/additional-status-codes.md
  - advanced/response-directly.md
  - advanced/custom-response.md
- deployment.md
- contributing.md
- help-fastapi.md
- benchmarks.md
markdown_extensions:
- toc:
    permalink: true
- markdown.extensions.codehilite:
    guess_lang: false
- mdx_include:
    base_path: docs
- admonition
- codehilite
- extra
- pymdownx.superfences:
    custom_fences:
    - name: mermaid
      class: mermaid
      format: !!python/name:pymdownx.superfences.fence_code_format ''
- pymdownx.tabbed
extra:
  social:
  - icon: fontawesome/brands/github-alt
    link: https://github.com/tiangolo/fastapi
  - icon: fontawesome/brands/discord
    link: https://discord.gg/VQjSZaeJmf
  - icon: fontawesome/brands/twitter
    link: https://twitter.com/fastapi
  - icon: fontawesome/brands/linkedin
    link: https://www.linkedin.com/in/tiangolo
  - icon: fontawesome/brands/dev
    link: https://dev.to/tiangolo
  - icon: fontawesome/brands/medium
    link: https://medium.com/@tiangolo
  - icon: fontawesome/solid/globe
    link: https://tiangolo.com
  alternate:
  - link: /
    name: en - English
  - link: /de/
    name: de
  - link: /es/
    name: es - español
  - link: /fr/
    name: fr - français
  - link: /id/
    name: id
  - link: /it/
    name: it - italiano
  - link: /ja/
    name: ja - 日本語
  - link: /ko/
    name: ko - 한국어
  - link: /pl/
    name: pl
  - link: /pt/
    name: pt - português
  - link: /ru/
    name: ru - русский язык
  - link: /sq/
    name: sq - shqip
  - link: /tr/
    name: tr - Türkçe
  - link: /uk/
    name: uk - українська мова
  - link: /zh/
    name: zh - 汉语
extra_css:
- https://fastapi.tiangolo.com/css/termynal.css
- https://fastapi.tiangolo.com/css/custom.css
extra_javascript:
- https://fastapi.tiangolo.com/js/termynal.js
- https://fastapi.tiangolo.com/js/custom.js<|MERGE_RESOLUTION|>--- conflicted
+++ resolved
@@ -82,13 +82,10 @@
   - tutorial/handling-errors.md
   - tutorial/body-updates.md
   - 依赖项:
-<<<<<<< HEAD
-    - tutorial/dependencies/dependencies-in-path-operation-decorators.md
-=======
     - tutorial/dependencies/index.md
     - tutorial/dependencies/sub-dependencies.md
+    - tutorial/dependencies/dependencies-in-path-operation-decorators.md
     - tutorial/dependencies/global-dependencies.md
->>>>>>> ab5afd0b
   - 安全性:
     - tutorial/security/index.md
     - tutorial/security/get-current-user.md
