site_name: FastAPI
site_description: FastAPI framework, high performance, easy to learn, fast to code, ready for production
site_url: https://fastapi.tiangolo.com/zh/
theme:
  name: material
  custom_dir: overrides
  palette:
  - scheme: default
    primary: teal
    accent: amber
    toggle:
      icon: material/lightbulb-outline
      name: Switch to light mode
  - scheme: slate
    primary: teal
    accent: amber
    toggle:
      icon: material/lightbulb
      name: Switch to dark mode
  features:
  - search.suggest
  - search.highlight
  icon:
    repo: fontawesome/brands/github-alt
  logo: https://fastapi.tiangolo.com/img/icon-white.svg
  favicon: https://fastapi.tiangolo.com/img/favicon.png
  language: zh
repo_name: tiangolo/fastapi
repo_url: https://github.com/tiangolo/fastapi
edit_uri: ''
google_analytics:
- UA-133183413-1
- auto
plugins:
- search
- markdownextradata:
    data: data
nav:
- FastAPI: index.md
- Languages:
  - en: /
  - es: /es/
  - fr: /fr/
  - it: /it/
  - ja: /ja/
  - ko: /ko/
  - pt: /pt/
  - ru: /ru/
  - sq: /sq/
  - tr: /tr/
  - uk: /uk/
  - zh: /zh/
- features.md
- python-types.md
- 教程 - 用户指南:
  - tutorial/index.md
  - tutorial/first-steps.md
  - tutorial/path-params.md
  - tutorial/query-params.md
  - tutorial/body.md
  - tutorial/query-params-str-validations.md
  - tutorial/path-params-numeric-validations.md
  - tutorial/body-multiple-params.md
  - tutorial/body-fields.md
  - tutorial/body-nested-models.md
  - tutorial/response-model.md
  - tutorial/extra-models.md
  - tutorial/response-status-code.md
  - tutorial/schema-extra-example.md
  - 安全性:
<<<<<<< HEAD
    - tutorial/security/simple-oauth2.md
=======
      - tutorial/security/get-current-user.md
>>>>>>> fe31b0ca
- 高级用户指南:
  - advanced/index.md
  - advanced/path-operation-advanced-configuration.md
  - advanced/additional-status-codes.md
  - advanced/response-directly.md
  - advanced/custom-response.md
- deployment.md
- contributing.md
- help-fastapi.md
- benchmarks.md
markdown_extensions:
- toc:
    permalink: true
- markdown.extensions.codehilite:
    guess_lang: false
- markdown_include.include:
    base_path: docs
- admonition
- codehilite
- extra
- pymdownx.superfences:
    custom_fences:
    - name: mermaid
      class: mermaid
      format: !!python/name:pymdownx.superfences.fence_div_format ''
- pymdownx.tabbed
extra:
  social:
  - icon: fontawesome/brands/github-alt
    link: https://github.com/tiangolo/typer
  - icon: fontawesome/brands/twitter
    link: https://twitter.com/tiangolo
  - icon: fontawesome/brands/linkedin
    link: https://www.linkedin.com/in/tiangolo
  - icon: fontawesome/brands/dev
    link: https://dev.to/tiangolo
  - icon: fontawesome/brands/medium
    link: https://medium.com/@tiangolo
  - icon: fontawesome/solid/globe
    link: https://tiangolo.com
  alternate:
  - link: /
    name: en - English
  - link: /es/
    name: es - español
  - link: /fr/
    name: fr - français
  - link: /it/
    name: it - italiano
  - link: /ja/
    name: ja - 日本語
  - link: /ko/
    name: ko - 한국어
  - link: /pt/
    name: pt - português
  - link: /ru/
    name: ru - русский язык
  - link: /sq/
    name: sq - shqip
  - link: /tr/
    name: tr - Türkçe
  - link: /uk/
    name: uk - українська мова
  - link: /zh/
    name: zh - 汉语
extra_css:
- https://fastapi.tiangolo.com/css/termynal.css
- https://fastapi.tiangolo.com/css/custom.css
extra_javascript:
- https://unpkg.com/mermaid@8.4.6/dist/mermaid.min.js
- https://fastapi.tiangolo.com/js/termynal.js
- https://fastapi.tiangolo.com/js/custom.js<|MERGE_RESOLUTION|>--- conflicted
+++ resolved
@@ -68,11 +68,8 @@
   - tutorial/response-status-code.md
   - tutorial/schema-extra-example.md
   - 安全性:
-<<<<<<< HEAD
+    - tutorial/security/get-current-user.md
     - tutorial/security/simple-oauth2.md
-=======
-      - tutorial/security/get-current-user.md
->>>>>>> fe31b0ca
 - 高级用户指南:
   - advanced/index.md
   - advanced/path-operation-advanced-configuration.md
