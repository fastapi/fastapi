site_name: FastAPI
site_description: FastAPI framework, high performance, easy to learn, fast to code, ready for production
site_url: https://fastapi.tiangolo.com/zh/
theme:
  name: material
  palette:
  - scheme: default
    primary: teal
    accent: amber
    toggle:
      icon: material/lightbulb-outline
      name: Switch to light mode
  - scheme: slate
    primary: teal
    accent: amber
    toggle:
      icon: material/lightbulb
      name: Switch to dark mode
  features:
  - search.suggest
  - search.highlight
  icon:
    repo: fontawesome/brands/github-alt
  logo: https://fastapi.tiangolo.com/img/icon-white.svg
  favicon: https://fastapi.tiangolo.com/img/favicon.png
  language: zh
repo_name: tiangolo/fastapi
repo_url: https://github.com/tiangolo/fastapi
edit_uri: ''
google_analytics:
- UA-133183413-1
- auto
plugins:
- search
- markdownextradata:
    data: data
nav:
- FastAPI: index.md
- Languages:
  - en: /
  - es: /es/
  - fr: /fr/
  - it: /it/
  - ja: /ja/
  - ko: /ko/
  - pt: /pt/
  - ru: /ru/
  - tr: /tr/
  - uk: /uk/
  - zh: /zh/
- features.md
- python-types.md
- 教程 - 用户指南:
  - tutorial/index.md
  - tutorial/first-steps.md
  - tutorial/path-params.md
  - tutorial/query-params.md
  - tutorial/body.md
  - tutorial/query-params-str-validations.md
  - tutorial/path-params-numeric-validations.md
  - tutorial/body-multiple-params.md
  - tutorial/body-fields.md
  - tutorial/body-nested-models.md
<<<<<<< HEAD
  - tutorial/extra-models.md
=======
  - tutorial/response-model.md
  - tutorial/schema-extra-example.md
>>>>>>> f1ca8da6
- 高级用户指南:
  - advanced/index.md
  - advanced/path-operation-advanced-configuration.md
  - advanced/additional-status-codes.md
  - advanced/response-directly.md
  - advanced/custom-response.md
- deployment.md
- contributing.md
- help-fastapi.md
- benchmarks.md
markdown_extensions:
- toc:
    permalink: true
- markdown.extensions.codehilite:
    guess_lang: false
- markdown_include.include:
    base_path: docs
- admonition
- codehilite
- extra
- pymdownx.superfences:
    custom_fences:
    - name: mermaid
      class: mermaid
      format: !!python/name:pymdownx.superfences.fence_div_format ''
- pymdownx.tabbed
extra:
  social:
  - icon: fontawesome/brands/github-alt
    link: https://github.com/tiangolo/typer
  - icon: fontawesome/brands/twitter
    link: https://twitter.com/tiangolo
  - icon: fontawesome/brands/linkedin
    link: https://www.linkedin.com/in/tiangolo
  - icon: fontawesome/brands/dev
    link: https://dev.to/tiangolo
  - icon: fontawesome/brands/medium
    link: https://medium.com/@tiangolo
  - icon: fontawesome/solid/globe
    link: https://tiangolo.com
extra_css:
- https://fastapi.tiangolo.com/css/termynal.css
- https://fastapi.tiangolo.com/css/custom.css
extra_javascript:
- https://unpkg.com/mermaid@8.4.6/dist/mermaid.min.js
- https://fastapi.tiangolo.com/js/termynal.js
- https://fastapi.tiangolo.com/js/custom.js<|MERGE_RESOLUTION|>--- conflicted
+++ resolved
@@ -61,12 +61,9 @@
   - tutorial/body-multiple-params.md
   - tutorial/body-fields.md
   - tutorial/body-nested-models.md
-<<<<<<< HEAD
+  - tutorial/response-model.md
   - tutorial/extra-models.md
-=======
-  - tutorial/response-model.md
   - tutorial/schema-extra-example.md
->>>>>>> f1ca8da6
 - 高级用户指南:
   - advanced/index.md
   - advanced/path-operation-advanced-configuration.md
