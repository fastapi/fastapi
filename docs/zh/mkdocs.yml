site_name: FastAPI
site_description: FastAPI framework, high performance, easy to learn, fast to code, ready for production
site_url: https://fastapi.tiangolo.com/zh/
theme:
  name: material
  palette:
  - scheme: default
    primary: teal
    accent: amber
    toggle:
      icon: material/lightbulb-outline
      name: Switch to light mode
  - scheme: slate
    primary: teal
    accent: amber
    toggle:
      icon: material/lightbulb
      name: Switch to dark mode
  features:
  - search.suggest
  - search.highlight
  icon:
    repo: fontawesome/brands/github-alt
  logo: https://fastapi.tiangolo.com/img/icon-white.svg
  favicon: https://fastapi.tiangolo.com/img/favicon.png
  language: zh
repo_name: tiangolo/fastapi
repo_url: https://github.com/tiangolo/fastapi
edit_uri: ''
google_analytics:
- UA-133183413-1
- auto
plugins:
- search
- markdownextradata:
    data: data
nav:
- FastAPI: index.md
- Languages:
  - en: /
  - es: /es/
  - fr: /fr/
  - it: /it/
  - ja: /ja/
  - ko: /ko/
  - pt: /pt/
  - ru: /ru/
  - tr: /tr/
  - uk: /uk/
  - zh: /zh/
- features.md
- python-types.md
- 教程 - 用户指南:
  - tutorial/index.md
  - tutorial/first-steps.md
  - tutorial/path-params.md
  - tutorial/query-params.md
  - tutorial/body.md
  - tutorial/query-params-str-validations.md
  - tutorial/path-params-numeric-validations.md
  - tutorial/body-multiple-params.md
  - tutorial/body-fields.md
<<<<<<< HEAD
  - tutorial/middleware.md
=======
  - tutorial/body-nested-models.md
- 高级用户指南:
  - advanced/index.md
  - advanced/path-operation-advanced-configuration.md
  - advanced/additional-status-codes.md
  - advanced/response-directly.md
  - advanced/custom-response.md
>>>>>>> 51e920e2
- deployment.md
- contributing.md
- help-fastapi.md
- benchmarks.md
markdown_extensions:
- toc:
    permalink: true
- markdown.extensions.codehilite:
    guess_lang: false
- markdown_include.include:
    base_path: docs
- admonition
- codehilite
- extra
- pymdownx.superfences:
    custom_fences:
    - name: mermaid
      class: mermaid
      format: !!python/name:pymdownx.superfences.fence_div_format ''
- pymdownx.tabbed
extra:
  social:
  - icon: fontawesome/brands/github-alt
    link: https://github.com/tiangolo/typer
  - icon: fontawesome/brands/twitter
    link: https://twitter.com/tiangolo
  - icon: fontawesome/brands/linkedin
    link: https://www.linkedin.com/in/tiangolo
  - icon: fontawesome/brands/dev
    link: https://dev.to/tiangolo
  - icon: fontawesome/brands/medium
    link: https://medium.com/@tiangolo
  - icon: fontawesome/solid/globe
    link: https://tiangolo.com
extra_css:
- https://fastapi.tiangolo.com/css/termynal.css
- https://fastapi.tiangolo.com/css/custom.css
extra_javascript:
- https://unpkg.com/mermaid@8.4.6/dist/mermaid.min.js
- https://fastapi.tiangolo.com/js/termynal.js
- https://fastapi.tiangolo.com/js/custom.js<|MERGE_RESOLUTION|>--- conflicted
+++ resolved
@@ -60,9 +60,7 @@
   - tutorial/path-params-numeric-validations.md
   - tutorial/body-multiple-params.md
   - tutorial/body-fields.md
-<<<<<<< HEAD
   - tutorial/middleware.md
-=======
   - tutorial/body-nested-models.md
 - 高级用户指南:
   - advanced/index.md
@@ -70,7 +68,6 @@
   - advanced/additional-status-codes.md
   - advanced/response-directly.md
   - advanced/custom-response.md
->>>>>>> 51e920e2
 - deployment.md
 - contributing.md
 - help-fastapi.md
