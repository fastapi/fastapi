site_name: FastAPI
site_description: FastAPI framework, high performance, easy to learn, fast to code, ready for production
site_url: https://fastapi.tiangolo.com/zh/
theme:
  name: material
  custom_dir: overrides
  palette:
  - scheme: default
    primary: teal
    accent: amber
    toggle:
      icon: material/lightbulb-outline
      name: Switch to light mode
  - scheme: slate
    primary: teal
    accent: amber
    toggle:
      icon: material/lightbulb
      name: Switch to dark mode
  features:
  - search.suggest
  - search.highlight
  icon:
    repo: fontawesome/brands/github-alt
  logo: https://fastapi.tiangolo.com/img/icon-white.svg
  favicon: https://fastapi.tiangolo.com/img/favicon.png
  language: zh
repo_name: tiangolo/fastapi
repo_url: https://github.com/tiangolo/fastapi
edit_uri: ''
google_analytics:
- UA-133183413-1
- auto
plugins:
- search
- markdownextradata:
    data: data
nav:
- FastAPI: index.md
- Languages:
  - en: /
  - es: /es/
  - fr: /fr/
  - it: /it/
  - ja: /ja/
  - ko: /ko/
  - pl: /pl/
  - pt: /pt/
  - ru: /ru/
  - sq: /sq/
  - tr: /tr/
  - uk: /uk/
  - zh: /zh/
- features.md
- fastapi-people.md
- python-types.md
- 教程 - 用户指南:
  - tutorial/index.md
  - tutorial/first-steps.md
  - tutorial/path-params.md
  - tutorial/query-params.md
  - tutorial/body.md
  - tutorial/query-params-str-validations.md
  - tutorial/path-params-numeric-validations.md
  - tutorial/body-multiple-params.md
  - tutorial/body-fields.md
  - tutorial/middleware.md
  - tutorial/body-nested-models.md
  - tutorial/header-params.md
  - tutorial/response-model.md
  - tutorial/extra-models.md
  - tutorial/response-status-code.md
  - tutorial/schema-extra-example.md
  - tutorial/extra-data-types.md
  - tutorial/cookie-params.md
<<<<<<< HEAD
  - tutorial/handling-errors.md
=======
  - tutorial/request-forms.md
  - tutorial/request-files.md
  - tutorial/body-updates.md
>>>>>>> e5d0b97d
  - 安全性:
    - tutorial/security/index.md
    - tutorial/security/get-current-user.md
    - tutorial/security/simple-oauth2.md
    - tutorial/security/oauth2-jwt.md
  - tutorial/cors.md
  - tutorial/bigger-applications.md
  - tutorial/metadata.md
  - tutorial/debugging.md
- 高级用户指南:
  - advanced/index.md
  - advanced/path-operation-advanced-configuration.md
  - advanced/additional-status-codes.md
  - advanced/response-directly.md
  - advanced/custom-response.md
- deployment.md
- contributing.md
- help-fastapi.md
- benchmarks.md
markdown_extensions:
- toc:
    permalink: true
- markdown.extensions.codehilite:
    guess_lang: false
- markdown_include.include:
    base_path: docs
- admonition
- codehilite
- extra
- pymdownx.superfences:
    custom_fences:
    - name: mermaid
      class: mermaid
      format: !!python/name:pymdownx.superfences.fence_div_format ''
- pymdownx.tabbed
extra:
  social:
  - icon: fontawesome/brands/github-alt
    link: https://github.com/tiangolo/fastapi
  - icon: fontawesome/brands/discord
    link: https://discord.gg/VQjSZaeJmf
  - icon: fontawesome/brands/twitter
    link: https://twitter.com/tiangolo
  - icon: fontawesome/brands/linkedin
    link: https://www.linkedin.com/in/tiangolo
  - icon: fontawesome/brands/dev
    link: https://dev.to/tiangolo
  - icon: fontawesome/brands/medium
    link: https://medium.com/@tiangolo
  - icon: fontawesome/solid/globe
    link: https://tiangolo.com
  alternate:
  - link: /
    name: en - English
  - link: /es/
    name: es - español
  - link: /fr/
    name: fr - français
  - link: /it/
    name: it - italiano
  - link: /ja/
    name: ja - 日本語
  - link: /ko/
    name: ko - 한국어
  - link: /pl/
    name: pl
  - link: /pt/
    name: pt - português
  - link: /ru/
    name: ru - русский язык
  - link: /sq/
    name: sq - shqip
  - link: /tr/
    name: tr - Türkçe
  - link: /uk/
    name: uk - українська мова
  - link: /zh/
    name: zh - 汉语
extra_css:
- https://fastapi.tiangolo.com/css/termynal.css
- https://fastapi.tiangolo.com/css/custom.css
extra_javascript:
- https://unpkg.com/mermaid@8.4.6/dist/mermaid.min.js
- https://fastapi.tiangolo.com/js/termynal.js
- https://fastapi.tiangolo.com/js/custom.js<|MERGE_RESOLUTION|>--- conflicted
+++ resolved
@@ -73,13 +73,10 @@
   - tutorial/schema-extra-example.md
   - tutorial/extra-data-types.md
   - tutorial/cookie-params.md
-<<<<<<< HEAD
-  - tutorial/handling-errors.md
-=======
   - tutorial/request-forms.md
   - tutorial/request-files.md
+  - tutorial/handling-errors.md
   - tutorial/body-updates.md
->>>>>>> e5d0b97d
   - 安全性:
     - tutorial/security/index.md
     - tutorial/security/get-current-user.md
