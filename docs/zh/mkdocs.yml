site_name: FastAPI
site_description: FastAPI framework, high performance, easy to learn, fast to code, ready for production
site_url: https://fastapi.tiangolo.com/zh/
theme:
  name: material
  palette:
  - scheme: default
    primary: teal
    accent: amber
    toggle:
      icon: material/lightbulb-outline
      name: Switch to light mode
  - scheme: slate
    primary: teal
    accent: amber
    toggle:
      icon: material/lightbulb
      name: Switch to dark mode
  features:
  - search.suggest
  - search.highlight
  icon:
    repo: fontawesome/brands/github-alt
  logo: https://fastapi.tiangolo.com/img/icon-white.svg
  favicon: https://fastapi.tiangolo.com/img/favicon.png
  language: zh
repo_name: tiangolo/fastapi
repo_url: https://github.com/tiangolo/fastapi
edit_uri: ''
google_analytics:
- UA-133183413-1
- auto
plugins:
- search
- markdownextradata:
    data: data
nav:
- FastAPI: index.md
- Languages:
  - en: /
  - es: /es/
  - fr: /fr/
  - it: /it/
  - ja: /ja/
  - ko: /ko/
  - pt: /pt/
  - ru: /ru/
  - tr: /tr/
  - uk: /uk/
  - zh: /zh/
- features.md
- python-types.md
- 教程 - 用户指南:
  - tutorial/index.md
  - tutorial/first-steps.md
  - tutorial/path-params.md
  - tutorial/query-params.md
  - tutorial/body.md
  - tutorial/query-params-str-validations.md
  - tutorial/path-params-numeric-validations.md
  - tutorial/body-multiple-params.md
  - tutorial/body-fields.md
<<<<<<< HEAD
  - tutorial/body-nested-models.md
=======
- 高级用户指南:
  - advanced/index.md
  - advanced/path-operation-advanced-configuration.md
  - advanced/additional-status-codes.md
  - advanced/response-directly.md
  - advanced/custom-response.md
>>>>>>> f6a285c1
- deployment.md
- contributing.md
- help-fastapi.md
markdown_extensions:
- toc:
    permalink: true
- markdown.extensions.codehilite:
    guess_lang: false
- markdown_include.include:
    base_path: docs
- admonition
- codehilite
- extra
- pymdownx.superfences:
    custom_fences:
    - name: mermaid
      class: mermaid
      format: !!python/name:pymdownx.superfences.fence_div_format ''
- pymdownx.tabbed
extra:
  social:
  - icon: fontawesome/brands/github-alt
    link: https://github.com/tiangolo/typer
  - icon: fontawesome/brands/twitter
    link: https://twitter.com/tiangolo
  - icon: fontawesome/brands/linkedin
    link: https://www.linkedin.com/in/tiangolo
  - icon: fontawesome/brands/dev
    link: https://dev.to/tiangolo
  - icon: fontawesome/brands/medium
    link: https://medium.com/@tiangolo
  - icon: fontawesome/solid/globe
    link: https://tiangolo.com
extra_css:
- https://fastapi.tiangolo.com/css/termynal.css
- https://fastapi.tiangolo.com/css/custom.css
extra_javascript:
- https://unpkg.com/mermaid@8.4.6/dist/mermaid.min.js
- https://fastapi.tiangolo.com/js/termynal.js
- https://fastapi.tiangolo.com/js/custom.js<|MERGE_RESOLUTION|>--- conflicted
+++ resolved
@@ -60,16 +60,13 @@
   - tutorial/path-params-numeric-validations.md
   - tutorial/body-multiple-params.md
   - tutorial/body-fields.md
-<<<<<<< HEAD
   - tutorial/body-nested-models.md
-=======
 - 高级用户指南:
   - advanced/index.md
   - advanced/path-operation-advanced-configuration.md
   - advanced/additional-status-codes.md
   - advanced/response-directly.md
   - advanced/custom-response.md
->>>>>>> f6a285c1
 - deployment.md
 - contributing.md
 - help-fastapi.md
