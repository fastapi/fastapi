site_name: FastAPI
site_description: FastAPI framework, high performance, easy to learn, fast to code, ready for production
site_url: https://fastapi.tiangolo.com/zh/
theme:
  name: material
  custom_dir: overrides
  palette:
  - scheme: default
    primary: teal
    accent: amber
    toggle:
      icon: material/lightbulb-outline
      name: Switch to light mode
  - scheme: slate
    primary: teal
    accent: amber
    toggle:
      icon: material/lightbulb
      name: Switch to dark mode
  features:
  - search.suggest
  - search.highlight
  icon:
    repo: fontawesome/brands/github-alt
  logo: https://fastapi.tiangolo.com/img/icon-white.svg
  favicon: https://fastapi.tiangolo.com/img/favicon.png
  language: zh
repo_name: tiangolo/fastapi
repo_url: https://github.com/tiangolo/fastapi
edit_uri: ''
google_analytics:
- UA-133183413-1
- auto
plugins:
- search
- markdownextradata:
    data: data
nav:
- FastAPI: index.md
- Languages:
  - en: /
  - de: /de/
  - es: /es/
  - fr: /fr/
  - id: /id/
  - it: /it/
  - ja: /ja/
  - ko: /ko/
  - pl: /pl/
  - pt: /pt/
  - ru: /ru/
  - sq: /sq/
  - tr: /tr/
  - uk: /uk/
  - zh: /zh/
- features.md
- fastapi-people.md
- python-types.md
- 教程 - 用户指南:
  - tutorial/index.md
  - tutorial/first-steps.md
  - tutorial/path-params.md
  - tutorial/query-params.md
  - tutorial/body.md
  - tutorial/query-params-str-validations.md
  - tutorial/path-params-numeric-validations.md
  - tutorial/body-multiple-params.md
  - tutorial/body-fields.md
  - tutorial/middleware.md
  - tutorial/body-nested-models.md
  - tutorial/header-params.md
  - tutorial/response-model.md
  - tutorial/extra-models.md
  - tutorial/response-status-code.md
  - tutorial/schema-extra-example.md
  - tutorial/extra-data-types.md
  - tutorial/cookie-params.md
  - tutorial/request-forms.md
  - tutorial/request-files.md
  - tutorial/request-forms-and-files.md
  - tutorial/handling-errors.md
  - tutorial/body-updates.md
  - 依赖项:
<<<<<<< HEAD
    - tutorial/dependencies/index.md
=======
    - tutorial/dependencies/global-dependencies.md
>>>>>>> b869c7c8
  - 安全性:
    - tutorial/security/index.md
    - tutorial/security/get-current-user.md
    - tutorial/security/simple-oauth2.md
    - tutorial/security/oauth2-jwt.md
  - tutorial/cors.md
  - tutorial/bigger-applications.md
  - tutorial/metadata.md
  - tutorial/debugging.md
- 高级用户指南:
  - advanced/index.md
  - advanced/path-operation-advanced-configuration.md
  - advanced/additional-status-codes.md
  - advanced/response-directly.md
  - advanced/custom-response.md
- deployment.md
- contributing.md
- help-fastapi.md
- benchmarks.md
markdown_extensions:
- toc:
    permalink: true
- markdown.extensions.codehilite:
    guess_lang: false
- markdown_include.include:
    base_path: docs
- admonition
- codehilite
- extra
- pymdownx.superfences:
    custom_fences:
    - name: mermaid
      class: mermaid
      format: !!python/name:pymdownx.superfences.fence_div_format ''
- pymdownx.tabbed
extra:
  social:
  - icon: fontawesome/brands/github-alt
    link: https://github.com/tiangolo/fastapi
  - icon: fontawesome/brands/discord
    link: https://discord.gg/VQjSZaeJmf
  - icon: fontawesome/brands/twitter
    link: https://twitter.com/fastapi
  - icon: fontawesome/brands/linkedin
    link: https://www.linkedin.com/in/tiangolo
  - icon: fontawesome/brands/dev
    link: https://dev.to/tiangolo
  - icon: fontawesome/brands/medium
    link: https://medium.com/@tiangolo
  - icon: fontawesome/solid/globe
    link: https://tiangolo.com
  alternate:
  - link: /
    name: en - English
  - link: /de/
    name: de
  - link: /es/
    name: es - español
  - link: /fr/
    name: fr - français
  - link: /id/
    name: id
  - link: /it/
    name: it - italiano
  - link: /ja/
    name: ja - 日本語
  - link: /ko/
    name: ko - 한국어
  - link: /pl/
    name: pl
  - link: /pt/
    name: pt - português
  - link: /ru/
    name: ru - русский язык
  - link: /sq/
    name: sq - shqip
  - link: /tr/
    name: tr - Türkçe
  - link: /uk/
    name: uk - українська мова
  - link: /zh/
    name: zh - 汉语
extra_css:
- https://fastapi.tiangolo.com/css/termynal.css
- https://fastapi.tiangolo.com/css/custom.css
extra_javascript:
- https://unpkg.com/mermaid@8.4.6/dist/mermaid.min.js
- https://fastapi.tiangolo.com/js/termynal.js
- https://fastapi.tiangolo.com/js/custom.js<|MERGE_RESOLUTION|>--- conflicted
+++ resolved
@@ -81,11 +81,8 @@
   - tutorial/handling-errors.md
   - tutorial/body-updates.md
   - 依赖项:
-<<<<<<< HEAD
     - tutorial/dependencies/index.md
-=======
     - tutorial/dependencies/global-dependencies.md
->>>>>>> b869c7c8
   - 安全性:
     - tutorial/security/index.md
     - tutorial/security/get-current-user.md
