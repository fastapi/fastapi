site_name: FastAPI
site_description: FastAPI framework, high performance, easy to learn, fast to code, ready for production
site_url: https://fastapi.tiangolo.com/zh/
theme:
  name: material
  palette:
    primary: teal
    accent: amber
  icon:
    repo: fontawesome/brands/github-alt
  logo: https://fastapi.tiangolo.com/img/icon-white.svg
  favicon: https://fastapi.tiangolo.com/img/favicon.png
  language: zh
repo_name: tiangolo/fastapi
repo_url: https://github.com/tiangolo/fastapi
edit_uri: ''
google_analytics:
- UA-133183413-1
- auto
nav:
- FastAPI: index.md
- Languages:
  - en: /
  - es: /es/
  - it: /it/
  - pt: /pt/
  - zh: /zh/
- features.md
- python-types.md
- 教程 - 用户指南:
  - tutorial/index.md
<<<<<<< HEAD
  - tutorial/body.md
=======
  - tutorial/first-steps.md
  - tutorial/path-params.md
  - tutorial/query-params.md
>>>>>>> d2d72a8e
- deployment.md
- contributing.md
- help-fastapi.md
markdown_extensions:
- toc:
    permalink: true
- markdown.extensions.codehilite:
    guess_lang: false
- markdown_include.include:
    base_path: docs
- admonition
- codehilite
- extra
- pymdownx.superfences:
    custom_fences:
    - name: mermaid
      class: mermaid
      format: !!python/name:pymdownx.superfences.fence_div_format ''
- pymdownx.tabbed
extra:
  social:
  - icon: fontawesome/brands/github-alt
    link: https://github.com/tiangolo/typer
  - icon: fontawesome/brands/twitter
    link: https://twitter.com/tiangolo
  - icon: fontawesome/brands/linkedin
    link: https://www.linkedin.com/in/tiangolo
  - icon: fontawesome/brands/dev
    link: https://dev.to/tiangolo
  - icon: fontawesome/brands/medium
    link: https://medium.com/@tiangolo
  - icon: fontawesome/solid/globe
    link: https://tiangolo.com
extra_css:
- https://fastapi.tiangolo.com/css/termynal.css
- https://fastapi.tiangolo.com/css/custom.css
extra_javascript:
- https://unpkg.com/mermaid@8.4.6/dist/mermaid.min.js
- https://fastapi.tiangolo.com/js/termynal.js
- https://fastapi.tiangolo.com/js/custom.js
- https://fastapi.tiangolo.com/js/chat.js
- https://sidecar.gitter.im/dist/sidecar.v1.js<|MERGE_RESOLUTION|>--- conflicted
+++ resolved
@@ -29,13 +29,10 @@
 - python-types.md
 - 教程 - 用户指南:
   - tutorial/index.md
-<<<<<<< HEAD
-  - tutorial/body.md
-=======
   - tutorial/first-steps.md
   - tutorial/path-params.md
   - tutorial/query-params.md
->>>>>>> d2d72a8e
+  - tutorial/body.md
 - deployment.md
 - contributing.md
 - help-fastapi.md
