--- conflicted
+++ resolved
@@ -63,9 +63,6 @@
   - tutorial/body-multiple-params.md
   - tutorial/body-fields.md
   - tutorial/body-nested-models.md
-<<<<<<< HEAD
-  - tutorial/bigger-applications.md
-=======
   - tutorial/response-model.md
   - tutorial/extra-models.md
   - tutorial/response-status-code.md
@@ -73,7 +70,7 @@
   - 安全性:
     - tutorial/security/get-current-user.md
     - tutorial/security/simple-oauth2.md
->>>>>>> cb40e27d
+  - tutorial/bigger-applications.md
 - 高级用户指南:
   - advanced/index.md
   - advanced/path-operation-advanced-configuration.md
