site_name: FastAPI
site_description: FastAPI framework, high performance, easy to learn, fast to code, ready for production
site_url: https://fastapi.tiangolo.com/zh/
theme:
  name: material
  palette:
    scheme: preference
    primary: teal
    accent: amber
  icon:
    repo: fontawesome/brands/github-alt
  logo: https://fastapi.tiangolo.com/img/icon-white.svg
  favicon: https://fastapi.tiangolo.com/img/favicon.png
  language: zh
repo_name: tiangolo/fastapi
repo_url: https://github.com/tiangolo/fastapi
edit_uri: ''
google_analytics:
- UA-133183413-1
- auto
plugins:
- search
- markdownextradata:
    data: data
nav:
- FastAPI: index.md
- Languages:
  - en: /
  - es: /es/
<<<<<<< HEAD
  - it: /it/
=======
  - fr: /fr/
  - it: /it/
  - ja: /ja/
  - ko: /ko/
  - pt: /pt/
>>>>>>> f495d98f
  - ru: /ru/
  - tr: /tr/
  - uk: /uk/
  - zh: /zh/
- features.md
- python-types.md
- 教程 - 用户指南:
  - tutorial/index.md
  - tutorial/first-steps.md
  - tutorial/path-params.md
  - tutorial/query-params.md
  - tutorial/body.md
  - tutorial/query-params-str-validations.md
  - tutorial/path-params-numeric-validations.md
  - tutorial/body-multiple-params.md
  - tutorial/body-fields.md
- deployment.md
- contributing.md
- help-fastapi.md
markdown_extensions:
- toc:
    permalink: true
- markdown.extensions.codehilite:
    guess_lang: false
- markdown_include.include:
    base_path: docs
- admonition
- codehilite
- extra
- pymdownx.superfences:
    custom_fences:
    - name: mermaid
      class: mermaid
      format: !!python/name:pymdownx.superfences.fence_div_format ''
- pymdownx.tabbed
extra:
  social:
  - icon: fontawesome/brands/github-alt
    link: https://github.com/tiangolo/typer
  - icon: fontawesome/brands/twitter
    link: https://twitter.com/tiangolo
  - icon: fontawesome/brands/linkedin
    link: https://www.linkedin.com/in/tiangolo
  - icon: fontawesome/brands/dev
    link: https://dev.to/tiangolo
  - icon: fontawesome/brands/medium
    link: https://medium.com/@tiangolo
  - icon: fontawesome/solid/globe
    link: https://tiangolo.com
extra_css:
- https://fastapi.tiangolo.com/css/termynal.css
- https://fastapi.tiangolo.com/css/custom.css
extra_javascript:
- https://unpkg.com/mermaid@8.4.6/dist/mermaid.min.js
- https://fastapi.tiangolo.com/js/termynal.js
- https://fastapi.tiangolo.com/js/custom.js
- https://fastapi.tiangolo.com/js/chat.js
- https://sidecar.gitter.im/dist/sidecar.v1.js<|MERGE_RESOLUTION|>--- conflicted
+++ resolved
@@ -27,15 +27,11 @@
 - Languages:
   - en: /
   - es: /es/
-<<<<<<< HEAD
-  - it: /it/
-=======
   - fr: /fr/
   - it: /it/
   - ja: /ja/
   - ko: /ko/
   - pt: /pt/
->>>>>>> f495d98f
   - ru: /ru/
   - tr: /tr/
   - uk: /uk/
