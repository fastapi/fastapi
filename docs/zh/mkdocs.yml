--- conflicted
+++ resolved
@@ -33,11 +33,8 @@
   - tutorial/path-params.md
   - tutorial/query-params.md
 - deployment.md
-<<<<<<< HEAD
+- contributing.md
 - help-fastapi.md
-=======
-- contributing.md
->>>>>>> 5f6a14c4
 markdown_extensions:
 - toc:
     permalink: true
