--- conflicted
+++ resolved
@@ -27,10 +27,7 @@
 - Languages:
   - en: /
   - es: /es/
-<<<<<<< HEAD
-=======
   - fr: /fr/
->>>>>>> de3db05a
   - ja: /ja/
   - it: /it/
   - pt: /pt/
