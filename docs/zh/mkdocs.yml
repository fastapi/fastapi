--- conflicted
+++ resolved
@@ -24,13 +24,10 @@
   - es: /es/
   - pt: /pt/
   - zh: /zh/
-<<<<<<< HEAD
-- deployment.md
-=======
 - features.md
 - 教程 - 用户指南:
   - tutorial/index.md
->>>>>>> dff644ab
+- deployment.md
 markdown_extensions:
 - toc:
     permalink: true
