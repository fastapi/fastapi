--- conflicted
+++ resolved
@@ -60,17 +60,14 @@
   - tutorial/path-params-numeric-validations.md
   - tutorial/body-multiple-params.md
   - tutorial/body-fields.md
-<<<<<<< HEAD
+  - tutorial/body-nested-models.md
   - tutorial/schema-extra-example.md
-=======
-  - tutorial/body-nested-models.md
 - 高级用户指南:
   - advanced/index.md
   - advanced/path-operation-advanced-configuration.md
   - advanced/additional-status-codes.md
   - advanced/response-directly.md
   - advanced/custom-response.md
->>>>>>> d550738f
 - deployment.md
 - contributing.md
 - help-fastapi.md
