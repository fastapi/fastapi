site_name: FastAPI
site_description: FastAPI framework, high performance, easy to learn, fast to code, ready for production
site_url: https://fastapi.tiangolo.com/zh/
theme:
  name: material
  palette:
  - scheme: default
    primary: teal
    accent: amber
    toggle:
      icon: material/lightbulb-outline
      name: Switch to light mode
  - scheme: slate
    primary: teal
    accent: amber
    toggle:
      icon: material/lightbulb
      name: Switch to dark mode
  features:
  - search.suggest
  - search.highlight
  icon:
    repo: fontawesome/brands/github-alt
  logo: https://fastapi.tiangolo.com/img/icon-white.svg
  favicon: https://fastapi.tiangolo.com/img/favicon.png
  language: zh
repo_name: tiangolo/fastapi
repo_url: https://github.com/tiangolo/fastapi
edit_uri: ''
google_analytics:
- UA-133183413-1
- auto
plugins:
- search
- markdownextradata:
    data: data
nav:
- FastAPI: index.md
- Languages:
  - en: /
  - es: /es/
  - fr: /fr/
  - it: /it/
  - ja: /ja/
  - ko: /ko/
  - pt: /pt/
  - ru: /ru/
  - tr: /tr/
  - uk: /uk/
  - zh: /zh/
- features.md
- python-types.md
- 教程 - 用户指南:
  - tutorial/index.md
<<<<<<< HEAD
- 高级用户指南:
  - advanced/additional-status-codes.md
=======
  - tutorial/first-steps.md
  - tutorial/path-params.md
  - tutorial/query-params.md
  - tutorial/body.md
  - tutorial/query-params-str-validations.md
  - tutorial/path-params-numeric-validations.md
  - tutorial/body-multiple-params.md
  - tutorial/body-fields.md
- 高级用户指南:
  - advanced/index.md
  - advanced/path-operation-advanced-configuration.md
>>>>>>> 9972b76e
- deployment.md
- contributing.md
- help-fastapi.md
markdown_extensions:
- toc:
    permalink: true
- markdown.extensions.codehilite:
    guess_lang: false
- markdown_include.include:
    base_path: docs
- admonition
- codehilite
- extra
- pymdownx.superfences:
    custom_fences:
    - name: mermaid
      class: mermaid
      format: !!python/name:pymdownx.superfences.fence_div_format ''
- pymdownx.tabbed
extra:
  social:
  - icon: fontawesome/brands/github-alt
    link: https://github.com/tiangolo/typer
  - icon: fontawesome/brands/twitter
    link: https://twitter.com/tiangolo
  - icon: fontawesome/brands/linkedin
    link: https://www.linkedin.com/in/tiangolo
  - icon: fontawesome/brands/dev
    link: https://dev.to/tiangolo
  - icon: fontawesome/brands/medium
    link: https://medium.com/@tiangolo
  - icon: fontawesome/solid/globe
    link: https://tiangolo.com
extra_css:
- https://fastapi.tiangolo.com/css/termynal.css
- https://fastapi.tiangolo.com/css/custom.css
extra_javascript:
- https://unpkg.com/mermaid@8.4.6/dist/mermaid.min.js
- https://fastapi.tiangolo.com/js/termynal.js
- https://fastapi.tiangolo.com/js/custom.js<|MERGE_RESOLUTION|>--- conflicted
+++ resolved
@@ -52,10 +52,6 @@
 - python-types.md
 - 教程 - 用户指南:
   - tutorial/index.md
-<<<<<<< HEAD
-- 高级用户指南:
-  - advanced/additional-status-codes.md
-=======
   - tutorial/first-steps.md
   - tutorial/path-params.md
   - tutorial/query-params.md
@@ -67,7 +63,7 @@
 - 高级用户指南:
   - advanced/index.md
   - advanced/path-operation-advanced-configuration.md
->>>>>>> 9972b76e
+  - advanced/additional-status-codes.md
 - deployment.md
 - contributing.md
 - help-fastapi.md
