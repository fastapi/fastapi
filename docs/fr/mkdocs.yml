site_name: FastAPI
site_description: FastAPI framework, high performance, easy to learn, fast to code, ready for production
site_url: https://fastapi.tiangolo.com/fr/
theme:
  name: material
  custom_dir: overrides
  palette:
  - scheme: default
    primary: teal
    accent: amber
    toggle:
      icon: material/lightbulb-outline
      name: Switch to light mode
  - scheme: slate
    primary: teal
    accent: amber
    toggle:
      icon: material/lightbulb
      name: Switch to dark mode
  features:
  - search.suggest
  - search.highlight
  - content.tabs.link
  icon:
    repo: fontawesome/brands/github-alt
  logo: https://fastapi.tiangolo.com/img/icon-white.svg
  favicon: https://fastapi.tiangolo.com/img/favicon.png
  language: fr
repo_name: tiangolo/fastapi
repo_url: https://github.com/tiangolo/fastapi
edit_uri: ''
google_analytics:
- UA-133183413-1
- auto
plugins:
- search
- markdownextradata:
    data: data
nav:
- FastAPI: index.md
- Languages:
  - en: /
  - de: /de/
  - es: /es/
  - fr: /fr/
  - id: /id/
  - it: /it/
  - ja: /ja/
  - ko: /ko/
  - pl: /pl/
  - pt: /pt/
  - ru: /ru/
  - sq: /sq/
  - tr: /tr/
  - uk: /uk/
  - zh: /zh/
- features.md
- fastapi-people.md
- python-types.md
- Tutoriel - Guide utilisateur:
  - tutorial/background-tasks.md
<<<<<<< HEAD
- Deploiement:
  - deployment/manually.md
=======
- async.md
>>>>>>> f7d7c6c8
- project-generation.md
- alternatives.md
- external-links.md
markdown_extensions:
- toc:
    permalink: true
- markdown.extensions.codehilite:
    guess_lang: false
- mdx_include:
    base_path: docs
- admonition
- codehilite
- extra
- pymdownx.superfences:
    custom_fences:
    - name: mermaid
      class: mermaid
      format: !!python/name:pymdownx.superfences.fence_code_format ''
- pymdownx.tabbed
extra:
  social:
  - icon: fontawesome/brands/github-alt
    link: https://github.com/tiangolo/fastapi
  - icon: fontawesome/brands/discord
    link: https://discord.gg/VQjSZaeJmf
  - icon: fontawesome/brands/twitter
    link: https://twitter.com/fastapi
  - icon: fontawesome/brands/linkedin
    link: https://www.linkedin.com/in/tiangolo
  - icon: fontawesome/brands/dev
    link: https://dev.to/tiangolo
  - icon: fontawesome/brands/medium
    link: https://medium.com/@tiangolo
  - icon: fontawesome/solid/globe
    link: https://tiangolo.com
  alternate:
  - link: /
    name: en - English
  - link: /de/
    name: de
  - link: /es/
    name: es - español
  - link: /fr/
    name: fr - français
  - link: /id/
    name: id
  - link: /it/
    name: it - italiano
  - link: /ja/
    name: ja - 日本語
  - link: /ko/
    name: ko - 한국어
  - link: /pl/
    name: pl
  - link: /pt/
    name: pt - português
  - link: /ru/
    name: ru - русский язык
  - link: /sq/
    name: sq - shqip
  - link: /tr/
    name: tr - Türkçe
  - link: /uk/
    name: uk - українська мова
  - link: /zh/
    name: zh - 汉语
extra_css:
- https://fastapi.tiangolo.com/css/termynal.css
- https://fastapi.tiangolo.com/css/custom.css
extra_javascript:
- https://fastapi.tiangolo.com/js/termynal.js
- https://fastapi.tiangolo.com/js/custom.js<|MERGE_RESOLUTION|>--- conflicted
+++ resolved
@@ -59,12 +59,9 @@
 - python-types.md
 - Tutoriel - Guide utilisateur:
   - tutorial/background-tasks.md
-<<<<<<< HEAD
+- async.md
 - Deploiement:
   - deployment/manually.md
-=======
-- async.md
->>>>>>> f7d7c6c8
 - project-generation.md
 - alternatives.md
 - external-links.md
