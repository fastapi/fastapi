--- conflicted
+++ resolved
@@ -50,14 +50,11 @@
   - tr: /tr/
   - uk: /uk/
   - zh: /zh/
-<<<<<<< HEAD
 - external-links.md
-=======
 - features.md
 - fastapi-people.md
 - Tutoriel - Guide utilisateur:
   - tutorial/background-tasks.md
->>>>>>> 6d138f21
 markdown_extensions:
 - toc:
     permalink: true
