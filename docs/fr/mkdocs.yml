site_name: FastAPI
site_description: FastAPI framework, high performance, easy to learn, fast to code, ready for production
site_url: https://fastapi.tiangolo.com/fr/
theme:
  name: material
  custom_dir: overrides
  palette:
  - media: '(prefers-color-scheme: light)'
    scheme: default
    primary: teal
    accent: amber
    toggle:
      icon: material/lightbulb
      name: Switch to light mode
  - media: '(prefers-color-scheme: dark)'
    scheme: slate
    primary: teal
    accent: amber
    toggle:
      icon: material/lightbulb-outline
      name: Switch to dark mode
  features:
  - search.suggest
  - search.highlight
  - content.tabs.link
  icon:
    repo: fontawesome/brands/github-alt
  logo: https://fastapi.tiangolo.com/img/icon-white.svg
  favicon: https://fastapi.tiangolo.com/img/favicon.png
  language: fr
repo_name: tiangolo/fastapi
repo_url: https://github.com/tiangolo/fastapi
edit_uri: ''
plugins:
- search
- markdownextradata:
    data: data
nav:
- FastAPI: index.md
- Languages:
  - en: /
  - az: /az/
  - de: /de/
  - es: /es/
  - fa: /fa/
  - fr: /fr/
  - he: /he/
  - id: /id/
  - it: /it/
  - ja: /ja/
  - ko: /ko/
  - nl: /nl/
  - pl: /pl/
  - pt: /pt/
  - ru: /ru/
  - sq: /sq/
  - sv: /sv/
  - tr: /tr/
  - uk: /uk/
  - zh: /zh/
- features.md
- fastapi-people.md
- python-types.md
- Tutoriel - Guide utilisateur:
  - tutorial/first-steps.md
  - tutorial/path-params.md
  - tutorial/query-params.md
  - tutorial/body.md
  - tutorial/background-tasks.md
- async.md
- Déploiement:
  - deployment/index.md
<<<<<<< HEAD
  - deployment/https.md
=======
  - deployment/versions.md
>>>>>>> 1613749c
  - deployment/docker.md
- project-generation.md
- alternatives.md
- history-design-future.md
- external-links.md
- help-fastapi.md
markdown_extensions:
- toc:
    permalink: true
- markdown.extensions.codehilite:
    guess_lang: false
- mdx_include:
    base_path: docs
- admonition
- codehilite
- extra
- pymdownx.superfences:
    custom_fences:
    - name: mermaid
      class: mermaid
      format: !!python/name:pymdownx.superfences.fence_code_format ''
- pymdownx.tabbed:
    alternate_style: true
- attr_list
- md_in_html
extra:
  analytics:
    provider: google
    property: UA-133183413-1
  social:
  - icon: fontawesome/brands/github-alt
    link: https://github.com/tiangolo/fastapi
  - icon: fontawesome/brands/discord
    link: https://discord.gg/VQjSZaeJmf
  - icon: fontawesome/brands/twitter
    link: https://twitter.com/fastapi
  - icon: fontawesome/brands/linkedin
    link: https://www.linkedin.com/in/tiangolo
  - icon: fontawesome/brands/dev
    link: https://dev.to/tiangolo
  - icon: fontawesome/brands/medium
    link: https://medium.com/@tiangolo
  - icon: fontawesome/solid/globe
    link: https://tiangolo.com
  alternate:
  - link: /
    name: en - English
  - link: /az/
    name: az
  - link: /de/
    name: de
  - link: /es/
    name: es - español
  - link: /fa/
    name: fa
  - link: /fr/
    name: fr - français
  - link: /he/
    name: he
  - link: /id/
    name: id
  - link: /it/
    name: it - italiano
  - link: /ja/
    name: ja - 日本語
  - link: /ko/
    name: ko - 한국어
  - link: /nl/
    name: nl
  - link: /pl/
    name: pl
  - link: /pt/
    name: pt - português
  - link: /ru/
    name: ru - русский язык
  - link: /sq/
    name: sq - shqip
  - link: /sv/
    name: sv - svenska
  - link: /tr/
    name: tr - Türkçe
  - link: /uk/
    name: uk - українська мова
  - link: /zh/
    name: zh - 汉语
extra_css:
- https://fastapi.tiangolo.com/css/termynal.css
- https://fastapi.tiangolo.com/css/custom.css
extra_javascript:
- https://fastapi.tiangolo.com/js/termynal.js
- https://fastapi.tiangolo.com/js/custom.js<|MERGE_RESOLUTION|>--- conflicted
+++ resolved
@@ -70,11 +70,8 @@
 - async.md
 - Déploiement:
   - deployment/index.md
-<<<<<<< HEAD
+  - deployment/versions.md
   - deployment/https.md
-=======
-  - deployment/versions.md
->>>>>>> 1613749c
   - deployment/docker.md
 - project-generation.md
 - alternatives.md
