site_name: FastAPI
site_description: FastAPI framework, high performance, easy to learn, fast to code, ready for production
site_url: https://fastapi.tiangolo.com/fr/
theme:
  name: material
  custom_dir: overrides
  palette:
  - scheme: default
    primary: teal
    accent: amber
    toggle:
      icon: material/lightbulb
      name: Switch to light mode
  - scheme: slate
    primary: teal
    accent: amber
    toggle:
      icon: material/lightbulb-outline
      name: Switch to dark mode
  features:
  - search.suggest
  - search.highlight
  - content.tabs.link
  icon:
    repo: fontawesome/brands/github-alt
  logo: https://fastapi.tiangolo.com/img/icon-white.svg
  favicon: https://fastapi.tiangolo.com/img/favicon.png
  language: fr
repo_name: tiangolo/fastapi
repo_url: https://github.com/tiangolo/fastapi
edit_uri: ''
plugins:
- search
- markdownextradata:
    data: data
nav:
- FastAPI: index.md
- Languages:
  - en: /
  - az: /az/
  - de: /de/
  - es: /es/
  - fr: /fr/
  - id: /id/
  - it: /it/
  - ja: /ja/
  - ko: /ko/
  - pl: /pl/
  - pt: /pt/
  - ru: /ru/
  - sq: /sq/
  - tr: /tr/
  - uk: /uk/
  - zh: /zh/
- features.md
- fastapi-people.md
- python-types.md
- Tutoriel - Guide utilisateur:
  - tutorial/first-steps.md
  - tutorial/path-params.md
  - tutorial/query-params.md
  - tutorial/body.md
  - tutorial/background-tasks.md
- async.md
- Déploiement:
<<<<<<< HEAD
  - deployment/deta.md
=======
  - deployment/docker.md
>>>>>>> 291180bf
- project-generation.md
- alternatives.md
- external-links.md
markdown_extensions:
- toc:
    permalink: true
- markdown.extensions.codehilite:
    guess_lang: false
- mdx_include:
    base_path: docs
- admonition
- codehilite
- extra
- pymdownx.superfences:
    custom_fences:
    - name: mermaid
      class: mermaid
      format: !!python/name:pymdownx.superfences.fence_code_format ''
- pymdownx.tabbed:
    alternate_style: true
extra:
  analytics:
    provider: google
    property: UA-133183413-1
  social:
  - icon: fontawesome/brands/github-alt
    link: https://github.com/tiangolo/fastapi
  - icon: fontawesome/brands/discord
    link: https://discord.gg/VQjSZaeJmf
  - icon: fontawesome/brands/twitter
    link: https://twitter.com/fastapi
  - icon: fontawesome/brands/linkedin
    link: https://www.linkedin.com/in/tiangolo
  - icon: fontawesome/brands/dev
    link: https://dev.to/tiangolo
  - icon: fontawesome/brands/medium
    link: https://medium.com/@tiangolo
  - icon: fontawesome/solid/globe
    link: https://tiangolo.com
  alternate:
  - link: /
    name: en - English
  - link: /az/
    name: az
  - link: /de/
    name: de
  - link: /es/
    name: es - español
  - link: /fr/
    name: fr - français
  - link: /id/
    name: id
  - link: /it/
    name: it - italiano
  - link: /ja/
    name: ja - 日本語
  - link: /ko/
    name: ko - 한국어
  - link: /pl/
    name: pl
  - link: /pt/
    name: pt - português
  - link: /ru/
    name: ru - русский язык
  - link: /sq/
    name: sq - shqip
  - link: /tr/
    name: tr - Türkçe
  - link: /uk/
    name: uk - українська мова
  - link: /zh/
    name: zh - 汉语
extra_css:
- https://fastapi.tiangolo.com/css/termynal.css
- https://fastapi.tiangolo.com/css/custom.css
extra_javascript:
- https://fastapi.tiangolo.com/js/termynal.js
- https://fastapi.tiangolo.com/js/custom.js<|MERGE_RESOLUTION|>--- conflicted
+++ resolved
@@ -63,11 +63,8 @@
   - tutorial/background-tasks.md
 - async.md
 - Déploiement:
-<<<<<<< HEAD
   - deployment/deta.md
-=======
   - deployment/docker.md
->>>>>>> 291180bf
 - project-generation.md
 - alternatives.md
 - external-links.md
