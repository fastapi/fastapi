--- conflicted
+++ resolved
@@ -69,11 +69,8 @@
   - tutorial/background-tasks.md
 - async.md
 - Déploiement:
-<<<<<<< HEAD
+  - deployment/index.md
   - deployment/https.md
-=======
-  - deployment/index.md
->>>>>>> 5f089435
   - deployment/docker.md
 - project-generation.md
 - alternatives.md
