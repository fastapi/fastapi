site_name: FastAPI
site_description: FastAPI framework, high performance, easy to learn, fast to code, ready for production
site_url: https://fastapi.tiangolo.com/fr/
theme:
  name: material
  palette:
    scheme: preference
    primary: teal
    accent: amber
  icon:
    repo: fontawesome/brands/github-alt
  logo: https://fastapi.tiangolo.com/img/icon-white.svg
  favicon: https://fastapi.tiangolo.com/img/favicon.png
  language: fr
repo_name: tiangolo/fastapi
repo_url: https://github.com/tiangolo/fastapi
edit_uri: ''
google_analytics:
- UA-133183413-1
- auto
plugins:
- search
- markdownextradata:
    data: data
nav:
- FastAPI: index.md
- Languages:
  - en: /
  - es: /es/
  - fr: /fr/
  - it: /it/
  - ja: /ja/
<<<<<<< HEAD
=======
  - ko: /ko/
>>>>>>> 048355f0
  - pt: /pt/
  - ru: /ru/
  - tr: /tr/
  - uk: /uk/
  - zh: /zh/
markdown_extensions:
- toc:
    permalink: true
- markdown.extensions.codehilite:
    guess_lang: false
- markdown_include.include:
    base_path: docs
- admonition
- codehilite
- extra
- pymdownx.superfences:
    custom_fences:
    - name: mermaid
      class: mermaid
      format: !!python/name:pymdownx.superfences.fence_div_format ''
- pymdownx.tabbed
extra:
  social:
  - icon: fontawesome/brands/github-alt
    link: https://github.com/tiangolo/typer
  - icon: fontawesome/brands/twitter
    link: https://twitter.com/tiangolo
  - icon: fontawesome/brands/linkedin
    link: https://www.linkedin.com/in/tiangolo
  - icon: fontawesome/brands/dev
    link: https://dev.to/tiangolo
  - icon: fontawesome/brands/medium
    link: https://medium.com/@tiangolo
  - icon: fontawesome/solid/globe
    link: https://tiangolo.com
extra_css:
- https://fastapi.tiangolo.com/css/termynal.css
- https://fastapi.tiangolo.com/css/custom.css
extra_javascript:
- https://unpkg.com/mermaid@8.4.6/dist/mermaid.min.js
- https://fastapi.tiangolo.com/js/termynal.js
- https://fastapi.tiangolo.com/js/custom.js
- https://fastapi.tiangolo.com/js/chat.js
- https://sidecar.gitter.im/dist/sidecar.v1.js<|MERGE_RESOLUTION|>--- conflicted
+++ resolved
@@ -30,10 +30,7 @@
   - fr: /fr/
   - it: /it/
   - ja: /ja/
-<<<<<<< HEAD
-=======
   - ko: /ko/
->>>>>>> 048355f0
   - pt: /pt/
   - ru: /ru/
   - tr: /tr/
