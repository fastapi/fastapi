site_name: FastAPI
site_description: FastAPI framework, high performance, easy to learn, fast to code, ready for production
site_url: https://fastapi.tiangolo.com/fr/
theme:
  name: material
  custom_dir: overrides
  palette:
  - scheme: default
    primary: teal
    accent: amber
    toggle:
      icon: material/lightbulb
      name: Switch to light mode
  - scheme: slate
    primary: teal
    accent: amber
    toggle:
      icon: material/lightbulb-outline
      name: Switch to dark mode
  features:
  - search.suggest
  - search.highlight
  - content.tabs.link
  icon:
    repo: fontawesome/brands/github-alt
  logo: https://fastapi.tiangolo.com/img/icon-white.svg
  favicon: https://fastapi.tiangolo.com/img/favicon.png
  language: fr
repo_name: tiangolo/fastapi
repo_url: https://github.com/tiangolo/fastapi
edit_uri: ''
plugins:
- search
- markdownextradata:
    data: data
nav:
- FastAPI: index.md
- Languages:
  - en: /
  - az: /az/
  - de: /de/
  - es: /es/
  - fr: /fr/
  - id: /id/
  - it: /it/
  - ja: /ja/
  - ko: /ko/
  - pl: /pl/
  - pt: /pt/
  - ru: /ru/
  - sq: /sq/
  - tr: /tr/
  - uk: /uk/
  - zh: /zh/
- features.md
- fastapi-people.md
- python-types.md
- Tutoriel - Guide utilisateur:
  - tutorial/first-steps.md
  - tutorial/path-params.md
  - tutorial/query-params.md
  - tutorial/body.md
  - tutorial/background-tasks.md
- async.md
- Déploiement:
<<<<<<< HEAD
  - deployment/index.md
=======
  - deployment/docker.md
>>>>>>> 291180bf
- project-generation.md
- alternatives.md
- external-links.md
markdown_extensions:
- toc:
    permalink: true
- markdown.extensions.codehilite:
    guess_lang: false
- mdx_include:
    base_path: docs
- admonition
- codehilite
- extra
- pymdownx.superfences:
    custom_fences:
    - name: mermaid
      class: mermaid
      format: !!python/name:pymdownx.superfences.fence_code_format ''
- pymdownx.tabbed:
    alternate_style: true
extra:
  analytics:
    provider: google
    property: UA-133183413-1
  social:
  - icon: fontawesome/brands/github-alt
    link: https://github.com/tiangolo/fastapi
  - icon: fontawesome/brands/discord
    link: https://discord.gg/VQjSZaeJmf
  - icon: fontawesome/brands/twitter
    link: https://twitter.com/fastapi
  - icon: fontawesome/brands/linkedin
    link: https://www.linkedin.com/in/tiangolo
  - icon: fontawesome/brands/dev
    link: https://dev.to/tiangolo
  - icon: fontawesome/brands/medium
    link: https://medium.com/@tiangolo
  - icon: fontawesome/solid/globe
    link: https://tiangolo.com
  alternate:
  - link: /
    name: en - English
  - link: /az/
    name: az
  - link: /de/
    name: de
  - link: /es/
    name: es - español
  - link: /fr/
    name: fr - français
  - link: /id/
    name: id
  - link: /it/
    name: it - italiano
  - link: /ja/
    name: ja - 日本語
  - link: /ko/
    name: ko - 한국어
  - link: /pl/
    name: pl
  - link: /pt/
    name: pt - português
  - link: /ru/
    name: ru - русский язык
  - link: /sq/
    name: sq - shqip
  - link: /tr/
    name: tr - Türkçe
  - link: /uk/
    name: uk - українська мова
  - link: /zh/
    name: zh - 汉语
extra_css:
- https://fastapi.tiangolo.com/css/termynal.css
- https://fastapi.tiangolo.com/css/custom.css
extra_javascript:
- https://fastapi.tiangolo.com/js/termynal.js
- https://fastapi.tiangolo.com/js/custom.js<|MERGE_RESOLUTION|>--- conflicted
+++ resolved
@@ -63,11 +63,8 @@
   - tutorial/background-tasks.md
 - async.md
 - Déploiement:
-<<<<<<< HEAD
   - deployment/index.md
-=======
   - deployment/docker.md
->>>>>>> 291180bf
 - project-generation.md
 - alternatives.md
 - external-links.md
