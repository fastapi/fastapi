import json
import logging
import os
import re
import shutil
import subprocess
from functools import lru_cache
from html.parser import HTMLParser
from http.server import HTTPServer, SimpleHTTPRequestHandler
from importlib import metadata
from multiprocessing import Pool
from pathlib import Path
from typing import Any, Dict, List, Optional, Union

import mkdocs.utils
import typer
import yaml
from jinja2 import Template
from ruff.__main__ import find_ruff_bin
from slugify import slugify as py_slugify

logging.basicConfig(level=logging.INFO)

app = typer.Typer()

mkdocs_name = "mkdocs.yml"

missing_translation_snippet = """
{!../../docs/missing-translation.md!}
"""

non_translated_sections = (
    "reference/",
    "release-notes.md",
    "fastapi-people.md",
    "external-links.md",
    "newsletter.md",
    "management-tasks.md",
    "management.md",
    "contributing.md",
)

docs_path = Path("docs")
en_docs_path = Path("docs/en")
en_config_path: Path = en_docs_path / mkdocs_name
site_path = Path("site").absolute()
build_site_path = Path("site_build").absolute()

<<<<<<< HEAD
header_pattern = re.compile(r"^(#{1,6}) (.+?)(?:\s*\{\s*(#.*)\s*\})?\s*$")
code_block3_pattern = re.compile(r"^\s*```")
code_block4_pattern = re.compile(r"^\s*````")


class VisibleTextExtractor(HTMLParser):
    """Extract visible text from a string with HTML tags."""

    def __init__(self):
        super().__init__()
        self.text_parts = []

    def handle_data(self, data):
        self.text_parts.append(data)

    def extract_visible_text(self, html: str) -> str:
        self.reset()
        self.text_parts = []
        self.feed(html)
        return "".join(self.text_parts).strip()


def slugify(text: str) -> str:
    return py_slugify(
        text,
        replacements=[
            ("`", ""),  # `dict`s -> dicts
            ("'s", "s"),  # it's -> its
            ("'t", "t"),  # don't -> dont
            ("**", ""),  # **FastAPI**s -> FastAPIs
        ],
    )
=======
header_with_permalink_pattern = re.compile(r"^(#{1,6}) (.+?)(\s*\{\s*#.*\s*\})\s*$")
>>>>>>> c8a29944


@lru_cache
def is_mkdocs_insiders() -> bool:
    version = metadata.version("mkdocs-material")
    return "insiders" in version


def get_en_config() -> Dict[str, Any]:
    return mkdocs.utils.yaml_load(en_config_path.read_text(encoding="utf-8"))


def get_lang_paths() -> List[Path]:
    return sorted(docs_path.iterdir())


def lang_callback(lang: Optional[str]) -> Union[str, None]:
    if lang is None:
        return None
    lang = lang.lower()
    return lang


def complete_existing_lang(incomplete: str):
    lang_path: Path
    for lang_path in get_lang_paths():
        if lang_path.is_dir() and lang_path.name.startswith(incomplete):
            yield lang_path.name


@app.callback()
def callback() -> None:
    if is_mkdocs_insiders():
        os.environ["INSIDERS_FILE"] = "../en/mkdocs.insiders.yml"
    # For MacOS with insiders and Cairo
    os.environ["DYLD_FALLBACK_LIBRARY_PATH"] = "/opt/homebrew/lib"


@app.command()
def new_lang(lang: str = typer.Argument(..., callback=lang_callback)):
    """
    Generate a new docs translation directory for the language LANG.
    """
    new_path: Path = Path("docs") / lang
    if new_path.exists():
        typer.echo(f"The language was already created: {lang}")
        raise typer.Abort()
    new_path.mkdir()
    new_config_path: Path = Path(new_path) / mkdocs_name
    new_config_path.write_text("INHERIT: ../en/mkdocs.yml\n", encoding="utf-8")
    new_config_docs_path: Path = new_path / "docs"
    new_config_docs_path.mkdir()
    en_index_path: Path = en_docs_path / "docs" / "index.md"
    new_index_path: Path = new_config_docs_path / "index.md"
    en_index_content = en_index_path.read_text(encoding="utf-8")
    new_index_content = f"{missing_translation_snippet}\n\n{en_index_content}"
    new_index_path.write_text(new_index_content, encoding="utf-8")
    typer.secho(f"Successfully initialized: {new_path}", color=typer.colors.GREEN)
    update_languages()


@app.command()
def build_lang(
    lang: str = typer.Argument(
        ..., callback=lang_callback, autocompletion=complete_existing_lang
    ),
) -> None:
    """
    Build the docs for a language.
    """
    insiders_env_file = os.environ.get("INSIDERS_FILE")
    print(f"Insiders file {insiders_env_file}")
    if is_mkdocs_insiders():
        print("Using insiders")
    lang_path: Path = Path("docs") / lang
    if not lang_path.is_dir():
        typer.echo(f"The language translation doesn't seem to exist yet: {lang}")
        raise typer.Abort()
    typer.echo(f"Building docs for: {lang}")
    build_site_dist_path = build_site_path / lang
    if lang == "en":
        dist_path = site_path
        # Don't remove en dist_path as it might already contain other languages.
        # When running build_all(), that function already removes site_path.
        # All this is only relevant locally, on GitHub Actions all this is done through
        # artifacts and multiple workflows, so it doesn't matter if directories are
        # removed or not.
    else:
        dist_path = site_path / lang
        shutil.rmtree(dist_path, ignore_errors=True)
    current_dir = os.getcwd()
    os.chdir(lang_path)
    shutil.rmtree(build_site_dist_path, ignore_errors=True)
    subprocess.run(["mkdocs", "build", "--site-dir", build_site_dist_path], check=True)
    shutil.copytree(build_site_dist_path, dist_path, dirs_exist_ok=True)
    os.chdir(current_dir)
    typer.secho(f"Successfully built docs for: {lang}", color=typer.colors.GREEN)


index_sponsors_template = """
{% if sponsors %}
{% for sponsor in sponsors.gold -%}
<a href="{{ sponsor.url }}" target="_blank" title="{{ sponsor.title }}"><img src="{{ sponsor.img }}"></a>
{% endfor -%}
{%- for sponsor in sponsors.silver -%}
<a href="{{ sponsor.url }}" target="_blank" title="{{ sponsor.title }}"><img src="{{ sponsor.img }}"></a>
{% endfor %}
{% endif %}
"""


def remove_header_permalinks(content: str):
    lines: list[str] = []
    for line in content.split("\n"):
        match = header_with_permalink_pattern.match(line)
        if match:
            hashes, title, *_ = match.groups()
            line = f"{hashes} {title}"
        lines.append(line)
    return "\n".join(lines)


def generate_readme_content() -> str:
    en_index = en_docs_path / "docs" / "index.md"
    content = en_index.read_text("utf-8")
    content = remove_header_permalinks(content)  # remove permalinks from headers
    match_pre = re.search(r"</style>\n\n", content)
    match_start = re.search(r"<!-- sponsors -->", content)
    match_end = re.search(r"<!-- /sponsors -->", content)
    sponsors_data_path = en_docs_path / "data" / "sponsors.yml"
    sponsors = mkdocs.utils.yaml_load(sponsors_data_path.read_text(encoding="utf-8"))
    if not (match_start and match_end):
        raise RuntimeError("Couldn't auto-generate sponsors section")
    if not match_pre:
        raise RuntimeError("Couldn't find pre section (<style>) in index.md")
    frontmatter_end = match_pre.end()
    pre_end = match_start.end()
    post_start = match_end.start()
    template = Template(index_sponsors_template)
    message = template.render(sponsors=sponsors)
    pre_content = content[frontmatter_end:pre_end]
    post_content = content[post_start:]
    new_content = pre_content + message + post_content
    # Remove content between <!-- only-mkdocs --> and <!-- /only-mkdocs -->
    new_content = re.sub(
        r"<!-- only-mkdocs -->.*?<!-- /only-mkdocs -->",
        "",
        new_content,
        flags=re.DOTALL,
    )
    return new_content


@app.command()
def generate_readme() -> None:
    """
    Generate README.md content from main index.md
    """
    typer.echo("Generating README")
    readme_path = Path("README.md")
    new_content = generate_readme_content()
    readme_path.write_text(new_content, encoding="utf-8")


@app.command()
def verify_readme() -> None:
    """
    Verify README.md content from main index.md
    """
    typer.echo("Verifying README")
    readme_path = Path("README.md")
    generated_content = generate_readme_content()
    readme_content = readme_path.read_text("utf-8")
    if generated_content != readme_content:
        typer.secho(
            "README.md outdated from the latest index.md", color=typer.colors.RED
        )
        raise typer.Abort()
    typer.echo("Valid README ✅")


@app.command()
def build_all() -> None:
    """
    Build mkdocs site for en, and then build each language inside, end result is located
    at directory ./site/ with each language inside.
    """
    update_languages()
    shutil.rmtree(site_path, ignore_errors=True)
    langs = [lang.name for lang in get_lang_paths() if lang.is_dir()]
    cpu_count = os.cpu_count() or 1
    process_pool_size = cpu_count * 4
    typer.echo(f"Using process pool size: {process_pool_size}")
    with Pool(process_pool_size) as p:
        p.map(build_lang, langs)


@app.command()
def update_languages() -> None:
    """
    Update the mkdocs.yml file Languages section including all the available languages.
    """
    update_config()


@app.command()
def serve() -> None:
    """
    A quick server to preview a built site with translations.

    For development, prefer the command live (or just mkdocs serve).

    This is here only to preview a site with translations already built.

    Make sure you run the build-all command first.
    """
    typer.echo("Warning: this is a very simple server.")
    typer.echo("For development, use the command live instead.")
    typer.echo("This is here only to preview a site with translations already built.")
    typer.echo("Make sure you run the build-all command first.")
    os.chdir("site")
    server_address = ("", 8008)
    server = HTTPServer(server_address, SimpleHTTPRequestHandler)
    typer.echo("Serving at: http://127.0.0.1:8008")
    server.serve_forever()


@app.command()
def live(
    lang: str = typer.Argument(
        None, callback=lang_callback, autocompletion=complete_existing_lang
    ),
    dirty: bool = False,
) -> None:
    """
    Serve with livereload a docs site for a specific language.

    This only shows the actual translated files, not the placeholders created with
    build-all.

    Takes an optional LANG argument with the name of the language to serve, by default
    en.
    """
    # Enable line numbers during local development to make it easier to highlight
    if lang is None:
        lang = "en"
    lang_path: Path = docs_path / lang
    # Enable line numbers during local development to make it easier to highlight
    args = ["mkdocs", "serve", "--dev-addr", "127.0.0.1:8008"]
    if dirty:
        args.append("--dirty")
    subprocess.run(
        args, env={**os.environ, "LINENUMS": "true"}, cwd=lang_path, check=True
    )


def get_updated_config_content() -> Dict[str, Any]:
    config = get_en_config()
    languages = [{"en": "/"}]
    new_alternate: List[Dict[str, str]] = []
    # Language names sourced from https://quickref.me/iso-639-1
    # Contributors may wish to update or change these, e.g. to fix capitalization.
    language_names_path = Path(__file__).parent / "../docs/language_names.yml"
    local_language_names: Dict[str, str] = mkdocs.utils.yaml_load(
        language_names_path.read_text(encoding="utf-8")
    )
    for lang_path in get_lang_paths():
        if lang_path.name in {"en", "em"} or not lang_path.is_dir():
            continue
        code = lang_path.name
        languages.append({code: f"/{code}/"})
    for lang_dict in languages:
        code = list(lang_dict.keys())[0]
        url = lang_dict[code]
        if code not in local_language_names:
            print(
                f"Missing language name for: {code}, "
                "update it in docs/language_names.yml"
            )
            raise typer.Abort()
        use_name = f"{code} - {local_language_names[code]}"
        new_alternate.append({"link": url, "name": use_name})
    new_alternate.append({"link": "/em/", "name": "😉"})
    config["extra"]["alternate"] = new_alternate
    return config


def update_config() -> None:
    config = get_updated_config_content()
    en_config_path.write_text(
        yaml.dump(config, sort_keys=False, width=200, allow_unicode=True),
        encoding="utf-8",
    )


@app.command()
def verify_config() -> None:
    """
    Verify main mkdocs.yml content to make sure it uses the latest language names.
    """
    typer.echo("Verifying mkdocs.yml")
    config = get_en_config()
    updated_config = get_updated_config_content()
    if config != updated_config:
        typer.secho(
            "docs/en/mkdocs.yml outdated from docs/language_names.yml, "
            "update language_names.yml and run "
            "python ./scripts/docs.py update-languages",
            color=typer.colors.RED,
        )
        raise typer.Abort()
    typer.echo("Valid mkdocs.yml ✅")


@app.command()
def verify_non_translated() -> None:
    """
    Verify there are no files in the non translatable pages.
    """
    print("Verifying non translated pages")
    lang_paths = get_lang_paths()
    error_paths = []
    for lang in lang_paths:
        if lang.name == "en":
            continue
        for non_translatable in non_translated_sections:
            non_translatable_path = lang / "docs" / non_translatable
            if non_translatable_path.exists():
                error_paths.append(non_translatable_path)
    if error_paths:
        print("Non-translated pages found, remove them:")
        for error_path in error_paths:
            print(error_path)
        raise typer.Abort()
    print("No non-translated pages found ✅")


@app.command()
def verify_docs():
    verify_readme()
    verify_config()
    verify_non_translated()


@app.command()
def langs_json():
    langs = []
    for lang_path in get_lang_paths():
        if lang_path.is_dir():
            langs.append(lang_path.name)
    print(json.dumps(langs))


@app.command()
def generate_docs_src_versions_for_file(file_path: Path) -> None:
    target_versions = ["py39", "py310"]
    base_content = file_path.read_text(encoding="utf-8")
    previous_content = {base_content}
    for target_version in target_versions:
        version_result = subprocess.run(
            [
                find_ruff_bin(),
                "check",
                "--target-version",
                target_version,
                "--fix",
                "--unsafe-fixes",
                "-",
            ],
            input=base_content.encode("utf-8"),
            capture_output=True,
        )
        content_target = version_result.stdout.decode("utf-8")
        format_result = subprocess.run(
            [find_ruff_bin(), "format", "-"],
            input=content_target.encode("utf-8"),
            capture_output=True,
        )
        content_format = format_result.stdout.decode("utf-8")
        if content_format in previous_content:
            continue
        previous_content.add(content_format)
        version_file = file_path.with_name(
            file_path.name.replace(".py", f"_{target_version}.py")
        )
        logging.info(f"Writing to {version_file}")
        version_file.write_text(content_format, encoding="utf-8")


@app.command()
def add_permalinks_page(path: Path, update_existing: bool = False):
    """
    Add or update header permalinks in specific page of En docs.
    """

    if not path.is_relative_to(en_docs_path / "docs"):
        raise RuntimeError(f"Path must be inside {en_docs_path}")
    rel_path = path.relative_to(en_docs_path / "docs")

    # Skip excluded sections
    if str(rel_path).startswith(non_translated_sections):
        return

    visible_text_extractor = VisibleTextExtractor()
    updated_lines = []
    in_code_block3 = False
    in_code_block4 = False
    permalinks = set()

    with path.open("r", encoding="utf-8") as f:
        lines = f.readlines()

    for line in lines:
        # Handle codeblocks start and end
        if not (in_code_block3 or in_code_block4):
            if code_block4_pattern.match(line):
                in_code_block4 = True
            elif code_block3_pattern.match(line):
                in_code_block3 = True
        else:
            if in_code_block4 and code_block4_pattern.match(line):
                in_code_block4 = False
            elif in_code_block3 and code_block3_pattern.match(line):
                in_code_block3 = False

        # Process Headers only outside codeblocks
        if not (in_code_block3 or in_code_block4):
            match = header_pattern.match(line)
            if match:
                hashes, title, _permalink = match.groups()
                if (not _permalink) or update_existing:
                    slug = slugify(visible_text_extractor.extract_visible_text(title))
                    if slug in permalinks:
                        # If the slug is already used, append a number to make it unique
                        count = 1
                        original_slug = slug
                        while slug in permalinks:
                            slug = f"{original_slug}_{count}"
                            count += 1
                    permalinks.add(slug)

                    line = f"{hashes} {title} {{ #{slug} }}\n"

        updated_lines.append(line)

    with path.open("w", encoding="utf-8") as f:
        f.writelines(updated_lines)


@app.command()
def add_permalinks(update_existing: bool = False) -> None:
    """
    Add or update header permalinks in all pages of En docs.
    """
    for md_file in en_docs_path.rglob("*.md"):
        add_permalinks_page(md_file, update_existing=update_existing)


if __name__ == "__main__":
    app()<|MERGE_RESOLUTION|>--- conflicted
+++ resolved
@@ -46,8 +46,8 @@
 site_path = Path("site").absolute()
 build_site_path = Path("site_build").absolute()
 
-<<<<<<< HEAD
 header_pattern = re.compile(r"^(#{1,6}) (.+?)(?:\s*\{\s*(#.*)\s*\})?\s*$")
+header_with_permalink_pattern = re.compile(r"^(#{1,6}) (.+?)(\s*\{\s*#.*\s*\})\s*$")
 code_block3_pattern = re.compile(r"^\s*```")
 code_block4_pattern = re.compile(r"^\s*````")
 
@@ -79,9 +79,6 @@
             ("**", ""),  # **FastAPI**s -> FastAPIs
         ],
     )
-=======
-header_with_permalink_pattern = re.compile(r"^(#{1,6}) (.+?)(\s*\{\s*#.*\s*\})\s*$")
->>>>>>> c8a29944
 
 
 @lru_cache
