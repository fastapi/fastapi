import json
import logging
import os
import re
import shutil
import subprocess
from html.parser import HTMLParser
from http.server import HTTPServer, SimpleHTTPRequestHandler
from multiprocessing import Pool
from pathlib import Path
from typing import Any, Optional, Union

import mkdocs.utils
import typer
import yaml
from jinja2 import Template
from ruff.__main__ import find_ruff_bin
from slugify import slugify as py_slugify

logging.basicConfig(level=logging.INFO)

<<<<<<< HEAD
SUPPORTED_LANGS = {"en", "de", "es", "pt", "ru", "fr"}
=======
SUPPORTED_LANGS = {
    "en",
    "de",
    "es",
    "pt",
    "ru",
}
>>>>>>> e1bd9f3e


app = typer.Typer()

mkdocs_name = "mkdocs.yml"

missing_translation_snippet = """
{!../../docs/missing-translation.md!}
"""

non_translated_sections = (
    f"reference{os.sep}",
    "release-notes.md",
    "fastapi-people.md",
    "external-links.md",
    "newsletter.md",
    "management-tasks.md",
    "management.md",
    "contributing.md",
)

docs_path = Path("docs")
en_docs_path = Path("docs/en")
en_config_path: Path = en_docs_path / mkdocs_name
site_path = Path("site").absolute()
build_site_path = Path("site_build").absolute()

header_pattern = re.compile(r"^(#{1,6}) (.+?)(?:\s*\{\s*(#.*)\s*\})?\s*$")
header_with_permalink_pattern = re.compile(r"^(#{1,6}) (.+?)(\s*\{\s*#.*\s*\})\s*$")
code_block3_pattern = re.compile(r"^\s*```")
code_block4_pattern = re.compile(r"^\s*````")


class VisibleTextExtractor(HTMLParser):
    """Extract visible text from a string with HTML tags."""

    def __init__(self):
        super().__init__()
        self.text_parts = []

    def handle_data(self, data):
        self.text_parts.append(data)

    def extract_visible_text(self, html: str) -> str:
        self.reset()
        self.text_parts = []
        self.feed(html)
        return "".join(self.text_parts).strip()


def slugify(text: str) -> str:
    return py_slugify(
        text,
        replacements=[
            ("`", ""),  # `dict`s -> dicts
            ("'s", "s"),  # it's -> its
            ("'t", "t"),  # don't -> dont
            ("**", ""),  # **FastAPI**s -> FastAPIs
        ],
    )


def get_en_config() -> dict[str, Any]:
    return mkdocs.utils.yaml_load(en_config_path.read_text(encoding="utf-8"))


def get_lang_paths() -> list[Path]:
    return sorted(docs_path.iterdir())


def lang_callback(lang: Optional[str]) -> Union[str, None]:
    if lang is None:
        return None
    lang = lang.lower()
    return lang


def complete_existing_lang(incomplete: str):
    lang_path: Path
    for lang_path in get_lang_paths():
        if lang_path.is_dir() and lang_path.name.startswith(incomplete):
            yield lang_path.name


@app.callback()
def callback() -> None:
    # For MacOS with Cairo
    os.environ["DYLD_FALLBACK_LIBRARY_PATH"] = "/opt/homebrew/lib"


@app.command()
def new_lang(lang: str = typer.Argument(..., callback=lang_callback)):
    """
    Generate a new docs translation directory for the language LANG.
    """
    new_path: Path = Path("docs") / lang
    if new_path.exists():
        typer.echo(f"The language was already created: {lang}")
        raise typer.Abort()
    new_path.mkdir()
    new_config_path: Path = Path(new_path) / mkdocs_name
    new_config_path.write_text("INHERIT: ../en/mkdocs.yml\n", encoding="utf-8")
    new_config_docs_path: Path = new_path / "docs"
    new_config_docs_path.mkdir()
    en_index_path: Path = en_docs_path / "docs" / "index.md"
    new_index_path: Path = new_config_docs_path / "index.md"
    en_index_content = en_index_path.read_text(encoding="utf-8")
    new_index_content = f"{missing_translation_snippet}\n\n{en_index_content}"
    new_index_path.write_text(new_index_content, encoding="utf-8")
    typer.secho(f"Successfully initialized: {new_path}", color=typer.colors.GREEN)
    update_languages()


@app.command()
def build_lang(
    lang: str = typer.Argument(
        ..., callback=lang_callback, autocompletion=complete_existing_lang
    ),
) -> None:
    """
    Build the docs for a language.
    """
    lang_path: Path = Path("docs") / lang
    if not lang_path.is_dir():
        typer.echo(f"The language translation doesn't seem to exist yet: {lang}")
        raise typer.Abort()
    typer.echo(f"Building docs for: {lang}")
    build_site_dist_path = build_site_path / lang
    if lang == "en":
        dist_path = site_path
        # Don't remove en dist_path as it might already contain other languages.
        # When running build_all(), that function already removes site_path.
        # All this is only relevant locally, on GitHub Actions all this is done through
        # artifacts and multiple workflows, so it doesn't matter if directories are
        # removed or not.
    else:
        dist_path = site_path / lang
        shutil.rmtree(dist_path, ignore_errors=True)
    current_dir = os.getcwd()
    os.chdir(lang_path)
    shutil.rmtree(build_site_dist_path, ignore_errors=True)
    subprocess.run(["mkdocs", "build", "--site-dir", build_site_dist_path], check=True)
    shutil.copytree(build_site_dist_path, dist_path, dirs_exist_ok=True)
    os.chdir(current_dir)
    typer.secho(f"Successfully built docs for: {lang}", color=typer.colors.GREEN)


index_sponsors_template = """
### Keystone Sponsor

{% for sponsor in sponsors.keystone -%}
<a href="{{ sponsor.url }}" target="_blank" title="{{ sponsor.title }}"><img src="{{ sponsor.img }}"></a>
{% endfor %}
### Gold and Silver Sponsors

{% for sponsor in sponsors.gold -%}
<a href="{{ sponsor.url }}" target="_blank" title="{{ sponsor.title }}"><img src="{{ sponsor.img }}"></a>
{% endfor -%}
{%- for sponsor in sponsors.silver -%}
<a href="{{ sponsor.url }}" target="_blank" title="{{ sponsor.title }}"><img src="{{ sponsor.img }}"></a>
{% endfor %}

"""


def remove_header_permalinks(content: str):
    lines: list[str] = []
    for line in content.split("\n"):
        match = header_with_permalink_pattern.match(line)
        if match:
            hashes, title, *_ = match.groups()
            line = f"{hashes} {title}"
        lines.append(line)
    return "\n".join(lines)


def generate_readme_content() -> str:
    en_index = en_docs_path / "docs" / "index.md"
    content = en_index.read_text("utf-8")
    content = remove_header_permalinks(content)  # remove permalinks from headers
    match_pre = re.search(r"</style>\n\n", content)
    match_start = re.search(r"<!-- sponsors -->", content)
    match_end = re.search(r"<!-- /sponsors -->", content)
    sponsors_data_path = en_docs_path / "data" / "sponsors.yml"
    sponsors = mkdocs.utils.yaml_load(sponsors_data_path.read_text(encoding="utf-8"))
    if not (match_start and match_end):
        raise RuntimeError("Couldn't auto-generate sponsors section")
    if not match_pre:
        raise RuntimeError("Couldn't find pre section (<style>) in index.md")
    frontmatter_end = match_pre.end()
    pre_end = match_start.end()
    post_start = match_end.start()
    template = Template(index_sponsors_template)
    message = template.render(sponsors=sponsors)
    pre_content = content[frontmatter_end:pre_end]
    post_content = content[post_start:]
    new_content = pre_content + message + post_content
    # Remove content between <!-- only-mkdocs --> and <!-- /only-mkdocs -->
    new_content = re.sub(
        r"<!-- only-mkdocs -->.*?<!-- /only-mkdocs -->",
        "",
        new_content,
        flags=re.DOTALL,
    )
    return new_content


@app.command()
def generate_readme() -> None:
    """
    Generate README.md content from main index.md
    """
    readme_path = Path("README.md")
    old_content = readme_path.read_text()
    new_content = generate_readme_content()
    if new_content != old_content:
        print("README.md outdated from the latest index.md")
        print("Updating README.md")
        readme_path.write_text(new_content, encoding="utf-8")
        raise typer.Exit(1)
    print("README.md is up to date ✅")


@app.command()
def build_all() -> None:
    """
    Build mkdocs site for en, and then build each language inside, end result is located
    at directory ./site/ with each language inside.
    """
    update_languages()
    shutil.rmtree(site_path, ignore_errors=True)
    langs = [
        lang.name
        for lang in get_lang_paths()
        if (lang.is_dir() and lang.name in SUPPORTED_LANGS)
    ]
    cpu_count = os.cpu_count() or 1
    process_pool_size = cpu_count * 4
    typer.echo(f"Using process pool size: {process_pool_size}")
    with Pool(process_pool_size) as p:
        p.map(build_lang, langs)


@app.command()
def update_languages() -> None:
    """
    Update the mkdocs.yml file Languages section including all the available languages.
    """
    old_config = get_en_config()
    updated_config = get_updated_config_content()
    if old_config != updated_config:
        print("docs/en/mkdocs.yml outdated")
        print("Updating docs/en/mkdocs.yml")
        en_config_path.write_text(
            yaml.dump(updated_config, sort_keys=False, width=200, allow_unicode=True),
            encoding="utf-8",
        )
        raise typer.Exit(1)
    print("docs/en/mkdocs.yml is up to date ✅")


@app.command()
def serve() -> None:
    """
    A quick server to preview a built site with translations.

    For development, prefer the command live (or just mkdocs serve).

    This is here only to preview a site with translations already built.

    Make sure you run the build-all command first.
    """
    typer.echo("Warning: this is a very simple server.")
    typer.echo("For development, use the command live instead.")
    typer.echo("This is here only to preview a site with translations already built.")
    typer.echo("Make sure you run the build-all command first.")
    os.chdir("site")
    server_address = ("", 8008)
    server = HTTPServer(server_address, SimpleHTTPRequestHandler)
    typer.echo("Serving at: http://127.0.0.1:8008")
    server.serve_forever()


@app.command()
def live(
    lang: str = typer.Argument(
        None, callback=lang_callback, autocompletion=complete_existing_lang
    ),
    dirty: bool = False,
) -> None:
    """
    Serve with livereload a docs site for a specific language.

    This only shows the actual translated files, not the placeholders created with
    build-all.

    Takes an optional LANG argument with the name of the language to serve, by default
    en.
    """
    # Enable line numbers during local development to make it easier to highlight
    if lang is None:
        lang = "en"
    lang_path: Path = docs_path / lang
    # Enable line numbers during local development to make it easier to highlight
    args = ["mkdocs", "serve", "--dev-addr", "127.0.0.1:8008"]
    if dirty:
        args.append("--dirty")
    subprocess.run(
        args, env={**os.environ, "LINENUMS": "true"}, cwd=lang_path, check=True
    )


def get_updated_config_content() -> dict[str, Any]:
    config = get_en_config()
    languages = [{"en": "/"}]
    new_alternate: list[dict[str, str]] = []
    # Language names sourced from https://quickref.me/iso-639-1
    # Contributors may wish to update or change these, e.g. to fix capitalization.
    language_names_path = Path(__file__).parent / "../docs/language_names.yml"
    local_language_names: dict[str, str] = mkdocs.utils.yaml_load(
        language_names_path.read_text(encoding="utf-8")
    )
    for lang_path in get_lang_paths():
        if lang_path.name in {"en", "em"} or not lang_path.is_dir():
            continue
        if lang_path.name not in SUPPORTED_LANGS:
            # Skip languages that are not yet ready
            continue
        code = lang_path.name
        languages.append({code: f"/{code}/"})
    for lang_dict in languages:
        code = list(lang_dict.keys())[0]
        url = lang_dict[code]
        if code not in local_language_names:
            print(
                f"Missing language name for: {code}, "
                "update it in docs/language_names.yml"
            )
            raise typer.Abort()
        use_name = f"{code} - {local_language_names[code]}"
        new_alternate.append({"link": url, "name": use_name})
    config["extra"]["alternate"] = new_alternate
    return config


@app.command()
def ensure_non_translated() -> None:
    """
    Ensure there are no files in the non translatable pages.
    """
    print("Ensuring no non translated pages")
    lang_paths = get_lang_paths()
    error_paths = []
    for lang in lang_paths:
        if lang.name == "en":
            continue
        for non_translatable in non_translated_sections:
            non_translatable_path = lang / "docs" / non_translatable
            if non_translatable_path.exists():
                error_paths.append(non_translatable_path)
    if error_paths:
        print("Non-translated pages found, removing them:")
        for error_path in error_paths:
            print(error_path)
            if error_path.is_file():
                error_path.unlink()
            else:
                shutil.rmtree(error_path)
        raise typer.Exit(1)
    print("No non-translated pages found ✅")


@app.command()
def langs_json():
    langs = []
    for lang_path in get_lang_paths():
        if lang_path.is_dir() and lang_path.name in SUPPORTED_LANGS:
            langs.append(lang_path.name)
    print(json.dumps(langs))


@app.command()
def generate_docs_src_versions_for_file(file_path: Path) -> None:
    target_versions = ["py39", "py310"]
    base_content = file_path.read_text(encoding="utf-8")
    previous_content = {base_content}
    for target_version in target_versions:
        version_result = subprocess.run(
            [
                find_ruff_bin(),
                "check",
                "--target-version",
                target_version,
                "--fix",
                "--unsafe-fixes",
                "-",
            ],
            input=base_content.encode("utf-8"),
            capture_output=True,
        )
        content_target = version_result.stdout.decode("utf-8")
        format_result = subprocess.run(
            [find_ruff_bin(), "format", "-"],
            input=content_target.encode("utf-8"),
            capture_output=True,
        )
        content_format = format_result.stdout.decode("utf-8")
        if content_format in previous_content:
            continue
        previous_content.add(content_format)
        version_file = file_path.with_name(
            file_path.name.replace(".py", f"_{target_version}.py")
        )
        logging.info(f"Writing to {version_file}")
        version_file.write_text(content_format, encoding="utf-8")


@app.command()
def add_permalinks_page(path: Path, update_existing: bool = False):
    """
    Add or update header permalinks in specific page of En docs.
    """

    if not path.is_relative_to(en_docs_path / "docs"):
        raise RuntimeError(f"Path must be inside {en_docs_path}")
    rel_path = path.relative_to(en_docs_path / "docs")

    # Skip excluded sections
    if str(rel_path).startswith(non_translated_sections):
        return

    visible_text_extractor = VisibleTextExtractor()
    updated_lines = []
    in_code_block3 = False
    in_code_block4 = False
    permalinks = set()

    with path.open("r", encoding="utf-8") as f:
        lines = f.readlines()

    for line in lines:
        # Handle codeblocks start and end
        if not (in_code_block3 or in_code_block4):
            if code_block4_pattern.match(line):
                in_code_block4 = True
            elif code_block3_pattern.match(line):
                in_code_block3 = True
        else:
            if in_code_block4 and code_block4_pattern.match(line):
                in_code_block4 = False
            elif in_code_block3 and code_block3_pattern.match(line):
                in_code_block3 = False

        # Process Headers only outside codeblocks
        if not (in_code_block3 or in_code_block4):
            match = header_pattern.match(line)
            if match:
                hashes, title, _permalink = match.groups()
                if (not _permalink) or update_existing:
                    slug = slugify(visible_text_extractor.extract_visible_text(title))
                    if slug in permalinks:
                        # If the slug is already used, append a number to make it unique
                        count = 1
                        original_slug = slug
                        while slug in permalinks:
                            slug = f"{original_slug}_{count}"
                            count += 1
                    permalinks.add(slug)

                    line = f"{hashes} {title} {{ #{slug} }}\n"

        updated_lines.append(line)

    with path.open("w", encoding="utf-8") as f:
        f.writelines(updated_lines)


@app.command()
def add_permalinks_pages(pages: list[Path], update_existing: bool = False) -> None:
    """
    Add or update header permalinks in specific pages of En docs.
    """
    for md_file in pages:
        add_permalinks_page(md_file, update_existing=update_existing)


@app.command()
def add_permalinks(update_existing: bool = False) -> None:
    """
    Add or update header permalinks in all pages of En docs.
    """
    for md_file in en_docs_path.rglob("*.md"):
        add_permalinks_page(md_file, update_existing=update_existing)


if __name__ == "__main__":
    app()<|MERGE_RESOLUTION|>--- conflicted
+++ resolved
@@ -19,17 +19,14 @@
 
 logging.basicConfig(level=logging.INFO)
 
-<<<<<<< HEAD
-SUPPORTED_LANGS = {"en", "de", "es", "pt", "ru", "fr"}
-=======
 SUPPORTED_LANGS = {
     "en",
     "de",
     "es",
     "pt",
     "ru",
+    "fr",
 }
->>>>>>> e1bd9f3e
 
 
 app = typer.Typer()
