--- conflicted
+++ resolved
@@ -1,8 +1,5 @@
 import json
-<<<<<<< HEAD
-=======
 import logging
->>>>>>> 3b9a2bcb
 import os
 import re
 import shutil
@@ -274,69 +271,27 @@
     mkdocs.commands.serve.serve(dev_addr="127.0.0.1:8008")
 
 
-<<<<<<< HEAD
-def update_config(lang: str):
-    lang_path: Path = docs_path / lang
-    config_path = lang_path / mkdocs_name
-    current_config: dict = mkdocs.utils.yaml_load(
-        config_path.read_text(encoding="utf-8")
-    )
-    if lang == "en":
-        config = get_en_config()
-    else:
-        config = get_base_lang_config(lang)
-        config["nav"] = current_config["nav"]
-        config["theme"]["language"] = current_config["theme"]["language"]
-
-    languages: List[Dict[str, str]] = []
-    alternate: List[Dict[str, str]] = []
-
-    # Language names sourced from https://quickref.me/iso-639-1 . FastAPI
-    # contributors may wish to update or change these, e.g. to fix capitalisation.
-    local_language_names: Dict[str, str] = json.loads(
-        (Path(__file__).parent / "../docs/language_names.json").read_text()
-    )
-=======
 def update_config() -> None:
     config = get_en_config()
     languages = [{"en": "/"}]
     alternate: List[Dict[str, str]] = config["extra"].get("alternate", [])
     alternate_dict = {alt["link"]: alt["name"] for alt in alternate}
     new_alternate: List[Dict[str, str]] = []
->>>>>>> 3b9a2bcb
     for lang_path in get_lang_paths():
-        if not lang_path.is_dir():
+        if lang_path.name == "en" or not lang_path.is_dir():
             continue
-
-        code = lang_path.name
-        if code == "en":
-            # English is served at the root url
-            url = "/"
+        name = lang_path.name
+        languages.append({name: f"/{name}/"})
+    for lang_dict in languages:
+        name = list(lang_dict.keys())[0]
+        url = lang_dict[name]
+        if url not in alternate_dict:
+            new_alternate.append({"link": url, "name": name})
         else:
-<<<<<<< HEAD
-            # All other languages are served under a path that starts with their
-            # language code
-            url = f"/{code}/"
-
-        if code in local_language_names:
-            # This is for all real languages
-            name = f"{code} - {local_language_names[code]}"
-        else:
-            # This is for test languages, e.g. the language code xx
-            name = code
-
-        languages.append({code: url})
-        alternate.append({"link": url, "name": name})
-
-    config["nav"][1] = {"Languages": languages}
-    config["extra"]["alternate"] = alternate
-    config_path.write_text(
-=======
             use_name = alternate_dict[url]
             new_alternate.append({"link": url, "name": use_name})
     config["extra"]["alternate"] = new_alternate
     en_config_path.write_text(
->>>>>>> 3b9a2bcb
         yaml.dump(config, sort_keys=False, width=200, allow_unicode=True),
         encoding="utf-8",
     )
