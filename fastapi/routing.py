--- conflicted
+++ resolved
@@ -41,13 +41,8 @@
     get_value_or_default,
 )
 from pydantic import BaseModel
-<<<<<<< HEAD
 from pydantic.error_wrappers import ErrorWrapper
-from pydantic.fields import ModelField
-=======
-from pydantic.error_wrappers import ErrorWrapper, ValidationError
 from pydantic.fields import ModelField, Undefined
->>>>>>> 25a48287
 from starlette import routing
 from starlette.concurrency import run_in_threadpool
 from starlette.exceptions import HTTPException
