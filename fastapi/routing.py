import dataclasses
import email.message
import functools
import inspect
import json
import sys
from contextlib import AsyncExitStack, asynccontextmanager
from enum import Enum, IntEnum
from typing import (
    Any,
    AsyncIterator,
    Awaitable,
    Callable,
    Collection,
    Coroutine,
    Dict,
    List,
    Mapping,
    Optional,
    Sequence,
    Set,
    Tuple,
    Type,
    Union,
)

from fastapi import params
from fastapi._compat import (
    ModelField,
    Undefined,
    _get_model_config,
    _model_dump,
    _normalize_errors,
    lenient_issubclass,
)
from fastapi.datastructures import Default, DefaultPlaceholder
from fastapi.dependencies.models import Dependant
from fastapi.dependencies.utils import (
    _should_embed_body_fields,
    get_body_field,
    get_dependant,
    get_flat_dependant,
    get_parameterless_sub_dependant,
    get_typed_return_annotation,
    solve_dependencies,
)
from fastapi.encoders import jsonable_encoder
from fastapi.exceptions import (
    FastAPIError,
    RequestValidationError,
    ResponseValidationError,
    WebSocketRequestValidationError,
)
from fastapi.types import DecoratedCallable, IncEx
from fastapi.utils import (
    create_cloned_field,
    create_model_field,
    generate_unique_id,
    get_value_or_default,
    is_body_allowed_for_status_code,
)
from pydantic import BaseModel
from starlette import routing
from starlette._exception_handler import wrap_app_handling_exceptions
from starlette._utils import is_async_callable
from starlette.concurrency import run_in_threadpool
from starlette.exceptions import HTTPException
from starlette.requests import Request
from starlette.responses import JSONResponse, Response
from starlette.routing import (
    BaseRoute,
    Match,
    compile_path,
    get_name,
)
from starlette.routing import Mount as Mount  # noqa
from starlette.types import AppType, ASGIApp, Lifespan, Receive, Scope, Send
from starlette.websockets import WebSocket
from typing_extensions import Annotated, Doc, deprecated

if sys.version_info >= (3, 13):  # pragma: no cover
    from inspect import iscoroutinefunction
else:  # pragma: no cover
    from asyncio import iscoroutinefunction


# Copy of starlette.routing.request_response modified to include the
# dependencies' AsyncExitStack
def request_response(
    func: Callable[[Request], Union[Awaitable[Response], Response]],
) -> ASGIApp:
    """
    Takes a function or coroutine `func(request) -> response`,
    and returns an ASGI application.
    """
    f: Callable[[Request], Awaitable[Response]] = (
        func if is_async_callable(func) else functools.partial(run_in_threadpool, func)  # type:ignore
    )

    async def app(scope: Scope, receive: Receive, send: Send) -> None:
        request = Request(scope, receive, send)

        async def app(scope: Scope, receive: Receive, send: Send) -> None:
            # Starts customization
            response_awaited = False
            async with AsyncExitStack() as stack:
                scope["fastapi_inner_astack"] = stack
                # Same as in Starlette
                response = await f(request)
                await response(scope, receive, send)
                # Continues customization
                response_awaited = True
            if not response_awaited:
                raise FastAPIError(
                    "Response not awaited. There's a high chance that the "
                    "application code is raising an exception and a dependency with yield "
                    "has a block with a bare except, or a block with except Exception, "
                    "and is not raising the exception again. Read more about it in the "
                    "docs: https://fastapi.tiangolo.com/tutorial/dependencies/dependencies-with-yield/#dependencies-with-yield-and-except"
                )

        # Same as in Starlette
        await wrap_app_handling_exceptions(app, request)(scope, receive, send)

    return app


# Copy of starlette.routing.websocket_session modified to include the
# dependencies' AsyncExitStack
def websocket_session(
    func: Callable[[WebSocket], Awaitable[None]],
) -> ASGIApp:
    """
    Takes a coroutine `func(session)`, and returns an ASGI application.
    """
    # assert asyncio.iscoroutinefunction(func), "WebSocket endpoints must be async"

    async def app(scope: Scope, receive: Receive, send: Send) -> None:
        session = WebSocket(scope, receive=receive, send=send)

        async def app(scope: Scope, receive: Receive, send: Send) -> None:
            # Starts customization
            async with AsyncExitStack() as stack:
                scope["fastapi_inner_astack"] = stack
                # Same as in Starlette
                await func(session)

        # Same as in Starlette
        await wrap_app_handling_exceptions(app, session)(scope, receive, send)

    return app


def _prepare_response_content(
    res: Any,
    *,
    exclude_unset: bool,
    exclude_defaults: bool = False,
    exclude_none: bool = False,
) -> Any:
    if isinstance(res, BaseModel):
        read_with_orm_mode = getattr(_get_model_config(res), "read_with_orm_mode", None)
        if read_with_orm_mode:
            # Let from_orm extract the data from this model instead of converting
            # it now to a dict.
            # Otherwise, there's no way to extract lazy data that requires attribute
            # access instead of dict iteration, e.g. lazy relationships.
            return res
        return _model_dump(
            res,
            by_alias=True,
            exclude_unset=exclude_unset,
            exclude_defaults=exclude_defaults,
            exclude_none=exclude_none,
        )
    elif isinstance(res, list):
        return [
            _prepare_response_content(
                item,
                exclude_unset=exclude_unset,
                exclude_defaults=exclude_defaults,
                exclude_none=exclude_none,
            )
            for item in res
        ]
    elif isinstance(res, dict):
        return {
            k: _prepare_response_content(
                v,
                exclude_unset=exclude_unset,
                exclude_defaults=exclude_defaults,
                exclude_none=exclude_none,
            )
            for k, v in res.items()
        }
    elif dataclasses.is_dataclass(res):
        assert not isinstance(res, type)
        return dataclasses.asdict(res)
    return res


def _merge_lifespan_context(
    original_context: Lifespan[Any], nested_context: Lifespan[Any]
) -> Lifespan[Any]:
    @asynccontextmanager
    async def merged_lifespan(
        app: AppType,
    ) -> AsyncIterator[Optional[Mapping[str, Any]]]:
        async with original_context(app) as maybe_original_state:
            async with nested_context(app) as maybe_nested_state:
                if maybe_nested_state is None and maybe_original_state is None:
                    yield None  # old ASGI compatibility
                else:
                    yield {**(maybe_nested_state or {}), **(maybe_original_state or {})}

    return merged_lifespan  # type: ignore[return-value]


async def serialize_response(
    *,
    field: Optional[ModelField] = None,
    response_model: Any = Default(None),
    response_content: Any,
    include: Optional[IncEx] = None,
    exclude: Optional[IncEx] = None,
    by_alias: bool = True,
    exclude_unset: bool = False,
    exclude_defaults: bool = False,
    exclude_none: bool = False,
    is_coroutine: bool = True,
) -> Any:
    if not field:
        return jsonable_encoder(response_content)

    if type(response_content) is not response_model:
        errors = []
        if not hasattr(field, "serialize"):
            # pydantic v1
            response_content = _prepare_response_content(
                response_content,
                exclude_unset=exclude_unset,
                exclude_defaults=exclude_defaults,
                exclude_none=exclude_none,
            )
        if is_coroutine:
            value, errors_ = field.validate(response_content, {}, loc=("response",))
        else:
            value, errors_ = await run_in_threadpool(
                field.validate, response_content, {}, loc=("response",)
            )
        if isinstance(errors_, list):
            errors.extend(errors_)
        elif errors_:
            errors.append(errors_)
        if errors:
            raise ResponseValidationError(
                errors=_normalize_errors(errors), body=response_content
            )

        if hasattr(field, "serialize"):
            return field.serialize(
                value,
                include=include,
                exclude=exclude,
                by_alias=by_alias,
                exclude_unset=exclude_unset,
                exclude_defaults=exclude_defaults,
                exclude_none=exclude_none,
            )
    else:
        value = response_content

    return jsonable_encoder(
        value,
        include=include,
        exclude=exclude,
        by_alias=by_alias,
        exclude_unset=exclude_unset,
        exclude_defaults=exclude_defaults,
        exclude_none=exclude_none,
    )


async def run_endpoint_function(
    *, dependant: Dependant, values: Dict[str, Any], is_coroutine: bool
) -> Any:
    # Only called by get_request_handler. Has been split into its own function to
    # facilitate profiling endpoints, since inner functions are harder to profile.
    assert dependant.call is not None, "dependant.call must be a function"

    if is_coroutine:
        return await dependant.call(**values)
    else:
        return await run_in_threadpool(dependant.call, **values)


def get_request_handler(
    dependant: Dependant,
    body_field: Optional[ModelField] = None,
    status_code: Optional[int] = None,
    response_class: Union[Type[Response], DefaultPlaceholder] = Default(JSONResponse),
    response_field: Optional[ModelField] = None,
    response_model: Any = Default(None),
    response_model_include: Optional[IncEx] = None,
    response_model_exclude: Optional[IncEx] = None,
    response_model_by_alias: bool = True,
    response_model_exclude_unset: bool = False,
    response_model_exclude_defaults: bool = False,
    response_model_exclude_none: bool = False,
    dependency_overrides_provider: Optional[Any] = None,
    embed_body_fields: bool = False,
) -> Callable[[Request], Coroutine[Any, Any, Response]]:
    assert dependant.call is not None, "dependant.call must be a function"
    is_coroutine = iscoroutinefunction(dependant.call)
    is_body_form = body_field and isinstance(body_field.field_info, params.Form)
    if isinstance(response_class, DefaultPlaceholder):
        actual_response_class: Type[Response] = response_class.value
    else:
        actual_response_class = response_class

    async def app(request: Request) -> Response:
        response: Union[Response, None] = None
        file_stack = request.scope.get("fastapi_middleware_astack")
        assert isinstance(file_stack, AsyncExitStack), (
            "fastapi_middleware_astack not found in request scope"
        )

        # Read body and auto-close files
        try:
            body: Any = None
            if body_field:
                if is_body_form:
                    body = await request.form()
                    file_stack.push_async_callback(body.close)
                else:
                    body_bytes = await request.body()
                    if body_bytes:
                        json_body: Any = Undefined
                        content_type_value = request.headers.get("content-type")
                        if not content_type_value:
                            json_body = await request.json()
                        else:
                            message = email.message.Message()
                            message["content-type"] = content_type_value
                            if message.get_content_maintype() == "application":
                                subtype = message.get_content_subtype()
                                if subtype == "json" or subtype.endswith("+json"):
                                    json_body = await request.json()
                        if json_body != Undefined:
                            body = json_body
                        else:
                            body = body_bytes
        except json.JSONDecodeError as e:
            validation_error = RequestValidationError(
                [
                    {
                        "type": "json_invalid",
                        "loc": ("body", e.pos),
                        "msg": "JSON decode error",
                        "input": {},
                        "ctx": {"error": e.msg},
                    }
                ],
                body=e.doc,
            )
            raise validation_error from e
        except HTTPException:
            # If a middleware raises an HTTPException, it should be raised again
            raise
        except Exception as e:
            http_error = HTTPException(
                status_code=400, detail="There was an error parsing the body"
            )
            raise http_error from e

        # Solve dependencies and run path operation function, auto-closing dependencies
        errors: List[Any] = []
        async_exit_stack = request.scope.get("fastapi_inner_astack")
        assert isinstance(async_exit_stack, AsyncExitStack), (
            "fastapi_inner_astack not found in request scope"
        )
        solved_result = await solve_dependencies(
            request=request,
            dependant=dependant,
            body=body,
            dependency_overrides_provider=dependency_overrides_provider,
            async_exit_stack=async_exit_stack,
            embed_body_fields=embed_body_fields,
        )
        errors = solved_result.errors
        if not errors:
            raw_response = await run_endpoint_function(
                dependant=dependant,
                values=solved_result.values,
                is_coroutine=is_coroutine,
            )
            if isinstance(raw_response, Response):
                if raw_response.background is None:
                    raw_response.background = solved_result.background_tasks
                response = raw_response
            else:
                response_args: Dict[str, Any] = {
                    "background": solved_result.background_tasks
                }
                # If status_code was set, use it, otherwise use the default from the
                # response class, in the case of redirect it's 307
                current_status_code = (
                    status_code if status_code else solved_result.response.status_code
                )
<<<<<<< HEAD
                errors = solved_result.errors
                if not errors:
                    raw_response = await run_endpoint_function(
                        dependant=dependant,
                        values=solved_result.values,
                        is_coroutine=is_coroutine,
                    )
                    if isinstance(raw_response, Response):
                        if raw_response.background is None:
                            raw_response.background = solved_result.background_tasks
                        response = raw_response
                    else:
                        response_args: Dict[str, Any] = {
                            "background": solved_result.background_tasks
                        }
                        # If status_code was set, use it, otherwise use the default from the
                        # response class, in the case of redirect it's 307
                        current_status_code = (
                            status_code
                            if status_code
                            else solved_result.response.status_code
                        )
                        if current_status_code is not None:
                            response_args["status_code"] = current_status_code
                        if solved_result.response.status_code:
                            response_args["status_code"] = (
                                solved_result.response.status_code
                            )
                        content = await serialize_response(
                            field=response_field,
                            response_content=raw_response,
                            response_model=response_model,
                            include=response_model_include,
                            exclude=response_model_exclude,
                            by_alias=response_model_by_alias,
                            exclude_unset=response_model_exclude_unset,
                            exclude_defaults=response_model_exclude_defaults,
                            exclude_none=response_model_exclude_none,
                            is_coroutine=is_coroutine,
                        )
                        response = actual_response_class(content, **response_args)
                        if not is_body_allowed_for_status_code(response.status_code):
                            response.body = b""
                        response.headers.raw.extend(solved_result.response.headers.raw)
            if errors:
                validation_error = RequestValidationError(
                    _normalize_errors(errors), body=body
=======
                if current_status_code is not None:
                    response_args["status_code"] = current_status_code
                if solved_result.response.status_code:
                    response_args["status_code"] = solved_result.response.status_code
                content = await serialize_response(
                    field=response_field,
                    response_content=raw_response,
                    include=response_model_include,
                    exclude=response_model_exclude,
                    by_alias=response_model_by_alias,
                    exclude_unset=response_model_exclude_unset,
                    exclude_defaults=response_model_exclude_defaults,
                    exclude_none=response_model_exclude_none,
                    is_coroutine=is_coroutine,
>>>>>>> 333f1ba7
                )
                response = actual_response_class(content, **response_args)
                if not is_body_allowed_for_status_code(response.status_code):
                    response.body = b""
                response.headers.raw.extend(solved_result.response.headers.raw)
        if errors:
            validation_error = RequestValidationError(
                _normalize_errors(errors), body=body
            )
            raise validation_error

        # Return response
        assert response
        return response

    return app


def get_websocket_app(
    dependant: Dependant,
    dependency_overrides_provider: Optional[Any] = None,
    embed_body_fields: bool = False,
) -> Callable[[WebSocket], Coroutine[Any, Any, Any]]:
    async def app(websocket: WebSocket) -> None:
        async_exit_stack = websocket.scope.get("fastapi_inner_astack")
        assert isinstance(async_exit_stack, AsyncExitStack), (
            "fastapi_inner_astack not found in request scope"
        )
        solved_result = await solve_dependencies(
            request=websocket,
            dependant=dependant,
            dependency_overrides_provider=dependency_overrides_provider,
            async_exit_stack=async_exit_stack,
            embed_body_fields=embed_body_fields,
        )
        if solved_result.errors:
            raise WebSocketRequestValidationError(
                _normalize_errors(solved_result.errors)
            )
        assert dependant.call is not None, "dependant.call must be a function"
        await dependant.call(**solved_result.values)

    return app


class APIWebSocketRoute(routing.WebSocketRoute):
    def __init__(
        self,
        path: str,
        endpoint: Callable[..., Any],
        *,
        name: Optional[str] = None,
        dependencies: Optional[Sequence[params.Depends]] = None,
        dependency_overrides_provider: Optional[Any] = None,
    ) -> None:
        self.path = path
        self.endpoint = endpoint
        self.name = get_name(endpoint) if name is None else name
        self.dependencies = list(dependencies or [])
        self.path_regex, self.path_format, self.param_convertors = compile_path(path)
        self.dependant = get_dependant(path=self.path_format, call=self.endpoint)
        for depends in self.dependencies[::-1]:
            self.dependant.dependencies.insert(
                0,
                get_parameterless_sub_dependant(depends=depends, path=self.path_format),
            )
        self._flat_dependant = get_flat_dependant(self.dependant)
        self._embed_body_fields = _should_embed_body_fields(
            self._flat_dependant.body_params
        )
        self.app = websocket_session(
            get_websocket_app(
                dependant=self.dependant,
                dependency_overrides_provider=dependency_overrides_provider,
                embed_body_fields=self._embed_body_fields,
            )
        )

    def matches(self, scope: Scope) -> Tuple[Match, Scope]:
        match, child_scope = super().matches(scope)
        if match != Match.NONE:
            child_scope["route"] = self
        return match, child_scope


class APIRoute(routing.Route):
    def __init__(
        self,
        path: str,
        endpoint: Callable[..., Any],
        *,
        response_model: Any = Default(None),
        status_code: Optional[int] = None,
        tags: Optional[List[Union[str, Enum]]] = None,
        dependencies: Optional[Sequence[params.Depends]] = None,
        summary: Optional[str] = None,
        description: Optional[str] = None,
        response_description: str = "Successful Response",
        responses: Optional[Dict[Union[int, str], Dict[str, Any]]] = None,
        deprecated: Optional[bool] = None,
        name: Optional[str] = None,
        methods: Optional[Union[Set[str], List[str]]] = None,
        operation_id: Optional[str] = None,
        response_model_include: Optional[IncEx] = None,
        response_model_exclude: Optional[IncEx] = None,
        response_model_by_alias: bool = True,
        response_model_exclude_unset: bool = False,
        response_model_exclude_defaults: bool = False,
        response_model_exclude_none: bool = False,
        include_in_schema: bool = True,
        response_class: Union[Type[Response], DefaultPlaceholder] = Default(
            JSONResponse
        ),
        dependency_overrides_provider: Optional[Any] = None,
        callbacks: Optional[List[BaseRoute]] = None,
        openapi_extra: Optional[Dict[str, Any]] = None,
        generate_unique_id_function: Union[
            Callable[["APIRoute"], str], DefaultPlaceholder
        ] = Default(generate_unique_id),
    ) -> None:
        self.path = path
        self.endpoint = endpoint
        if isinstance(response_model, DefaultPlaceholder):
            return_annotation = get_typed_return_annotation(endpoint)
            if lenient_issubclass(return_annotation, Response):
                response_model = None
            else:
                response_model = return_annotation
        self.response_model = response_model
        self.summary = summary
        self.response_description = response_description
        self.deprecated = deprecated
        self.operation_id = operation_id
        self.response_model_include = response_model_include
        self.response_model_exclude = response_model_exclude
        self.response_model_by_alias = response_model_by_alias
        self.response_model_exclude_unset = response_model_exclude_unset
        self.response_model_exclude_defaults = response_model_exclude_defaults
        self.response_model_exclude_none = response_model_exclude_none
        self.include_in_schema = include_in_schema
        self.response_class = response_class
        self.dependency_overrides_provider = dependency_overrides_provider
        self.callbacks = callbacks
        self.openapi_extra = openapi_extra
        self.generate_unique_id_function = generate_unique_id_function
        self.tags = tags or []
        self.responses = responses or {}
        self.name = get_name(endpoint) if name is None else name
        self.path_regex, self.path_format, self.param_convertors = compile_path(path)
        if methods is None:
            methods = ["GET"]
        self.methods: Set[str] = {method.upper() for method in methods}
        if isinstance(generate_unique_id_function, DefaultPlaceholder):
            current_generate_unique_id: Callable[[APIRoute], str] = (
                generate_unique_id_function.value
            )
        else:
            current_generate_unique_id = generate_unique_id_function
        self.unique_id = self.operation_id or current_generate_unique_id(self)
        # normalize enums e.g. http.HTTPStatus
        if isinstance(status_code, IntEnum):
            status_code = int(status_code)
        self.status_code = status_code
        if self.response_model:
            assert is_body_allowed_for_status_code(status_code), (
                f"Status code {status_code} must not have a response body"
            )
            response_name = "Response_" + self.unique_id
            self.response_field = create_model_field(
                name=response_name,
                type_=self.response_model,
                mode="serialization",
            )
            # Create a clone of the field, so that a Pydantic submodel is not returned
            # as is just because it's an instance of a subclass of a more limited class
            # e.g. UserInDB (containing hashed_password) could be a subclass of User
            # that doesn't have the hashed_password. But because it's a subclass, it
            # would pass the validation and be returned as is.
            # By being a new field, no inheritance will be passed as is. A new model
            # will always be created.
            # TODO: remove when deprecating Pydantic v1
            self.secure_cloned_response_field: Optional[ModelField] = (
                create_cloned_field(self.response_field)
            )
        else:
            self.response_field = None  # type: ignore
            self.secure_cloned_response_field = None
        self.dependencies = list(dependencies or [])
        self.description = description or inspect.cleandoc(self.endpoint.__doc__ or "")
        # if a "form feed" character (page break) is found in the description text,
        # truncate description text to the content preceding the first "form feed"
        self.description = self.description.split("\f")[0].strip()
        response_fields = {}
        for additional_status_code, response in self.responses.items():
            assert isinstance(response, dict), "An additional response must be a dict"
            model = response.get("model")
            if model:
                assert is_body_allowed_for_status_code(additional_status_code), (
                    f"Status code {additional_status_code} must not have a response body"
                )
                response_name = f"Response_{additional_status_code}_{self.unique_id}"
                response_field = create_model_field(
                    name=response_name, type_=model, mode="serialization"
                )
                response_fields[additional_status_code] = response_field
        if response_fields:
            self.response_fields: Dict[Union[int, str], ModelField] = response_fields
        else:
            self.response_fields = {}

        assert callable(endpoint), "An endpoint must be a callable"
        self.dependant = get_dependant(path=self.path_format, call=self.endpoint)
        for depends in self.dependencies[::-1]:
            self.dependant.dependencies.insert(
                0,
                get_parameterless_sub_dependant(depends=depends, path=self.path_format),
            )
        self._flat_dependant = get_flat_dependant(self.dependant)
        self._embed_body_fields = _should_embed_body_fields(
            self._flat_dependant.body_params
        )
        self.body_field = get_body_field(
            flat_dependant=self._flat_dependant,
            name=self.unique_id,
            embed_body_fields=self._embed_body_fields,
        )
        self.app = request_response(self.get_route_handler())

    def get_route_handler(self) -> Callable[[Request], Coroutine[Any, Any, Response]]:
        return get_request_handler(
            dependant=self.dependant,
            body_field=self.body_field,
            status_code=self.status_code,
            response_class=self.response_class,
            response_field=self.secure_cloned_response_field,
            response_model=self.response_model,
            response_model_include=self.response_model_include,
            response_model_exclude=self.response_model_exclude,
            response_model_by_alias=self.response_model_by_alias,
            response_model_exclude_unset=self.response_model_exclude_unset,
            response_model_exclude_defaults=self.response_model_exclude_defaults,
            response_model_exclude_none=self.response_model_exclude_none,
            dependency_overrides_provider=self.dependency_overrides_provider,
            embed_body_fields=self._embed_body_fields,
        )

    def matches(self, scope: Scope) -> Tuple[Match, Scope]:
        match, child_scope = super().matches(scope)
        if match != Match.NONE:
            child_scope["route"] = self
        return match, child_scope


class APIRouter(routing.Router):
    """
    `APIRouter` class, used to group *path operations*, for example to structure
    an app in multiple files. It would then be included in the `FastAPI` app, or
    in another `APIRouter` (ultimately included in the app).

    Read more about it in the
    [FastAPI docs for Bigger Applications - Multiple Files](https://fastapi.tiangolo.com/tutorial/bigger-applications/).

    ## Example

    ```python
    from fastapi import APIRouter, FastAPI

    app = FastAPI()
    router = APIRouter()


    @router.get("/users/", tags=["users"])
    async def read_users():
        return [{"username": "Rick"}, {"username": "Morty"}]


    app.include_router(router)
    ```
    """

    def __init__(
        self,
        *,
        prefix: Annotated[str, Doc("An optional path prefix for the router.")] = "",
        tags: Annotated[
            Optional[List[Union[str, Enum]]],
            Doc(
                """
                A list of tags to be applied to all the *path operations* in this
                router.

                It will be added to the generated OpenAPI (e.g. visible at `/docs`).

                Read more about it in the
                [FastAPI docs for Path Operation Configuration](https://fastapi.tiangolo.com/tutorial/path-operation-configuration/).
                """
            ),
        ] = None,
        dependencies: Annotated[
            Optional[Sequence[params.Depends]],
            Doc(
                """
                A list of dependencies (using `Depends()`) to be applied to all the
                *path operations* in this router.

                Read more about it in the
                [FastAPI docs for Bigger Applications - Multiple Files](https://fastapi.tiangolo.com/tutorial/bigger-applications/#include-an-apirouter-with-a-custom-prefix-tags-responses-and-dependencies).
                """
            ),
        ] = None,
        default_response_class: Annotated[
            Type[Response],
            Doc(
                """
                The default response class to be used.

                Read more in the
                [FastAPI docs for Custom Response - HTML, Stream, File, others](https://fastapi.tiangolo.com/advanced/custom-response/#default-response-class).
                """
            ),
        ] = Default(JSONResponse),
        responses: Annotated[
            Optional[Dict[Union[int, str], Dict[str, Any]]],
            Doc(
                """
                Additional responses to be shown in OpenAPI.

                It will be added to the generated OpenAPI (e.g. visible at `/docs`).

                Read more about it in the
                [FastAPI docs for Additional Responses in OpenAPI](https://fastapi.tiangolo.com/advanced/additional-responses/).

                And in the
                [FastAPI docs for Bigger Applications](https://fastapi.tiangolo.com/tutorial/bigger-applications/#include-an-apirouter-with-a-custom-prefix-tags-responses-and-dependencies).
                """
            ),
        ] = None,
        callbacks: Annotated[
            Optional[List[BaseRoute]],
            Doc(
                """
                OpenAPI callbacks that should apply to all *path operations* in this
                router.

                It will be added to the generated OpenAPI (e.g. visible at `/docs`).

                Read more about it in the
                [FastAPI docs for OpenAPI Callbacks](https://fastapi.tiangolo.com/advanced/openapi-callbacks/).
                """
            ),
        ] = None,
        routes: Annotated[
            Optional[List[BaseRoute]],
            Doc(
                """
                **Note**: you probably shouldn't use this parameter, it is inherited
                from Starlette and supported for compatibility.

                ---

                A list of routes to serve incoming HTTP and WebSocket requests.
                """
            ),
            deprecated(
                """
                You normally wouldn't use this parameter with FastAPI, it is inherited
                from Starlette and supported for compatibility.

                In FastAPI, you normally would use the *path operation methods*,
                like `router.get()`, `router.post()`, etc.
                """
            ),
        ] = None,
        redirect_slashes: Annotated[
            bool,
            Doc(
                """
                Whether to detect and redirect slashes in URLs when the client doesn't
                use the same format.
                """
            ),
        ] = True,
        default: Annotated[
            Optional[ASGIApp],
            Doc(
                """
                Default function handler for this router. Used to handle
                404 Not Found errors.
                """
            ),
        ] = None,
        dependency_overrides_provider: Annotated[
            Optional[Any],
            Doc(
                """
                Only used internally by FastAPI to handle dependency overrides.

                You shouldn't need to use it. It normally points to the `FastAPI` app
                object.
                """
            ),
        ] = None,
        route_class: Annotated[
            Type[APIRoute],
            Doc(
                """
                Custom route (*path operation*) class to be used by this router.

                Read more about it in the
                [FastAPI docs for Custom Request and APIRoute class](https://fastapi.tiangolo.com/how-to/custom-request-and-route/#custom-apiroute-class-in-a-router).
                """
            ),
        ] = APIRoute,
        on_startup: Annotated[
            Optional[Sequence[Callable[[], Any]]],
            Doc(
                """
                A list of startup event handler functions.

                You should instead use the `lifespan` handlers.

                Read more in the [FastAPI docs for `lifespan`](https://fastapi.tiangolo.com/advanced/events/).
                """
            ),
        ] = None,
        on_shutdown: Annotated[
            Optional[Sequence[Callable[[], Any]]],
            Doc(
                """
                A list of shutdown event handler functions.

                You should instead use the `lifespan` handlers.

                Read more in the
                [FastAPI docs for `lifespan`](https://fastapi.tiangolo.com/advanced/events/).
                """
            ),
        ] = None,
        # the generic to Lifespan[AppType] is the type of the top level application
        # which the router cannot know statically, so we use typing.Any
        lifespan: Annotated[
            Optional[Lifespan[Any]],
            Doc(
                """
                A `Lifespan` context manager handler. This replaces `startup` and
                `shutdown` functions with a single context manager.

                Read more in the
                [FastAPI docs for `lifespan`](https://fastapi.tiangolo.com/advanced/events/).
                """
            ),
        ] = None,
        deprecated: Annotated[
            Optional[bool],
            Doc(
                """
                Mark all *path operations* in this router as deprecated.

                It will be added to the generated OpenAPI (e.g. visible at `/docs`).

                Read more about it in the
                [FastAPI docs for Path Operation Configuration](https://fastapi.tiangolo.com/tutorial/path-operation-configuration/).
                """
            ),
        ] = None,
        include_in_schema: Annotated[
            bool,
            Doc(
                """
                To include (or not) all the *path operations* in this router in the
                generated OpenAPI.

                This affects the generated OpenAPI (e.g. visible at `/docs`).

                Read more about it in the
                [FastAPI docs for Query Parameters and String Validations](https://fastapi.tiangolo.com/tutorial/query-params-str-validations/#exclude-parameters-from-openapi).
                """
            ),
        ] = True,
        generate_unique_id_function: Annotated[
            Callable[[APIRoute], str],
            Doc(
                """
                Customize the function used to generate unique IDs for the *path
                operations* shown in the generated OpenAPI.

                This is particularly useful when automatically generating clients or
                SDKs for your API.

                Read more about it in the
                [FastAPI docs about how to Generate Clients](https://fastapi.tiangolo.com/advanced/generate-clients/#custom-generate-unique-id-function).
                """
            ),
        ] = Default(generate_unique_id),
    ) -> None:
        super().__init__(
            routes=routes,
            redirect_slashes=redirect_slashes,
            default=default,
            on_startup=on_startup,
            on_shutdown=on_shutdown,
            lifespan=lifespan,
        )
        if prefix:
            assert prefix.startswith("/"), "A path prefix must start with '/'"
            assert not prefix.endswith("/"), (
                "A path prefix must not end with '/', as the routes will start with '/'"
            )
        self.prefix = prefix
        self.tags: List[Union[str, Enum]] = tags or []
        self.dependencies = list(dependencies or [])
        self.deprecated = deprecated
        self.include_in_schema = include_in_schema
        self.responses = responses or {}
        self.callbacks = callbacks or []
        self.dependency_overrides_provider = dependency_overrides_provider
        self.route_class = route_class
        self.default_response_class = default_response_class
        self.generate_unique_id_function = generate_unique_id_function

    def route(
        self,
        path: str,
        methods: Optional[Collection[str]] = None,
        name: Optional[str] = None,
        include_in_schema: bool = True,
    ) -> Callable[[DecoratedCallable], DecoratedCallable]:
        def decorator(func: DecoratedCallable) -> DecoratedCallable:
            self.add_route(
                path,
                func,
                methods=methods,
                name=name,
                include_in_schema=include_in_schema,
            )
            return func

        return decorator

    def add_api_route(
        self,
        path: str,
        endpoint: Callable[..., Any],
        *,
        response_model: Any = Default(None),
        status_code: Optional[int] = None,
        tags: Optional[List[Union[str, Enum]]] = None,
        dependencies: Optional[Sequence[params.Depends]] = None,
        summary: Optional[str] = None,
        description: Optional[str] = None,
        response_description: str = "Successful Response",
        responses: Optional[Dict[Union[int, str], Dict[str, Any]]] = None,
        deprecated: Optional[bool] = None,
        methods: Optional[Union[Set[str], List[str]]] = None,
        operation_id: Optional[str] = None,
        response_model_include: Optional[IncEx] = None,
        response_model_exclude: Optional[IncEx] = None,
        response_model_by_alias: bool = True,
        response_model_exclude_unset: bool = False,
        response_model_exclude_defaults: bool = False,
        response_model_exclude_none: bool = False,
        include_in_schema: bool = True,
        response_class: Union[Type[Response], DefaultPlaceholder] = Default(
            JSONResponse
        ),
        name: Optional[str] = None,
        route_class_override: Optional[Type[APIRoute]] = None,
        callbacks: Optional[List[BaseRoute]] = None,
        openapi_extra: Optional[Dict[str, Any]] = None,
        generate_unique_id_function: Union[
            Callable[[APIRoute], str], DefaultPlaceholder
        ] = Default(generate_unique_id),
    ) -> None:
        route_class = route_class_override or self.route_class
        responses = responses or {}
        combined_responses = {**self.responses, **responses}
        current_response_class = get_value_or_default(
            response_class, self.default_response_class
        )
        current_tags = self.tags.copy()
        if tags:
            current_tags.extend(tags)
        current_dependencies = self.dependencies.copy()
        if dependencies:
            current_dependencies.extend(dependencies)
        current_callbacks = self.callbacks.copy()
        if callbacks:
            current_callbacks.extend(callbacks)
        current_generate_unique_id = get_value_or_default(
            generate_unique_id_function, self.generate_unique_id_function
        )
        route = route_class(
            self.prefix + path,
            endpoint=endpoint,
            response_model=response_model,
            status_code=status_code,
            tags=current_tags,
            dependencies=current_dependencies,
            summary=summary,
            description=description,
            response_description=response_description,
            responses=combined_responses,
            deprecated=deprecated or self.deprecated,
            methods=methods,
            operation_id=operation_id,
            response_model_include=response_model_include,
            response_model_exclude=response_model_exclude,
            response_model_by_alias=response_model_by_alias,
            response_model_exclude_unset=response_model_exclude_unset,
            response_model_exclude_defaults=response_model_exclude_defaults,
            response_model_exclude_none=response_model_exclude_none,
            include_in_schema=include_in_schema and self.include_in_schema,
            response_class=current_response_class,
            name=name,
            dependency_overrides_provider=self.dependency_overrides_provider,
            callbacks=current_callbacks,
            openapi_extra=openapi_extra,
            generate_unique_id_function=current_generate_unique_id,
        )
        self.routes.append(route)

    def api_route(
        self,
        path: str,
        *,
        response_model: Any = Default(None),
        status_code: Optional[int] = None,
        tags: Optional[List[Union[str, Enum]]] = None,
        dependencies: Optional[Sequence[params.Depends]] = None,
        summary: Optional[str] = None,
        description: Optional[str] = None,
        response_description: str = "Successful Response",
        responses: Optional[Dict[Union[int, str], Dict[str, Any]]] = None,
        deprecated: Optional[bool] = None,
        methods: Optional[List[str]] = None,
        operation_id: Optional[str] = None,
        response_model_include: Optional[IncEx] = None,
        response_model_exclude: Optional[IncEx] = None,
        response_model_by_alias: bool = True,
        response_model_exclude_unset: bool = False,
        response_model_exclude_defaults: bool = False,
        response_model_exclude_none: bool = False,
        include_in_schema: bool = True,
        response_class: Type[Response] = Default(JSONResponse),
        name: Optional[str] = None,
        callbacks: Optional[List[BaseRoute]] = None,
        openapi_extra: Optional[Dict[str, Any]] = None,
        generate_unique_id_function: Callable[[APIRoute], str] = Default(
            generate_unique_id
        ),
    ) -> Callable[[DecoratedCallable], DecoratedCallable]:
        def decorator(func: DecoratedCallable) -> DecoratedCallable:
            self.add_api_route(
                path,
                func,
                response_model=response_model,
                status_code=status_code,
                tags=tags,
                dependencies=dependencies,
                summary=summary,
                description=description,
                response_description=response_description,
                responses=responses,
                deprecated=deprecated,
                methods=methods,
                operation_id=operation_id,
                response_model_include=response_model_include,
                response_model_exclude=response_model_exclude,
                response_model_by_alias=response_model_by_alias,
                response_model_exclude_unset=response_model_exclude_unset,
                response_model_exclude_defaults=response_model_exclude_defaults,
                response_model_exclude_none=response_model_exclude_none,
                include_in_schema=include_in_schema,
                response_class=response_class,
                name=name,
                callbacks=callbacks,
                openapi_extra=openapi_extra,
                generate_unique_id_function=generate_unique_id_function,
            )
            return func

        return decorator

    def add_api_websocket_route(
        self,
        path: str,
        endpoint: Callable[..., Any],
        name: Optional[str] = None,
        *,
        dependencies: Optional[Sequence[params.Depends]] = None,
    ) -> None:
        current_dependencies = self.dependencies.copy()
        if dependencies:
            current_dependencies.extend(dependencies)

        route = APIWebSocketRoute(
            self.prefix + path,
            endpoint=endpoint,
            name=name,
            dependencies=current_dependencies,
            dependency_overrides_provider=self.dependency_overrides_provider,
        )
        self.routes.append(route)

    def websocket(
        self,
        path: Annotated[
            str,
            Doc(
                """
                WebSocket path.
                """
            ),
        ],
        name: Annotated[
            Optional[str],
            Doc(
                """
                A name for the WebSocket. Only used internally.
                """
            ),
        ] = None,
        *,
        dependencies: Annotated[
            Optional[Sequence[params.Depends]],
            Doc(
                """
                A list of dependencies (using `Depends()`) to be used for this
                WebSocket.

                Read more about it in the
                [FastAPI docs for WebSockets](https://fastapi.tiangolo.com/advanced/websockets/).
                """
            ),
        ] = None,
    ) -> Callable[[DecoratedCallable], DecoratedCallable]:
        """
        Decorate a WebSocket function.

        Read more about it in the
        [FastAPI docs for WebSockets](https://fastapi.tiangolo.com/advanced/websockets/).

        **Example**

        ## Example

        ```python
        from fastapi import APIRouter, FastAPI, WebSocket

        app = FastAPI()
        router = APIRouter()

        @router.websocket("/ws")
        async def websocket_endpoint(websocket: WebSocket):
            await websocket.accept()
            while True:
                data = await websocket.receive_text()
                await websocket.send_text(f"Message text was: {data}")

        app.include_router(router)
        ```
        """

        def decorator(func: DecoratedCallable) -> DecoratedCallable:
            self.add_api_websocket_route(
                path, func, name=name, dependencies=dependencies
            )
            return func

        return decorator

    def websocket_route(
        self, path: str, name: Union[str, None] = None
    ) -> Callable[[DecoratedCallable], DecoratedCallable]:
        def decorator(func: DecoratedCallable) -> DecoratedCallable:
            self.add_websocket_route(path, func, name=name)
            return func

        return decorator

    def include_router(
        self,
        router: Annotated["APIRouter", Doc("The `APIRouter` to include.")],
        *,
        prefix: Annotated[str, Doc("An optional path prefix for the router.")] = "",
        tags: Annotated[
            Optional[List[Union[str, Enum]]],
            Doc(
                """
                A list of tags to be applied to all the *path operations* in this
                router.

                It will be added to the generated OpenAPI (e.g. visible at `/docs`).

                Read more about it in the
                [FastAPI docs for Path Operation Configuration](https://fastapi.tiangolo.com/tutorial/path-operation-configuration/).
                """
            ),
        ] = None,
        dependencies: Annotated[
            Optional[Sequence[params.Depends]],
            Doc(
                """
                A list of dependencies (using `Depends()`) to be applied to all the
                *path operations* in this router.

                Read more about it in the
                [FastAPI docs for Bigger Applications - Multiple Files](https://fastapi.tiangolo.com/tutorial/bigger-applications/#include-an-apirouter-with-a-custom-prefix-tags-responses-and-dependencies).
                """
            ),
        ] = None,
        default_response_class: Annotated[
            Type[Response],
            Doc(
                """
                The default response class to be used.

                Read more in the
                [FastAPI docs for Custom Response - HTML, Stream, File, others](https://fastapi.tiangolo.com/advanced/custom-response/#default-response-class).
                """
            ),
        ] = Default(JSONResponse),
        responses: Annotated[
            Optional[Dict[Union[int, str], Dict[str, Any]]],
            Doc(
                """
                Additional responses to be shown in OpenAPI.

                It will be added to the generated OpenAPI (e.g. visible at `/docs`).

                Read more about it in the
                [FastAPI docs for Additional Responses in OpenAPI](https://fastapi.tiangolo.com/advanced/additional-responses/).

                And in the
                [FastAPI docs for Bigger Applications](https://fastapi.tiangolo.com/tutorial/bigger-applications/#include-an-apirouter-with-a-custom-prefix-tags-responses-and-dependencies).
                """
            ),
        ] = None,
        callbacks: Annotated[
            Optional[List[BaseRoute]],
            Doc(
                """
                OpenAPI callbacks that should apply to all *path operations* in this
                router.

                It will be added to the generated OpenAPI (e.g. visible at `/docs`).

                Read more about it in the
                [FastAPI docs for OpenAPI Callbacks](https://fastapi.tiangolo.com/advanced/openapi-callbacks/).
                """
            ),
        ] = None,
        deprecated: Annotated[
            Optional[bool],
            Doc(
                """
                Mark all *path operations* in this router as deprecated.

                It will be added to the generated OpenAPI (e.g. visible at `/docs`).

                Read more about it in the
                [FastAPI docs for Path Operation Configuration](https://fastapi.tiangolo.com/tutorial/path-operation-configuration/).
                """
            ),
        ] = None,
        include_in_schema: Annotated[
            bool,
            Doc(
                """
                Include (or not) all the *path operations* in this router in the
                generated OpenAPI schema.

                This affects the generated OpenAPI (e.g. visible at `/docs`).
                """
            ),
        ] = True,
        generate_unique_id_function: Annotated[
            Callable[[APIRoute], str],
            Doc(
                """
                Customize the function used to generate unique IDs for the *path
                operations* shown in the generated OpenAPI.

                This is particularly useful when automatically generating clients or
                SDKs for your API.

                Read more about it in the
                [FastAPI docs about how to Generate Clients](https://fastapi.tiangolo.com/advanced/generate-clients/#custom-generate-unique-id-function).
                """
            ),
        ] = Default(generate_unique_id),
    ) -> None:
        """
        Include another `APIRouter` in the same current `APIRouter`.

        Read more about it in the
        [FastAPI docs for Bigger Applications](https://fastapi.tiangolo.com/tutorial/bigger-applications/).

        ## Example

        ```python
        from fastapi import APIRouter, FastAPI

        app = FastAPI()
        internal_router = APIRouter()
        users_router = APIRouter()

        @users_router.get("/users/")
        def read_users():
            return [{"name": "Rick"}, {"name": "Morty"}]

        internal_router.include_router(users_router)
        app.include_router(internal_router)
        ```
        """
        if prefix:
            assert prefix.startswith("/"), "A path prefix must start with '/'"
            assert not prefix.endswith("/"), (
                "A path prefix must not end with '/', as the routes will start with '/'"
            )
        else:
            for r in router.routes:
                path = getattr(r, "path")  # noqa: B009
                name = getattr(r, "name", "unknown")
                if path is not None and not path:
                    raise FastAPIError(
                        f"Prefix and path cannot be both empty (path operation: {name})"
                    )
        if responses is None:
            responses = {}
        for route in router.routes:
            if isinstance(route, APIRoute):
                combined_responses = {**responses, **route.responses}
                use_response_class = get_value_or_default(
                    route.response_class,
                    router.default_response_class,
                    default_response_class,
                    self.default_response_class,
                )
                current_tags = []
                if tags:
                    current_tags.extend(tags)
                if route.tags:
                    current_tags.extend(route.tags)
                current_dependencies: List[params.Depends] = []
                if dependencies:
                    current_dependencies.extend(dependencies)
                if route.dependencies:
                    current_dependencies.extend(route.dependencies)
                current_callbacks = []
                if callbacks:
                    current_callbacks.extend(callbacks)
                if route.callbacks:
                    current_callbacks.extend(route.callbacks)
                current_generate_unique_id = get_value_or_default(
                    route.generate_unique_id_function,
                    router.generate_unique_id_function,
                    generate_unique_id_function,
                    self.generate_unique_id_function,
                )
                self.add_api_route(
                    prefix + route.path,
                    route.endpoint,
                    response_model=route.response_model,
                    status_code=route.status_code,
                    tags=current_tags,
                    dependencies=current_dependencies,
                    summary=route.summary,
                    description=route.description,
                    response_description=route.response_description,
                    responses=combined_responses,
                    deprecated=route.deprecated or deprecated or self.deprecated,
                    methods=route.methods,
                    operation_id=route.operation_id,
                    response_model_include=route.response_model_include,
                    response_model_exclude=route.response_model_exclude,
                    response_model_by_alias=route.response_model_by_alias,
                    response_model_exclude_unset=route.response_model_exclude_unset,
                    response_model_exclude_defaults=route.response_model_exclude_defaults,
                    response_model_exclude_none=route.response_model_exclude_none,
                    include_in_schema=route.include_in_schema
                    and self.include_in_schema
                    and include_in_schema,
                    response_class=use_response_class,
                    name=route.name,
                    route_class_override=type(route),
                    callbacks=current_callbacks,
                    openapi_extra=route.openapi_extra,
                    generate_unique_id_function=current_generate_unique_id,
                )
            elif isinstance(route, routing.Route):
                methods = list(route.methods or [])
                self.add_route(
                    prefix + route.path,
                    route.endpoint,
                    methods=methods,
                    include_in_schema=route.include_in_schema,
                    name=route.name,
                )
            elif isinstance(route, APIWebSocketRoute):
                current_dependencies = []
                if dependencies:
                    current_dependencies.extend(dependencies)
                if route.dependencies:
                    current_dependencies.extend(route.dependencies)
                self.add_api_websocket_route(
                    prefix + route.path,
                    route.endpoint,
                    dependencies=current_dependencies,
                    name=route.name,
                )
            elif isinstance(route, routing.WebSocketRoute):
                self.add_websocket_route(
                    prefix + route.path, route.endpoint, name=route.name
                )
        for handler in router.on_startup:
            self.add_event_handler("startup", handler)
        for handler in router.on_shutdown:
            self.add_event_handler("shutdown", handler)
        self.lifespan_context = _merge_lifespan_context(
            self.lifespan_context,
            router.lifespan_context,
        )

    def get(
        self,
        path: Annotated[
            str,
            Doc(
                """
                The URL path to be used for this *path operation*.

                For example, in `http://example.com/items`, the path is `/items`.
                """
            ),
        ],
        *,
        response_model: Annotated[
            Any,
            Doc(
                """
                The type to use for the response.

                It could be any valid Pydantic *field* type. So, it doesn't have to
                be a Pydantic model, it could be other things, like a `list`, `dict`,
                etc.

                It will be used for:

                * Documentation: the generated OpenAPI (and the UI at `/docs`) will
                    show it as the response (JSON Schema).
                * Serialization: you could return an arbitrary object and the
                    `response_model` would be used to serialize that object into the
                    corresponding JSON.
                * Filtering: the JSON sent to the client will only contain the data
                    (fields) defined in the `response_model`. If you returned an object
                    that contains an attribute `password` but the `response_model` does
                    not include that field, the JSON sent to the client would not have
                    that `password`.
                * Validation: whatever you return will be serialized with the
                    `response_model`, converting any data as necessary to generate the
                    corresponding JSON. But if the data in the object returned is not
                    valid, that would mean a violation of the contract with the client,
                    so it's an error from the API developer. So, FastAPI will raise an
                    error and return a 500 error code (Internal Server Error).

                Read more about it in the
                [FastAPI docs for Response Model](https://fastapi.tiangolo.com/tutorial/response-model/).
                """
            ),
        ] = Default(None),
        status_code: Annotated[
            Optional[int],
            Doc(
                """
                The default status code to be used for the response.

                You could override the status code by returning a response directly.

                Read more about it in the
                [FastAPI docs for Response Status Code](https://fastapi.tiangolo.com/tutorial/response-status-code/).
                """
            ),
        ] = None,
        tags: Annotated[
            Optional[List[Union[str, Enum]]],
            Doc(
                """
                A list of tags to be applied to the *path operation*.

                It will be added to the generated OpenAPI (e.g. visible at `/docs`).

                Read more about it in the
                [FastAPI docs for Path Operation Configuration](https://fastapi.tiangolo.com/tutorial/path-operation-configuration/#tags).
                """
            ),
        ] = None,
        dependencies: Annotated[
            Optional[Sequence[params.Depends]],
            Doc(
                """
                A list of dependencies (using `Depends()`) to be applied to the
                *path operation*.

                Read more about it in the
                [FastAPI docs for Dependencies in path operation decorators](https://fastapi.tiangolo.com/tutorial/dependencies/dependencies-in-path-operation-decorators/).
                """
            ),
        ] = None,
        summary: Annotated[
            Optional[str],
            Doc(
                """
                A summary for the *path operation*.

                It will be added to the generated OpenAPI (e.g. visible at `/docs`).

                Read more about it in the
                [FastAPI docs for Path Operation Configuration](https://fastapi.tiangolo.com/tutorial/path-operation-configuration/).
                """
            ),
        ] = None,
        description: Annotated[
            Optional[str],
            Doc(
                """
                A description for the *path operation*.

                If not provided, it will be extracted automatically from the docstring
                of the *path operation function*.

                It can contain Markdown.

                It will be added to the generated OpenAPI (e.g. visible at `/docs`).

                Read more about it in the
                [FastAPI docs for Path Operation Configuration](https://fastapi.tiangolo.com/tutorial/path-operation-configuration/).
                """
            ),
        ] = None,
        response_description: Annotated[
            str,
            Doc(
                """
                The description for the default response.

                It will be added to the generated OpenAPI (e.g. visible at `/docs`).
                """
            ),
        ] = "Successful Response",
        responses: Annotated[
            Optional[Dict[Union[int, str], Dict[str, Any]]],
            Doc(
                """
                Additional responses that could be returned by this *path operation*.

                It will be added to the generated OpenAPI (e.g. visible at `/docs`).
                """
            ),
        ] = None,
        deprecated: Annotated[
            Optional[bool],
            Doc(
                """
                Mark this *path operation* as deprecated.

                It will be added to the generated OpenAPI (e.g. visible at `/docs`).
                """
            ),
        ] = None,
        operation_id: Annotated[
            Optional[str],
            Doc(
                """
                Custom operation ID to be used by this *path operation*.

                By default, it is generated automatically.

                If you provide a custom operation ID, you need to make sure it is
                unique for the whole API.

                You can customize the
                operation ID generation with the parameter
                `generate_unique_id_function` in the `FastAPI` class.

                Read more about it in the
                [FastAPI docs about how to Generate Clients](https://fastapi.tiangolo.com/advanced/generate-clients/#custom-generate-unique-id-function).
                """
            ),
        ] = None,
        response_model_include: Annotated[
            Optional[IncEx],
            Doc(
                """
                Configuration passed to Pydantic to include only certain fields in the
                response data.

                Read more about it in the
                [FastAPI docs for Response Model - Return Type](https://fastapi.tiangolo.com/tutorial/response-model/#response_model_include-and-response_model_exclude).
                """
            ),
        ] = None,
        response_model_exclude: Annotated[
            Optional[IncEx],
            Doc(
                """
                Configuration passed to Pydantic to exclude certain fields in the
                response data.

                Read more about it in the
                [FastAPI docs for Response Model - Return Type](https://fastapi.tiangolo.com/tutorial/response-model/#response_model_include-and-response_model_exclude).
                """
            ),
        ] = None,
        response_model_by_alias: Annotated[
            bool,
            Doc(
                """
                Configuration passed to Pydantic to define if the response model
                should be serialized by alias when an alias is used.

                Read more about it in the
                [FastAPI docs for Response Model - Return Type](https://fastapi.tiangolo.com/tutorial/response-model/#response_model_include-and-response_model_exclude).
                """
            ),
        ] = True,
        response_model_exclude_unset: Annotated[
            bool,
            Doc(
                """
                Configuration passed to Pydantic to define if the response data
                should have all the fields, including the ones that were not set and
                have their default values. This is different from
                `response_model_exclude_defaults` in that if the fields are set,
                they will be included in the response, even if the value is the same
                as the default.

                When `True`, default values are omitted from the response.

                Read more about it in the
                [FastAPI docs for Response Model - Return Type](https://fastapi.tiangolo.com/tutorial/response-model/#use-the-response_model_exclude_unset-parameter).
                """
            ),
        ] = False,
        response_model_exclude_defaults: Annotated[
            bool,
            Doc(
                """
                Configuration passed to Pydantic to define if the response data
                should have all the fields, including the ones that have the same value
                as the default. This is different from `response_model_exclude_unset`
                in that if the fields are set but contain the same default values,
                they will be excluded from the response.

                When `True`, default values are omitted from the response.

                Read more about it in the
                [FastAPI docs for Response Model - Return Type](https://fastapi.tiangolo.com/tutorial/response-model/#use-the-response_model_exclude_unset-parameter).
                """
            ),
        ] = False,
        response_model_exclude_none: Annotated[
            bool,
            Doc(
                """
                Configuration passed to Pydantic to define if the response data should
                exclude fields set to `None`.

                This is much simpler (less smart) than `response_model_exclude_unset`
                and `response_model_exclude_defaults`. You probably want to use one of
                those two instead of this one, as those allow returning `None` values
                when it makes sense.

                Read more about it in the
                [FastAPI docs for Response Model - Return Type](https://fastapi.tiangolo.com/tutorial/response-model/#response_model_exclude_none).
                """
            ),
        ] = False,
        include_in_schema: Annotated[
            bool,
            Doc(
                """
                Include this *path operation* in the generated OpenAPI schema.

                This affects the generated OpenAPI (e.g. visible at `/docs`).

                Read more about it in the
                [FastAPI docs for Query Parameters and String Validations](https://fastapi.tiangolo.com/tutorial/query-params-str-validations/#exclude-parameters-from-openapi).
                """
            ),
        ] = True,
        response_class: Annotated[
            Type[Response],
            Doc(
                """
                Response class to be used for this *path operation*.

                This will not be used if you return a response directly.

                Read more about it in the
                [FastAPI docs for Custom Response - HTML, Stream, File, others](https://fastapi.tiangolo.com/advanced/custom-response/#redirectresponse).
                """
            ),
        ] = Default(JSONResponse),
        name: Annotated[
            Optional[str],
            Doc(
                """
                Name for this *path operation*. Only used internally.
                """
            ),
        ] = None,
        callbacks: Annotated[
            Optional[List[BaseRoute]],
            Doc(
                """
                List of *path operations* that will be used as OpenAPI callbacks.

                This is only for OpenAPI documentation, the callbacks won't be used
                directly.

                It will be added to the generated OpenAPI (e.g. visible at `/docs`).

                Read more about it in the
                [FastAPI docs for OpenAPI Callbacks](https://fastapi.tiangolo.com/advanced/openapi-callbacks/).
                """
            ),
        ] = None,
        openapi_extra: Annotated[
            Optional[Dict[str, Any]],
            Doc(
                """
                Extra metadata to be included in the OpenAPI schema for this *path
                operation*.

                Read more about it in the
                [FastAPI docs for Path Operation Advanced Configuration](https://fastapi.tiangolo.com/advanced/path-operation-advanced-configuration/#custom-openapi-path-operation-schema).
                """
            ),
        ] = None,
        generate_unique_id_function: Annotated[
            Callable[[APIRoute], str],
            Doc(
                """
                Customize the function used to generate unique IDs for the *path
                operations* shown in the generated OpenAPI.

                This is particularly useful when automatically generating clients or
                SDKs for your API.

                Read more about it in the
                [FastAPI docs about how to Generate Clients](https://fastapi.tiangolo.com/advanced/generate-clients/#custom-generate-unique-id-function).
                """
            ),
        ] = Default(generate_unique_id),
    ) -> Callable[[DecoratedCallable], DecoratedCallable]:
        """
        Add a *path operation* using an HTTP GET operation.

        ## Example

        ```python
        from fastapi import APIRouter, FastAPI

        app = FastAPI()
        router = APIRouter()

        @router.get("/items/")
        def read_items():
            return [{"name": "Empanada"}, {"name": "Arepa"}]

        app.include_router(router)
        ```
        """
        return self.api_route(
            path=path,
            response_model=response_model,
            status_code=status_code,
            tags=tags,
            dependencies=dependencies,
            summary=summary,
            description=description,
            response_description=response_description,
            responses=responses,
            deprecated=deprecated,
            methods=["GET"],
            operation_id=operation_id,
            response_model_include=response_model_include,
            response_model_exclude=response_model_exclude,
            response_model_by_alias=response_model_by_alias,
            response_model_exclude_unset=response_model_exclude_unset,
            response_model_exclude_defaults=response_model_exclude_defaults,
            response_model_exclude_none=response_model_exclude_none,
            include_in_schema=include_in_schema,
            response_class=response_class,
            name=name,
            callbacks=callbacks,
            openapi_extra=openapi_extra,
            generate_unique_id_function=generate_unique_id_function,
        )

    def put(
        self,
        path: Annotated[
            str,
            Doc(
                """
                The URL path to be used for this *path operation*.

                For example, in `http://example.com/items`, the path is `/items`.
                """
            ),
        ],
        *,
        response_model: Annotated[
            Any,
            Doc(
                """
                The type to use for the response.

                It could be any valid Pydantic *field* type. So, it doesn't have to
                be a Pydantic model, it could be other things, like a `list`, `dict`,
                etc.

                It will be used for:

                * Documentation: the generated OpenAPI (and the UI at `/docs`) will
                    show it as the response (JSON Schema).
                * Serialization: you could return an arbitrary object and the
                    `response_model` would be used to serialize that object into the
                    corresponding JSON.
                * Filtering: the JSON sent to the client will only contain the data
                    (fields) defined in the `response_model`. If you returned an object
                    that contains an attribute `password` but the `response_model` does
                    not include that field, the JSON sent to the client would not have
                    that `password`.
                * Validation: whatever you return will be serialized with the
                    `response_model`, converting any data as necessary to generate the
                    corresponding JSON. But if the data in the object returned is not
                    valid, that would mean a violation of the contract with the client,
                    so it's an error from the API developer. So, FastAPI will raise an
                    error and return a 500 error code (Internal Server Error).

                Read more about it in the
                [FastAPI docs for Response Model](https://fastapi.tiangolo.com/tutorial/response-model/).
                """
            ),
        ] = Default(None),
        status_code: Annotated[
            Optional[int],
            Doc(
                """
                The default status code to be used for the response.

                You could override the status code by returning a response directly.

                Read more about it in the
                [FastAPI docs for Response Status Code](https://fastapi.tiangolo.com/tutorial/response-status-code/).
                """
            ),
        ] = None,
        tags: Annotated[
            Optional[List[Union[str, Enum]]],
            Doc(
                """
                A list of tags to be applied to the *path operation*.

                It will be added to the generated OpenAPI (e.g. visible at `/docs`).

                Read more about it in the
                [FastAPI docs for Path Operation Configuration](https://fastapi.tiangolo.com/tutorial/path-operation-configuration/#tags).
                """
            ),
        ] = None,
        dependencies: Annotated[
            Optional[Sequence[params.Depends]],
            Doc(
                """
                A list of dependencies (using `Depends()`) to be applied to the
                *path operation*.

                Read more about it in the
                [FastAPI docs for Dependencies in path operation decorators](https://fastapi.tiangolo.com/tutorial/dependencies/dependencies-in-path-operation-decorators/).
                """
            ),
        ] = None,
        summary: Annotated[
            Optional[str],
            Doc(
                """
                A summary for the *path operation*.

                It will be added to the generated OpenAPI (e.g. visible at `/docs`).

                Read more about it in the
                [FastAPI docs for Path Operation Configuration](https://fastapi.tiangolo.com/tutorial/path-operation-configuration/).
                """
            ),
        ] = None,
        description: Annotated[
            Optional[str],
            Doc(
                """
                A description for the *path operation*.

                If not provided, it will be extracted automatically from the docstring
                of the *path operation function*.

                It can contain Markdown.

                It will be added to the generated OpenAPI (e.g. visible at `/docs`).

                Read more about it in the
                [FastAPI docs for Path Operation Configuration](https://fastapi.tiangolo.com/tutorial/path-operation-configuration/).
                """
            ),
        ] = None,
        response_description: Annotated[
            str,
            Doc(
                """
                The description for the default response.

                It will be added to the generated OpenAPI (e.g. visible at `/docs`).
                """
            ),
        ] = "Successful Response",
        responses: Annotated[
            Optional[Dict[Union[int, str], Dict[str, Any]]],
            Doc(
                """
                Additional responses that could be returned by this *path operation*.

                It will be added to the generated OpenAPI (e.g. visible at `/docs`).
                """
            ),
        ] = None,
        deprecated: Annotated[
            Optional[bool],
            Doc(
                """
                Mark this *path operation* as deprecated.

                It will be added to the generated OpenAPI (e.g. visible at `/docs`).
                """
            ),
        ] = None,
        operation_id: Annotated[
            Optional[str],
            Doc(
                """
                Custom operation ID to be used by this *path operation*.

                By default, it is generated automatically.

                If you provide a custom operation ID, you need to make sure it is
                unique for the whole API.

                You can customize the
                operation ID generation with the parameter
                `generate_unique_id_function` in the `FastAPI` class.

                Read more about it in the
                [FastAPI docs about how to Generate Clients](https://fastapi.tiangolo.com/advanced/generate-clients/#custom-generate-unique-id-function).
                """
            ),
        ] = None,
        response_model_include: Annotated[
            Optional[IncEx],
            Doc(
                """
                Configuration passed to Pydantic to include only certain fields in the
                response data.

                Read more about it in the
                [FastAPI docs for Response Model - Return Type](https://fastapi.tiangolo.com/tutorial/response-model/#response_model_include-and-response_model_exclude).
                """
            ),
        ] = None,
        response_model_exclude: Annotated[
            Optional[IncEx],
            Doc(
                """
                Configuration passed to Pydantic to exclude certain fields in the
                response data.

                Read more about it in the
                [FastAPI docs for Response Model - Return Type](https://fastapi.tiangolo.com/tutorial/response-model/#response_model_include-and-response_model_exclude).
                """
            ),
        ] = None,
        response_model_by_alias: Annotated[
            bool,
            Doc(
                """
                Configuration passed to Pydantic to define if the response model
                should be serialized by alias when an alias is used.

                Read more about it in the
                [FastAPI docs for Response Model - Return Type](https://fastapi.tiangolo.com/tutorial/response-model/#response_model_include-and-response_model_exclude).
                """
            ),
        ] = True,
        response_model_exclude_unset: Annotated[
            bool,
            Doc(
                """
                Configuration passed to Pydantic to define if the response data
                should have all the fields, including the ones that were not set and
                have their default values. This is different from
                `response_model_exclude_defaults` in that if the fields are set,
                they will be included in the response, even if the value is the same
                as the default.

                When `True`, default values are omitted from the response.

                Read more about it in the
                [FastAPI docs for Response Model - Return Type](https://fastapi.tiangolo.com/tutorial/response-model/#use-the-response_model_exclude_unset-parameter).
                """
            ),
        ] = False,
        response_model_exclude_defaults: Annotated[
            bool,
            Doc(
                """
                Configuration passed to Pydantic to define if the response data
                should have all the fields, including the ones that have the same value
                as the default. This is different from `response_model_exclude_unset`
                in that if the fields are set but contain the same default values,
                they will be excluded from the response.

                When `True`, default values are omitted from the response.

                Read more about it in the
                [FastAPI docs for Response Model - Return Type](https://fastapi.tiangolo.com/tutorial/response-model/#use-the-response_model_exclude_unset-parameter).
                """
            ),
        ] = False,
        response_model_exclude_none: Annotated[
            bool,
            Doc(
                """
                Configuration passed to Pydantic to define if the response data should
                exclude fields set to `None`.

                This is much simpler (less smart) than `response_model_exclude_unset`
                and `response_model_exclude_defaults`. You probably want to use one of
                those two instead of this one, as those allow returning `None` values
                when it makes sense.

                Read more about it in the
                [FastAPI docs for Response Model - Return Type](https://fastapi.tiangolo.com/tutorial/response-model/#response_model_exclude_none).
                """
            ),
        ] = False,
        include_in_schema: Annotated[
            bool,
            Doc(
                """
                Include this *path operation* in the generated OpenAPI schema.

                This affects the generated OpenAPI (e.g. visible at `/docs`).

                Read more about it in the
                [FastAPI docs for Query Parameters and String Validations](https://fastapi.tiangolo.com/tutorial/query-params-str-validations/#exclude-parameters-from-openapi).
                """
            ),
        ] = True,
        response_class: Annotated[
            Type[Response],
            Doc(
                """
                Response class to be used for this *path operation*.

                This will not be used if you return a response directly.

                Read more about it in the
                [FastAPI docs for Custom Response - HTML, Stream, File, others](https://fastapi.tiangolo.com/advanced/custom-response/#redirectresponse).
                """
            ),
        ] = Default(JSONResponse),
        name: Annotated[
            Optional[str],
            Doc(
                """
                Name for this *path operation*. Only used internally.
                """
            ),
        ] = None,
        callbacks: Annotated[
            Optional[List[BaseRoute]],
            Doc(
                """
                List of *path operations* that will be used as OpenAPI callbacks.

                This is only for OpenAPI documentation, the callbacks won't be used
                directly.

                It will be added to the generated OpenAPI (e.g. visible at `/docs`).

                Read more about it in the
                [FastAPI docs for OpenAPI Callbacks](https://fastapi.tiangolo.com/advanced/openapi-callbacks/).
                """
            ),
        ] = None,
        openapi_extra: Annotated[
            Optional[Dict[str, Any]],
            Doc(
                """
                Extra metadata to be included in the OpenAPI schema for this *path
                operation*.

                Read more about it in the
                [FastAPI docs for Path Operation Advanced Configuration](https://fastapi.tiangolo.com/advanced/path-operation-advanced-configuration/#custom-openapi-path-operation-schema).
                """
            ),
        ] = None,
        generate_unique_id_function: Annotated[
            Callable[[APIRoute], str],
            Doc(
                """
                Customize the function used to generate unique IDs for the *path
                operations* shown in the generated OpenAPI.

                This is particularly useful when automatically generating clients or
                SDKs for your API.

                Read more about it in the
                [FastAPI docs about how to Generate Clients](https://fastapi.tiangolo.com/advanced/generate-clients/#custom-generate-unique-id-function).
                """
            ),
        ] = Default(generate_unique_id),
    ) -> Callable[[DecoratedCallable], DecoratedCallable]:
        """
        Add a *path operation* using an HTTP PUT operation.

        ## Example

        ```python
        from fastapi import APIRouter, FastAPI
        from pydantic import BaseModel

        class Item(BaseModel):
            name: str
            description: str | None = None

        app = FastAPI()
        router = APIRouter()

        @router.put("/items/{item_id}")
        def replace_item(item_id: str, item: Item):
            return {"message": "Item replaced", "id": item_id}

        app.include_router(router)
        ```
        """
        return self.api_route(
            path=path,
            response_model=response_model,
            status_code=status_code,
            tags=tags,
            dependencies=dependencies,
            summary=summary,
            description=description,
            response_description=response_description,
            responses=responses,
            deprecated=deprecated,
            methods=["PUT"],
            operation_id=operation_id,
            response_model_include=response_model_include,
            response_model_exclude=response_model_exclude,
            response_model_by_alias=response_model_by_alias,
            response_model_exclude_unset=response_model_exclude_unset,
            response_model_exclude_defaults=response_model_exclude_defaults,
            response_model_exclude_none=response_model_exclude_none,
            include_in_schema=include_in_schema,
            response_class=response_class,
            name=name,
            callbacks=callbacks,
            openapi_extra=openapi_extra,
            generate_unique_id_function=generate_unique_id_function,
        )

    def post(
        self,
        path: Annotated[
            str,
            Doc(
                """
                The URL path to be used for this *path operation*.

                For example, in `http://example.com/items`, the path is `/items`.
                """
            ),
        ],
        *,
        response_model: Annotated[
            Any,
            Doc(
                """
                The type to use for the response.

                It could be any valid Pydantic *field* type. So, it doesn't have to
                be a Pydantic model, it could be other things, like a `list`, `dict`,
                etc.

                It will be used for:

                * Documentation: the generated OpenAPI (and the UI at `/docs`) will
                    show it as the response (JSON Schema).
                * Serialization: you could return an arbitrary object and the
                    `response_model` would be used to serialize that object into the
                    corresponding JSON.
                * Filtering: the JSON sent to the client will only contain the data
                    (fields) defined in the `response_model`. If you returned an object
                    that contains an attribute `password` but the `response_model` does
                    not include that field, the JSON sent to the client would not have
                    that `password`.
                * Validation: whatever you return will be serialized with the
                    `response_model`, converting any data as necessary to generate the
                    corresponding JSON. But if the data in the object returned is not
                    valid, that would mean a violation of the contract with the client,
                    so it's an error from the API developer. So, FastAPI will raise an
                    error and return a 500 error code (Internal Server Error).

                Read more about it in the
                [FastAPI docs for Response Model](https://fastapi.tiangolo.com/tutorial/response-model/).
                """
            ),
        ] = Default(None),
        status_code: Annotated[
            Optional[int],
            Doc(
                """
                The default status code to be used for the response.

                You could override the status code by returning a response directly.

                Read more about it in the
                [FastAPI docs for Response Status Code](https://fastapi.tiangolo.com/tutorial/response-status-code/).
                """
            ),
        ] = None,
        tags: Annotated[
            Optional[List[Union[str, Enum]]],
            Doc(
                """
                A list of tags to be applied to the *path operation*.

                It will be added to the generated OpenAPI (e.g. visible at `/docs`).

                Read more about it in the
                [FastAPI docs for Path Operation Configuration](https://fastapi.tiangolo.com/tutorial/path-operation-configuration/#tags).
                """
            ),
        ] = None,
        dependencies: Annotated[
            Optional[Sequence[params.Depends]],
            Doc(
                """
                A list of dependencies (using `Depends()`) to be applied to the
                *path operation*.

                Read more about it in the
                [FastAPI docs for Dependencies in path operation decorators](https://fastapi.tiangolo.com/tutorial/dependencies/dependencies-in-path-operation-decorators/).
                """
            ),
        ] = None,
        summary: Annotated[
            Optional[str],
            Doc(
                """
                A summary for the *path operation*.

                It will be added to the generated OpenAPI (e.g. visible at `/docs`).

                Read more about it in the
                [FastAPI docs for Path Operation Configuration](https://fastapi.tiangolo.com/tutorial/path-operation-configuration/).
                """
            ),
        ] = None,
        description: Annotated[
            Optional[str],
            Doc(
                """
                A description for the *path operation*.

                If not provided, it will be extracted automatically from the docstring
                of the *path operation function*.

                It can contain Markdown.

                It will be added to the generated OpenAPI (e.g. visible at `/docs`).

                Read more about it in the
                [FastAPI docs for Path Operation Configuration](https://fastapi.tiangolo.com/tutorial/path-operation-configuration/).
                """
            ),
        ] = None,
        response_description: Annotated[
            str,
            Doc(
                """
                The description for the default response.

                It will be added to the generated OpenAPI (e.g. visible at `/docs`).
                """
            ),
        ] = "Successful Response",
        responses: Annotated[
            Optional[Dict[Union[int, str], Dict[str, Any]]],
            Doc(
                """
                Additional responses that could be returned by this *path operation*.

                It will be added to the generated OpenAPI (e.g. visible at `/docs`).
                """
            ),
        ] = None,
        deprecated: Annotated[
            Optional[bool],
            Doc(
                """
                Mark this *path operation* as deprecated.

                It will be added to the generated OpenAPI (e.g. visible at `/docs`).
                """
            ),
        ] = None,
        operation_id: Annotated[
            Optional[str],
            Doc(
                """
                Custom operation ID to be used by this *path operation*.

                By default, it is generated automatically.

                If you provide a custom operation ID, you need to make sure it is
                unique for the whole API.

                You can customize the
                operation ID generation with the parameter
                `generate_unique_id_function` in the `FastAPI` class.

                Read more about it in the
                [FastAPI docs about how to Generate Clients](https://fastapi.tiangolo.com/advanced/generate-clients/#custom-generate-unique-id-function).
                """
            ),
        ] = None,
        response_model_include: Annotated[
            Optional[IncEx],
            Doc(
                """
                Configuration passed to Pydantic to include only certain fields in the
                response data.

                Read more about it in the
                [FastAPI docs for Response Model - Return Type](https://fastapi.tiangolo.com/tutorial/response-model/#response_model_include-and-response_model_exclude).
                """
            ),
        ] = None,
        response_model_exclude: Annotated[
            Optional[IncEx],
            Doc(
                """
                Configuration passed to Pydantic to exclude certain fields in the
                response data.

                Read more about it in the
                [FastAPI docs for Response Model - Return Type](https://fastapi.tiangolo.com/tutorial/response-model/#response_model_include-and-response_model_exclude).
                """
            ),
        ] = None,
        response_model_by_alias: Annotated[
            bool,
            Doc(
                """
                Configuration passed to Pydantic to define if the response model
                should be serialized by alias when an alias is used.

                Read more about it in the
                [FastAPI docs for Response Model - Return Type](https://fastapi.tiangolo.com/tutorial/response-model/#response_model_include-and-response_model_exclude).
                """
            ),
        ] = True,
        response_model_exclude_unset: Annotated[
            bool,
            Doc(
                """
                Configuration passed to Pydantic to define if the response data
                should have all the fields, including the ones that were not set and
                have their default values. This is different from
                `response_model_exclude_defaults` in that if the fields are set,
                they will be included in the response, even if the value is the same
                as the default.

                When `True`, default values are omitted from the response.

                Read more about it in the
                [FastAPI docs for Response Model - Return Type](https://fastapi.tiangolo.com/tutorial/response-model/#use-the-response_model_exclude_unset-parameter).
                """
            ),
        ] = False,
        response_model_exclude_defaults: Annotated[
            bool,
            Doc(
                """
                Configuration passed to Pydantic to define if the response data
                should have all the fields, including the ones that have the same value
                as the default. This is different from `response_model_exclude_unset`
                in that if the fields are set but contain the same default values,
                they will be excluded from the response.

                When `True`, default values are omitted from the response.

                Read more about it in the
                [FastAPI docs for Response Model - Return Type](https://fastapi.tiangolo.com/tutorial/response-model/#use-the-response_model_exclude_unset-parameter).
                """
            ),
        ] = False,
        response_model_exclude_none: Annotated[
            bool,
            Doc(
                """
                Configuration passed to Pydantic to define if the response data should
                exclude fields set to `None`.

                This is much simpler (less smart) than `response_model_exclude_unset`
                and `response_model_exclude_defaults`. You probably want to use one of
                those two instead of this one, as those allow returning `None` values
                when it makes sense.

                Read more about it in the
                [FastAPI docs for Response Model - Return Type](https://fastapi.tiangolo.com/tutorial/response-model/#response_model_exclude_none).
                """
            ),
        ] = False,
        include_in_schema: Annotated[
            bool,
            Doc(
                """
                Include this *path operation* in the generated OpenAPI schema.

                This affects the generated OpenAPI (e.g. visible at `/docs`).

                Read more about it in the
                [FastAPI docs for Query Parameters and String Validations](https://fastapi.tiangolo.com/tutorial/query-params-str-validations/#exclude-parameters-from-openapi).
                """
            ),
        ] = True,
        response_class: Annotated[
            Type[Response],
            Doc(
                """
                Response class to be used for this *path operation*.

                This will not be used if you return a response directly.

                Read more about it in the
                [FastAPI docs for Custom Response - HTML, Stream, File, others](https://fastapi.tiangolo.com/advanced/custom-response/#redirectresponse).
                """
            ),
        ] = Default(JSONResponse),
        name: Annotated[
            Optional[str],
            Doc(
                """
                Name for this *path operation*. Only used internally.
                """
            ),
        ] = None,
        callbacks: Annotated[
            Optional[List[BaseRoute]],
            Doc(
                """
                List of *path operations* that will be used as OpenAPI callbacks.

                This is only for OpenAPI documentation, the callbacks won't be used
                directly.

                It will be added to the generated OpenAPI (e.g. visible at `/docs`).

                Read more about it in the
                [FastAPI docs for OpenAPI Callbacks](https://fastapi.tiangolo.com/advanced/openapi-callbacks/).
                """
            ),
        ] = None,
        openapi_extra: Annotated[
            Optional[Dict[str, Any]],
            Doc(
                """
                Extra metadata to be included in the OpenAPI schema for this *path
                operation*.

                Read more about it in the
                [FastAPI docs for Path Operation Advanced Configuration](https://fastapi.tiangolo.com/advanced/path-operation-advanced-configuration/#custom-openapi-path-operation-schema).
                """
            ),
        ] = None,
        generate_unique_id_function: Annotated[
            Callable[[APIRoute], str],
            Doc(
                """
                Customize the function used to generate unique IDs for the *path
                operations* shown in the generated OpenAPI.

                This is particularly useful when automatically generating clients or
                SDKs for your API.

                Read more about it in the
                [FastAPI docs about how to Generate Clients](https://fastapi.tiangolo.com/advanced/generate-clients/#custom-generate-unique-id-function).
                """
            ),
        ] = Default(generate_unique_id),
    ) -> Callable[[DecoratedCallable], DecoratedCallable]:
        """
        Add a *path operation* using an HTTP POST operation.

        ## Example

        ```python
        from fastapi import APIRouter, FastAPI
        from pydantic import BaseModel

        class Item(BaseModel):
            name: str
            description: str | None = None

        app = FastAPI()
        router = APIRouter()

        @router.post("/items/")
        def create_item(item: Item):
            return {"message": "Item created"}

        app.include_router(router)
        ```
        """
        return self.api_route(
            path=path,
            response_model=response_model,
            status_code=status_code,
            tags=tags,
            dependencies=dependencies,
            summary=summary,
            description=description,
            response_description=response_description,
            responses=responses,
            deprecated=deprecated,
            methods=["POST"],
            operation_id=operation_id,
            response_model_include=response_model_include,
            response_model_exclude=response_model_exclude,
            response_model_by_alias=response_model_by_alias,
            response_model_exclude_unset=response_model_exclude_unset,
            response_model_exclude_defaults=response_model_exclude_defaults,
            response_model_exclude_none=response_model_exclude_none,
            include_in_schema=include_in_schema,
            response_class=response_class,
            name=name,
            callbacks=callbacks,
            openapi_extra=openapi_extra,
            generate_unique_id_function=generate_unique_id_function,
        )

    def delete(
        self,
        path: Annotated[
            str,
            Doc(
                """
                The URL path to be used for this *path operation*.

                For example, in `http://example.com/items`, the path is `/items`.
                """
            ),
        ],
        *,
        response_model: Annotated[
            Any,
            Doc(
                """
                The type to use for the response.

                It could be any valid Pydantic *field* type. So, it doesn't have to
                be a Pydantic model, it could be other things, like a `list`, `dict`,
                etc.

                It will be used for:

                * Documentation: the generated OpenAPI (and the UI at `/docs`) will
                    show it as the response (JSON Schema).
                * Serialization: you could return an arbitrary object and the
                    `response_model` would be used to serialize that object into the
                    corresponding JSON.
                * Filtering: the JSON sent to the client will only contain the data
                    (fields) defined in the `response_model`. If you returned an object
                    that contains an attribute `password` but the `response_model` does
                    not include that field, the JSON sent to the client would not have
                    that `password`.
                * Validation: whatever you return will be serialized with the
                    `response_model`, converting any data as necessary to generate the
                    corresponding JSON. But if the data in the object returned is not
                    valid, that would mean a violation of the contract with the client,
                    so it's an error from the API developer. So, FastAPI will raise an
                    error and return a 500 error code (Internal Server Error).

                Read more about it in the
                [FastAPI docs for Response Model](https://fastapi.tiangolo.com/tutorial/response-model/).
                """
            ),
        ] = Default(None),
        status_code: Annotated[
            Optional[int],
            Doc(
                """
                The default status code to be used for the response.

                You could override the status code by returning a response directly.

                Read more about it in the
                [FastAPI docs for Response Status Code](https://fastapi.tiangolo.com/tutorial/response-status-code/).
                """
            ),
        ] = None,
        tags: Annotated[
            Optional[List[Union[str, Enum]]],
            Doc(
                """
                A list of tags to be applied to the *path operation*.

                It will be added to the generated OpenAPI (e.g. visible at `/docs`).

                Read more about it in the
                [FastAPI docs for Path Operation Configuration](https://fastapi.tiangolo.com/tutorial/path-operation-configuration/#tags).
                """
            ),
        ] = None,
        dependencies: Annotated[
            Optional[Sequence[params.Depends]],
            Doc(
                """
                A list of dependencies (using `Depends()`) to be applied to the
                *path operation*.

                Read more about it in the
                [FastAPI docs for Dependencies in path operation decorators](https://fastapi.tiangolo.com/tutorial/dependencies/dependencies-in-path-operation-decorators/).
                """
            ),
        ] = None,
        summary: Annotated[
            Optional[str],
            Doc(
                """
                A summary for the *path operation*.

                It will be added to the generated OpenAPI (e.g. visible at `/docs`).

                Read more about it in the
                [FastAPI docs for Path Operation Configuration](https://fastapi.tiangolo.com/tutorial/path-operation-configuration/).
                """
            ),
        ] = None,
        description: Annotated[
            Optional[str],
            Doc(
                """
                A description for the *path operation*.

                If not provided, it will be extracted automatically from the docstring
                of the *path operation function*.

                It can contain Markdown.

                It will be added to the generated OpenAPI (e.g. visible at `/docs`).

                Read more about it in the
                [FastAPI docs for Path Operation Configuration](https://fastapi.tiangolo.com/tutorial/path-operation-configuration/).
                """
            ),
        ] = None,
        response_description: Annotated[
            str,
            Doc(
                """
                The description for the default response.

                It will be added to the generated OpenAPI (e.g. visible at `/docs`).
                """
            ),
        ] = "Successful Response",
        responses: Annotated[
            Optional[Dict[Union[int, str], Dict[str, Any]]],
            Doc(
                """
                Additional responses that could be returned by this *path operation*.

                It will be added to the generated OpenAPI (e.g. visible at `/docs`).
                """
            ),
        ] = None,
        deprecated: Annotated[
            Optional[bool],
            Doc(
                """
                Mark this *path operation* as deprecated.

                It will be added to the generated OpenAPI (e.g. visible at `/docs`).
                """
            ),
        ] = None,
        operation_id: Annotated[
            Optional[str],
            Doc(
                """
                Custom operation ID to be used by this *path operation*.

                By default, it is generated automatically.

                If you provide a custom operation ID, you need to make sure it is
                unique for the whole API.

                You can customize the
                operation ID generation with the parameter
                `generate_unique_id_function` in the `FastAPI` class.

                Read more about it in the
                [FastAPI docs about how to Generate Clients](https://fastapi.tiangolo.com/advanced/generate-clients/#custom-generate-unique-id-function).
                """
            ),
        ] = None,
        response_model_include: Annotated[
            Optional[IncEx],
            Doc(
                """
                Configuration passed to Pydantic to include only certain fields in the
                response data.

                Read more about it in the
                [FastAPI docs for Response Model - Return Type](https://fastapi.tiangolo.com/tutorial/response-model/#response_model_include-and-response_model_exclude).
                """
            ),
        ] = None,
        response_model_exclude: Annotated[
            Optional[IncEx],
            Doc(
                """
                Configuration passed to Pydantic to exclude certain fields in the
                response data.

                Read more about it in the
                [FastAPI docs for Response Model - Return Type](https://fastapi.tiangolo.com/tutorial/response-model/#response_model_include-and-response_model_exclude).
                """
            ),
        ] = None,
        response_model_by_alias: Annotated[
            bool,
            Doc(
                """
                Configuration passed to Pydantic to define if the response model
                should be serialized by alias when an alias is used.

                Read more about it in the
                [FastAPI docs for Response Model - Return Type](https://fastapi.tiangolo.com/tutorial/response-model/#response_model_include-and-response_model_exclude).
                """
            ),
        ] = True,
        response_model_exclude_unset: Annotated[
            bool,
            Doc(
                """
                Configuration passed to Pydantic to define if the response data
                should have all the fields, including the ones that were not set and
                have their default values. This is different from
                `response_model_exclude_defaults` in that if the fields are set,
                they will be included in the response, even if the value is the same
                as the default.

                When `True`, default values are omitted from the response.

                Read more about it in the
                [FastAPI docs for Response Model - Return Type](https://fastapi.tiangolo.com/tutorial/response-model/#use-the-response_model_exclude_unset-parameter).
                """
            ),
        ] = False,
        response_model_exclude_defaults: Annotated[
            bool,
            Doc(
                """
                Configuration passed to Pydantic to define if the response data
                should have all the fields, including the ones that have the same value
                as the default. This is different from `response_model_exclude_unset`
                in that if the fields are set but contain the same default values,
                they will be excluded from the response.

                When `True`, default values are omitted from the response.

                Read more about it in the
                [FastAPI docs for Response Model - Return Type](https://fastapi.tiangolo.com/tutorial/response-model/#use-the-response_model_exclude_unset-parameter).
                """
            ),
        ] = False,
        response_model_exclude_none: Annotated[
            bool,
            Doc(
                """
                Configuration passed to Pydantic to define if the response data should
                exclude fields set to `None`.

                This is much simpler (less smart) than `response_model_exclude_unset`
                and `response_model_exclude_defaults`. You probably want to use one of
                those two instead of this one, as those allow returning `None` values
                when it makes sense.

                Read more about it in the
                [FastAPI docs for Response Model - Return Type](https://fastapi.tiangolo.com/tutorial/response-model/#response_model_exclude_none).
                """
            ),
        ] = False,
        include_in_schema: Annotated[
            bool,
            Doc(
                """
                Include this *path operation* in the generated OpenAPI schema.

                This affects the generated OpenAPI (e.g. visible at `/docs`).

                Read more about it in the
                [FastAPI docs for Query Parameters and String Validations](https://fastapi.tiangolo.com/tutorial/query-params-str-validations/#exclude-parameters-from-openapi).
                """
            ),
        ] = True,
        response_class: Annotated[
            Type[Response],
            Doc(
                """
                Response class to be used for this *path operation*.

                This will not be used if you return a response directly.

                Read more about it in the
                [FastAPI docs for Custom Response - HTML, Stream, File, others](https://fastapi.tiangolo.com/advanced/custom-response/#redirectresponse).
                """
            ),
        ] = Default(JSONResponse),
        name: Annotated[
            Optional[str],
            Doc(
                """
                Name for this *path operation*. Only used internally.
                """
            ),
        ] = None,
        callbacks: Annotated[
            Optional[List[BaseRoute]],
            Doc(
                """
                List of *path operations* that will be used as OpenAPI callbacks.

                This is only for OpenAPI documentation, the callbacks won't be used
                directly.

                It will be added to the generated OpenAPI (e.g. visible at `/docs`).

                Read more about it in the
                [FastAPI docs for OpenAPI Callbacks](https://fastapi.tiangolo.com/advanced/openapi-callbacks/).
                """
            ),
        ] = None,
        openapi_extra: Annotated[
            Optional[Dict[str, Any]],
            Doc(
                """
                Extra metadata to be included in the OpenAPI schema for this *path
                operation*.

                Read more about it in the
                [FastAPI docs for Path Operation Advanced Configuration](https://fastapi.tiangolo.com/advanced/path-operation-advanced-configuration/#custom-openapi-path-operation-schema).
                """
            ),
        ] = None,
        generate_unique_id_function: Annotated[
            Callable[[APIRoute], str],
            Doc(
                """
                Customize the function used to generate unique IDs for the *path
                operations* shown in the generated OpenAPI.

                This is particularly useful when automatically generating clients or
                SDKs for your API.

                Read more about it in the
                [FastAPI docs about how to Generate Clients](https://fastapi.tiangolo.com/advanced/generate-clients/#custom-generate-unique-id-function).
                """
            ),
        ] = Default(generate_unique_id),
    ) -> Callable[[DecoratedCallable], DecoratedCallable]:
        """
        Add a *path operation* using an HTTP DELETE operation.

        ## Example

        ```python
        from fastapi import APIRouter, FastAPI

        app = FastAPI()
        router = APIRouter()

        @router.delete("/items/{item_id}")
        def delete_item(item_id: str):
            return {"message": "Item deleted"}

        app.include_router(router)
        ```
        """
        return self.api_route(
            path=path,
            response_model=response_model,
            status_code=status_code,
            tags=tags,
            dependencies=dependencies,
            summary=summary,
            description=description,
            response_description=response_description,
            responses=responses,
            deprecated=deprecated,
            methods=["DELETE"],
            operation_id=operation_id,
            response_model_include=response_model_include,
            response_model_exclude=response_model_exclude,
            response_model_by_alias=response_model_by_alias,
            response_model_exclude_unset=response_model_exclude_unset,
            response_model_exclude_defaults=response_model_exclude_defaults,
            response_model_exclude_none=response_model_exclude_none,
            include_in_schema=include_in_schema,
            response_class=response_class,
            name=name,
            callbacks=callbacks,
            openapi_extra=openapi_extra,
            generate_unique_id_function=generate_unique_id_function,
        )

    def options(
        self,
        path: Annotated[
            str,
            Doc(
                """
                The URL path to be used for this *path operation*.

                For example, in `http://example.com/items`, the path is `/items`.
                """
            ),
        ],
        *,
        response_model: Annotated[
            Any,
            Doc(
                """
                The type to use for the response.

                It could be any valid Pydantic *field* type. So, it doesn't have to
                be a Pydantic model, it could be other things, like a `list`, `dict`,
                etc.

                It will be used for:

                * Documentation: the generated OpenAPI (and the UI at `/docs`) will
                    show it as the response (JSON Schema).
                * Serialization: you could return an arbitrary object and the
                    `response_model` would be used to serialize that object into the
                    corresponding JSON.
                * Filtering: the JSON sent to the client will only contain the data
                    (fields) defined in the `response_model`. If you returned an object
                    that contains an attribute `password` but the `response_model` does
                    not include that field, the JSON sent to the client would not have
                    that `password`.
                * Validation: whatever you return will be serialized with the
                    `response_model`, converting any data as necessary to generate the
                    corresponding JSON. But if the data in the object returned is not
                    valid, that would mean a violation of the contract with the client,
                    so it's an error from the API developer. So, FastAPI will raise an
                    error and return a 500 error code (Internal Server Error).

                Read more about it in the
                [FastAPI docs for Response Model](https://fastapi.tiangolo.com/tutorial/response-model/).
                """
            ),
        ] = Default(None),
        status_code: Annotated[
            Optional[int],
            Doc(
                """
                The default status code to be used for the response.

                You could override the status code by returning a response directly.

                Read more about it in the
                [FastAPI docs for Response Status Code](https://fastapi.tiangolo.com/tutorial/response-status-code/).
                """
            ),
        ] = None,
        tags: Annotated[
            Optional[List[Union[str, Enum]]],
            Doc(
                """
                A list of tags to be applied to the *path operation*.

                It will be added to the generated OpenAPI (e.g. visible at `/docs`).

                Read more about it in the
                [FastAPI docs for Path Operation Configuration](https://fastapi.tiangolo.com/tutorial/path-operation-configuration/#tags).
                """
            ),
        ] = None,
        dependencies: Annotated[
            Optional[Sequence[params.Depends]],
            Doc(
                """
                A list of dependencies (using `Depends()`) to be applied to the
                *path operation*.

                Read more about it in the
                [FastAPI docs for Dependencies in path operation decorators](https://fastapi.tiangolo.com/tutorial/dependencies/dependencies-in-path-operation-decorators/).
                """
            ),
        ] = None,
        summary: Annotated[
            Optional[str],
            Doc(
                """
                A summary for the *path operation*.

                It will be added to the generated OpenAPI (e.g. visible at `/docs`).

                Read more about it in the
                [FastAPI docs for Path Operation Configuration](https://fastapi.tiangolo.com/tutorial/path-operation-configuration/).
                """
            ),
        ] = None,
        description: Annotated[
            Optional[str],
            Doc(
                """
                A description for the *path operation*.

                If not provided, it will be extracted automatically from the docstring
                of the *path operation function*.

                It can contain Markdown.

                It will be added to the generated OpenAPI (e.g. visible at `/docs`).

                Read more about it in the
                [FastAPI docs for Path Operation Configuration](https://fastapi.tiangolo.com/tutorial/path-operation-configuration/).
                """
            ),
        ] = None,
        response_description: Annotated[
            str,
            Doc(
                """
                The description for the default response.

                It will be added to the generated OpenAPI (e.g. visible at `/docs`).
                """
            ),
        ] = "Successful Response",
        responses: Annotated[
            Optional[Dict[Union[int, str], Dict[str, Any]]],
            Doc(
                """
                Additional responses that could be returned by this *path operation*.

                It will be added to the generated OpenAPI (e.g. visible at `/docs`).
                """
            ),
        ] = None,
        deprecated: Annotated[
            Optional[bool],
            Doc(
                """
                Mark this *path operation* as deprecated.

                It will be added to the generated OpenAPI (e.g. visible at `/docs`).
                """
            ),
        ] = None,
        operation_id: Annotated[
            Optional[str],
            Doc(
                """
                Custom operation ID to be used by this *path operation*.

                By default, it is generated automatically.

                If you provide a custom operation ID, you need to make sure it is
                unique for the whole API.

                You can customize the
                operation ID generation with the parameter
                `generate_unique_id_function` in the `FastAPI` class.

                Read more about it in the
                [FastAPI docs about how to Generate Clients](https://fastapi.tiangolo.com/advanced/generate-clients/#custom-generate-unique-id-function).
                """
            ),
        ] = None,
        response_model_include: Annotated[
            Optional[IncEx],
            Doc(
                """
                Configuration passed to Pydantic to include only certain fields in the
                response data.

                Read more about it in the
                [FastAPI docs for Response Model - Return Type](https://fastapi.tiangolo.com/tutorial/response-model/#response_model_include-and-response_model_exclude).
                """
            ),
        ] = None,
        response_model_exclude: Annotated[
            Optional[IncEx],
            Doc(
                """
                Configuration passed to Pydantic to exclude certain fields in the
                response data.

                Read more about it in the
                [FastAPI docs for Response Model - Return Type](https://fastapi.tiangolo.com/tutorial/response-model/#response_model_include-and-response_model_exclude).
                """
            ),
        ] = None,
        response_model_by_alias: Annotated[
            bool,
            Doc(
                """
                Configuration passed to Pydantic to define if the response model
                should be serialized by alias when an alias is used.

                Read more about it in the
                [FastAPI docs for Response Model - Return Type](https://fastapi.tiangolo.com/tutorial/response-model/#response_model_include-and-response_model_exclude).
                """
            ),
        ] = True,
        response_model_exclude_unset: Annotated[
            bool,
            Doc(
                """
                Configuration passed to Pydantic to define if the response data
                should have all the fields, including the ones that were not set and
                have their default values. This is different from
                `response_model_exclude_defaults` in that if the fields are set,
                they will be included in the response, even if the value is the same
                as the default.

                When `True`, default values are omitted from the response.

                Read more about it in the
                [FastAPI docs for Response Model - Return Type](https://fastapi.tiangolo.com/tutorial/response-model/#use-the-response_model_exclude_unset-parameter).
                """
            ),
        ] = False,
        response_model_exclude_defaults: Annotated[
            bool,
            Doc(
                """
                Configuration passed to Pydantic to define if the response data
                should have all the fields, including the ones that have the same value
                as the default. This is different from `response_model_exclude_unset`
                in that if the fields are set but contain the same default values,
                they will be excluded from the response.

                When `True`, default values are omitted from the response.

                Read more about it in the
                [FastAPI docs for Response Model - Return Type](https://fastapi.tiangolo.com/tutorial/response-model/#use-the-response_model_exclude_unset-parameter).
                """
            ),
        ] = False,
        response_model_exclude_none: Annotated[
            bool,
            Doc(
                """
                Configuration passed to Pydantic to define if the response data should
                exclude fields set to `None`.

                This is much simpler (less smart) than `response_model_exclude_unset`
                and `response_model_exclude_defaults`. You probably want to use one of
                those two instead of this one, as those allow returning `None` values
                when it makes sense.

                Read more about it in the
                [FastAPI docs for Response Model - Return Type](https://fastapi.tiangolo.com/tutorial/response-model/#response_model_exclude_none).
                """
            ),
        ] = False,
        include_in_schema: Annotated[
            bool,
            Doc(
                """
                Include this *path operation* in the generated OpenAPI schema.

                This affects the generated OpenAPI (e.g. visible at `/docs`).

                Read more about it in the
                [FastAPI docs for Query Parameters and String Validations](https://fastapi.tiangolo.com/tutorial/query-params-str-validations/#exclude-parameters-from-openapi).
                """
            ),
        ] = True,
        response_class: Annotated[
            Type[Response],
            Doc(
                """
                Response class to be used for this *path operation*.

                This will not be used if you return a response directly.

                Read more about it in the
                [FastAPI docs for Custom Response - HTML, Stream, File, others](https://fastapi.tiangolo.com/advanced/custom-response/#redirectresponse).
                """
            ),
        ] = Default(JSONResponse),
        name: Annotated[
            Optional[str],
            Doc(
                """
                Name for this *path operation*. Only used internally.
                """
            ),
        ] = None,
        callbacks: Annotated[
            Optional[List[BaseRoute]],
            Doc(
                """
                List of *path operations* that will be used as OpenAPI callbacks.

                This is only for OpenAPI documentation, the callbacks won't be used
                directly.

                It will be added to the generated OpenAPI (e.g. visible at `/docs`).

                Read more about it in the
                [FastAPI docs for OpenAPI Callbacks](https://fastapi.tiangolo.com/advanced/openapi-callbacks/).
                """
            ),
        ] = None,
        openapi_extra: Annotated[
            Optional[Dict[str, Any]],
            Doc(
                """
                Extra metadata to be included in the OpenAPI schema for this *path
                operation*.

                Read more about it in the
                [FastAPI docs for Path Operation Advanced Configuration](https://fastapi.tiangolo.com/advanced/path-operation-advanced-configuration/#custom-openapi-path-operation-schema).
                """
            ),
        ] = None,
        generate_unique_id_function: Annotated[
            Callable[[APIRoute], str],
            Doc(
                """
                Customize the function used to generate unique IDs for the *path
                operations* shown in the generated OpenAPI.

                This is particularly useful when automatically generating clients or
                SDKs for your API.

                Read more about it in the
                [FastAPI docs about how to Generate Clients](https://fastapi.tiangolo.com/advanced/generate-clients/#custom-generate-unique-id-function).
                """
            ),
        ] = Default(generate_unique_id),
    ) -> Callable[[DecoratedCallable], DecoratedCallable]:
        """
        Add a *path operation* using an HTTP OPTIONS operation.

        ## Example

        ```python
        from fastapi import APIRouter, FastAPI

        app = FastAPI()
        router = APIRouter()

        @router.options("/items/")
        def get_item_options():
            return {"additions": ["Aji", "Guacamole"]}

        app.include_router(router)
        ```
        """
        return self.api_route(
            path=path,
            response_model=response_model,
            status_code=status_code,
            tags=tags,
            dependencies=dependencies,
            summary=summary,
            description=description,
            response_description=response_description,
            responses=responses,
            deprecated=deprecated,
            methods=["OPTIONS"],
            operation_id=operation_id,
            response_model_include=response_model_include,
            response_model_exclude=response_model_exclude,
            response_model_by_alias=response_model_by_alias,
            response_model_exclude_unset=response_model_exclude_unset,
            response_model_exclude_defaults=response_model_exclude_defaults,
            response_model_exclude_none=response_model_exclude_none,
            include_in_schema=include_in_schema,
            response_class=response_class,
            name=name,
            callbacks=callbacks,
            openapi_extra=openapi_extra,
            generate_unique_id_function=generate_unique_id_function,
        )

    def head(
        self,
        path: Annotated[
            str,
            Doc(
                """
                The URL path to be used for this *path operation*.

                For example, in `http://example.com/items`, the path is `/items`.
                """
            ),
        ],
        *,
        response_model: Annotated[
            Any,
            Doc(
                """
                The type to use for the response.

                It could be any valid Pydantic *field* type. So, it doesn't have to
                be a Pydantic model, it could be other things, like a `list`, `dict`,
                etc.

                It will be used for:

                * Documentation: the generated OpenAPI (and the UI at `/docs`) will
                    show it as the response (JSON Schema).
                * Serialization: you could return an arbitrary object and the
                    `response_model` would be used to serialize that object into the
                    corresponding JSON.
                * Filtering: the JSON sent to the client will only contain the data
                    (fields) defined in the `response_model`. If you returned an object
                    that contains an attribute `password` but the `response_model` does
                    not include that field, the JSON sent to the client would not have
                    that `password`.
                * Validation: whatever you return will be serialized with the
                    `response_model`, converting any data as necessary to generate the
                    corresponding JSON. But if the data in the object returned is not
                    valid, that would mean a violation of the contract with the client,
                    so it's an error from the API developer. So, FastAPI will raise an
                    error and return a 500 error code (Internal Server Error).

                Read more about it in the
                [FastAPI docs for Response Model](https://fastapi.tiangolo.com/tutorial/response-model/).
                """
            ),
        ] = Default(None),
        status_code: Annotated[
            Optional[int],
            Doc(
                """
                The default status code to be used for the response.

                You could override the status code by returning a response directly.

                Read more about it in the
                [FastAPI docs for Response Status Code](https://fastapi.tiangolo.com/tutorial/response-status-code/).
                """
            ),
        ] = None,
        tags: Annotated[
            Optional[List[Union[str, Enum]]],
            Doc(
                """
                A list of tags to be applied to the *path operation*.

                It will be added to the generated OpenAPI (e.g. visible at `/docs`).

                Read more about it in the
                [FastAPI docs for Path Operation Configuration](https://fastapi.tiangolo.com/tutorial/path-operation-configuration/#tags).
                """
            ),
        ] = None,
        dependencies: Annotated[
            Optional[Sequence[params.Depends]],
            Doc(
                """
                A list of dependencies (using `Depends()`) to be applied to the
                *path operation*.

                Read more about it in the
                [FastAPI docs for Dependencies in path operation decorators](https://fastapi.tiangolo.com/tutorial/dependencies/dependencies-in-path-operation-decorators/).
                """
            ),
        ] = None,
        summary: Annotated[
            Optional[str],
            Doc(
                """
                A summary for the *path operation*.

                It will be added to the generated OpenAPI (e.g. visible at `/docs`).

                Read more about it in the
                [FastAPI docs for Path Operation Configuration](https://fastapi.tiangolo.com/tutorial/path-operation-configuration/).
                """
            ),
        ] = None,
        description: Annotated[
            Optional[str],
            Doc(
                """
                A description for the *path operation*.

                If not provided, it will be extracted automatically from the docstring
                of the *path operation function*.

                It can contain Markdown.

                It will be added to the generated OpenAPI (e.g. visible at `/docs`).

                Read more about it in the
                [FastAPI docs for Path Operation Configuration](https://fastapi.tiangolo.com/tutorial/path-operation-configuration/).
                """
            ),
        ] = None,
        response_description: Annotated[
            str,
            Doc(
                """
                The description for the default response.

                It will be added to the generated OpenAPI (e.g. visible at `/docs`).
                """
            ),
        ] = "Successful Response",
        responses: Annotated[
            Optional[Dict[Union[int, str], Dict[str, Any]]],
            Doc(
                """
                Additional responses that could be returned by this *path operation*.

                It will be added to the generated OpenAPI (e.g. visible at `/docs`).
                """
            ),
        ] = None,
        deprecated: Annotated[
            Optional[bool],
            Doc(
                """
                Mark this *path operation* as deprecated.

                It will be added to the generated OpenAPI (e.g. visible at `/docs`).
                """
            ),
        ] = None,
        operation_id: Annotated[
            Optional[str],
            Doc(
                """
                Custom operation ID to be used by this *path operation*.

                By default, it is generated automatically.

                If you provide a custom operation ID, you need to make sure it is
                unique for the whole API.

                You can customize the
                operation ID generation with the parameter
                `generate_unique_id_function` in the `FastAPI` class.

                Read more about it in the
                [FastAPI docs about how to Generate Clients](https://fastapi.tiangolo.com/advanced/generate-clients/#custom-generate-unique-id-function).
                """
            ),
        ] = None,
        response_model_include: Annotated[
            Optional[IncEx],
            Doc(
                """
                Configuration passed to Pydantic to include only certain fields in the
                response data.

                Read more about it in the
                [FastAPI docs for Response Model - Return Type](https://fastapi.tiangolo.com/tutorial/response-model/#response_model_include-and-response_model_exclude).
                """
            ),
        ] = None,
        response_model_exclude: Annotated[
            Optional[IncEx],
            Doc(
                """
                Configuration passed to Pydantic to exclude certain fields in the
                response data.

                Read more about it in the
                [FastAPI docs for Response Model - Return Type](https://fastapi.tiangolo.com/tutorial/response-model/#response_model_include-and-response_model_exclude).
                """
            ),
        ] = None,
        response_model_by_alias: Annotated[
            bool,
            Doc(
                """
                Configuration passed to Pydantic to define if the response model
                should be serialized by alias when an alias is used.

                Read more about it in the
                [FastAPI docs for Response Model - Return Type](https://fastapi.tiangolo.com/tutorial/response-model/#response_model_include-and-response_model_exclude).
                """
            ),
        ] = True,
        response_model_exclude_unset: Annotated[
            bool,
            Doc(
                """
                Configuration passed to Pydantic to define if the response data
                should have all the fields, including the ones that were not set and
                have their default values. This is different from
                `response_model_exclude_defaults` in that if the fields are set,
                they will be included in the response, even if the value is the same
                as the default.

                When `True`, default values are omitted from the response.

                Read more about it in the
                [FastAPI docs for Response Model - Return Type](https://fastapi.tiangolo.com/tutorial/response-model/#use-the-response_model_exclude_unset-parameter).
                """
            ),
        ] = False,
        response_model_exclude_defaults: Annotated[
            bool,
            Doc(
                """
                Configuration passed to Pydantic to define if the response data
                should have all the fields, including the ones that have the same value
                as the default. This is different from `response_model_exclude_unset`
                in that if the fields are set but contain the same default values,
                they will be excluded from the response.

                When `True`, default values are omitted from the response.

                Read more about it in the
                [FastAPI docs for Response Model - Return Type](https://fastapi.tiangolo.com/tutorial/response-model/#use-the-response_model_exclude_unset-parameter).
                """
            ),
        ] = False,
        response_model_exclude_none: Annotated[
            bool,
            Doc(
                """
                Configuration passed to Pydantic to define if the response data should
                exclude fields set to `None`.

                This is much simpler (less smart) than `response_model_exclude_unset`
                and `response_model_exclude_defaults`. You probably want to use one of
                those two instead of this one, as those allow returning `None` values
                when it makes sense.

                Read more about it in the
                [FastAPI docs for Response Model - Return Type](https://fastapi.tiangolo.com/tutorial/response-model/#response_model_exclude_none).
                """
            ),
        ] = False,
        include_in_schema: Annotated[
            bool,
            Doc(
                """
                Include this *path operation* in the generated OpenAPI schema.

                This affects the generated OpenAPI (e.g. visible at `/docs`).

                Read more about it in the
                [FastAPI docs for Query Parameters and String Validations](https://fastapi.tiangolo.com/tutorial/query-params-str-validations/#exclude-parameters-from-openapi).
                """
            ),
        ] = True,
        response_class: Annotated[
            Type[Response],
            Doc(
                """
                Response class to be used for this *path operation*.

                This will not be used if you return a response directly.

                Read more about it in the
                [FastAPI docs for Custom Response - HTML, Stream, File, others](https://fastapi.tiangolo.com/advanced/custom-response/#redirectresponse).
                """
            ),
        ] = Default(JSONResponse),
        name: Annotated[
            Optional[str],
            Doc(
                """
                Name for this *path operation*. Only used internally.
                """
            ),
        ] = None,
        callbacks: Annotated[
            Optional[List[BaseRoute]],
            Doc(
                """
                List of *path operations* that will be used as OpenAPI callbacks.

                This is only for OpenAPI documentation, the callbacks won't be used
                directly.

                It will be added to the generated OpenAPI (e.g. visible at `/docs`).

                Read more about it in the
                [FastAPI docs for OpenAPI Callbacks](https://fastapi.tiangolo.com/advanced/openapi-callbacks/).
                """
            ),
        ] = None,
        openapi_extra: Annotated[
            Optional[Dict[str, Any]],
            Doc(
                """
                Extra metadata to be included in the OpenAPI schema for this *path
                operation*.

                Read more about it in the
                [FastAPI docs for Path Operation Advanced Configuration](https://fastapi.tiangolo.com/advanced/path-operation-advanced-configuration/#custom-openapi-path-operation-schema).
                """
            ),
        ] = None,
        generate_unique_id_function: Annotated[
            Callable[[APIRoute], str],
            Doc(
                """
                Customize the function used to generate unique IDs for the *path
                operations* shown in the generated OpenAPI.

                This is particularly useful when automatically generating clients or
                SDKs for your API.

                Read more about it in the
                [FastAPI docs about how to Generate Clients](https://fastapi.tiangolo.com/advanced/generate-clients/#custom-generate-unique-id-function).
                """
            ),
        ] = Default(generate_unique_id),
    ) -> Callable[[DecoratedCallable], DecoratedCallable]:
        """
        Add a *path operation* using an HTTP HEAD operation.

        ## Example

        ```python
        from fastapi import APIRouter, FastAPI
        from pydantic import BaseModel

        class Item(BaseModel):
            name: str
            description: str | None = None

        app = FastAPI()
        router = APIRouter()

        @router.head("/items/", status_code=204)
        def get_items_headers(response: Response):
            response.headers["X-Cat-Dog"] = "Alone in the world"

        app.include_router(router)
        ```
        """
        return self.api_route(
            path=path,
            response_model=response_model,
            status_code=status_code,
            tags=tags,
            dependencies=dependencies,
            summary=summary,
            description=description,
            response_description=response_description,
            responses=responses,
            deprecated=deprecated,
            methods=["HEAD"],
            operation_id=operation_id,
            response_model_include=response_model_include,
            response_model_exclude=response_model_exclude,
            response_model_by_alias=response_model_by_alias,
            response_model_exclude_unset=response_model_exclude_unset,
            response_model_exclude_defaults=response_model_exclude_defaults,
            response_model_exclude_none=response_model_exclude_none,
            include_in_schema=include_in_schema,
            response_class=response_class,
            name=name,
            callbacks=callbacks,
            openapi_extra=openapi_extra,
            generate_unique_id_function=generate_unique_id_function,
        )

    def patch(
        self,
        path: Annotated[
            str,
            Doc(
                """
                The URL path to be used for this *path operation*.

                For example, in `http://example.com/items`, the path is `/items`.
                """
            ),
        ],
        *,
        response_model: Annotated[
            Any,
            Doc(
                """
                The type to use for the response.

                It could be any valid Pydantic *field* type. So, it doesn't have to
                be a Pydantic model, it could be other things, like a `list`, `dict`,
                etc.

                It will be used for:

                * Documentation: the generated OpenAPI (and the UI at `/docs`) will
                    show it as the response (JSON Schema).
                * Serialization: you could return an arbitrary object and the
                    `response_model` would be used to serialize that object into the
                    corresponding JSON.
                * Filtering: the JSON sent to the client will only contain the data
                    (fields) defined in the `response_model`. If you returned an object
                    that contains an attribute `password` but the `response_model` does
                    not include that field, the JSON sent to the client would not have
                    that `password`.
                * Validation: whatever you return will be serialized with the
                    `response_model`, converting any data as necessary to generate the
                    corresponding JSON. But if the data in the object returned is not
                    valid, that would mean a violation of the contract with the client,
                    so it's an error from the API developer. So, FastAPI will raise an
                    error and return a 500 error code (Internal Server Error).

                Read more about it in the
                [FastAPI docs for Response Model](https://fastapi.tiangolo.com/tutorial/response-model/).
                """
            ),
        ] = Default(None),
        status_code: Annotated[
            Optional[int],
            Doc(
                """
                The default status code to be used for the response.

                You could override the status code by returning a response directly.

                Read more about it in the
                [FastAPI docs for Response Status Code](https://fastapi.tiangolo.com/tutorial/response-status-code/).
                """
            ),
        ] = None,
        tags: Annotated[
            Optional[List[Union[str, Enum]]],
            Doc(
                """
                A list of tags to be applied to the *path operation*.

                It will be added to the generated OpenAPI (e.g. visible at `/docs`).

                Read more about it in the
                [FastAPI docs for Path Operation Configuration](https://fastapi.tiangolo.com/tutorial/path-operation-configuration/#tags).
                """
            ),
        ] = None,
        dependencies: Annotated[
            Optional[Sequence[params.Depends]],
            Doc(
                """
                A list of dependencies (using `Depends()`) to be applied to the
                *path operation*.

                Read more about it in the
                [FastAPI docs for Dependencies in path operation decorators](https://fastapi.tiangolo.com/tutorial/dependencies/dependencies-in-path-operation-decorators/).
                """
            ),
        ] = None,
        summary: Annotated[
            Optional[str],
            Doc(
                """
                A summary for the *path operation*.

                It will be added to the generated OpenAPI (e.g. visible at `/docs`).

                Read more about it in the
                [FastAPI docs for Path Operation Configuration](https://fastapi.tiangolo.com/tutorial/path-operation-configuration/).
                """
            ),
        ] = None,
        description: Annotated[
            Optional[str],
            Doc(
                """
                A description for the *path operation*.

                If not provided, it will be extracted automatically from the docstring
                of the *path operation function*.

                It can contain Markdown.

                It will be added to the generated OpenAPI (e.g. visible at `/docs`).

                Read more about it in the
                [FastAPI docs for Path Operation Configuration](https://fastapi.tiangolo.com/tutorial/path-operation-configuration/).
                """
            ),
        ] = None,
        response_description: Annotated[
            str,
            Doc(
                """
                The description for the default response.

                It will be added to the generated OpenAPI (e.g. visible at `/docs`).
                """
            ),
        ] = "Successful Response",
        responses: Annotated[
            Optional[Dict[Union[int, str], Dict[str, Any]]],
            Doc(
                """
                Additional responses that could be returned by this *path operation*.

                It will be added to the generated OpenAPI (e.g. visible at `/docs`).
                """
            ),
        ] = None,
        deprecated: Annotated[
            Optional[bool],
            Doc(
                """
                Mark this *path operation* as deprecated.

                It will be added to the generated OpenAPI (e.g. visible at `/docs`).
                """
            ),
        ] = None,
        operation_id: Annotated[
            Optional[str],
            Doc(
                """
                Custom operation ID to be used by this *path operation*.

                By default, it is generated automatically.

                If you provide a custom operation ID, you need to make sure it is
                unique for the whole API.

                You can customize the
                operation ID generation with the parameter
                `generate_unique_id_function` in the `FastAPI` class.

                Read more about it in the
                [FastAPI docs about how to Generate Clients](https://fastapi.tiangolo.com/advanced/generate-clients/#custom-generate-unique-id-function).
                """
            ),
        ] = None,
        response_model_include: Annotated[
            Optional[IncEx],
            Doc(
                """
                Configuration passed to Pydantic to include only certain fields in the
                response data.

                Read more about it in the
                [FastAPI docs for Response Model - Return Type](https://fastapi.tiangolo.com/tutorial/response-model/#response_model_include-and-response_model_exclude).
                """
            ),
        ] = None,
        response_model_exclude: Annotated[
            Optional[IncEx],
            Doc(
                """
                Configuration passed to Pydantic to exclude certain fields in the
                response data.

                Read more about it in the
                [FastAPI docs for Response Model - Return Type](https://fastapi.tiangolo.com/tutorial/response-model/#response_model_include-and-response_model_exclude).
                """
            ),
        ] = None,
        response_model_by_alias: Annotated[
            bool,
            Doc(
                """
                Configuration passed to Pydantic to define if the response model
                should be serialized by alias when an alias is used.

                Read more about it in the
                [FastAPI docs for Response Model - Return Type](https://fastapi.tiangolo.com/tutorial/response-model/#response_model_include-and-response_model_exclude).
                """
            ),
        ] = True,
        response_model_exclude_unset: Annotated[
            bool,
            Doc(
                """
                Configuration passed to Pydantic to define if the response data
                should have all the fields, including the ones that were not set and
                have their default values. This is different from
                `response_model_exclude_defaults` in that if the fields are set,
                they will be included in the response, even if the value is the same
                as the default.

                When `True`, default values are omitted from the response.

                Read more about it in the
                [FastAPI docs for Response Model - Return Type](https://fastapi.tiangolo.com/tutorial/response-model/#use-the-response_model_exclude_unset-parameter).
                """
            ),
        ] = False,
        response_model_exclude_defaults: Annotated[
            bool,
            Doc(
                """
                Configuration passed to Pydantic to define if the response data
                should have all the fields, including the ones that have the same value
                as the default. This is different from `response_model_exclude_unset`
                in that if the fields are set but contain the same default values,
                they will be excluded from the response.

                When `True`, default values are omitted from the response.

                Read more about it in the
                [FastAPI docs for Response Model - Return Type](https://fastapi.tiangolo.com/tutorial/response-model/#use-the-response_model_exclude_unset-parameter).
                """
            ),
        ] = False,
        response_model_exclude_none: Annotated[
            bool,
            Doc(
                """
                Configuration passed to Pydantic to define if the response data should
                exclude fields set to `None`.

                This is much simpler (less smart) than `response_model_exclude_unset`
                and `response_model_exclude_defaults`. You probably want to use one of
                those two instead of this one, as those allow returning `None` values
                when it makes sense.

                Read more about it in the
                [FastAPI docs for Response Model - Return Type](https://fastapi.tiangolo.com/tutorial/response-model/#response_model_exclude_none).
                """
            ),
        ] = False,
        include_in_schema: Annotated[
            bool,
            Doc(
                """
                Include this *path operation* in the generated OpenAPI schema.

                This affects the generated OpenAPI (e.g. visible at `/docs`).

                Read more about it in the
                [FastAPI docs for Query Parameters and String Validations](https://fastapi.tiangolo.com/tutorial/query-params-str-validations/#exclude-parameters-from-openapi).
                """
            ),
        ] = True,
        response_class: Annotated[
            Type[Response],
            Doc(
                """
                Response class to be used for this *path operation*.

                This will not be used if you return a response directly.

                Read more about it in the
                [FastAPI docs for Custom Response - HTML, Stream, File, others](https://fastapi.tiangolo.com/advanced/custom-response/#redirectresponse).
                """
            ),
        ] = Default(JSONResponse),
        name: Annotated[
            Optional[str],
            Doc(
                """
                Name for this *path operation*. Only used internally.
                """
            ),
        ] = None,
        callbacks: Annotated[
            Optional[List[BaseRoute]],
            Doc(
                """
                List of *path operations* that will be used as OpenAPI callbacks.

                This is only for OpenAPI documentation, the callbacks won't be used
                directly.

                It will be added to the generated OpenAPI (e.g. visible at `/docs`).

                Read more about it in the
                [FastAPI docs for OpenAPI Callbacks](https://fastapi.tiangolo.com/advanced/openapi-callbacks/).
                """
            ),
        ] = None,
        openapi_extra: Annotated[
            Optional[Dict[str, Any]],
            Doc(
                """
                Extra metadata to be included in the OpenAPI schema for this *path
                operation*.

                Read more about it in the
                [FastAPI docs for Path Operation Advanced Configuration](https://fastapi.tiangolo.com/advanced/path-operation-advanced-configuration/#custom-openapi-path-operation-schema).
                """
            ),
        ] = None,
        generate_unique_id_function: Annotated[
            Callable[[APIRoute], str],
            Doc(
                """
                Customize the function used to generate unique IDs for the *path
                operations* shown in the generated OpenAPI.

                This is particularly useful when automatically generating clients or
                SDKs for your API.

                Read more about it in the
                [FastAPI docs about how to Generate Clients](https://fastapi.tiangolo.com/advanced/generate-clients/#custom-generate-unique-id-function).
                """
            ),
        ] = Default(generate_unique_id),
    ) -> Callable[[DecoratedCallable], DecoratedCallable]:
        """
        Add a *path operation* using an HTTP PATCH operation.

        ## Example

        ```python
        from fastapi import APIRouter, FastAPI
        from pydantic import BaseModel

        class Item(BaseModel):
            name: str
            description: str | None = None

        app = FastAPI()
        router = APIRouter()

        @router.patch("/items/")
        def update_item(item: Item):
            return {"message": "Item updated in place"}

        app.include_router(router)
        ```
        """
        return self.api_route(
            path=path,
            response_model=response_model,
            status_code=status_code,
            tags=tags,
            dependencies=dependencies,
            summary=summary,
            description=description,
            response_description=response_description,
            responses=responses,
            deprecated=deprecated,
            methods=["PATCH"],
            operation_id=operation_id,
            response_model_include=response_model_include,
            response_model_exclude=response_model_exclude,
            response_model_by_alias=response_model_by_alias,
            response_model_exclude_unset=response_model_exclude_unset,
            response_model_exclude_defaults=response_model_exclude_defaults,
            response_model_exclude_none=response_model_exclude_none,
            include_in_schema=include_in_schema,
            response_class=response_class,
            name=name,
            callbacks=callbacks,
            openapi_extra=openapi_extra,
            generate_unique_id_function=generate_unique_id_function,
        )

    def trace(
        self,
        path: Annotated[
            str,
            Doc(
                """
                The URL path to be used for this *path operation*.

                For example, in `http://example.com/items`, the path is `/items`.
                """
            ),
        ],
        *,
        response_model: Annotated[
            Any,
            Doc(
                """
                The type to use for the response.

                It could be any valid Pydantic *field* type. So, it doesn't have to
                be a Pydantic model, it could be other things, like a `list`, `dict`,
                etc.

                It will be used for:

                * Documentation: the generated OpenAPI (and the UI at `/docs`) will
                    show it as the response (JSON Schema).
                * Serialization: you could return an arbitrary object and the
                    `response_model` would be used to serialize that object into the
                    corresponding JSON.
                * Filtering: the JSON sent to the client will only contain the data
                    (fields) defined in the `response_model`. If you returned an object
                    that contains an attribute `password` but the `response_model` does
                    not include that field, the JSON sent to the client would not have
                    that `password`.
                * Validation: whatever you return will be serialized with the
                    `response_model`, converting any data as necessary to generate the
                    corresponding JSON. But if the data in the object returned is not
                    valid, that would mean a violation of the contract with the client,
                    so it's an error from the API developer. So, FastAPI will raise an
                    error and return a 500 error code (Internal Server Error).

                Read more about it in the
                [FastAPI docs for Response Model](https://fastapi.tiangolo.com/tutorial/response-model/).
                """
            ),
        ] = Default(None),
        status_code: Annotated[
            Optional[int],
            Doc(
                """
                The default status code to be used for the response.

                You could override the status code by returning a response directly.

                Read more about it in the
                [FastAPI docs for Response Status Code](https://fastapi.tiangolo.com/tutorial/response-status-code/).
                """
            ),
        ] = None,
        tags: Annotated[
            Optional[List[Union[str, Enum]]],
            Doc(
                """
                A list of tags to be applied to the *path operation*.

                It will be added to the generated OpenAPI (e.g. visible at `/docs`).

                Read more about it in the
                [FastAPI docs for Path Operation Configuration](https://fastapi.tiangolo.com/tutorial/path-operation-configuration/#tags).
                """
            ),
        ] = None,
        dependencies: Annotated[
            Optional[Sequence[params.Depends]],
            Doc(
                """
                A list of dependencies (using `Depends()`) to be applied to the
                *path operation*.

                Read more about it in the
                [FastAPI docs for Dependencies in path operation decorators](https://fastapi.tiangolo.com/tutorial/dependencies/dependencies-in-path-operation-decorators/).
                """
            ),
        ] = None,
        summary: Annotated[
            Optional[str],
            Doc(
                """
                A summary for the *path operation*.

                It will be added to the generated OpenAPI (e.g. visible at `/docs`).

                Read more about it in the
                [FastAPI docs for Path Operation Configuration](https://fastapi.tiangolo.com/tutorial/path-operation-configuration/).
                """
            ),
        ] = None,
        description: Annotated[
            Optional[str],
            Doc(
                """
                A description for the *path operation*.

                If not provided, it will be extracted automatically from the docstring
                of the *path operation function*.

                It can contain Markdown.

                It will be added to the generated OpenAPI (e.g. visible at `/docs`).

                Read more about it in the
                [FastAPI docs for Path Operation Configuration](https://fastapi.tiangolo.com/tutorial/path-operation-configuration/).
                """
            ),
        ] = None,
        response_description: Annotated[
            str,
            Doc(
                """
                The description for the default response.

                It will be added to the generated OpenAPI (e.g. visible at `/docs`).
                """
            ),
        ] = "Successful Response",
        responses: Annotated[
            Optional[Dict[Union[int, str], Dict[str, Any]]],
            Doc(
                """
                Additional responses that could be returned by this *path operation*.

                It will be added to the generated OpenAPI (e.g. visible at `/docs`).
                """
            ),
        ] = None,
        deprecated: Annotated[
            Optional[bool],
            Doc(
                """
                Mark this *path operation* as deprecated.

                It will be added to the generated OpenAPI (e.g. visible at `/docs`).
                """
            ),
        ] = None,
        operation_id: Annotated[
            Optional[str],
            Doc(
                """
                Custom operation ID to be used by this *path operation*.

                By default, it is generated automatically.

                If you provide a custom operation ID, you need to make sure it is
                unique for the whole API.

                You can customize the
                operation ID generation with the parameter
                `generate_unique_id_function` in the `FastAPI` class.

                Read more about it in the
                [FastAPI docs about how to Generate Clients](https://fastapi.tiangolo.com/advanced/generate-clients/#custom-generate-unique-id-function).
                """
            ),
        ] = None,
        response_model_include: Annotated[
            Optional[IncEx],
            Doc(
                """
                Configuration passed to Pydantic to include only certain fields in the
                response data.

                Read more about it in the
                [FastAPI docs for Response Model - Return Type](https://fastapi.tiangolo.com/tutorial/response-model/#response_model_include-and-response_model_exclude).
                """
            ),
        ] = None,
        response_model_exclude: Annotated[
            Optional[IncEx],
            Doc(
                """
                Configuration passed to Pydantic to exclude certain fields in the
                response data.

                Read more about it in the
                [FastAPI docs for Response Model - Return Type](https://fastapi.tiangolo.com/tutorial/response-model/#response_model_include-and-response_model_exclude).
                """
            ),
        ] = None,
        response_model_by_alias: Annotated[
            bool,
            Doc(
                """
                Configuration passed to Pydantic to define if the response model
                should be serialized by alias when an alias is used.

                Read more about it in the
                [FastAPI docs for Response Model - Return Type](https://fastapi.tiangolo.com/tutorial/response-model/#response_model_include-and-response_model_exclude).
                """
            ),
        ] = True,
        response_model_exclude_unset: Annotated[
            bool,
            Doc(
                """
                Configuration passed to Pydantic to define if the response data
                should have all the fields, including the ones that were not set and
                have their default values. This is different from
                `response_model_exclude_defaults` in that if the fields are set,
                they will be included in the response, even if the value is the same
                as the default.

                When `True`, default values are omitted from the response.

                Read more about it in the
                [FastAPI docs for Response Model - Return Type](https://fastapi.tiangolo.com/tutorial/response-model/#use-the-response_model_exclude_unset-parameter).
                """
            ),
        ] = False,
        response_model_exclude_defaults: Annotated[
            bool,
            Doc(
                """
                Configuration passed to Pydantic to define if the response data
                should have all the fields, including the ones that have the same value
                as the default. This is different from `response_model_exclude_unset`
                in that if the fields are set but contain the same default values,
                they will be excluded from the response.

                When `True`, default values are omitted from the response.

                Read more about it in the
                [FastAPI docs for Response Model - Return Type](https://fastapi.tiangolo.com/tutorial/response-model/#use-the-response_model_exclude_unset-parameter).
                """
            ),
        ] = False,
        response_model_exclude_none: Annotated[
            bool,
            Doc(
                """
                Configuration passed to Pydantic to define if the response data should
                exclude fields set to `None`.

                This is much simpler (less smart) than `response_model_exclude_unset`
                and `response_model_exclude_defaults`. You probably want to use one of
                those two instead of this one, as those allow returning `None` values
                when it makes sense.

                Read more about it in the
                [FastAPI docs for Response Model - Return Type](https://fastapi.tiangolo.com/tutorial/response-model/#response_model_exclude_none).
                """
            ),
        ] = False,
        include_in_schema: Annotated[
            bool,
            Doc(
                """
                Include this *path operation* in the generated OpenAPI schema.

                This affects the generated OpenAPI (e.g. visible at `/docs`).

                Read more about it in the
                [FastAPI docs for Query Parameters and String Validations](https://fastapi.tiangolo.com/tutorial/query-params-str-validations/#exclude-parameters-from-openapi).
                """
            ),
        ] = True,
        response_class: Annotated[
            Type[Response],
            Doc(
                """
                Response class to be used for this *path operation*.

                This will not be used if you return a response directly.

                Read more about it in the
                [FastAPI docs for Custom Response - HTML, Stream, File, others](https://fastapi.tiangolo.com/advanced/custom-response/#redirectresponse).
                """
            ),
        ] = Default(JSONResponse),
        name: Annotated[
            Optional[str],
            Doc(
                """
                Name for this *path operation*. Only used internally.
                """
            ),
        ] = None,
        callbacks: Annotated[
            Optional[List[BaseRoute]],
            Doc(
                """
                List of *path operations* that will be used as OpenAPI callbacks.

                This is only for OpenAPI documentation, the callbacks won't be used
                directly.

                It will be added to the generated OpenAPI (e.g. visible at `/docs`).

                Read more about it in the
                [FastAPI docs for OpenAPI Callbacks](https://fastapi.tiangolo.com/advanced/openapi-callbacks/).
                """
            ),
        ] = None,
        openapi_extra: Annotated[
            Optional[Dict[str, Any]],
            Doc(
                """
                Extra metadata to be included in the OpenAPI schema for this *path
                operation*.

                Read more about it in the
                [FastAPI docs for Path Operation Advanced Configuration](https://fastapi.tiangolo.com/advanced/path-operation-advanced-configuration/#custom-openapi-path-operation-schema).
                """
            ),
        ] = None,
        generate_unique_id_function: Annotated[
            Callable[[APIRoute], str],
            Doc(
                """
                Customize the function used to generate unique IDs for the *path
                operations* shown in the generated OpenAPI.

                This is particularly useful when automatically generating clients or
                SDKs for your API.

                Read more about it in the
                [FastAPI docs about how to Generate Clients](https://fastapi.tiangolo.com/advanced/generate-clients/#custom-generate-unique-id-function).
                """
            ),
        ] = Default(generate_unique_id),
    ) -> Callable[[DecoratedCallable], DecoratedCallable]:
        """
        Add a *path operation* using an HTTP TRACE operation.

        ## Example

        ```python
        from fastapi import APIRouter, FastAPI
        from pydantic import BaseModel

        class Item(BaseModel):
            name: str
            description: str | None = None

        app = FastAPI()
        router = APIRouter()

        @router.trace("/items/{item_id}")
        def trace_item(item_id: str):
            return None

        app.include_router(router)
        ```
        """
        return self.api_route(
            path=path,
            response_model=response_model,
            status_code=status_code,
            tags=tags,
            dependencies=dependencies,
            summary=summary,
            description=description,
            response_description=response_description,
            responses=responses,
            deprecated=deprecated,
            methods=["TRACE"],
            operation_id=operation_id,
            response_model_include=response_model_include,
            response_model_exclude=response_model_exclude,
            response_model_by_alias=response_model_by_alias,
            response_model_exclude_unset=response_model_exclude_unset,
            response_model_exclude_defaults=response_model_exclude_defaults,
            response_model_exclude_none=response_model_exclude_none,
            include_in_schema=include_in_schema,
            response_class=response_class,
            name=name,
            callbacks=callbacks,
            openapi_extra=openapi_extra,
            generate_unique_id_function=generate_unique_id_function,
        )

    @deprecated(
        """
        on_event is deprecated, use lifespan event handlers instead.

        Read more about it in the
        [FastAPI docs for Lifespan Events](https://fastapi.tiangolo.com/advanced/events/).
        """
    )
    def on_event(
        self,
        event_type: Annotated[
            str,
            Doc(
                """
                The type of event. `startup` or `shutdown`.
                """
            ),
        ],
    ) -> Callable[[DecoratedCallable], DecoratedCallable]:
        """
        Add an event handler for the router.

        `on_event` is deprecated, use `lifespan` event handlers instead.

        Read more about it in the
        [FastAPI docs for Lifespan Events](https://fastapi.tiangolo.com/advanced/events/#alternative-events-deprecated).
        """

        def decorator(func: DecoratedCallable) -> DecoratedCallable:
            self.add_event_handler(event_type, func)
            return func

        return decorator<|MERGE_RESOLUTION|>--- conflicted
+++ resolved
@@ -407,55 +407,6 @@
                 current_status_code = (
                     status_code if status_code else solved_result.response.status_code
                 )
-<<<<<<< HEAD
-                errors = solved_result.errors
-                if not errors:
-                    raw_response = await run_endpoint_function(
-                        dependant=dependant,
-                        values=solved_result.values,
-                        is_coroutine=is_coroutine,
-                    )
-                    if isinstance(raw_response, Response):
-                        if raw_response.background is None:
-                            raw_response.background = solved_result.background_tasks
-                        response = raw_response
-                    else:
-                        response_args: Dict[str, Any] = {
-                            "background": solved_result.background_tasks
-                        }
-                        # If status_code was set, use it, otherwise use the default from the
-                        # response class, in the case of redirect it's 307
-                        current_status_code = (
-                            status_code
-                            if status_code
-                            else solved_result.response.status_code
-                        )
-                        if current_status_code is not None:
-                            response_args["status_code"] = current_status_code
-                        if solved_result.response.status_code:
-                            response_args["status_code"] = (
-                                solved_result.response.status_code
-                            )
-                        content = await serialize_response(
-                            field=response_field,
-                            response_content=raw_response,
-                            response_model=response_model,
-                            include=response_model_include,
-                            exclude=response_model_exclude,
-                            by_alias=response_model_by_alias,
-                            exclude_unset=response_model_exclude_unset,
-                            exclude_defaults=response_model_exclude_defaults,
-                            exclude_none=response_model_exclude_none,
-                            is_coroutine=is_coroutine,
-                        )
-                        response = actual_response_class(content, **response_args)
-                        if not is_body_allowed_for_status_code(response.status_code):
-                            response.body = b""
-                        response.headers.raw.extend(solved_result.response.headers.raw)
-            if errors:
-                validation_error = RequestValidationError(
-                    _normalize_errors(errors), body=body
-=======
                 if current_status_code is not None:
                     response_args["status_code"] = current_status_code
                 if solved_result.response.status_code:
@@ -470,7 +421,6 @@
                     exclude_defaults=response_model_exclude_defaults,
                     exclude_none=response_model_exclude_none,
                     is_coroutine=is_coroutine,
->>>>>>> 333f1ba7
                 )
                 response = actual_response_class(content, **response_args)
                 if not is_body_allowed_for_status_code(response.status_code):
