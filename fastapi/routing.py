import dataclasses
import email.message
import functools
import inspect
import json
import sys
from contextlib import AsyncExitStack, asynccontextmanager
from enum import Enum, IntEnum
from typing import (
    Any,
    AsyncIterator,
    Awaitable,
    Callable,
    Collection,
    Coroutine,
    Dict,
    List,
    Mapping,
    Optional,
    Sequence,
    Set,
    Tuple,
    Type,
    Union,
)

from annotated_doc import Doc
from fastapi import params, temp_pydantic_v1_params
from fastapi._compat import (
    ModelField,
    Undefined,
    _get_model_config,
    _model_dump,
    _normalize_errors,
    lenient_issubclass,
)
from fastapi.datastructures import Default, DefaultPlaceholder
from fastapi.dependencies.models import EndpointDependant, LifespanDependant
from fastapi.dependencies.utils import (
    _should_embed_body_fields,
    get_body_field,
    get_endpoint_dependant,
    get_flat_dependant,
    get_parameterless_sub_dependant,
    get_typed_return_annotation,
    solve_dependencies,
)
from fastapi.encoders import jsonable_encoder
from fastapi.exceptions import (
    FastAPIError,
    RequestValidationError,
    ResponseValidationError,
    WebSocketRequestValidationError,
)
from fastapi.types import DecoratedCallable, IncEx
from fastapi.utils import (
    create_cloned_field,
    create_model_field,
    generate_unique_id,
    get_value_or_default,
    is_body_allowed_for_status_code,
)
from pydantic import BaseModel
from starlette import routing
from starlette._exception_handler import wrap_app_handling_exceptions
from starlette._utils import is_async_callable
from starlette.concurrency import run_in_threadpool
from starlette.exceptions import HTTPException
from starlette.requests import Request
from starlette.responses import JSONResponse, Response
from starlette.routing import (
    BaseRoute,
    Match,
    compile_path,
    get_name,
)
from starlette.routing import Mount as Mount  # noqa
from starlette.types import AppType, ASGIApp, Lifespan, Receive, Scope, Send
from starlette.websockets import WebSocket
from typing_extensions import Annotated, deprecated

if sys.version_info >= (3, 13):  # pragma: no cover
    from inspect import iscoroutinefunction
else:  # pragma: no cover
    from asyncio import iscoroutinefunction


# Copy of starlette.routing.request_response modified to include the
# dependencies' AsyncExitStack
def request_response(
    func: Callable[[Request], Union[Awaitable[Response], Response]],
) -> ASGIApp:
    """
    Takes a function or coroutine `func(request) -> response`,
    and returns an ASGI application.
    """
    f: Callable[[Request], Awaitable[Response]] = (
        func if is_async_callable(func) else functools.partial(run_in_threadpool, func)  # type:ignore
    )

    async def app(scope: Scope, receive: Receive, send: Send) -> None:
        request = Request(scope, receive, send)

        async def app(scope: Scope, receive: Receive, send: Send) -> None:
            # Starts customization
            response_awaited = False
            async with AsyncExitStack() as request_stack:
                scope["fastapi_inner_astack"] = request_stack
                async with AsyncExitStack() as function_stack:
                    scope["fastapi_function_astack"] = function_stack
                    response = await f(request)
                await response(scope, receive, send)
                # Continues customization
                response_awaited = True
            if not response_awaited:
                raise FastAPIError(
                    "Response not awaited. There's a high chance that the "
                    "application code is raising an exception and a dependency with yield "
                    "has a block with a bare except, or a block with except Exception, "
                    "and is not raising the exception again. Read more about it in the "
                    "docs: https://fastapi.tiangolo.com/tutorial/dependencies/dependencies-with-yield/#dependencies-with-yield-and-except"
                )

        # Same as in Starlette
        await wrap_app_handling_exceptions(app, request)(scope, receive, send)

    return app


# Copy of starlette.routing.websocket_session modified to include the
# dependencies' AsyncExitStack
def websocket_session(
    func: Callable[[WebSocket], Awaitable[None]],
) -> ASGIApp:
    """
    Takes a coroutine `func(session)`, and returns an ASGI application.
    """
    # assert asyncio.iscoroutinefunction(func), "WebSocket endpoints must be async"

    async def app(scope: Scope, receive: Receive, send: Send) -> None:
        session = WebSocket(scope, receive=receive, send=send)

        async def app(scope: Scope, receive: Receive, send: Send) -> None:
            async with AsyncExitStack() as request_stack:
                scope["fastapi_inner_astack"] = request_stack
                async with AsyncExitStack() as function_stack:
                    scope["fastapi_function_astack"] = function_stack
                    await func(session)

        # Same as in Starlette
        await wrap_app_handling_exceptions(app, session)(scope, receive, send)

    return app


def _prepare_response_content(
    res: Any,
    *,
    exclude_unset: bool,
    exclude_defaults: bool = False,
    exclude_none: bool = False,
) -> Any:
    if isinstance(res, BaseModel):
        read_with_orm_mode = getattr(_get_model_config(res), "read_with_orm_mode", None)
        if read_with_orm_mode:
            # Let from_orm extract the data from this model instead of converting
            # it now to a dict.
            # Otherwise, there's no way to extract lazy data that requires attribute
            # access instead of dict iteration, e.g. lazy relationships.
            return res
        return _model_dump(
            res,
            by_alias=True,
            exclude_unset=exclude_unset,
            exclude_defaults=exclude_defaults,
            exclude_none=exclude_none,
        )
    elif isinstance(res, list):
        return [
            _prepare_response_content(
                item,
                exclude_unset=exclude_unset,
                exclude_defaults=exclude_defaults,
                exclude_none=exclude_none,
            )
            for item in res
        ]
    elif isinstance(res, dict):
        return {
            k: _prepare_response_content(
                v,
                exclude_unset=exclude_unset,
                exclude_defaults=exclude_defaults,
                exclude_none=exclude_none,
            )
            for k, v in res.items()
        }
    elif dataclasses.is_dataclass(res):
        assert not isinstance(res, type)
        return dataclasses.asdict(res)
    return res


def merge_lifespan_context(
    original_context: Lifespan[Any], nested_context: Lifespan[Any]
) -> Lifespan[Any]:
    @asynccontextmanager
    async def merged_lifespan(
        app: AppType,
    ) -> AsyncIterator[Optional[Mapping[str, Any]]]:
        async with original_context(app) as maybe_original_state:
            async with nested_context(app) as maybe_nested_state:
                if maybe_nested_state is None and maybe_original_state is None:
                    yield None  # old ASGI compatibility
                else:
                    yield {**(maybe_nested_state or {}), **(maybe_original_state or {})}

    return merged_lifespan  # type: ignore[return-value]


async def serialize_response(
    *,
    field: Optional[ModelField] = None,
    response_content: Any,
    include: Optional[IncEx] = None,
    exclude: Optional[IncEx] = None,
    by_alias: bool = True,
    exclude_unset: bool = False,
    exclude_defaults: bool = False,
    exclude_none: bool = False,
    is_coroutine: bool = True,
) -> Any:
    if field:
        errors = []
        if not hasattr(field, "serialize"):
            # pydantic v1
            response_content = _prepare_response_content(
                response_content,
                exclude_unset=exclude_unset,
                exclude_defaults=exclude_defaults,
                exclude_none=exclude_none,
            )
        if is_coroutine:
            value, errors_ = field.validate(response_content, {}, loc=("response",))
        else:
            value, errors_ = await run_in_threadpool(
                field.validate, response_content, {}, loc=("response",)
            )
        if isinstance(errors_, list):
            errors.extend(errors_)
        elif errors_:
            errors.append(errors_)
        if errors:
            raise ResponseValidationError(
                errors=_normalize_errors(errors), body=response_content
            )

        if hasattr(field, "serialize"):
            return field.serialize(
                value,
                include=include,
                exclude=exclude,
                by_alias=by_alias,
                exclude_unset=exclude_unset,
                exclude_defaults=exclude_defaults,
                exclude_none=exclude_none,
            )

        return jsonable_encoder(
            value,
            include=include,
            exclude=exclude,
            by_alias=by_alias,
            exclude_unset=exclude_unset,
            exclude_defaults=exclude_defaults,
            exclude_none=exclude_none,
        )
    else:
        return jsonable_encoder(response_content)


async def run_endpoint_function(
    *, dependant: EndpointDependant, values: Dict[str, Any], is_coroutine: bool
) -> Any:
    # Only called by get_request_handler. Has been split into its own function to
    # facilitate profiling endpoints, since inner functions are harder to profile.
    assert dependant.call is not None, "dependant.call must be a function"

    if is_coroutine:
        return await dependant.call(**values)
    else:
        return await run_in_threadpool(dependant.call, **values)


def get_request_handler(
    dependant: EndpointDependant,
    body_field: Optional[ModelField] = None,
    status_code: Optional[int] = None,
    response_class: Union[Type[Response], DefaultPlaceholder] = Default(JSONResponse),
    response_field: Optional[ModelField] = None,
    response_model_include: Optional[IncEx] = None,
    response_model_exclude: Optional[IncEx] = None,
    response_model_by_alias: bool = True,
    response_model_exclude_unset: bool = False,
    response_model_exclude_defaults: bool = False,
    response_model_exclude_none: bool = False,
    dependency_overrides_provider: Optional[Any] = None,
    embed_body_fields: bool = False,
) -> Callable[[Request], Coroutine[Any, Any, Response]]:
    assert dependant.call is not None, "dependant.call must be a function"
    is_coroutine = iscoroutinefunction(dependant.call)
    is_body_form = body_field and isinstance(
        body_field.field_info, (params.Form, temp_pydantic_v1_params.Form)
    )
    if isinstance(response_class, DefaultPlaceholder):
        actual_response_class: Type[Response] = response_class.value
    else:
        actual_response_class = response_class

    async def app(request: Request) -> Response:
        response: Union[Response, None] = None
        file_stack = request.scope.get("fastapi_middleware_astack")
        assert isinstance(file_stack, AsyncExitStack), (
            "fastapi_middleware_astack not found in request scope"
        )

        # Read body and auto-close files
        try:
            body: Any = None
            if body_field:
                if is_body_form:
                    body = await request.form()
                    file_stack.push_async_callback(body.close)
                else:
                    body_bytes = await request.body()
                    if body_bytes:
                        json_body: Any = Undefined
                        content_type_value = request.headers.get("content-type")
                        if not content_type_value:
                            json_body = await request.json()
                        else:
                            message = email.message.Message()
                            message["content-type"] = content_type_value
                            if message.get_content_maintype() == "application":
                                subtype = message.get_content_subtype()
                                if subtype == "json" or subtype.endswith("+json"):
                                    json_body = await request.json()
                        if json_body != Undefined:
                            body = json_body
                        else:
                            body = body_bytes
        except json.JSONDecodeError as e:
            validation_error = RequestValidationError(
                [
                    {
                        "type": "json_invalid",
                        "loc": ("body", e.pos),
                        "msg": "JSON decode error",
                        "input": {},
                        "ctx": {"error": e.msg},
                    }
                ],
                body=e.doc,
            )
            raise validation_error from e
        except HTTPException:
            # If a middleware raises an HTTPException, it should be raised again
            raise
        except Exception as e:
            http_error = HTTPException(
                status_code=400, detail="There was an error parsing the body"
            )
            raise http_error from e

        # Solve dependencies and run path operation function, auto-closing dependencies
        errors: List[Any] = []
        async_exit_stack = request.scope.get("fastapi_inner_astack")
        assert isinstance(async_exit_stack, AsyncExitStack), (
            "fastapi_inner_astack not found in request scope"
        )
        solved_result = await solve_dependencies(
            request=request,
            dependant=dependant,
            body=body,
            dependency_overrides_provider=dependency_overrides_provider,
            async_exit_stack=async_exit_stack,
            embed_body_fields=embed_body_fields,
        )
        errors = solved_result.errors
        if not errors:
            raw_response = await run_endpoint_function(
                dependant=dependant,
                values=solved_result.values,
                is_coroutine=is_coroutine,
            )
            if isinstance(raw_response, Response):
                if raw_response.background is None:
                    raw_response.background = solved_result.background_tasks
                response = raw_response
            else:
                response_args: Dict[str, Any] = {
                    "background": solved_result.background_tasks
                }
                # If status_code was set, use it, otherwise use the default from the
                # response class, in the case of redirect it's 307
                current_status_code = (
                    status_code if status_code else solved_result.response.status_code
                )
                if current_status_code is not None:
                    response_args["status_code"] = current_status_code
                if solved_result.response.status_code:
                    response_args["status_code"] = solved_result.response.status_code
                content = await serialize_response(
                    field=response_field,
                    response_content=raw_response,
                    include=response_model_include,
                    exclude=response_model_exclude,
                    by_alias=response_model_by_alias,
                    exclude_unset=response_model_exclude_unset,
                    exclude_defaults=response_model_exclude_defaults,
                    exclude_none=response_model_exclude_none,
                    is_coroutine=is_coroutine,
                )
                response = actual_response_class(content, **response_args)
                if not is_body_allowed_for_status_code(response.status_code):
                    response.body = b""
                response.headers.raw.extend(solved_result.response.headers.raw)
        if errors:
            validation_error = RequestValidationError(
                _normalize_errors(errors), body=body
            )
            raise validation_error

        # Return response
        assert response
        return response

    return app


def get_websocket_app(
    dependant: EndpointDependant,
    dependency_overrides_provider: Optional[Any] = None,
    embed_body_fields: bool = False,
) -> Callable[[WebSocket], Coroutine[Any, Any, Any]]:
    async def app(websocket: WebSocket) -> None:
        async_exit_stack = websocket.scope.get("fastapi_inner_astack")
        assert isinstance(async_exit_stack, AsyncExitStack), (
            "fastapi_inner_astack not found in request scope"
        )
        solved_result = await solve_dependencies(
            request=websocket,
            dependant=dependant,
            dependency_overrides_provider=dependency_overrides_provider,
            async_exit_stack=async_exit_stack,
            embed_body_fields=embed_body_fields,
        )
        if solved_result.errors:
            raise WebSocketRequestValidationError(
                _normalize_errors(solved_result.errors)
            )
        assert dependant.call is not None, "dependant.call must be a function"
        await dependant.call(**solved_result.values)

    return app


class APIWebSocketRoute(routing.WebSocketRoute):
    def __init__(
        self,
        path: str,
        endpoint: Callable[..., Any],
        *,
        name: Optional[str] = None,
        dependencies: Optional[Sequence[params.Depends]] = None,
        dependency_overrides_provider: Optional[Any] = None,
    ) -> None:
        self.path = path
        self.endpoint = endpoint
        self.name = get_name(endpoint) if name is None else name
        self.dependencies = list(dependencies or [])
        self.path_regex, self.path_format, self.param_convertors = compile_path(path)
<<<<<<< HEAD
        self.dependant = get_endpoint_dependant(
            path=self.path_format, call=self.endpoint
        )
        for i, depends in list(enumerate(self.dependencies))[::-1]:
            sub_dependant = get_parameterless_sub_dependant(
                depends=depends, path=self.path_format, caller=self.__call__, index=i
=======
        self.dependant = get_dependant(
            path=self.path_format, call=self.endpoint, scope="function"
        )
        for depends in self.dependencies[::-1]:
            self.dependant.dependencies.insert(
                0,
                get_parameterless_sub_dependant(depends=depends, path=self.path_format),
>>>>>>> 972a967d
            )
            if isinstance(sub_dependant, EndpointDependant):
                assert isinstance(sub_dependant, EndpointDependant)
                self.dependant.endpoint_dependencies.insert(0, sub_dependant)
            else:
                assert isinstance(sub_dependant, LifespanDependant)
                self.dependant.lifespan_dependencies.insert(0, sub_dependant)

        self._flat_dependant = get_flat_dependant(self.dependant)
        self._embed_body_fields = _should_embed_body_fields(
            self._flat_dependant.body_params
        )
        self.app = websocket_session(
            get_websocket_app(
                dependant=self.dependant,
                dependency_overrides_provider=dependency_overrides_provider,
                embed_body_fields=self._embed_body_fields,
            )
        )

    def matches(self, scope: Scope) -> Tuple[Match, Scope]:
        match, child_scope = super().matches(scope)
        if match != Match.NONE:
            child_scope["route"] = self
        return match, child_scope

    @property
    def lifespan_dependencies(self) -> List[LifespanDependant]:
        return self._flat_dependant.lifespan_dependencies


class APIRoute(routing.Route):
    def __init__(
        self,
        path: str,
        endpoint: Callable[..., Any],
        *,
        response_model: Any = Default(None),
        status_code: Optional[int] = None,
        tags: Optional[List[Union[str, Enum]]] = None,
        dependencies: Optional[Sequence[params.Depends]] = None,
        summary: Optional[str] = None,
        description: Optional[str] = None,
        response_description: str = "Successful Response",
        responses: Optional[Dict[Union[int, str], Dict[str, Any]]] = None,
        deprecated: Optional[bool] = None,
        name: Optional[str] = None,
        methods: Optional[Union[Set[str], List[str]]] = None,
        operation_id: Optional[str] = None,
        response_model_include: Optional[IncEx] = None,
        response_model_exclude: Optional[IncEx] = None,
        response_model_by_alias: bool = True,
        response_model_exclude_unset: bool = False,
        response_model_exclude_defaults: bool = False,
        response_model_exclude_none: bool = False,
        include_in_schema: bool = True,
        response_class: Union[Type[Response], DefaultPlaceholder] = Default(
            JSONResponse
        ),
        dependency_overrides_provider: Optional[Any] = None,
        callbacks: Optional[List[BaseRoute]] = None,
        openapi_extra: Optional[Dict[str, Any]] = None,
        generate_unique_id_function: Union[
            Callable[["APIRoute"], str], DefaultPlaceholder
        ] = Default(generate_unique_id),
    ) -> None:
        self.path = path
        self.endpoint = endpoint
        if isinstance(response_model, DefaultPlaceholder):
            return_annotation = get_typed_return_annotation(endpoint)
            if lenient_issubclass(return_annotation, Response):
                response_model = None
            else:
                response_model = return_annotation
        self.response_model = response_model
        self.summary = summary
        self.response_description = response_description
        self.deprecated = deprecated
        self.operation_id = operation_id
        self.response_model_include = response_model_include
        self.response_model_exclude = response_model_exclude
        self.response_model_by_alias = response_model_by_alias
        self.response_model_exclude_unset = response_model_exclude_unset
        self.response_model_exclude_defaults = response_model_exclude_defaults
        self.response_model_exclude_none = response_model_exclude_none
        self.include_in_schema = include_in_schema
        self.response_class = response_class
        self.dependency_overrides_provider = dependency_overrides_provider
        self.callbacks = callbacks
        self.openapi_extra = openapi_extra
        self.generate_unique_id_function = generate_unique_id_function
        self.tags = tags or []
        self.responses = responses or {}
        self.name = get_name(endpoint) if name is None else name
        self.path_regex, self.path_format, self.param_convertors = compile_path(path)
        if methods is None:
            methods = ["GET"]
        self.methods: Set[str] = {method.upper() for method in methods}
        if isinstance(generate_unique_id_function, DefaultPlaceholder):
            current_generate_unique_id: Callable[[APIRoute], str] = (
                generate_unique_id_function.value
            )
        else:
            current_generate_unique_id = generate_unique_id_function
        self.unique_id = self.operation_id or current_generate_unique_id(self)
        # normalize enums e.g. http.HTTPStatus
        if isinstance(status_code, IntEnum):
            status_code = int(status_code)
        self.status_code = status_code
        if self.response_model:
            assert is_body_allowed_for_status_code(status_code), (
                f"Status code {status_code} must not have a response body"
            )
            response_name = "Response_" + self.unique_id
            self.response_field = create_model_field(
                name=response_name,
                type_=self.response_model,
                mode="serialization",
            )
            # Create a clone of the field, so that a Pydantic submodel is not returned
            # as is just because it's an instance of a subclass of a more limited class
            # e.g. UserInDB (containing hashed_password) could be a subclass of User
            # that doesn't have the hashed_password. But because it's a subclass, it
            # would pass the validation and be returned as is.
            # By being a new field, no inheritance will be passed as is. A new model
            # will always be created.
            # TODO: remove when deprecating Pydantic v1
            self.secure_cloned_response_field: Optional[ModelField] = (
                create_cloned_field(self.response_field)
            )
        else:
            self.response_field = None  # type: ignore
            self.secure_cloned_response_field = None
        self.dependencies = list(dependencies or [])
        self.description = description or inspect.cleandoc(self.endpoint.__doc__ or "")
        # if a "form feed" character (page break) is found in the description text,
        # truncate description text to the content preceding the first "form feed"
        self.description = self.description.split("\f")[0].strip()
        response_fields = {}
        for additional_status_code, response in self.responses.items():
            assert isinstance(response, dict), "An additional response must be a dict"
            model = response.get("model")
            if model:
                assert is_body_allowed_for_status_code(additional_status_code), (
                    f"Status code {additional_status_code} must not have a response body"
                )
                response_name = f"Response_{additional_status_code}_{self.unique_id}"
                response_field = create_model_field(
                    name=response_name, type_=model, mode="serialization"
                )
                response_fields[additional_status_code] = response_field
        if response_fields:
            self.response_fields: Dict[Union[int, str], ModelField] = response_fields
        else:
            self.response_fields = {}

        assert callable(endpoint), "An endpoint must be a callable"
<<<<<<< HEAD
        self.dependant = get_endpoint_dependant(
            path=self.path_format, call=self.endpoint
        )
        for i, depends in list(enumerate(self.dependencies))[::-1]:
            sub_dependant = get_parameterless_sub_dependant(
                depends=depends, path=self.path_format, caller=self.__call__, index=i
=======
        self.dependant = get_dependant(
            path=self.path_format, call=self.endpoint, scope="function"
        )
        for depends in self.dependencies[::-1]:
            self.dependant.dependencies.insert(
                0,
                get_parameterless_sub_dependant(depends=depends, path=self.path_format),
>>>>>>> 972a967d
            )
            if isinstance(sub_dependant, EndpointDependant):
                self.dependant.endpoint_dependencies.insert(0, sub_dependant)
            else:
                assert isinstance(sub_dependant, LifespanDependant)
                self.dependant.lifespan_dependencies.insert(0, sub_dependant)

        self._flat_dependant = get_flat_dependant(self.dependant)
        self._embed_body_fields = _should_embed_body_fields(
            self._flat_dependant.body_params
        )
        self.body_field = get_body_field(
            flat_dependant=self._flat_dependant,
            name=self.unique_id,
            embed_body_fields=self._embed_body_fields,
        )
        self.app = request_response(self.get_route_handler())

    def get_route_handler(self) -> Callable[[Request], Coroutine[Any, Any, Response]]:
        return get_request_handler(
            dependant=self.dependant,
            body_field=self.body_field,
            status_code=self.status_code,
            response_class=self.response_class,
            response_field=self.secure_cloned_response_field,
            response_model_include=self.response_model_include,
            response_model_exclude=self.response_model_exclude,
            response_model_by_alias=self.response_model_by_alias,
            response_model_exclude_unset=self.response_model_exclude_unset,
            response_model_exclude_defaults=self.response_model_exclude_defaults,
            response_model_exclude_none=self.response_model_exclude_none,
            dependency_overrides_provider=self.dependency_overrides_provider,
            embed_body_fields=self._embed_body_fields,
        )

    def matches(self, scope: Scope) -> Tuple[Match, Scope]:
        match, child_scope = super().matches(scope)
        if match != Match.NONE:
            child_scope["route"] = self
        return match, child_scope

    @property
    def lifespan_dependencies(self) -> List[LifespanDependant]:
        return self._flat_dependant.lifespan_dependencies


class APIRouter(routing.Router):
    """
    `APIRouter` class, used to group *path operations*, for example to structure
    an app in multiple files. It would then be included in the `FastAPI` app, or
    in another `APIRouter` (ultimately included in the app).

    Read more about it in the
    [FastAPI docs for Bigger Applications - Multiple Files](https://fastapi.tiangolo.com/tutorial/bigger-applications/).

    ## Example

    ```python
    from fastapi import APIRouter, FastAPI

    app = FastAPI()
    router = APIRouter()


    @router.get("/users/", tags=["users"])
    async def read_users():
        return [{"username": "Rick"}, {"username": "Morty"}]


    app.include_router(router)
    ```
    """

    def __init__(
        self,
        *,
        prefix: Annotated[str, Doc("An optional path prefix for the router.")] = "",
        tags: Annotated[
            Optional[List[Union[str, Enum]]],
            Doc(
                """
                A list of tags to be applied to all the *path operations* in this
                router.

                It will be added to the generated OpenAPI (e.g. visible at `/docs`).

                Read more about it in the
                [FastAPI docs for Path Operation Configuration](https://fastapi.tiangolo.com/tutorial/path-operation-configuration/).
                """
            ),
        ] = None,
        dependencies: Annotated[
            Optional[Sequence[params.Depends]],
            Doc(
                """
                A list of dependencies (using `Depends()`) to be applied to all the
                *path operations* in this router.

                Read more about it in the
                [FastAPI docs for Bigger Applications - Multiple Files](https://fastapi.tiangolo.com/tutorial/bigger-applications/#include-an-apirouter-with-a-custom-prefix-tags-responses-and-dependencies).
                """
            ),
        ] = None,
        default_response_class: Annotated[
            Type[Response],
            Doc(
                """
                The default response class to be used.

                Read more in the
                [FastAPI docs for Custom Response - HTML, Stream, File, others](https://fastapi.tiangolo.com/advanced/custom-response/#default-response-class).
                """
            ),
        ] = Default(JSONResponse),
        responses: Annotated[
            Optional[Dict[Union[int, str], Dict[str, Any]]],
            Doc(
                """
                Additional responses to be shown in OpenAPI.

                It will be added to the generated OpenAPI (e.g. visible at `/docs`).

                Read more about it in the
                [FastAPI docs for Additional Responses in OpenAPI](https://fastapi.tiangolo.com/advanced/additional-responses/).

                And in the
                [FastAPI docs for Bigger Applications](https://fastapi.tiangolo.com/tutorial/bigger-applications/#include-an-apirouter-with-a-custom-prefix-tags-responses-and-dependencies).
                """
            ),
        ] = None,
        callbacks: Annotated[
            Optional[List[BaseRoute]],
            Doc(
                """
                OpenAPI callbacks that should apply to all *path operations* in this
                router.

                It will be added to the generated OpenAPI (e.g. visible at `/docs`).

                Read more about it in the
                [FastAPI docs for OpenAPI Callbacks](https://fastapi.tiangolo.com/advanced/openapi-callbacks/).
                """
            ),
        ] = None,
        routes: Annotated[
            Optional[List[BaseRoute]],
            Doc(
                """
                **Note**: you probably shouldn't use this parameter, it is inherited
                from Starlette and supported for compatibility.

                ---

                A list of routes to serve incoming HTTP and WebSocket requests.
                """
            ),
            deprecated(
                """
                You normally wouldn't use this parameter with FastAPI, it is inherited
                from Starlette and supported for compatibility.

                In FastAPI, you normally would use the *path operation methods*,
                like `router.get()`, `router.post()`, etc.
                """
            ),
        ] = None,
        redirect_slashes: Annotated[
            bool,
            Doc(
                """
                Whether to detect and redirect slashes in URLs when the client doesn't
                use the same format.
                """
            ),
        ] = True,
        default: Annotated[
            Optional[ASGIApp],
            Doc(
                """
                Default function handler for this router. Used to handle
                404 Not Found errors.
                """
            ),
        ] = None,
        dependency_overrides_provider: Annotated[
            Optional[Any],
            Doc(
                """
                Only used internally by FastAPI to handle dependency overrides.

                You shouldn't need to use it. It normally points to the `FastAPI` app
                object.
                """
            ),
        ] = None,
        route_class: Annotated[
            Type[APIRoute],
            Doc(
                """
                Custom route (*path operation*) class to be used by this router.

                Read more about it in the
                [FastAPI docs for Custom Request and APIRoute class](https://fastapi.tiangolo.com/how-to/custom-request-and-route/#custom-apiroute-class-in-a-router).
                """
            ),
        ] = APIRoute,
        on_startup: Annotated[
            Optional[Sequence[Callable[[], Any]]],
            Doc(
                """
                A list of startup event handler functions.

                You should instead use the `lifespan` handlers.

                Read more in the [FastAPI docs for `lifespan`](https://fastapi.tiangolo.com/advanced/events/).
                """
            ),
        ] = None,
        on_shutdown: Annotated[
            Optional[Sequence[Callable[[], Any]]],
            Doc(
                """
                A list of shutdown event handler functions.

                You should instead use the `lifespan` handlers.

                Read more in the
                [FastAPI docs for `lifespan`](https://fastapi.tiangolo.com/advanced/events/).
                """
            ),
        ] = None,
        # the generic to Lifespan[AppType] is the type of the top level application
        # which the router cannot know statically, so we use typing.Any
        lifespan: Annotated[
            Optional[Lifespan[Any]],
            Doc(
                """
                A `Lifespan` context manager handler. This replaces `startup` and
                `shutdown` functions with a single context manager.

                Read more in the
                [FastAPI docs for `lifespan`](https://fastapi.tiangolo.com/advanced/events/).
                """
            ),
        ] = None,
        deprecated: Annotated[
            Optional[bool],
            Doc(
                """
                Mark all *path operations* in this router as deprecated.

                It will be added to the generated OpenAPI (e.g. visible at `/docs`).

                Read more about it in the
                [FastAPI docs for Path Operation Configuration](https://fastapi.tiangolo.com/tutorial/path-operation-configuration/).
                """
            ),
        ] = None,
        include_in_schema: Annotated[
            bool,
            Doc(
                """
                To include (or not) all the *path operations* in this router in the
                generated OpenAPI.

                This affects the generated OpenAPI (e.g. visible at `/docs`).

                Read more about it in the
                [FastAPI docs for Query Parameters and String Validations](https://fastapi.tiangolo.com/tutorial/query-params-str-validations/#exclude-parameters-from-openapi).
                """
            ),
        ] = True,
        generate_unique_id_function: Annotated[
            Callable[[APIRoute], str],
            Doc(
                """
                Customize the function used to generate unique IDs for the *path
                operations* shown in the generated OpenAPI.

                This is particularly useful when automatically generating clients or
                SDKs for your API.

                Read more about it in the
                [FastAPI docs about how to Generate Clients](https://fastapi.tiangolo.com/advanced/generate-clients/#custom-generate-unique-id-function).
                """
            ),
        ] = Default(generate_unique_id),
    ) -> None:
        super().__init__(
            routes=routes,
            redirect_slashes=redirect_slashes,
            default=default,
            on_startup=on_startup,
            on_shutdown=on_shutdown,
            lifespan=lifespan,
        )
        if prefix:
            assert prefix.startswith("/"), "A path prefix must start with '/'"
            assert not prefix.endswith("/"), (
                "A path prefix must not end with '/', as the routes will start with '/'"
            )
        self.prefix = prefix
        self.tags: List[Union[str, Enum]] = tags or []
        self.dependencies = list(dependencies or [])
        self.deprecated = deprecated
        self.include_in_schema = include_in_schema
        self.responses = responses or {}
        self.callbacks = callbacks or []
        self.dependency_overrides_provider = dependency_overrides_provider
        self.route_class = route_class
        self.default_response_class = default_response_class
        self.generate_unique_id_function = generate_unique_id_function

    def route(
        self,
        path: str,
        methods: Optional[Collection[str]] = None,
        name: Optional[str] = None,
        include_in_schema: bool = True,
    ) -> Callable[[DecoratedCallable], DecoratedCallable]:
        def decorator(func: DecoratedCallable) -> DecoratedCallable:
            self.add_route(
                path,
                func,
                methods=methods,
                name=name,
                include_in_schema=include_in_schema,
            )
            return func

        return decorator

    def add_api_route(
        self,
        path: str,
        endpoint: Callable[..., Any],
        *,
        response_model: Any = Default(None),
        status_code: Optional[int] = None,
        tags: Optional[List[Union[str, Enum]]] = None,
        dependencies: Optional[Sequence[params.Depends]] = None,
        summary: Optional[str] = None,
        description: Optional[str] = None,
        response_description: str = "Successful Response",
        responses: Optional[Dict[Union[int, str], Dict[str, Any]]] = None,
        deprecated: Optional[bool] = None,
        methods: Optional[Union[Set[str], List[str]]] = None,
        operation_id: Optional[str] = None,
        response_model_include: Optional[IncEx] = None,
        response_model_exclude: Optional[IncEx] = None,
        response_model_by_alias: bool = True,
        response_model_exclude_unset: bool = False,
        response_model_exclude_defaults: bool = False,
        response_model_exclude_none: bool = False,
        include_in_schema: bool = True,
        response_class: Union[Type[Response], DefaultPlaceholder] = Default(
            JSONResponse
        ),
        name: Optional[str] = None,
        route_class_override: Optional[Type[APIRoute]] = None,
        callbacks: Optional[List[BaseRoute]] = None,
        openapi_extra: Optional[Dict[str, Any]] = None,
        generate_unique_id_function: Union[
            Callable[[APIRoute], str], DefaultPlaceholder
        ] = Default(generate_unique_id),
    ) -> None:
        route_class = route_class_override or self.route_class
        responses = responses or {}
        combined_responses = {**self.responses, **responses}
        current_response_class = get_value_or_default(
            response_class, self.default_response_class
        )
        current_tags = self.tags.copy()
        if tags:
            current_tags.extend(tags)
        current_dependencies = self.dependencies.copy()
        if dependencies:
            current_dependencies.extend(dependencies)
        current_callbacks = self.callbacks.copy()
        if callbacks:
            current_callbacks.extend(callbacks)
        current_generate_unique_id = get_value_or_default(
            generate_unique_id_function, self.generate_unique_id_function
        )
        route = route_class(
            self.prefix + path,
            endpoint=endpoint,
            response_model=response_model,
            status_code=status_code,
            tags=current_tags,
            dependencies=current_dependencies,
            summary=summary,
            description=description,
            response_description=response_description,
            responses=combined_responses,
            deprecated=deprecated or self.deprecated,
            methods=methods,
            operation_id=operation_id,
            response_model_include=response_model_include,
            response_model_exclude=response_model_exclude,
            response_model_by_alias=response_model_by_alias,
            response_model_exclude_unset=response_model_exclude_unset,
            response_model_exclude_defaults=response_model_exclude_defaults,
            response_model_exclude_none=response_model_exclude_none,
            include_in_schema=include_in_schema and self.include_in_schema,
            response_class=current_response_class,
            name=name,
            dependency_overrides_provider=self.dependency_overrides_provider,
            callbacks=current_callbacks,
            openapi_extra=openapi_extra,
            generate_unique_id_function=current_generate_unique_id,
        )
        self.routes.append(route)

    def api_route(
        self,
        path: str,
        *,
        response_model: Any = Default(None),
        status_code: Optional[int] = None,
        tags: Optional[List[Union[str, Enum]]] = None,
        dependencies: Optional[Sequence[params.Depends]] = None,
        summary: Optional[str] = None,
        description: Optional[str] = None,
        response_description: str = "Successful Response",
        responses: Optional[Dict[Union[int, str], Dict[str, Any]]] = None,
        deprecated: Optional[bool] = None,
        methods: Optional[List[str]] = None,
        operation_id: Optional[str] = None,
        response_model_include: Optional[IncEx] = None,
        response_model_exclude: Optional[IncEx] = None,
        response_model_by_alias: bool = True,
        response_model_exclude_unset: bool = False,
        response_model_exclude_defaults: bool = False,
        response_model_exclude_none: bool = False,
        include_in_schema: bool = True,
        response_class: Type[Response] = Default(JSONResponse),
        name: Optional[str] = None,
        callbacks: Optional[List[BaseRoute]] = None,
        openapi_extra: Optional[Dict[str, Any]] = None,
        generate_unique_id_function: Callable[[APIRoute], str] = Default(
            generate_unique_id
        ),
    ) -> Callable[[DecoratedCallable], DecoratedCallable]:
        def decorator(func: DecoratedCallable) -> DecoratedCallable:
            self.add_api_route(
                path,
                func,
                response_model=response_model,
                status_code=status_code,
                tags=tags,
                dependencies=dependencies,
                summary=summary,
                description=description,
                response_description=response_description,
                responses=responses,
                deprecated=deprecated,
                methods=methods,
                operation_id=operation_id,
                response_model_include=response_model_include,
                response_model_exclude=response_model_exclude,
                response_model_by_alias=response_model_by_alias,
                response_model_exclude_unset=response_model_exclude_unset,
                response_model_exclude_defaults=response_model_exclude_defaults,
                response_model_exclude_none=response_model_exclude_none,
                include_in_schema=include_in_schema,
                response_class=response_class,
                name=name,
                callbacks=callbacks,
                openapi_extra=openapi_extra,
                generate_unique_id_function=generate_unique_id_function,
            )
            return func

        return decorator

    def add_api_websocket_route(
        self,
        path: str,
        endpoint: Callable[..., Any],
        name: Optional[str] = None,
        *,
        dependencies: Optional[Sequence[params.Depends]] = None,
    ) -> None:
        current_dependencies = self.dependencies.copy()
        if dependencies:
            current_dependencies.extend(dependencies)

        route = APIWebSocketRoute(
            self.prefix + path,
            endpoint=endpoint,
            name=name,
            dependencies=current_dependencies,
            dependency_overrides_provider=self.dependency_overrides_provider,
        )
        self.routes.append(route)

    def websocket(
        self,
        path: Annotated[
            str,
            Doc(
                """
                WebSocket path.
                """
            ),
        ],
        name: Annotated[
            Optional[str],
            Doc(
                """
                A name for the WebSocket. Only used internally.
                """
            ),
        ] = None,
        *,
        dependencies: Annotated[
            Optional[Sequence[params.Depends]],
            Doc(
                """
                A list of dependencies (using `Depends()`) to be used for this
                WebSocket.

                Read more about it in the
                [FastAPI docs for WebSockets](https://fastapi.tiangolo.com/advanced/websockets/).
                """
            ),
        ] = None,
    ) -> Callable[[DecoratedCallable], DecoratedCallable]:
        """
        Decorate a WebSocket function.

        Read more about it in the
        [FastAPI docs for WebSockets](https://fastapi.tiangolo.com/advanced/websockets/).

        **Example**

        ## Example

        ```python
        from fastapi import APIRouter, FastAPI, WebSocket

        app = FastAPI()
        router = APIRouter()

        @router.websocket("/ws")
        async def websocket_endpoint(websocket: WebSocket):
            await websocket.accept()
            while True:
                data = await websocket.receive_text()
                await websocket.send_text(f"Message text was: {data}")

        app.include_router(router)
        ```
        """

        def decorator(func: DecoratedCallable) -> DecoratedCallable:
            self.add_api_websocket_route(
                path, func, name=name, dependencies=dependencies
            )
            return func

        return decorator

    def websocket_route(
        self, path: str, name: Union[str, None] = None
    ) -> Callable[[DecoratedCallable], DecoratedCallable]:
        def decorator(func: DecoratedCallable) -> DecoratedCallable:
            self.add_websocket_route(path, func, name=name)
            return func

        return decorator

    def include_router(
        self,
        router: Annotated["APIRouter", Doc("The `APIRouter` to include.")],
        *,
        prefix: Annotated[str, Doc("An optional path prefix for the router.")] = "",
        tags: Annotated[
            Optional[List[Union[str, Enum]]],
            Doc(
                """
                A list of tags to be applied to all the *path operations* in this
                router.

                It will be added to the generated OpenAPI (e.g. visible at `/docs`).

                Read more about it in the
                [FastAPI docs for Path Operation Configuration](https://fastapi.tiangolo.com/tutorial/path-operation-configuration/).
                """
            ),
        ] = None,
        dependencies: Annotated[
            Optional[Sequence[params.Depends]],
            Doc(
                """
                A list of dependencies (using `Depends()`) to be applied to all the
                *path operations* in this router.

                Read more about it in the
                [FastAPI docs for Bigger Applications - Multiple Files](https://fastapi.tiangolo.com/tutorial/bigger-applications/#include-an-apirouter-with-a-custom-prefix-tags-responses-and-dependencies).
                """
            ),
        ] = None,
        default_response_class: Annotated[
            Type[Response],
            Doc(
                """
                The default response class to be used.

                Read more in the
                [FastAPI docs for Custom Response - HTML, Stream, File, others](https://fastapi.tiangolo.com/advanced/custom-response/#default-response-class).
                """
            ),
        ] = Default(JSONResponse),
        responses: Annotated[
            Optional[Dict[Union[int, str], Dict[str, Any]]],
            Doc(
                """
                Additional responses to be shown in OpenAPI.

                It will be added to the generated OpenAPI (e.g. visible at `/docs`).

                Read more about it in the
                [FastAPI docs for Additional Responses in OpenAPI](https://fastapi.tiangolo.com/advanced/additional-responses/).

                And in the
                [FastAPI docs for Bigger Applications](https://fastapi.tiangolo.com/tutorial/bigger-applications/#include-an-apirouter-with-a-custom-prefix-tags-responses-and-dependencies).
                """
            ),
        ] = None,
        callbacks: Annotated[
            Optional[List[BaseRoute]],
            Doc(
                """
                OpenAPI callbacks that should apply to all *path operations* in this
                router.

                It will be added to the generated OpenAPI (e.g. visible at `/docs`).

                Read more about it in the
                [FastAPI docs for OpenAPI Callbacks](https://fastapi.tiangolo.com/advanced/openapi-callbacks/).
                """
            ),
        ] = None,
        deprecated: Annotated[
            Optional[bool],
            Doc(
                """
                Mark all *path operations* in this router as deprecated.

                It will be added to the generated OpenAPI (e.g. visible at `/docs`).

                Read more about it in the
                [FastAPI docs for Path Operation Configuration](https://fastapi.tiangolo.com/tutorial/path-operation-configuration/).
                """
            ),
        ] = None,
        include_in_schema: Annotated[
            bool,
            Doc(
                """
                Include (or not) all the *path operations* in this router in the
                generated OpenAPI schema.

                This affects the generated OpenAPI (e.g. visible at `/docs`).
                """
            ),
        ] = True,
        generate_unique_id_function: Annotated[
            Callable[[APIRoute], str],
            Doc(
                """
                Customize the function used to generate unique IDs for the *path
                operations* shown in the generated OpenAPI.

                This is particularly useful when automatically generating clients or
                SDKs for your API.

                Read more about it in the
                [FastAPI docs about how to Generate Clients](https://fastapi.tiangolo.com/advanced/generate-clients/#custom-generate-unique-id-function).
                """
            ),
        ] = Default(generate_unique_id),
    ) -> None:
        """
        Include another `APIRouter` in the same current `APIRouter`.

        Read more about it in the
        [FastAPI docs for Bigger Applications](https://fastapi.tiangolo.com/tutorial/bigger-applications/).

        ## Example

        ```python
        from fastapi import APIRouter, FastAPI

        app = FastAPI()
        internal_router = APIRouter()
        users_router = APIRouter()

        @users_router.get("/users/")
        def read_users():
            return [{"name": "Rick"}, {"name": "Morty"}]

        internal_router.include_router(users_router)
        app.include_router(internal_router)
        ```
        """
        if prefix:
            assert prefix.startswith("/"), "A path prefix must start with '/'"
            assert not prefix.endswith("/"), (
                "A path prefix must not end with '/', as the routes will start with '/'"
            )
        else:
            for r in router.routes:
                path = getattr(r, "path")  # noqa: B009
                name = getattr(r, "name", "unknown")
                if path is not None and not path:
                    raise FastAPIError(
                        f"Prefix and path cannot be both empty (path operation: {name})"
                    )
        if responses is None:
            responses = {}
        for route in router.routes:
            if isinstance(route, APIRoute):
                combined_responses = {**responses, **route.responses}
                use_response_class = get_value_or_default(
                    route.response_class,
                    router.default_response_class,
                    default_response_class,
                    self.default_response_class,
                )
                current_tags = []
                if tags:
                    current_tags.extend(tags)
                if route.tags:
                    current_tags.extend(route.tags)
                current_dependencies: List[params.Depends] = []
                if dependencies:
                    current_dependencies.extend(dependencies)
                if route.dependencies:
                    current_dependencies.extend(route.dependencies)
                current_callbacks = []
                if callbacks:
                    current_callbacks.extend(callbacks)
                if route.callbacks:
                    current_callbacks.extend(route.callbacks)
                current_generate_unique_id = get_value_or_default(
                    route.generate_unique_id_function,
                    router.generate_unique_id_function,
                    generate_unique_id_function,
                    self.generate_unique_id_function,
                )
                self.add_api_route(
                    prefix + route.path,
                    route.endpoint,
                    response_model=route.response_model,
                    status_code=route.status_code,
                    tags=current_tags,
                    dependencies=current_dependencies,
                    summary=route.summary,
                    description=route.description,
                    response_description=route.response_description,
                    responses=combined_responses,
                    deprecated=route.deprecated or deprecated or self.deprecated,
                    methods=route.methods,
                    operation_id=route.operation_id,
                    response_model_include=route.response_model_include,
                    response_model_exclude=route.response_model_exclude,
                    response_model_by_alias=route.response_model_by_alias,
                    response_model_exclude_unset=route.response_model_exclude_unset,
                    response_model_exclude_defaults=route.response_model_exclude_defaults,
                    response_model_exclude_none=route.response_model_exclude_none,
                    include_in_schema=route.include_in_schema
                    and self.include_in_schema
                    and include_in_schema,
                    response_class=use_response_class,
                    name=route.name,
                    route_class_override=type(route),
                    callbacks=current_callbacks,
                    openapi_extra=route.openapi_extra,
                    generate_unique_id_function=current_generate_unique_id,
                )
            elif isinstance(route, routing.Route):
                methods = list(route.methods or [])
                self.add_route(
                    prefix + route.path,
                    route.endpoint,
                    methods=methods,
                    include_in_schema=route.include_in_schema,
                    name=route.name,
                )
            elif isinstance(route, APIWebSocketRoute):
                current_dependencies = []
                if dependencies:
                    current_dependencies.extend(dependencies)
                if route.dependencies:
                    current_dependencies.extend(route.dependencies)
                self.add_api_websocket_route(
                    prefix + route.path,
                    route.endpoint,
                    dependencies=current_dependencies,
                    name=route.name,
                )
            elif isinstance(route, routing.WebSocketRoute):
                self.add_websocket_route(
                    prefix + route.path, route.endpoint, name=route.name
                )
        for handler in router.on_startup:
            self.add_event_handler("startup", handler)
        for handler in router.on_shutdown:
            self.add_event_handler("shutdown", handler)
        self.lifespan_context = merge_lifespan_context(
            self.lifespan_context,
            router.lifespan_context,
        )

    def get(
        self,
        path: Annotated[
            str,
            Doc(
                """
                The URL path to be used for this *path operation*.

                For example, in `http://example.com/items`, the path is `/items`.
                """
            ),
        ],
        *,
        response_model: Annotated[
            Any,
            Doc(
                """
                The type to use for the response.

                It could be any valid Pydantic *field* type. So, it doesn't have to
                be a Pydantic model, it could be other things, like a `list`, `dict`,
                etc.

                It will be used for:

                * Documentation: the generated OpenAPI (and the UI at `/docs`) will
                    show it as the response (JSON Schema).
                * Serialization: you could return an arbitrary object and the
                    `response_model` would be used to serialize that object into the
                    corresponding JSON.
                * Filtering: the JSON sent to the client will only contain the data
                    (fields) defined in the `response_model`. If you returned an object
                    that contains an attribute `password` but the `response_model` does
                    not include that field, the JSON sent to the client would not have
                    that `password`.
                * Validation: whatever you return will be serialized with the
                    `response_model`, converting any data as necessary to generate the
                    corresponding JSON. But if the data in the object returned is not
                    valid, that would mean a violation of the contract with the client,
                    so it's an error from the API developer. So, FastAPI will raise an
                    error and return a 500 error code (Internal Server Error).

                Read more about it in the
                [FastAPI docs for Response Model](https://fastapi.tiangolo.com/tutorial/response-model/).
                """
            ),
        ] = Default(None),
        status_code: Annotated[
            Optional[int],
            Doc(
                """
                The default status code to be used for the response.

                You could override the status code by returning a response directly.

                Read more about it in the
                [FastAPI docs for Response Status Code](https://fastapi.tiangolo.com/tutorial/response-status-code/).
                """
            ),
        ] = None,
        tags: Annotated[
            Optional[List[Union[str, Enum]]],
            Doc(
                """
                A list of tags to be applied to the *path operation*.

                It will be added to the generated OpenAPI (e.g. visible at `/docs`).

                Read more about it in the
                [FastAPI docs for Path Operation Configuration](https://fastapi.tiangolo.com/tutorial/path-operation-configuration/#tags).
                """
            ),
        ] = None,
        dependencies: Annotated[
            Optional[Sequence[params.Depends]],
            Doc(
                """
                A list of dependencies (using `Depends()`) to be applied to the
                *path operation*.

                Read more about it in the
                [FastAPI docs for Dependencies in path operation decorators](https://fastapi.tiangolo.com/tutorial/dependencies/dependencies-in-path-operation-decorators/).
                """
            ),
        ] = None,
        summary: Annotated[
            Optional[str],
            Doc(
                """
                A summary for the *path operation*.

                It will be added to the generated OpenAPI (e.g. visible at `/docs`).

                Read more about it in the
                [FastAPI docs for Path Operation Configuration](https://fastapi.tiangolo.com/tutorial/path-operation-configuration/).
                """
            ),
        ] = None,
        description: Annotated[
            Optional[str],
            Doc(
                """
                A description for the *path operation*.

                If not provided, it will be extracted automatically from the docstring
                of the *path operation function*.

                It can contain Markdown.

                It will be added to the generated OpenAPI (e.g. visible at `/docs`).

                Read more about it in the
                [FastAPI docs for Path Operation Configuration](https://fastapi.tiangolo.com/tutorial/path-operation-configuration/).
                """
            ),
        ] = None,
        response_description: Annotated[
            str,
            Doc(
                """
                The description for the default response.

                It will be added to the generated OpenAPI (e.g. visible at `/docs`).
                """
            ),
        ] = "Successful Response",
        responses: Annotated[
            Optional[Dict[Union[int, str], Dict[str, Any]]],
            Doc(
                """
                Additional responses that could be returned by this *path operation*.

                It will be added to the generated OpenAPI (e.g. visible at `/docs`).
                """
            ),
        ] = None,
        deprecated: Annotated[
            Optional[bool],
            Doc(
                """
                Mark this *path operation* as deprecated.

                It will be added to the generated OpenAPI (e.g. visible at `/docs`).
                """
            ),
        ] = None,
        operation_id: Annotated[
            Optional[str],
            Doc(
                """
                Custom operation ID to be used by this *path operation*.

                By default, it is generated automatically.

                If you provide a custom operation ID, you need to make sure it is
                unique for the whole API.

                You can customize the
                operation ID generation with the parameter
                `generate_unique_id_function` in the `FastAPI` class.

                Read more about it in the
                [FastAPI docs about how to Generate Clients](https://fastapi.tiangolo.com/advanced/generate-clients/#custom-generate-unique-id-function).
                """
            ),
        ] = None,
        response_model_include: Annotated[
            Optional[IncEx],
            Doc(
                """
                Configuration passed to Pydantic to include only certain fields in the
                response data.

                Read more about it in the
                [FastAPI docs for Response Model - Return Type](https://fastapi.tiangolo.com/tutorial/response-model/#response_model_include-and-response_model_exclude).
                """
            ),
        ] = None,
        response_model_exclude: Annotated[
            Optional[IncEx],
            Doc(
                """
                Configuration passed to Pydantic to exclude certain fields in the
                response data.

                Read more about it in the
                [FastAPI docs for Response Model - Return Type](https://fastapi.tiangolo.com/tutorial/response-model/#response_model_include-and-response_model_exclude).
                """
            ),
        ] = None,
        response_model_by_alias: Annotated[
            bool,
            Doc(
                """
                Configuration passed to Pydantic to define if the response model
                should be serialized by alias when an alias is used.

                Read more about it in the
                [FastAPI docs for Response Model - Return Type](https://fastapi.tiangolo.com/tutorial/response-model/#response_model_include-and-response_model_exclude).
                """
            ),
        ] = True,
        response_model_exclude_unset: Annotated[
            bool,
            Doc(
                """
                Configuration passed to Pydantic to define if the response data
                should have all the fields, including the ones that were not set and
                have their default values. This is different from
                `response_model_exclude_defaults` in that if the fields are set,
                they will be included in the response, even if the value is the same
                as the default.

                When `True`, default values are omitted from the response.

                Read more about it in the
                [FastAPI docs for Response Model - Return Type](https://fastapi.tiangolo.com/tutorial/response-model/#use-the-response_model_exclude_unset-parameter).
                """
            ),
        ] = False,
        response_model_exclude_defaults: Annotated[
            bool,
            Doc(
                """
                Configuration passed to Pydantic to define if the response data
                should have all the fields, including the ones that have the same value
                as the default. This is different from `response_model_exclude_unset`
                in that if the fields are set but contain the same default values,
                they will be excluded from the response.

                When `True`, default values are omitted from the response.

                Read more about it in the
                [FastAPI docs for Response Model - Return Type](https://fastapi.tiangolo.com/tutorial/response-model/#use-the-response_model_exclude_unset-parameter).
                """
            ),
        ] = False,
        response_model_exclude_none: Annotated[
            bool,
            Doc(
                """
                Configuration passed to Pydantic to define if the response data should
                exclude fields set to `None`.

                This is much simpler (less smart) than `response_model_exclude_unset`
                and `response_model_exclude_defaults`. You probably want to use one of
                those two instead of this one, as those allow returning `None` values
                when it makes sense.

                Read more about it in the
                [FastAPI docs for Response Model - Return Type](https://fastapi.tiangolo.com/tutorial/response-model/#response_model_exclude_none).
                """
            ),
        ] = False,
        include_in_schema: Annotated[
            bool,
            Doc(
                """
                Include this *path operation* in the generated OpenAPI schema.

                This affects the generated OpenAPI (e.g. visible at `/docs`).

                Read more about it in the
                [FastAPI docs for Query Parameters and String Validations](https://fastapi.tiangolo.com/tutorial/query-params-str-validations/#exclude-parameters-from-openapi).
                """
            ),
        ] = True,
        response_class: Annotated[
            Type[Response],
            Doc(
                """
                Response class to be used for this *path operation*.

                This will not be used if you return a response directly.

                Read more about it in the
                [FastAPI docs for Custom Response - HTML, Stream, File, others](https://fastapi.tiangolo.com/advanced/custom-response/#redirectresponse).
                """
            ),
        ] = Default(JSONResponse),
        name: Annotated[
            Optional[str],
            Doc(
                """
                Name for this *path operation*. Only used internally.
                """
            ),
        ] = None,
        callbacks: Annotated[
            Optional[List[BaseRoute]],
            Doc(
                """
                List of *path operations* that will be used as OpenAPI callbacks.

                This is only for OpenAPI documentation, the callbacks won't be used
                directly.

                It will be added to the generated OpenAPI (e.g. visible at `/docs`).

                Read more about it in the
                [FastAPI docs for OpenAPI Callbacks](https://fastapi.tiangolo.com/advanced/openapi-callbacks/).
                """
            ),
        ] = None,
        openapi_extra: Annotated[
            Optional[Dict[str, Any]],
            Doc(
                """
                Extra metadata to be included in the OpenAPI schema for this *path
                operation*.

                Read more about it in the
                [FastAPI docs for Path Operation Advanced Configuration](https://fastapi.tiangolo.com/advanced/path-operation-advanced-configuration/#custom-openapi-path-operation-schema).
                """
            ),
        ] = None,
        generate_unique_id_function: Annotated[
            Callable[[APIRoute], str],
            Doc(
                """
                Customize the function used to generate unique IDs for the *path
                operations* shown in the generated OpenAPI.

                This is particularly useful when automatically generating clients or
                SDKs for your API.

                Read more about it in the
                [FastAPI docs about how to Generate Clients](https://fastapi.tiangolo.com/advanced/generate-clients/#custom-generate-unique-id-function).
                """
            ),
        ] = Default(generate_unique_id),
    ) -> Callable[[DecoratedCallable], DecoratedCallable]:
        """
        Add a *path operation* using an HTTP GET operation.

        ## Example

        ```python
        from fastapi import APIRouter, FastAPI

        app = FastAPI()
        router = APIRouter()

        @router.get("/items/")
        def read_items():
            return [{"name": "Empanada"}, {"name": "Arepa"}]

        app.include_router(router)
        ```
        """
        return self.api_route(
            path=path,
            response_model=response_model,
            status_code=status_code,
            tags=tags,
            dependencies=dependencies,
            summary=summary,
            description=description,
            response_description=response_description,
            responses=responses,
            deprecated=deprecated,
            methods=["GET"],
            operation_id=operation_id,
            response_model_include=response_model_include,
            response_model_exclude=response_model_exclude,
            response_model_by_alias=response_model_by_alias,
            response_model_exclude_unset=response_model_exclude_unset,
            response_model_exclude_defaults=response_model_exclude_defaults,
            response_model_exclude_none=response_model_exclude_none,
            include_in_schema=include_in_schema,
            response_class=response_class,
            name=name,
            callbacks=callbacks,
            openapi_extra=openapi_extra,
            generate_unique_id_function=generate_unique_id_function,
        )

    def put(
        self,
        path: Annotated[
            str,
            Doc(
                """
                The URL path to be used for this *path operation*.

                For example, in `http://example.com/items`, the path is `/items`.
                """
            ),
        ],
        *,
        response_model: Annotated[
            Any,
            Doc(
                """
                The type to use for the response.

                It could be any valid Pydantic *field* type. So, it doesn't have to
                be a Pydantic model, it could be other things, like a `list`, `dict`,
                etc.

                It will be used for:

                * Documentation: the generated OpenAPI (and the UI at `/docs`) will
                    show it as the response (JSON Schema).
                * Serialization: you could return an arbitrary object and the
                    `response_model` would be used to serialize that object into the
                    corresponding JSON.
                * Filtering: the JSON sent to the client will only contain the data
                    (fields) defined in the `response_model`. If you returned an object
                    that contains an attribute `password` but the `response_model` does
                    not include that field, the JSON sent to the client would not have
                    that `password`.
                * Validation: whatever you return will be serialized with the
                    `response_model`, converting any data as necessary to generate the
                    corresponding JSON. But if the data in the object returned is not
                    valid, that would mean a violation of the contract with the client,
                    so it's an error from the API developer. So, FastAPI will raise an
                    error and return a 500 error code (Internal Server Error).

                Read more about it in the
                [FastAPI docs for Response Model](https://fastapi.tiangolo.com/tutorial/response-model/).
                """
            ),
        ] = Default(None),
        status_code: Annotated[
            Optional[int],
            Doc(
                """
                The default status code to be used for the response.

                You could override the status code by returning a response directly.

                Read more about it in the
                [FastAPI docs for Response Status Code](https://fastapi.tiangolo.com/tutorial/response-status-code/).
                """
            ),
        ] = None,
        tags: Annotated[
            Optional[List[Union[str, Enum]]],
            Doc(
                """
                A list of tags to be applied to the *path operation*.

                It will be added to the generated OpenAPI (e.g. visible at `/docs`).

                Read more about it in the
                [FastAPI docs for Path Operation Configuration](https://fastapi.tiangolo.com/tutorial/path-operation-configuration/#tags).
                """
            ),
        ] = None,
        dependencies: Annotated[
            Optional[Sequence[params.Depends]],
            Doc(
                """
                A list of dependencies (using `Depends()`) to be applied to the
                *path operation*.

                Read more about it in the
                [FastAPI docs for Dependencies in path operation decorators](https://fastapi.tiangolo.com/tutorial/dependencies/dependencies-in-path-operation-decorators/).
                """
            ),
        ] = None,
        summary: Annotated[
            Optional[str],
            Doc(
                """
                A summary for the *path operation*.

                It will be added to the generated OpenAPI (e.g. visible at `/docs`).

                Read more about it in the
                [FastAPI docs for Path Operation Configuration](https://fastapi.tiangolo.com/tutorial/path-operation-configuration/).
                """
            ),
        ] = None,
        description: Annotated[
            Optional[str],
            Doc(
                """
                A description for the *path operation*.

                If not provided, it will be extracted automatically from the docstring
                of the *path operation function*.

                It can contain Markdown.

                It will be added to the generated OpenAPI (e.g. visible at `/docs`).

                Read more about it in the
                [FastAPI docs for Path Operation Configuration](https://fastapi.tiangolo.com/tutorial/path-operation-configuration/).
                """
            ),
        ] = None,
        response_description: Annotated[
            str,
            Doc(
                """
                The description for the default response.

                It will be added to the generated OpenAPI (e.g. visible at `/docs`).
                """
            ),
        ] = "Successful Response",
        responses: Annotated[
            Optional[Dict[Union[int, str], Dict[str, Any]]],
            Doc(
                """
                Additional responses that could be returned by this *path operation*.

                It will be added to the generated OpenAPI (e.g. visible at `/docs`).
                """
            ),
        ] = None,
        deprecated: Annotated[
            Optional[bool],
            Doc(
                """
                Mark this *path operation* as deprecated.

                It will be added to the generated OpenAPI (e.g. visible at `/docs`).
                """
            ),
        ] = None,
        operation_id: Annotated[
            Optional[str],
            Doc(
                """
                Custom operation ID to be used by this *path operation*.

                By default, it is generated automatically.

                If you provide a custom operation ID, you need to make sure it is
                unique for the whole API.

                You can customize the
                operation ID generation with the parameter
                `generate_unique_id_function` in the `FastAPI` class.

                Read more about it in the
                [FastAPI docs about how to Generate Clients](https://fastapi.tiangolo.com/advanced/generate-clients/#custom-generate-unique-id-function).
                """
            ),
        ] = None,
        response_model_include: Annotated[
            Optional[IncEx],
            Doc(
                """
                Configuration passed to Pydantic to include only certain fields in the
                response data.

                Read more about it in the
                [FastAPI docs for Response Model - Return Type](https://fastapi.tiangolo.com/tutorial/response-model/#response_model_include-and-response_model_exclude).
                """
            ),
        ] = None,
        response_model_exclude: Annotated[
            Optional[IncEx],
            Doc(
                """
                Configuration passed to Pydantic to exclude certain fields in the
                response data.

                Read more about it in the
                [FastAPI docs for Response Model - Return Type](https://fastapi.tiangolo.com/tutorial/response-model/#response_model_include-and-response_model_exclude).
                """
            ),
        ] = None,
        response_model_by_alias: Annotated[
            bool,
            Doc(
                """
                Configuration passed to Pydantic to define if the response model
                should be serialized by alias when an alias is used.

                Read more about it in the
                [FastAPI docs for Response Model - Return Type](https://fastapi.tiangolo.com/tutorial/response-model/#response_model_include-and-response_model_exclude).
                """
            ),
        ] = True,
        response_model_exclude_unset: Annotated[
            bool,
            Doc(
                """
                Configuration passed to Pydantic to define if the response data
                should have all the fields, including the ones that were not set and
                have their default values. This is different from
                `response_model_exclude_defaults` in that if the fields are set,
                they will be included in the response, even if the value is the same
                as the default.

                When `True`, default values are omitted from the response.

                Read more about it in the
                [FastAPI docs for Response Model - Return Type](https://fastapi.tiangolo.com/tutorial/response-model/#use-the-response_model_exclude_unset-parameter).
                """
            ),
        ] = False,
        response_model_exclude_defaults: Annotated[
            bool,
            Doc(
                """
                Configuration passed to Pydantic to define if the response data
                should have all the fields, including the ones that have the same value
                as the default. This is different from `response_model_exclude_unset`
                in that if the fields are set but contain the same default values,
                they will be excluded from the response.

                When `True`, default values are omitted from the response.

                Read more about it in the
                [FastAPI docs for Response Model - Return Type](https://fastapi.tiangolo.com/tutorial/response-model/#use-the-response_model_exclude_unset-parameter).
                """
            ),
        ] = False,
        response_model_exclude_none: Annotated[
            bool,
            Doc(
                """
                Configuration passed to Pydantic to define if the response data should
                exclude fields set to `None`.

                This is much simpler (less smart) than `response_model_exclude_unset`
                and `response_model_exclude_defaults`. You probably want to use one of
                those two instead of this one, as those allow returning `None` values
                when it makes sense.

                Read more about it in the
                [FastAPI docs for Response Model - Return Type](https://fastapi.tiangolo.com/tutorial/response-model/#response_model_exclude_none).
                """
            ),
        ] = False,
        include_in_schema: Annotated[
            bool,
            Doc(
                """
                Include this *path operation* in the generated OpenAPI schema.

                This affects the generated OpenAPI (e.g. visible at `/docs`).

                Read more about it in the
                [FastAPI docs for Query Parameters and String Validations](https://fastapi.tiangolo.com/tutorial/query-params-str-validations/#exclude-parameters-from-openapi).
                """
            ),
        ] = True,
        response_class: Annotated[
            Type[Response],
            Doc(
                """
                Response class to be used for this *path operation*.

                This will not be used if you return a response directly.

                Read more about it in the
                [FastAPI docs for Custom Response - HTML, Stream, File, others](https://fastapi.tiangolo.com/advanced/custom-response/#redirectresponse).
                """
            ),
        ] = Default(JSONResponse),
        name: Annotated[
            Optional[str],
            Doc(
                """
                Name for this *path operation*. Only used internally.
                """
            ),
        ] = None,
        callbacks: Annotated[
            Optional[List[BaseRoute]],
            Doc(
                """
                List of *path operations* that will be used as OpenAPI callbacks.

                This is only for OpenAPI documentation, the callbacks won't be used
                directly.

                It will be added to the generated OpenAPI (e.g. visible at `/docs`).

                Read more about it in the
                [FastAPI docs for OpenAPI Callbacks](https://fastapi.tiangolo.com/advanced/openapi-callbacks/).
                """
            ),
        ] = None,
        openapi_extra: Annotated[
            Optional[Dict[str, Any]],
            Doc(
                """
                Extra metadata to be included in the OpenAPI schema for this *path
                operation*.

                Read more about it in the
                [FastAPI docs for Path Operation Advanced Configuration](https://fastapi.tiangolo.com/advanced/path-operation-advanced-configuration/#custom-openapi-path-operation-schema).
                """
            ),
        ] = None,
        generate_unique_id_function: Annotated[
            Callable[[APIRoute], str],
            Doc(
                """
                Customize the function used to generate unique IDs for the *path
                operations* shown in the generated OpenAPI.

                This is particularly useful when automatically generating clients or
                SDKs for your API.

                Read more about it in the
                [FastAPI docs about how to Generate Clients](https://fastapi.tiangolo.com/advanced/generate-clients/#custom-generate-unique-id-function).
                """
            ),
        ] = Default(generate_unique_id),
    ) -> Callable[[DecoratedCallable], DecoratedCallable]:
        """
        Add a *path operation* using an HTTP PUT operation.

        ## Example

        ```python
        from fastapi import APIRouter, FastAPI
        from pydantic import BaseModel

        class Item(BaseModel):
            name: str
            description: str | None = None

        app = FastAPI()
        router = APIRouter()

        @router.put("/items/{item_id}")
        def replace_item(item_id: str, item: Item):
            return {"message": "Item replaced", "id": item_id}

        app.include_router(router)
        ```
        """
        return self.api_route(
            path=path,
            response_model=response_model,
            status_code=status_code,
            tags=tags,
            dependencies=dependencies,
            summary=summary,
            description=description,
            response_description=response_description,
            responses=responses,
            deprecated=deprecated,
            methods=["PUT"],
            operation_id=operation_id,
            response_model_include=response_model_include,
            response_model_exclude=response_model_exclude,
            response_model_by_alias=response_model_by_alias,
            response_model_exclude_unset=response_model_exclude_unset,
            response_model_exclude_defaults=response_model_exclude_defaults,
            response_model_exclude_none=response_model_exclude_none,
            include_in_schema=include_in_schema,
            response_class=response_class,
            name=name,
            callbacks=callbacks,
            openapi_extra=openapi_extra,
            generate_unique_id_function=generate_unique_id_function,
        )

    def post(
        self,
        path: Annotated[
            str,
            Doc(
                """
                The URL path to be used for this *path operation*.

                For example, in `http://example.com/items`, the path is `/items`.
                """
            ),
        ],
        *,
        response_model: Annotated[
            Any,
            Doc(
                """
                The type to use for the response.

                It could be any valid Pydantic *field* type. So, it doesn't have to
                be a Pydantic model, it could be other things, like a `list`, `dict`,
                etc.

                It will be used for:

                * Documentation: the generated OpenAPI (and the UI at `/docs`) will
                    show it as the response (JSON Schema).
                * Serialization: you could return an arbitrary object and the
                    `response_model` would be used to serialize that object into the
                    corresponding JSON.
                * Filtering: the JSON sent to the client will only contain the data
                    (fields) defined in the `response_model`. If you returned an object
                    that contains an attribute `password` but the `response_model` does
                    not include that field, the JSON sent to the client would not have
                    that `password`.
                * Validation: whatever you return will be serialized with the
                    `response_model`, converting any data as necessary to generate the
                    corresponding JSON. But if the data in the object returned is not
                    valid, that would mean a violation of the contract with the client,
                    so it's an error from the API developer. So, FastAPI will raise an
                    error and return a 500 error code (Internal Server Error).

                Read more about it in the
                [FastAPI docs for Response Model](https://fastapi.tiangolo.com/tutorial/response-model/).
                """
            ),
        ] = Default(None),
        status_code: Annotated[
            Optional[int],
            Doc(
                """
                The default status code to be used for the response.

                You could override the status code by returning a response directly.

                Read more about it in the
                [FastAPI docs for Response Status Code](https://fastapi.tiangolo.com/tutorial/response-status-code/).
                """
            ),
        ] = None,
        tags: Annotated[
            Optional[List[Union[str, Enum]]],
            Doc(
                """
                A list of tags to be applied to the *path operation*.

                It will be added to the generated OpenAPI (e.g. visible at `/docs`).

                Read more about it in the
                [FastAPI docs for Path Operation Configuration](https://fastapi.tiangolo.com/tutorial/path-operation-configuration/#tags).
                """
            ),
        ] = None,
        dependencies: Annotated[
            Optional[Sequence[params.Depends]],
            Doc(
                """
                A list of dependencies (using `Depends()`) to be applied to the
                *path operation*.

                Read more about it in the
                [FastAPI docs for Dependencies in path operation decorators](https://fastapi.tiangolo.com/tutorial/dependencies/dependencies-in-path-operation-decorators/).
                """
            ),
        ] = None,
        summary: Annotated[
            Optional[str],
            Doc(
                """
                A summary for the *path operation*.

                It will be added to the generated OpenAPI (e.g. visible at `/docs`).

                Read more about it in the
                [FastAPI docs for Path Operation Configuration](https://fastapi.tiangolo.com/tutorial/path-operation-configuration/).
                """
            ),
        ] = None,
        description: Annotated[
            Optional[str],
            Doc(
                """
                A description for the *path operation*.

                If not provided, it will be extracted automatically from the docstring
                of the *path operation function*.

                It can contain Markdown.

                It will be added to the generated OpenAPI (e.g. visible at `/docs`).

                Read more about it in the
                [FastAPI docs for Path Operation Configuration](https://fastapi.tiangolo.com/tutorial/path-operation-configuration/).
                """
            ),
        ] = None,
        response_description: Annotated[
            str,
            Doc(
                """
                The description for the default response.

                It will be added to the generated OpenAPI (e.g. visible at `/docs`).
                """
            ),
        ] = "Successful Response",
        responses: Annotated[
            Optional[Dict[Union[int, str], Dict[str, Any]]],
            Doc(
                """
                Additional responses that could be returned by this *path operation*.

                It will be added to the generated OpenAPI (e.g. visible at `/docs`).
                """
            ),
        ] = None,
        deprecated: Annotated[
            Optional[bool],
            Doc(
                """
                Mark this *path operation* as deprecated.

                It will be added to the generated OpenAPI (e.g. visible at `/docs`).
                """
            ),
        ] = None,
        operation_id: Annotated[
            Optional[str],
            Doc(
                """
                Custom operation ID to be used by this *path operation*.

                By default, it is generated automatically.

                If you provide a custom operation ID, you need to make sure it is
                unique for the whole API.

                You can customize the
                operation ID generation with the parameter
                `generate_unique_id_function` in the `FastAPI` class.

                Read more about it in the
                [FastAPI docs about how to Generate Clients](https://fastapi.tiangolo.com/advanced/generate-clients/#custom-generate-unique-id-function).
                """
            ),
        ] = None,
        response_model_include: Annotated[
            Optional[IncEx],
            Doc(
                """
                Configuration passed to Pydantic to include only certain fields in the
                response data.

                Read more about it in the
                [FastAPI docs for Response Model - Return Type](https://fastapi.tiangolo.com/tutorial/response-model/#response_model_include-and-response_model_exclude).
                """
            ),
        ] = None,
        response_model_exclude: Annotated[
            Optional[IncEx],
            Doc(
                """
                Configuration passed to Pydantic to exclude certain fields in the
                response data.

                Read more about it in the
                [FastAPI docs for Response Model - Return Type](https://fastapi.tiangolo.com/tutorial/response-model/#response_model_include-and-response_model_exclude).
                """
            ),
        ] = None,
        response_model_by_alias: Annotated[
            bool,
            Doc(
                """
                Configuration passed to Pydantic to define if the response model
                should be serialized by alias when an alias is used.

                Read more about it in the
                [FastAPI docs for Response Model - Return Type](https://fastapi.tiangolo.com/tutorial/response-model/#response_model_include-and-response_model_exclude).
                """
            ),
        ] = True,
        response_model_exclude_unset: Annotated[
            bool,
            Doc(
                """
                Configuration passed to Pydantic to define if the response data
                should have all the fields, including the ones that were not set and
                have their default values. This is different from
                `response_model_exclude_defaults` in that if the fields are set,
                they will be included in the response, even if the value is the same
                as the default.

                When `True`, default values are omitted from the response.

                Read more about it in the
                [FastAPI docs for Response Model - Return Type](https://fastapi.tiangolo.com/tutorial/response-model/#use-the-response_model_exclude_unset-parameter).
                """
            ),
        ] = False,
        response_model_exclude_defaults: Annotated[
            bool,
            Doc(
                """
                Configuration passed to Pydantic to define if the response data
                should have all the fields, including the ones that have the same value
                as the default. This is different from `response_model_exclude_unset`
                in that if the fields are set but contain the same default values,
                they will be excluded from the response.

                When `True`, default values are omitted from the response.

                Read more about it in the
                [FastAPI docs for Response Model - Return Type](https://fastapi.tiangolo.com/tutorial/response-model/#use-the-response_model_exclude_unset-parameter).
                """
            ),
        ] = False,
        response_model_exclude_none: Annotated[
            bool,
            Doc(
                """
                Configuration passed to Pydantic to define if the response data should
                exclude fields set to `None`.

                This is much simpler (less smart) than `response_model_exclude_unset`
                and `response_model_exclude_defaults`. You probably want to use one of
                those two instead of this one, as those allow returning `None` values
                when it makes sense.

                Read more about it in the
                [FastAPI docs for Response Model - Return Type](https://fastapi.tiangolo.com/tutorial/response-model/#response_model_exclude_none).
                """
            ),
        ] = False,
        include_in_schema: Annotated[
            bool,
            Doc(
                """
                Include this *path operation* in the generated OpenAPI schema.

                This affects the generated OpenAPI (e.g. visible at `/docs`).

                Read more about it in the
                [FastAPI docs for Query Parameters and String Validations](https://fastapi.tiangolo.com/tutorial/query-params-str-validations/#exclude-parameters-from-openapi).
                """
            ),
        ] = True,
        response_class: Annotated[
            Type[Response],
            Doc(
                """
                Response class to be used for this *path operation*.

                This will not be used if you return a response directly.

                Read more about it in the
                [FastAPI docs for Custom Response - HTML, Stream, File, others](https://fastapi.tiangolo.com/advanced/custom-response/#redirectresponse).
                """
            ),
        ] = Default(JSONResponse),
        name: Annotated[
            Optional[str],
            Doc(
                """
                Name for this *path operation*. Only used internally.
                """
            ),
        ] = None,
        callbacks: Annotated[
            Optional[List[BaseRoute]],
            Doc(
                """
                List of *path operations* that will be used as OpenAPI callbacks.

                This is only for OpenAPI documentation, the callbacks won't be used
                directly.

                It will be added to the generated OpenAPI (e.g. visible at `/docs`).

                Read more about it in the
                [FastAPI docs for OpenAPI Callbacks](https://fastapi.tiangolo.com/advanced/openapi-callbacks/).
                """
            ),
        ] = None,
        openapi_extra: Annotated[
            Optional[Dict[str, Any]],
            Doc(
                """
                Extra metadata to be included in the OpenAPI schema for this *path
                operation*.

                Read more about it in the
                [FastAPI docs for Path Operation Advanced Configuration](https://fastapi.tiangolo.com/advanced/path-operation-advanced-configuration/#custom-openapi-path-operation-schema).
                """
            ),
        ] = None,
        generate_unique_id_function: Annotated[
            Callable[[APIRoute], str],
            Doc(
                """
                Customize the function used to generate unique IDs for the *path
                operations* shown in the generated OpenAPI.

                This is particularly useful when automatically generating clients or
                SDKs for your API.

                Read more about it in the
                [FastAPI docs about how to Generate Clients](https://fastapi.tiangolo.com/advanced/generate-clients/#custom-generate-unique-id-function).
                """
            ),
        ] = Default(generate_unique_id),
    ) -> Callable[[DecoratedCallable], DecoratedCallable]:
        """
        Add a *path operation* using an HTTP POST operation.

        ## Example

        ```python
        from fastapi import APIRouter, FastAPI
        from pydantic import BaseModel

        class Item(BaseModel):
            name: str
            description: str | None = None

        app = FastAPI()
        router = APIRouter()

        @router.post("/items/")
        def create_item(item: Item):
            return {"message": "Item created"}

        app.include_router(router)
        ```
        """
        return self.api_route(
            path=path,
            response_model=response_model,
            status_code=status_code,
            tags=tags,
            dependencies=dependencies,
            summary=summary,
            description=description,
            response_description=response_description,
            responses=responses,
            deprecated=deprecated,
            methods=["POST"],
            operation_id=operation_id,
            response_model_include=response_model_include,
            response_model_exclude=response_model_exclude,
            response_model_by_alias=response_model_by_alias,
            response_model_exclude_unset=response_model_exclude_unset,
            response_model_exclude_defaults=response_model_exclude_defaults,
            response_model_exclude_none=response_model_exclude_none,
            include_in_schema=include_in_schema,
            response_class=response_class,
            name=name,
            callbacks=callbacks,
            openapi_extra=openapi_extra,
            generate_unique_id_function=generate_unique_id_function,
        )

    def delete(
        self,
        path: Annotated[
            str,
            Doc(
                """
                The URL path to be used for this *path operation*.

                For example, in `http://example.com/items`, the path is `/items`.
                """
            ),
        ],
        *,
        response_model: Annotated[
            Any,
            Doc(
                """
                The type to use for the response.

                It could be any valid Pydantic *field* type. So, it doesn't have to
                be a Pydantic model, it could be other things, like a `list`, `dict`,
                etc.

                It will be used for:

                * Documentation: the generated OpenAPI (and the UI at `/docs`) will
                    show it as the response (JSON Schema).
                * Serialization: you could return an arbitrary object and the
                    `response_model` would be used to serialize that object into the
                    corresponding JSON.
                * Filtering: the JSON sent to the client will only contain the data
                    (fields) defined in the `response_model`. If you returned an object
                    that contains an attribute `password` but the `response_model` does
                    not include that field, the JSON sent to the client would not have
                    that `password`.
                * Validation: whatever you return will be serialized with the
                    `response_model`, converting any data as necessary to generate the
                    corresponding JSON. But if the data in the object returned is not
                    valid, that would mean a violation of the contract with the client,
                    so it's an error from the API developer. So, FastAPI will raise an
                    error and return a 500 error code (Internal Server Error).

                Read more about it in the
                [FastAPI docs for Response Model](https://fastapi.tiangolo.com/tutorial/response-model/).
                """
            ),
        ] = Default(None),
        status_code: Annotated[
            Optional[int],
            Doc(
                """
                The default status code to be used for the response.

                You could override the status code by returning a response directly.

                Read more about it in the
                [FastAPI docs for Response Status Code](https://fastapi.tiangolo.com/tutorial/response-status-code/).
                """
            ),
        ] = None,
        tags: Annotated[
            Optional[List[Union[str, Enum]]],
            Doc(
                """
                A list of tags to be applied to the *path operation*.

                It will be added to the generated OpenAPI (e.g. visible at `/docs`).

                Read more about it in the
                [FastAPI docs for Path Operation Configuration](https://fastapi.tiangolo.com/tutorial/path-operation-configuration/#tags).
                """
            ),
        ] = None,
        dependencies: Annotated[
            Optional[Sequence[params.Depends]],
            Doc(
                """
                A list of dependencies (using `Depends()`) to be applied to the
                *path operation*.

                Read more about it in the
                [FastAPI docs for Dependencies in path operation decorators](https://fastapi.tiangolo.com/tutorial/dependencies/dependencies-in-path-operation-decorators/).
                """
            ),
        ] = None,
        summary: Annotated[
            Optional[str],
            Doc(
                """
                A summary for the *path operation*.

                It will be added to the generated OpenAPI (e.g. visible at `/docs`).

                Read more about it in the
                [FastAPI docs for Path Operation Configuration](https://fastapi.tiangolo.com/tutorial/path-operation-configuration/).
                """
            ),
        ] = None,
        description: Annotated[
            Optional[str],
            Doc(
                """
                A description for the *path operation*.

                If not provided, it will be extracted automatically from the docstring
                of the *path operation function*.

                It can contain Markdown.

                It will be added to the generated OpenAPI (e.g. visible at `/docs`).

                Read more about it in the
                [FastAPI docs for Path Operation Configuration](https://fastapi.tiangolo.com/tutorial/path-operation-configuration/).
                """
            ),
        ] = None,
        response_description: Annotated[
            str,
            Doc(
                """
                The description for the default response.

                It will be added to the generated OpenAPI (e.g. visible at `/docs`).
                """
            ),
        ] = "Successful Response",
        responses: Annotated[
            Optional[Dict[Union[int, str], Dict[str, Any]]],
            Doc(
                """
                Additional responses that could be returned by this *path operation*.

                It will be added to the generated OpenAPI (e.g. visible at `/docs`).
                """
            ),
        ] = None,
        deprecated: Annotated[
            Optional[bool],
            Doc(
                """
                Mark this *path operation* as deprecated.

                It will be added to the generated OpenAPI (e.g. visible at `/docs`).
                """
            ),
        ] = None,
        operation_id: Annotated[
            Optional[str],
            Doc(
                """
                Custom operation ID to be used by this *path operation*.

                By default, it is generated automatically.

                If you provide a custom operation ID, you need to make sure it is
                unique for the whole API.

                You can customize the
                operation ID generation with the parameter
                `generate_unique_id_function` in the `FastAPI` class.

                Read more about it in the
                [FastAPI docs about how to Generate Clients](https://fastapi.tiangolo.com/advanced/generate-clients/#custom-generate-unique-id-function).
                """
            ),
        ] = None,
        response_model_include: Annotated[
            Optional[IncEx],
            Doc(
                """
                Configuration passed to Pydantic to include only certain fields in the
                response data.

                Read more about it in the
                [FastAPI docs for Response Model - Return Type](https://fastapi.tiangolo.com/tutorial/response-model/#response_model_include-and-response_model_exclude).
                """
            ),
        ] = None,
        response_model_exclude: Annotated[
            Optional[IncEx],
            Doc(
                """
                Configuration passed to Pydantic to exclude certain fields in the
                response data.

                Read more about it in the
                [FastAPI docs for Response Model - Return Type](https://fastapi.tiangolo.com/tutorial/response-model/#response_model_include-and-response_model_exclude).
                """
            ),
        ] = None,
        response_model_by_alias: Annotated[
            bool,
            Doc(
                """
                Configuration passed to Pydantic to define if the response model
                should be serialized by alias when an alias is used.

                Read more about it in the
                [FastAPI docs for Response Model - Return Type](https://fastapi.tiangolo.com/tutorial/response-model/#response_model_include-and-response_model_exclude).
                """
            ),
        ] = True,
        response_model_exclude_unset: Annotated[
            bool,
            Doc(
                """
                Configuration passed to Pydantic to define if the response data
                should have all the fields, including the ones that were not set and
                have their default values. This is different from
                `response_model_exclude_defaults` in that if the fields are set,
                they will be included in the response, even if the value is the same
                as the default.

                When `True`, default values are omitted from the response.

                Read more about it in the
                [FastAPI docs for Response Model - Return Type](https://fastapi.tiangolo.com/tutorial/response-model/#use-the-response_model_exclude_unset-parameter).
                """
            ),
        ] = False,
        response_model_exclude_defaults: Annotated[
            bool,
            Doc(
                """
                Configuration passed to Pydantic to define if the response data
                should have all the fields, including the ones that have the same value
                as the default. This is different from `response_model_exclude_unset`
                in that if the fields are set but contain the same default values,
                they will be excluded from the response.

                When `True`, default values are omitted from the response.

                Read more about it in the
                [FastAPI docs for Response Model - Return Type](https://fastapi.tiangolo.com/tutorial/response-model/#use-the-response_model_exclude_unset-parameter).
                """
            ),
        ] = False,
        response_model_exclude_none: Annotated[
            bool,
            Doc(
                """
                Configuration passed to Pydantic to define if the response data should
                exclude fields set to `None`.

                This is much simpler (less smart) than `response_model_exclude_unset`
                and `response_model_exclude_defaults`. You probably want to use one of
                those two instead of this one, as those allow returning `None` values
                when it makes sense.

                Read more about it in the
                [FastAPI docs for Response Model - Return Type](https://fastapi.tiangolo.com/tutorial/response-model/#response_model_exclude_none).
                """
            ),
        ] = False,
        include_in_schema: Annotated[
            bool,
            Doc(
                """
                Include this *path operation* in the generated OpenAPI schema.

                This affects the generated OpenAPI (e.g. visible at `/docs`).

                Read more about it in the
                [FastAPI docs for Query Parameters and String Validations](https://fastapi.tiangolo.com/tutorial/query-params-str-validations/#exclude-parameters-from-openapi).
                """
            ),
        ] = True,
        response_class: Annotated[
            Type[Response],
            Doc(
                """
                Response class to be used for this *path operation*.

                This will not be used if you return a response directly.

                Read more about it in the
                [FastAPI docs for Custom Response - HTML, Stream, File, others](https://fastapi.tiangolo.com/advanced/custom-response/#redirectresponse).
                """
            ),
        ] = Default(JSONResponse),
        name: Annotated[
            Optional[str],
            Doc(
                """
                Name for this *path operation*. Only used internally.
                """
            ),
        ] = None,
        callbacks: Annotated[
            Optional[List[BaseRoute]],
            Doc(
                """
                List of *path operations* that will be used as OpenAPI callbacks.

                This is only for OpenAPI documentation, the callbacks won't be used
                directly.

                It will be added to the generated OpenAPI (e.g. visible at `/docs`).

                Read more about it in the
                [FastAPI docs for OpenAPI Callbacks](https://fastapi.tiangolo.com/advanced/openapi-callbacks/).
                """
            ),
        ] = None,
        openapi_extra: Annotated[
            Optional[Dict[str, Any]],
            Doc(
                """
                Extra metadata to be included in the OpenAPI schema for this *path
                operation*.

                Read more about it in the
                [FastAPI docs for Path Operation Advanced Configuration](https://fastapi.tiangolo.com/advanced/path-operation-advanced-configuration/#custom-openapi-path-operation-schema).
                """
            ),
        ] = None,
        generate_unique_id_function: Annotated[
            Callable[[APIRoute], str],
            Doc(
                """
                Customize the function used to generate unique IDs for the *path
                operations* shown in the generated OpenAPI.

                This is particularly useful when automatically generating clients or
                SDKs for your API.

                Read more about it in the
                [FastAPI docs about how to Generate Clients](https://fastapi.tiangolo.com/advanced/generate-clients/#custom-generate-unique-id-function).
                """
            ),
        ] = Default(generate_unique_id),
    ) -> Callable[[DecoratedCallable], DecoratedCallable]:
        """
        Add a *path operation* using an HTTP DELETE operation.

        ## Example

        ```python
        from fastapi import APIRouter, FastAPI

        app = FastAPI()
        router = APIRouter()

        @router.delete("/items/{item_id}")
        def delete_item(item_id: str):
            return {"message": "Item deleted"}

        app.include_router(router)
        ```
        """
        return self.api_route(
            path=path,
            response_model=response_model,
            status_code=status_code,
            tags=tags,
            dependencies=dependencies,
            summary=summary,
            description=description,
            response_description=response_description,
            responses=responses,
            deprecated=deprecated,
            methods=["DELETE"],
            operation_id=operation_id,
            response_model_include=response_model_include,
            response_model_exclude=response_model_exclude,
            response_model_by_alias=response_model_by_alias,
            response_model_exclude_unset=response_model_exclude_unset,
            response_model_exclude_defaults=response_model_exclude_defaults,
            response_model_exclude_none=response_model_exclude_none,
            include_in_schema=include_in_schema,
            response_class=response_class,
            name=name,
            callbacks=callbacks,
            openapi_extra=openapi_extra,
            generate_unique_id_function=generate_unique_id_function,
        )

    def options(
        self,
        path: Annotated[
            str,
            Doc(
                """
                The URL path to be used for this *path operation*.

                For example, in `http://example.com/items`, the path is `/items`.
                """
            ),
        ],
        *,
        response_model: Annotated[
            Any,
            Doc(
                """
                The type to use for the response.

                It could be any valid Pydantic *field* type. So, it doesn't have to
                be a Pydantic model, it could be other things, like a `list`, `dict`,
                etc.

                It will be used for:

                * Documentation: the generated OpenAPI (and the UI at `/docs`) will
                    show it as the response (JSON Schema).
                * Serialization: you could return an arbitrary object and the
                    `response_model` would be used to serialize that object into the
                    corresponding JSON.
                * Filtering: the JSON sent to the client will only contain the data
                    (fields) defined in the `response_model`. If you returned an object
                    that contains an attribute `password` but the `response_model` does
                    not include that field, the JSON sent to the client would not have
                    that `password`.
                * Validation: whatever you return will be serialized with the
                    `response_model`, converting any data as necessary to generate the
                    corresponding JSON. But if the data in the object returned is not
                    valid, that would mean a violation of the contract with the client,
                    so it's an error from the API developer. So, FastAPI will raise an
                    error and return a 500 error code (Internal Server Error).

                Read more about it in the
                [FastAPI docs for Response Model](https://fastapi.tiangolo.com/tutorial/response-model/).
                """
            ),
        ] = Default(None),
        status_code: Annotated[
            Optional[int],
            Doc(
                """
                The default status code to be used for the response.

                You could override the status code by returning a response directly.

                Read more about it in the
                [FastAPI docs for Response Status Code](https://fastapi.tiangolo.com/tutorial/response-status-code/).
                """
            ),
        ] = None,
        tags: Annotated[
            Optional[List[Union[str, Enum]]],
            Doc(
                """
                A list of tags to be applied to the *path operation*.

                It will be added to the generated OpenAPI (e.g. visible at `/docs`).

                Read more about it in the
                [FastAPI docs for Path Operation Configuration](https://fastapi.tiangolo.com/tutorial/path-operation-configuration/#tags).
                """
            ),
        ] = None,
        dependencies: Annotated[
            Optional[Sequence[params.Depends]],
            Doc(
                """
                A list of dependencies (using `Depends()`) to be applied to the
                *path operation*.

                Read more about it in the
                [FastAPI docs for Dependencies in path operation decorators](https://fastapi.tiangolo.com/tutorial/dependencies/dependencies-in-path-operation-decorators/).
                """
            ),
        ] = None,
        summary: Annotated[
            Optional[str],
            Doc(
                """
                A summary for the *path operation*.

                It will be added to the generated OpenAPI (e.g. visible at `/docs`).

                Read more about it in the
                [FastAPI docs for Path Operation Configuration](https://fastapi.tiangolo.com/tutorial/path-operation-configuration/).
                """
            ),
        ] = None,
        description: Annotated[
            Optional[str],
            Doc(
                """
                A description for the *path operation*.

                If not provided, it will be extracted automatically from the docstring
                of the *path operation function*.

                It can contain Markdown.

                It will be added to the generated OpenAPI (e.g. visible at `/docs`).

                Read more about it in the
                [FastAPI docs for Path Operation Configuration](https://fastapi.tiangolo.com/tutorial/path-operation-configuration/).
                """
            ),
        ] = None,
        response_description: Annotated[
            str,
            Doc(
                """
                The description for the default response.

                It will be added to the generated OpenAPI (e.g. visible at `/docs`).
                """
            ),
        ] = "Successful Response",
        responses: Annotated[
            Optional[Dict[Union[int, str], Dict[str, Any]]],
            Doc(
                """
                Additional responses that could be returned by this *path operation*.

                It will be added to the generated OpenAPI (e.g. visible at `/docs`).
                """
            ),
        ] = None,
        deprecated: Annotated[
            Optional[bool],
            Doc(
                """
                Mark this *path operation* as deprecated.

                It will be added to the generated OpenAPI (e.g. visible at `/docs`).
                """
            ),
        ] = None,
        operation_id: Annotated[
            Optional[str],
            Doc(
                """
                Custom operation ID to be used by this *path operation*.

                By default, it is generated automatically.

                If you provide a custom operation ID, you need to make sure it is
                unique for the whole API.

                You can customize the
                operation ID generation with the parameter
                `generate_unique_id_function` in the `FastAPI` class.

                Read more about it in the
                [FastAPI docs about how to Generate Clients](https://fastapi.tiangolo.com/advanced/generate-clients/#custom-generate-unique-id-function).
                """
            ),
        ] = None,
        response_model_include: Annotated[
            Optional[IncEx],
            Doc(
                """
                Configuration passed to Pydantic to include only certain fields in the
                response data.

                Read more about it in the
                [FastAPI docs for Response Model - Return Type](https://fastapi.tiangolo.com/tutorial/response-model/#response_model_include-and-response_model_exclude).
                """
            ),
        ] = None,
        response_model_exclude: Annotated[
            Optional[IncEx],
            Doc(
                """
                Configuration passed to Pydantic to exclude certain fields in the
                response data.

                Read more about it in the
                [FastAPI docs for Response Model - Return Type](https://fastapi.tiangolo.com/tutorial/response-model/#response_model_include-and-response_model_exclude).
                """
            ),
        ] = None,
        response_model_by_alias: Annotated[
            bool,
            Doc(
                """
                Configuration passed to Pydantic to define if the response model
                should be serialized by alias when an alias is used.

                Read more about it in the
                [FastAPI docs for Response Model - Return Type](https://fastapi.tiangolo.com/tutorial/response-model/#response_model_include-and-response_model_exclude).
                """
            ),
        ] = True,
        response_model_exclude_unset: Annotated[
            bool,
            Doc(
                """
                Configuration passed to Pydantic to define if the response data
                should have all the fields, including the ones that were not set and
                have their default values. This is different from
                `response_model_exclude_defaults` in that if the fields are set,
                they will be included in the response, even if the value is the same
                as the default.

                When `True`, default values are omitted from the response.

                Read more about it in the
                [FastAPI docs for Response Model - Return Type](https://fastapi.tiangolo.com/tutorial/response-model/#use-the-response_model_exclude_unset-parameter).
                """
            ),
        ] = False,
        response_model_exclude_defaults: Annotated[
            bool,
            Doc(
                """
                Configuration passed to Pydantic to define if the response data
                should have all the fields, including the ones that have the same value
                as the default. This is different from `response_model_exclude_unset`
                in that if the fields are set but contain the same default values,
                they will be excluded from the response.

                When `True`, default values are omitted from the response.

                Read more about it in the
                [FastAPI docs for Response Model - Return Type](https://fastapi.tiangolo.com/tutorial/response-model/#use-the-response_model_exclude_unset-parameter).
                """
            ),
        ] = False,
        response_model_exclude_none: Annotated[
            bool,
            Doc(
                """
                Configuration passed to Pydantic to define if the response data should
                exclude fields set to `None`.

                This is much simpler (less smart) than `response_model_exclude_unset`
                and `response_model_exclude_defaults`. You probably want to use one of
                those two instead of this one, as those allow returning `None` values
                when it makes sense.

                Read more about it in the
                [FastAPI docs for Response Model - Return Type](https://fastapi.tiangolo.com/tutorial/response-model/#response_model_exclude_none).
                """
            ),
        ] = False,
        include_in_schema: Annotated[
            bool,
            Doc(
                """
                Include this *path operation* in the generated OpenAPI schema.

                This affects the generated OpenAPI (e.g. visible at `/docs`).

                Read more about it in the
                [FastAPI docs for Query Parameters and String Validations](https://fastapi.tiangolo.com/tutorial/query-params-str-validations/#exclude-parameters-from-openapi).
                """
            ),
        ] = True,
        response_class: Annotated[
            Type[Response],
            Doc(
                """
                Response class to be used for this *path operation*.

                This will not be used if you return a response directly.

                Read more about it in the
                [FastAPI docs for Custom Response - HTML, Stream, File, others](https://fastapi.tiangolo.com/advanced/custom-response/#redirectresponse).
                """
            ),
        ] = Default(JSONResponse),
        name: Annotated[
            Optional[str],
            Doc(
                """
                Name for this *path operation*. Only used internally.
                """
            ),
        ] = None,
        callbacks: Annotated[
            Optional[List[BaseRoute]],
            Doc(
                """
                List of *path operations* that will be used as OpenAPI callbacks.

                This is only for OpenAPI documentation, the callbacks won't be used
                directly.

                It will be added to the generated OpenAPI (e.g. visible at `/docs`).

                Read more about it in the
                [FastAPI docs for OpenAPI Callbacks](https://fastapi.tiangolo.com/advanced/openapi-callbacks/).
                """
            ),
        ] = None,
        openapi_extra: Annotated[
            Optional[Dict[str, Any]],
            Doc(
                """
                Extra metadata to be included in the OpenAPI schema for this *path
                operation*.

                Read more about it in the
                [FastAPI docs for Path Operation Advanced Configuration](https://fastapi.tiangolo.com/advanced/path-operation-advanced-configuration/#custom-openapi-path-operation-schema).
                """
            ),
        ] = None,
        generate_unique_id_function: Annotated[
            Callable[[APIRoute], str],
            Doc(
                """
                Customize the function used to generate unique IDs for the *path
                operations* shown in the generated OpenAPI.

                This is particularly useful when automatically generating clients or
                SDKs for your API.

                Read more about it in the
                [FastAPI docs about how to Generate Clients](https://fastapi.tiangolo.com/advanced/generate-clients/#custom-generate-unique-id-function).
                """
            ),
        ] = Default(generate_unique_id),
    ) -> Callable[[DecoratedCallable], DecoratedCallable]:
        """
        Add a *path operation* using an HTTP OPTIONS operation.

        ## Example

        ```python
        from fastapi import APIRouter, FastAPI

        app = FastAPI()
        router = APIRouter()

        @router.options("/items/")
        def get_item_options():
            return {"additions": ["Aji", "Guacamole"]}

        app.include_router(router)
        ```
        """
        return self.api_route(
            path=path,
            response_model=response_model,
            status_code=status_code,
            tags=tags,
            dependencies=dependencies,
            summary=summary,
            description=description,
            response_description=response_description,
            responses=responses,
            deprecated=deprecated,
            methods=["OPTIONS"],
            operation_id=operation_id,
            response_model_include=response_model_include,
            response_model_exclude=response_model_exclude,
            response_model_by_alias=response_model_by_alias,
            response_model_exclude_unset=response_model_exclude_unset,
            response_model_exclude_defaults=response_model_exclude_defaults,
            response_model_exclude_none=response_model_exclude_none,
            include_in_schema=include_in_schema,
            response_class=response_class,
            name=name,
            callbacks=callbacks,
            openapi_extra=openapi_extra,
            generate_unique_id_function=generate_unique_id_function,
        )

    def head(
        self,
        path: Annotated[
            str,
            Doc(
                """
                The URL path to be used for this *path operation*.

                For example, in `http://example.com/items`, the path is `/items`.
                """
            ),
        ],
        *,
        response_model: Annotated[
            Any,
            Doc(
                """
                The type to use for the response.

                It could be any valid Pydantic *field* type. So, it doesn't have to
                be a Pydantic model, it could be other things, like a `list`, `dict`,
                etc.

                It will be used for:

                * Documentation: the generated OpenAPI (and the UI at `/docs`) will
                    show it as the response (JSON Schema).
                * Serialization: you could return an arbitrary object and the
                    `response_model` would be used to serialize that object into the
                    corresponding JSON.
                * Filtering: the JSON sent to the client will only contain the data
                    (fields) defined in the `response_model`. If you returned an object
                    that contains an attribute `password` but the `response_model` does
                    not include that field, the JSON sent to the client would not have
                    that `password`.
                * Validation: whatever you return will be serialized with the
                    `response_model`, converting any data as necessary to generate the
                    corresponding JSON. But if the data in the object returned is not
                    valid, that would mean a violation of the contract with the client,
                    so it's an error from the API developer. So, FastAPI will raise an
                    error and return a 500 error code (Internal Server Error).

                Read more about it in the
                [FastAPI docs for Response Model](https://fastapi.tiangolo.com/tutorial/response-model/).
                """
            ),
        ] = Default(None),
        status_code: Annotated[
            Optional[int],
            Doc(
                """
                The default status code to be used for the response.

                You could override the status code by returning a response directly.

                Read more about it in the
                [FastAPI docs for Response Status Code](https://fastapi.tiangolo.com/tutorial/response-status-code/).
                """
            ),
        ] = None,
        tags: Annotated[
            Optional[List[Union[str, Enum]]],
            Doc(
                """
                A list of tags to be applied to the *path operation*.

                It will be added to the generated OpenAPI (e.g. visible at `/docs`).

                Read more about it in the
                [FastAPI docs for Path Operation Configuration](https://fastapi.tiangolo.com/tutorial/path-operation-configuration/#tags).
                """
            ),
        ] = None,
        dependencies: Annotated[
            Optional[Sequence[params.Depends]],
            Doc(
                """
                A list of dependencies (using `Depends()`) to be applied to the
                *path operation*.

                Read more about it in the
                [FastAPI docs for Dependencies in path operation decorators](https://fastapi.tiangolo.com/tutorial/dependencies/dependencies-in-path-operation-decorators/).
                """
            ),
        ] = None,
        summary: Annotated[
            Optional[str],
            Doc(
                """
                A summary for the *path operation*.

                It will be added to the generated OpenAPI (e.g. visible at `/docs`).

                Read more about it in the
                [FastAPI docs for Path Operation Configuration](https://fastapi.tiangolo.com/tutorial/path-operation-configuration/).
                """
            ),
        ] = None,
        description: Annotated[
            Optional[str],
            Doc(
                """
                A description for the *path operation*.

                If not provided, it will be extracted automatically from the docstring
                of the *path operation function*.

                It can contain Markdown.

                It will be added to the generated OpenAPI (e.g. visible at `/docs`).

                Read more about it in the
                [FastAPI docs for Path Operation Configuration](https://fastapi.tiangolo.com/tutorial/path-operation-configuration/).
                """
            ),
        ] = None,
        response_description: Annotated[
            str,
            Doc(
                """
                The description for the default response.

                It will be added to the generated OpenAPI (e.g. visible at `/docs`).
                """
            ),
        ] = "Successful Response",
        responses: Annotated[
            Optional[Dict[Union[int, str], Dict[str, Any]]],
            Doc(
                """
                Additional responses that could be returned by this *path operation*.

                It will be added to the generated OpenAPI (e.g. visible at `/docs`).
                """
            ),
        ] = None,
        deprecated: Annotated[
            Optional[bool],
            Doc(
                """
                Mark this *path operation* as deprecated.

                It will be added to the generated OpenAPI (e.g. visible at `/docs`).
                """
            ),
        ] = None,
        operation_id: Annotated[
            Optional[str],
            Doc(
                """
                Custom operation ID to be used by this *path operation*.

                By default, it is generated automatically.

                If you provide a custom operation ID, you need to make sure it is
                unique for the whole API.

                You can customize the
                operation ID generation with the parameter
                `generate_unique_id_function` in the `FastAPI` class.

                Read more about it in the
                [FastAPI docs about how to Generate Clients](https://fastapi.tiangolo.com/advanced/generate-clients/#custom-generate-unique-id-function).
                """
            ),
        ] = None,
        response_model_include: Annotated[
            Optional[IncEx],
            Doc(
                """
                Configuration passed to Pydantic to include only certain fields in the
                response data.

                Read more about it in the
                [FastAPI docs for Response Model - Return Type](https://fastapi.tiangolo.com/tutorial/response-model/#response_model_include-and-response_model_exclude).
                """
            ),
        ] = None,
        response_model_exclude: Annotated[
            Optional[IncEx],
            Doc(
                """
                Configuration passed to Pydantic to exclude certain fields in the
                response data.

                Read more about it in the
                [FastAPI docs for Response Model - Return Type](https://fastapi.tiangolo.com/tutorial/response-model/#response_model_include-and-response_model_exclude).
                """
            ),
        ] = None,
        response_model_by_alias: Annotated[
            bool,
            Doc(
                """
                Configuration passed to Pydantic to define if the response model
                should be serialized by alias when an alias is used.

                Read more about it in the
                [FastAPI docs for Response Model - Return Type](https://fastapi.tiangolo.com/tutorial/response-model/#response_model_include-and-response_model_exclude).
                """
            ),
        ] = True,
        response_model_exclude_unset: Annotated[
            bool,
            Doc(
                """
                Configuration passed to Pydantic to define if the response data
                should have all the fields, including the ones that were not set and
                have their default values. This is different from
                `response_model_exclude_defaults` in that if the fields are set,
                they will be included in the response, even if the value is the same
                as the default.

                When `True`, default values are omitted from the response.

                Read more about it in the
                [FastAPI docs for Response Model - Return Type](https://fastapi.tiangolo.com/tutorial/response-model/#use-the-response_model_exclude_unset-parameter).
                """
            ),
        ] = False,
        response_model_exclude_defaults: Annotated[
            bool,
            Doc(
                """
                Configuration passed to Pydantic to define if the response data
                should have all the fields, including the ones that have the same value
                as the default. This is different from `response_model_exclude_unset`
                in that if the fields are set but contain the same default values,
                they will be excluded from the response.

                When `True`, default values are omitted from the response.

                Read more about it in the
                [FastAPI docs for Response Model - Return Type](https://fastapi.tiangolo.com/tutorial/response-model/#use-the-response_model_exclude_unset-parameter).
                """
            ),
        ] = False,
        response_model_exclude_none: Annotated[
            bool,
            Doc(
                """
                Configuration passed to Pydantic to define if the response data should
                exclude fields set to `None`.

                This is much simpler (less smart) than `response_model_exclude_unset`
                and `response_model_exclude_defaults`. You probably want to use one of
                those two instead of this one, as those allow returning `None` values
                when it makes sense.

                Read more about it in the
                [FastAPI docs for Response Model - Return Type](https://fastapi.tiangolo.com/tutorial/response-model/#response_model_exclude_none).
                """
            ),
        ] = False,
        include_in_schema: Annotated[
            bool,
            Doc(
                """
                Include this *path operation* in the generated OpenAPI schema.

                This affects the generated OpenAPI (e.g. visible at `/docs`).

                Read more about it in the
                [FastAPI docs for Query Parameters and String Validations](https://fastapi.tiangolo.com/tutorial/query-params-str-validations/#exclude-parameters-from-openapi).
                """
            ),
        ] = True,
        response_class: Annotated[
            Type[Response],
            Doc(
                """
                Response class to be used for this *path operation*.

                This will not be used if you return a response directly.

                Read more about it in the
                [FastAPI docs for Custom Response - HTML, Stream, File, others](https://fastapi.tiangolo.com/advanced/custom-response/#redirectresponse).
                """
            ),
        ] = Default(JSONResponse),
        name: Annotated[
            Optional[str],
            Doc(
                """
                Name for this *path operation*. Only used internally.
                """
            ),
        ] = None,
        callbacks: Annotated[
            Optional[List[BaseRoute]],
            Doc(
                """
                List of *path operations* that will be used as OpenAPI callbacks.

                This is only for OpenAPI documentation, the callbacks won't be used
                directly.

                It will be added to the generated OpenAPI (e.g. visible at `/docs`).

                Read more about it in the
                [FastAPI docs for OpenAPI Callbacks](https://fastapi.tiangolo.com/advanced/openapi-callbacks/).
                """
            ),
        ] = None,
        openapi_extra: Annotated[
            Optional[Dict[str, Any]],
            Doc(
                """
                Extra metadata to be included in the OpenAPI schema for this *path
                operation*.

                Read more about it in the
                [FastAPI docs for Path Operation Advanced Configuration](https://fastapi.tiangolo.com/advanced/path-operation-advanced-configuration/#custom-openapi-path-operation-schema).
                """
            ),
        ] = None,
        generate_unique_id_function: Annotated[
            Callable[[APIRoute], str],
            Doc(
                """
                Customize the function used to generate unique IDs for the *path
                operations* shown in the generated OpenAPI.

                This is particularly useful when automatically generating clients or
                SDKs for your API.

                Read more about it in the
                [FastAPI docs about how to Generate Clients](https://fastapi.tiangolo.com/advanced/generate-clients/#custom-generate-unique-id-function).
                """
            ),
        ] = Default(generate_unique_id),
    ) -> Callable[[DecoratedCallable], DecoratedCallable]:
        """
        Add a *path operation* using an HTTP HEAD operation.

        ## Example

        ```python
        from fastapi import APIRouter, FastAPI
        from pydantic import BaseModel

        class Item(BaseModel):
            name: str
            description: str | None = None

        app = FastAPI()
        router = APIRouter()

        @router.head("/items/", status_code=204)
        def get_items_headers(response: Response):
            response.headers["X-Cat-Dog"] = "Alone in the world"

        app.include_router(router)
        ```
        """
        return self.api_route(
            path=path,
            response_model=response_model,
            status_code=status_code,
            tags=tags,
            dependencies=dependencies,
            summary=summary,
            description=description,
            response_description=response_description,
            responses=responses,
            deprecated=deprecated,
            methods=["HEAD"],
            operation_id=operation_id,
            response_model_include=response_model_include,
            response_model_exclude=response_model_exclude,
            response_model_by_alias=response_model_by_alias,
            response_model_exclude_unset=response_model_exclude_unset,
            response_model_exclude_defaults=response_model_exclude_defaults,
            response_model_exclude_none=response_model_exclude_none,
            include_in_schema=include_in_schema,
            response_class=response_class,
            name=name,
            callbacks=callbacks,
            openapi_extra=openapi_extra,
            generate_unique_id_function=generate_unique_id_function,
        )

    def patch(
        self,
        path: Annotated[
            str,
            Doc(
                """
                The URL path to be used for this *path operation*.

                For example, in `http://example.com/items`, the path is `/items`.
                """
            ),
        ],
        *,
        response_model: Annotated[
            Any,
            Doc(
                """
                The type to use for the response.

                It could be any valid Pydantic *field* type. So, it doesn't have to
                be a Pydantic model, it could be other things, like a `list`, `dict`,
                etc.

                It will be used for:

                * Documentation: the generated OpenAPI (and the UI at `/docs`) will
                    show it as the response (JSON Schema).
                * Serialization: you could return an arbitrary object and the
                    `response_model` would be used to serialize that object into the
                    corresponding JSON.
                * Filtering: the JSON sent to the client will only contain the data
                    (fields) defined in the `response_model`. If you returned an object
                    that contains an attribute `password` but the `response_model` does
                    not include that field, the JSON sent to the client would not have
                    that `password`.
                * Validation: whatever you return will be serialized with the
                    `response_model`, converting any data as necessary to generate the
                    corresponding JSON. But if the data in the object returned is not
                    valid, that would mean a violation of the contract with the client,
                    so it's an error from the API developer. So, FastAPI will raise an
                    error and return a 500 error code (Internal Server Error).

                Read more about it in the
                [FastAPI docs for Response Model](https://fastapi.tiangolo.com/tutorial/response-model/).
                """
            ),
        ] = Default(None),
        status_code: Annotated[
            Optional[int],
            Doc(
                """
                The default status code to be used for the response.

                You could override the status code by returning a response directly.

                Read more about it in the
                [FastAPI docs for Response Status Code](https://fastapi.tiangolo.com/tutorial/response-status-code/).
                """
            ),
        ] = None,
        tags: Annotated[
            Optional[List[Union[str, Enum]]],
            Doc(
                """
                A list of tags to be applied to the *path operation*.

                It will be added to the generated OpenAPI (e.g. visible at `/docs`).

                Read more about it in the
                [FastAPI docs for Path Operation Configuration](https://fastapi.tiangolo.com/tutorial/path-operation-configuration/#tags).
                """
            ),
        ] = None,
        dependencies: Annotated[
            Optional[Sequence[params.Depends]],
            Doc(
                """
                A list of dependencies (using `Depends()`) to be applied to the
                *path operation*.

                Read more about it in the
                [FastAPI docs for Dependencies in path operation decorators](https://fastapi.tiangolo.com/tutorial/dependencies/dependencies-in-path-operation-decorators/).
                """
            ),
        ] = None,
        summary: Annotated[
            Optional[str],
            Doc(
                """
                A summary for the *path operation*.

                It will be added to the generated OpenAPI (e.g. visible at `/docs`).

                Read more about it in the
                [FastAPI docs for Path Operation Configuration](https://fastapi.tiangolo.com/tutorial/path-operation-configuration/).
                """
            ),
        ] = None,
        description: Annotated[
            Optional[str],
            Doc(
                """
                A description for the *path operation*.

                If not provided, it will be extracted automatically from the docstring
                of the *path operation function*.

                It can contain Markdown.

                It will be added to the generated OpenAPI (e.g. visible at `/docs`).

                Read more about it in the
                [FastAPI docs for Path Operation Configuration](https://fastapi.tiangolo.com/tutorial/path-operation-configuration/).
                """
            ),
        ] = None,
        response_description: Annotated[
            str,
            Doc(
                """
                The description for the default response.

                It will be added to the generated OpenAPI (e.g. visible at `/docs`).
                """
            ),
        ] = "Successful Response",
        responses: Annotated[
            Optional[Dict[Union[int, str], Dict[str, Any]]],
            Doc(
                """
                Additional responses that could be returned by this *path operation*.

                It will be added to the generated OpenAPI (e.g. visible at `/docs`).
                """
            ),
        ] = None,
        deprecated: Annotated[
            Optional[bool],
            Doc(
                """
                Mark this *path operation* as deprecated.

                It will be added to the generated OpenAPI (e.g. visible at `/docs`).
                """
            ),
        ] = None,
        operation_id: Annotated[
            Optional[str],
            Doc(
                """
                Custom operation ID to be used by this *path operation*.

                By default, it is generated automatically.

                If you provide a custom operation ID, you need to make sure it is
                unique for the whole API.

                You can customize the
                operation ID generation with the parameter
                `generate_unique_id_function` in the `FastAPI` class.

                Read more about it in the
                [FastAPI docs about how to Generate Clients](https://fastapi.tiangolo.com/advanced/generate-clients/#custom-generate-unique-id-function).
                """
            ),
        ] = None,
        response_model_include: Annotated[
            Optional[IncEx],
            Doc(
                """
                Configuration passed to Pydantic to include only certain fields in the
                response data.

                Read more about it in the
                [FastAPI docs for Response Model - Return Type](https://fastapi.tiangolo.com/tutorial/response-model/#response_model_include-and-response_model_exclude).
                """
            ),
        ] = None,
        response_model_exclude: Annotated[
            Optional[IncEx],
            Doc(
                """
                Configuration passed to Pydantic to exclude certain fields in the
                response data.

                Read more about it in the
                [FastAPI docs for Response Model - Return Type](https://fastapi.tiangolo.com/tutorial/response-model/#response_model_include-and-response_model_exclude).
                """
            ),
        ] = None,
        response_model_by_alias: Annotated[
            bool,
            Doc(
                """
                Configuration passed to Pydantic to define if the response model
                should be serialized by alias when an alias is used.

                Read more about it in the
                [FastAPI docs for Response Model - Return Type](https://fastapi.tiangolo.com/tutorial/response-model/#response_model_include-and-response_model_exclude).
                """
            ),
        ] = True,
        response_model_exclude_unset: Annotated[
            bool,
            Doc(
                """
                Configuration passed to Pydantic to define if the response data
                should have all the fields, including the ones that were not set and
                have their default values. This is different from
                `response_model_exclude_defaults` in that if the fields are set,
                they will be included in the response, even if the value is the same
                as the default.

                When `True`, default values are omitted from the response.

                Read more about it in the
                [FastAPI docs for Response Model - Return Type](https://fastapi.tiangolo.com/tutorial/response-model/#use-the-response_model_exclude_unset-parameter).
                """
            ),
        ] = False,
        response_model_exclude_defaults: Annotated[
            bool,
            Doc(
                """
                Configuration passed to Pydantic to define if the response data
                should have all the fields, including the ones that have the same value
                as the default. This is different from `response_model_exclude_unset`
                in that if the fields are set but contain the same default values,
                they will be excluded from the response.

                When `True`, default values are omitted from the response.

                Read more about it in the
                [FastAPI docs for Response Model - Return Type](https://fastapi.tiangolo.com/tutorial/response-model/#use-the-response_model_exclude_unset-parameter).
                """
            ),
        ] = False,
        response_model_exclude_none: Annotated[
            bool,
            Doc(
                """
                Configuration passed to Pydantic to define if the response data should
                exclude fields set to `None`.

                This is much simpler (less smart) than `response_model_exclude_unset`
                and `response_model_exclude_defaults`. You probably want to use one of
                those two instead of this one, as those allow returning `None` values
                when it makes sense.

                Read more about it in the
                [FastAPI docs for Response Model - Return Type](https://fastapi.tiangolo.com/tutorial/response-model/#response_model_exclude_none).
                """
            ),
        ] = False,
        include_in_schema: Annotated[
            bool,
            Doc(
                """
                Include this *path operation* in the generated OpenAPI schema.

                This affects the generated OpenAPI (e.g. visible at `/docs`).

                Read more about it in the
                [FastAPI docs for Query Parameters and String Validations](https://fastapi.tiangolo.com/tutorial/query-params-str-validations/#exclude-parameters-from-openapi).
                """
            ),
        ] = True,
        response_class: Annotated[
            Type[Response],
            Doc(
                """
                Response class to be used for this *path operation*.

                This will not be used if you return a response directly.

                Read more about it in the
                [FastAPI docs for Custom Response - HTML, Stream, File, others](https://fastapi.tiangolo.com/advanced/custom-response/#redirectresponse).
                """
            ),
        ] = Default(JSONResponse),
        name: Annotated[
            Optional[str],
            Doc(
                """
                Name for this *path operation*. Only used internally.
                """
            ),
        ] = None,
        callbacks: Annotated[
            Optional[List[BaseRoute]],
            Doc(
                """
                List of *path operations* that will be used as OpenAPI callbacks.

                This is only for OpenAPI documentation, the callbacks won't be used
                directly.

                It will be added to the generated OpenAPI (e.g. visible at `/docs`).

                Read more about it in the
                [FastAPI docs for OpenAPI Callbacks](https://fastapi.tiangolo.com/advanced/openapi-callbacks/).
                """
            ),
        ] = None,
        openapi_extra: Annotated[
            Optional[Dict[str, Any]],
            Doc(
                """
                Extra metadata to be included in the OpenAPI schema for this *path
                operation*.

                Read more about it in the
                [FastAPI docs for Path Operation Advanced Configuration](https://fastapi.tiangolo.com/advanced/path-operation-advanced-configuration/#custom-openapi-path-operation-schema).
                """
            ),
        ] = None,
        generate_unique_id_function: Annotated[
            Callable[[APIRoute], str],
            Doc(
                """
                Customize the function used to generate unique IDs for the *path
                operations* shown in the generated OpenAPI.

                This is particularly useful when automatically generating clients or
                SDKs for your API.

                Read more about it in the
                [FastAPI docs about how to Generate Clients](https://fastapi.tiangolo.com/advanced/generate-clients/#custom-generate-unique-id-function).
                """
            ),
        ] = Default(generate_unique_id),
    ) -> Callable[[DecoratedCallable], DecoratedCallable]:
        """
        Add a *path operation* using an HTTP PATCH operation.

        ## Example

        ```python
        from fastapi import APIRouter, FastAPI
        from pydantic import BaseModel

        class Item(BaseModel):
            name: str
            description: str | None = None

        app = FastAPI()
        router = APIRouter()

        @router.patch("/items/")
        def update_item(item: Item):
            return {"message": "Item updated in place"}

        app.include_router(router)
        ```
        """
        return self.api_route(
            path=path,
            response_model=response_model,
            status_code=status_code,
            tags=tags,
            dependencies=dependencies,
            summary=summary,
            description=description,
            response_description=response_description,
            responses=responses,
            deprecated=deprecated,
            methods=["PATCH"],
            operation_id=operation_id,
            response_model_include=response_model_include,
            response_model_exclude=response_model_exclude,
            response_model_by_alias=response_model_by_alias,
            response_model_exclude_unset=response_model_exclude_unset,
            response_model_exclude_defaults=response_model_exclude_defaults,
            response_model_exclude_none=response_model_exclude_none,
            include_in_schema=include_in_schema,
            response_class=response_class,
            name=name,
            callbacks=callbacks,
            openapi_extra=openapi_extra,
            generate_unique_id_function=generate_unique_id_function,
        )

    def trace(
        self,
        path: Annotated[
            str,
            Doc(
                """
                The URL path to be used for this *path operation*.

                For example, in `http://example.com/items`, the path is `/items`.
                """
            ),
        ],
        *,
        response_model: Annotated[
            Any,
            Doc(
                """
                The type to use for the response.

                It could be any valid Pydantic *field* type. So, it doesn't have to
                be a Pydantic model, it could be other things, like a `list`, `dict`,
                etc.

                It will be used for:

                * Documentation: the generated OpenAPI (and the UI at `/docs`) will
                    show it as the response (JSON Schema).
                * Serialization: you could return an arbitrary object and the
                    `response_model` would be used to serialize that object into the
                    corresponding JSON.
                * Filtering: the JSON sent to the client will only contain the data
                    (fields) defined in the `response_model`. If you returned an object
                    that contains an attribute `password` but the `response_model` does
                    not include that field, the JSON sent to the client would not have
                    that `password`.
                * Validation: whatever you return will be serialized with the
                    `response_model`, converting any data as necessary to generate the
                    corresponding JSON. But if the data in the object returned is not
                    valid, that would mean a violation of the contract with the client,
                    so it's an error from the API developer. So, FastAPI will raise an
                    error and return a 500 error code (Internal Server Error).

                Read more about it in the
                [FastAPI docs for Response Model](https://fastapi.tiangolo.com/tutorial/response-model/).
                """
            ),
        ] = Default(None),
        status_code: Annotated[
            Optional[int],
            Doc(
                """
                The default status code to be used for the response.

                You could override the status code by returning a response directly.

                Read more about it in the
                [FastAPI docs for Response Status Code](https://fastapi.tiangolo.com/tutorial/response-status-code/).
                """
            ),
        ] = None,
        tags: Annotated[
            Optional[List[Union[str, Enum]]],
            Doc(
                """
                A list of tags to be applied to the *path operation*.

                It will be added to the generated OpenAPI (e.g. visible at `/docs`).

                Read more about it in the
                [FastAPI docs for Path Operation Configuration](https://fastapi.tiangolo.com/tutorial/path-operation-configuration/#tags).
                """
            ),
        ] = None,
        dependencies: Annotated[
            Optional[Sequence[params.Depends]],
            Doc(
                """
                A list of dependencies (using `Depends()`) to be applied to the
                *path operation*.

                Read more about it in the
                [FastAPI docs for Dependencies in path operation decorators](https://fastapi.tiangolo.com/tutorial/dependencies/dependencies-in-path-operation-decorators/).
                """
            ),
        ] = None,
        summary: Annotated[
            Optional[str],
            Doc(
                """
                A summary for the *path operation*.

                It will be added to the generated OpenAPI (e.g. visible at `/docs`).

                Read more about it in the
                [FastAPI docs for Path Operation Configuration](https://fastapi.tiangolo.com/tutorial/path-operation-configuration/).
                """
            ),
        ] = None,
        description: Annotated[
            Optional[str],
            Doc(
                """
                A description for the *path operation*.

                If not provided, it will be extracted automatically from the docstring
                of the *path operation function*.

                It can contain Markdown.

                It will be added to the generated OpenAPI (e.g. visible at `/docs`).

                Read more about it in the
                [FastAPI docs for Path Operation Configuration](https://fastapi.tiangolo.com/tutorial/path-operation-configuration/).
                """
            ),
        ] = None,
        response_description: Annotated[
            str,
            Doc(
                """
                The description for the default response.

                It will be added to the generated OpenAPI (e.g. visible at `/docs`).
                """
            ),
        ] = "Successful Response",
        responses: Annotated[
            Optional[Dict[Union[int, str], Dict[str, Any]]],
            Doc(
                """
                Additional responses that could be returned by this *path operation*.

                It will be added to the generated OpenAPI (e.g. visible at `/docs`).
                """
            ),
        ] = None,
        deprecated: Annotated[
            Optional[bool],
            Doc(
                """
                Mark this *path operation* as deprecated.

                It will be added to the generated OpenAPI (e.g. visible at `/docs`).
                """
            ),
        ] = None,
        operation_id: Annotated[
            Optional[str],
            Doc(
                """
                Custom operation ID to be used by this *path operation*.

                By default, it is generated automatically.

                If you provide a custom operation ID, you need to make sure it is
                unique for the whole API.

                You can customize the
                operation ID generation with the parameter
                `generate_unique_id_function` in the `FastAPI` class.

                Read more about it in the
                [FastAPI docs about how to Generate Clients](https://fastapi.tiangolo.com/advanced/generate-clients/#custom-generate-unique-id-function).
                """
            ),
        ] = None,
        response_model_include: Annotated[
            Optional[IncEx],
            Doc(
                """
                Configuration passed to Pydantic to include only certain fields in the
                response data.

                Read more about it in the
                [FastAPI docs for Response Model - Return Type](https://fastapi.tiangolo.com/tutorial/response-model/#response_model_include-and-response_model_exclude).
                """
            ),
        ] = None,
        response_model_exclude: Annotated[
            Optional[IncEx],
            Doc(
                """
                Configuration passed to Pydantic to exclude certain fields in the
                response data.

                Read more about it in the
                [FastAPI docs for Response Model - Return Type](https://fastapi.tiangolo.com/tutorial/response-model/#response_model_include-and-response_model_exclude).
                """
            ),
        ] = None,
        response_model_by_alias: Annotated[
            bool,
            Doc(
                """
                Configuration passed to Pydantic to define if the response model
                should be serialized by alias when an alias is used.

                Read more about it in the
                [FastAPI docs for Response Model - Return Type](https://fastapi.tiangolo.com/tutorial/response-model/#response_model_include-and-response_model_exclude).
                """
            ),
        ] = True,
        response_model_exclude_unset: Annotated[
            bool,
            Doc(
                """
                Configuration passed to Pydantic to define if the response data
                should have all the fields, including the ones that were not set and
                have their default values. This is different from
                `response_model_exclude_defaults` in that if the fields are set,
                they will be included in the response, even if the value is the same
                as the default.

                When `True`, default values are omitted from the response.

                Read more about it in the
                [FastAPI docs for Response Model - Return Type](https://fastapi.tiangolo.com/tutorial/response-model/#use-the-response_model_exclude_unset-parameter).
                """
            ),
        ] = False,
        response_model_exclude_defaults: Annotated[
            bool,
            Doc(
                """
                Configuration passed to Pydantic to define if the response data
                should have all the fields, including the ones that have the same value
                as the default. This is different from `response_model_exclude_unset`
                in that if the fields are set but contain the same default values,
                they will be excluded from the response.

                When `True`, default values are omitted from the response.

                Read more about it in the
                [FastAPI docs for Response Model - Return Type](https://fastapi.tiangolo.com/tutorial/response-model/#use-the-response_model_exclude_unset-parameter).
                """
            ),
        ] = False,
        response_model_exclude_none: Annotated[
            bool,
            Doc(
                """
                Configuration passed to Pydantic to define if the response data should
                exclude fields set to `None`.

                This is much simpler (less smart) than `response_model_exclude_unset`
                and `response_model_exclude_defaults`. You probably want to use one of
                those two instead of this one, as those allow returning `None` values
                when it makes sense.

                Read more about it in the
                [FastAPI docs for Response Model - Return Type](https://fastapi.tiangolo.com/tutorial/response-model/#response_model_exclude_none).
                """
            ),
        ] = False,
        include_in_schema: Annotated[
            bool,
            Doc(
                """
                Include this *path operation* in the generated OpenAPI schema.

                This affects the generated OpenAPI (e.g. visible at `/docs`).

                Read more about it in the
                [FastAPI docs for Query Parameters and String Validations](https://fastapi.tiangolo.com/tutorial/query-params-str-validations/#exclude-parameters-from-openapi).
                """
            ),
        ] = True,
        response_class: Annotated[
            Type[Response],
            Doc(
                """
                Response class to be used for this *path operation*.

                This will not be used if you return a response directly.

                Read more about it in the
                [FastAPI docs for Custom Response - HTML, Stream, File, others](https://fastapi.tiangolo.com/advanced/custom-response/#redirectresponse).
                """
            ),
        ] = Default(JSONResponse),
        name: Annotated[
            Optional[str],
            Doc(
                """
                Name for this *path operation*. Only used internally.
                """
            ),
        ] = None,
        callbacks: Annotated[
            Optional[List[BaseRoute]],
            Doc(
                """
                List of *path operations* that will be used as OpenAPI callbacks.

                This is only for OpenAPI documentation, the callbacks won't be used
                directly.

                It will be added to the generated OpenAPI (e.g. visible at `/docs`).

                Read more about it in the
                [FastAPI docs for OpenAPI Callbacks](https://fastapi.tiangolo.com/advanced/openapi-callbacks/).
                """
            ),
        ] = None,
        openapi_extra: Annotated[
            Optional[Dict[str, Any]],
            Doc(
                """
                Extra metadata to be included in the OpenAPI schema for this *path
                operation*.

                Read more about it in the
                [FastAPI docs for Path Operation Advanced Configuration](https://fastapi.tiangolo.com/advanced/path-operation-advanced-configuration/#custom-openapi-path-operation-schema).
                """
            ),
        ] = None,
        generate_unique_id_function: Annotated[
            Callable[[APIRoute], str],
            Doc(
                """
                Customize the function used to generate unique IDs for the *path
                operations* shown in the generated OpenAPI.

                This is particularly useful when automatically generating clients or
                SDKs for your API.

                Read more about it in the
                [FastAPI docs about how to Generate Clients](https://fastapi.tiangolo.com/advanced/generate-clients/#custom-generate-unique-id-function).
                """
            ),
        ] = Default(generate_unique_id),
    ) -> Callable[[DecoratedCallable], DecoratedCallable]:
        """
        Add a *path operation* using an HTTP TRACE operation.

        ## Example

        ```python
        from fastapi import APIRouter, FastAPI
        from pydantic import BaseModel

        class Item(BaseModel):
            name: str
            description: str | None = None

        app = FastAPI()
        router = APIRouter()

        @router.trace("/items/{item_id}")
        def trace_item(item_id: str):
            return None

        app.include_router(router)
        ```
        """
        return self.api_route(
            path=path,
            response_model=response_model,
            status_code=status_code,
            tags=tags,
            dependencies=dependencies,
            summary=summary,
            description=description,
            response_description=response_description,
            responses=responses,
            deprecated=deprecated,
            methods=["TRACE"],
            operation_id=operation_id,
            response_model_include=response_model_include,
            response_model_exclude=response_model_exclude,
            response_model_by_alias=response_model_by_alias,
            response_model_exclude_unset=response_model_exclude_unset,
            response_model_exclude_defaults=response_model_exclude_defaults,
            response_model_exclude_none=response_model_exclude_none,
            include_in_schema=include_in_schema,
            response_class=response_class,
            name=name,
            callbacks=callbacks,
            openapi_extra=openapi_extra,
            generate_unique_id_function=generate_unique_id_function,
        )

    @deprecated(
        """
        on_event is deprecated, use lifespan event handlers instead.

        Read more about it in the
        [FastAPI docs for Lifespan Events](https://fastapi.tiangolo.com/advanced/events/).
        """
    )
    def on_event(
        self,
        event_type: Annotated[
            str,
            Doc(
                """
                The type of event. `startup` or `shutdown`.
                """
            ),
        ],
    ) -> Callable[[DecoratedCallable], DecoratedCallable]:
        """
        Add an event handler for the router.

        `on_event` is deprecated, use `lifespan` event handlers instead.

        Read more about it in the
        [FastAPI docs for Lifespan Events](https://fastapi.tiangolo.com/advanced/events/#alternative-events-deprecated).
        """

        def decorator(func: DecoratedCallable) -> DecoratedCallable:
            self.add_event_handler(event_type, func)
            return func

        return decorator<|MERGE_RESOLUTION|>--- conflicted
+++ resolved
@@ -480,22 +480,12 @@
         self.name = get_name(endpoint) if name is None else name
         self.dependencies = list(dependencies or [])
         self.path_regex, self.path_format, self.param_convertors = compile_path(path)
-<<<<<<< HEAD
         self.dependant = get_endpoint_dependant(
-            path=self.path_format, call=self.endpoint
+            path=self.path_format, call=self.endpoint, scope="function"
         )
         for i, depends in list(enumerate(self.dependencies))[::-1]:
             sub_dependant = get_parameterless_sub_dependant(
                 depends=depends, path=self.path_format, caller=self.__call__, index=i
-=======
-        self.dependant = get_dependant(
-            path=self.path_format, call=self.endpoint, scope="function"
-        )
-        for depends in self.dependencies[::-1]:
-            self.dependant.dependencies.insert(
-                0,
-                get_parameterless_sub_dependant(depends=depends, path=self.path_format),
->>>>>>> 972a967d
             )
             if isinstance(sub_dependant, EndpointDependant):
                 assert isinstance(sub_dependant, EndpointDependant)
@@ -653,22 +643,12 @@
             self.response_fields = {}
 
         assert callable(endpoint), "An endpoint must be a callable"
-<<<<<<< HEAD
         self.dependant = get_endpoint_dependant(
-            path=self.path_format, call=self.endpoint
+            path=self.path_format, call=self.endpoint, scope="function"
         )
         for i, depends in list(enumerate(self.dependencies))[::-1]:
             sub_dependant = get_parameterless_sub_dependant(
                 depends=depends, path=self.path_format, caller=self.__call__, index=i
-=======
-        self.dependant = get_dependant(
-            path=self.path_format, call=self.endpoint, scope="function"
-        )
-        for depends in self.dependencies[::-1]:
-            self.dependant.dependencies.insert(
-                0,
-                get_parameterless_sub_dependant(depends=depends, path=self.path_format),
->>>>>>> 972a967d
             )
             if isinstance(sub_dependant, EndpointDependant):
                 self.dependant.endpoint_dependencies.insert(0, sub_dependant)
