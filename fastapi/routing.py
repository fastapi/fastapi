--- conflicted
+++ resolved
@@ -53,13 +53,7 @@
         elif isinstance(errors_, list):
             errors.extend(errors_)
         if errors:
-<<<<<<< HEAD
             raise ValidationError(errors, field.type_)
-        if skip_defaults and isinstance(response, BaseModel):
-            value = response.dict(skip_defaults=skip_defaults)
-=======
-            raise ValidationError(errors)
->>>>>>> 53da5614
         return jsonable_encoder(
             value,
             include=include,
