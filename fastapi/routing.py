import email.message
import functools
import inspect
import json
from collections.abc import (
    AsyncIterator,
    Awaitable,
    Collection,
    Coroutine,
    Mapping,
    Sequence,
)
from contextlib import AsyncExitStack, asynccontextmanager
from enum import Enum, IntEnum
from typing import (
    Annotated,
    Any,
    Callable,
    Optional,
    Union,
)

from annotated_doc import Doc
from fastapi import params
from fastapi._compat import (
    ModelField,
    Undefined,
    annotation_is_pydantic_v1,
    lenient_issubclass,
)
from fastapi.datastructures import Default, DefaultPlaceholder
from fastapi.dependencies.models import Dependant
from fastapi.dependencies.utils import (
    _should_embed_body_fields,
    get_body_field,
    get_dependant,
    get_flat_dependant,
    get_parameterless_sub_dependant,
    get_typed_return_annotation,
    solve_dependencies,
)
from fastapi.encoders import jsonable_encoder
from fastapi.exceptions import (
    EndpointContext,
    FastAPIError,
<<<<<<< HEAD
    RequestMalformedError,
=======
    PydanticV1NotSupportedError,
>>>>>>> 25bb1b10
    RequestValidationError,
    ResponseValidationError,
    WebSocketRequestValidationError,
)
from fastapi.types import DecoratedCallable, IncEx
from fastapi.utils import (
    create_cloned_field,
    create_model_field,
    generate_unique_id,
    get_value_or_default,
    is_body_allowed_for_status_code,
)
from starlette import routing
from starlette._exception_handler import wrap_app_handling_exceptions
from starlette._utils import is_async_callable
from starlette.concurrency import run_in_threadpool
from starlette.exceptions import HTTPException
from starlette.requests import Request
from starlette.responses import JSONResponse, Response
from starlette.routing import (
    BaseRoute,
    Match,
    compile_path,
    get_name,
)
from starlette.routing import Mount as Mount  # noqa
from starlette.types import AppType, ASGIApp, Lifespan, Receive, Scope, Send
from starlette.websockets import WebSocket
from typing_extensions import deprecated


# Copy of starlette.routing.request_response modified to include the
# dependencies' AsyncExitStack
def request_response(
    func: Callable[[Request], Union[Awaitable[Response], Response]],
) -> ASGIApp:
    """
    Takes a function or coroutine `func(request) -> response`,
    and returns an ASGI application.
    """
    f: Callable[[Request], Awaitable[Response]] = (
        func if is_async_callable(func) else functools.partial(run_in_threadpool, func)  # type:ignore
    )

    async def app(scope: Scope, receive: Receive, send: Send) -> None:
        request = Request(scope, receive, send)

        async def app(scope: Scope, receive: Receive, send: Send) -> None:
            # Starts customization
            response_awaited = False
            async with AsyncExitStack() as request_stack:
                scope["fastapi_inner_astack"] = request_stack
                async with AsyncExitStack() as function_stack:
                    scope["fastapi_function_astack"] = function_stack
                    response = await f(request)
                await response(scope, receive, send)
                # Continues customization
                response_awaited = True
            if not response_awaited:
                raise FastAPIError(
                    "Response not awaited. There's a high chance that the "
                    "application code is raising an exception and a dependency with yield "
                    "has a block with a bare except, or a block with except Exception, "
                    "and is not raising the exception again. Read more about it in the "
                    "docs: https://fastapi.tiangolo.com/tutorial/dependencies/dependencies-with-yield/#dependencies-with-yield-and-except"
                )

        # Same as in Starlette
        await wrap_app_handling_exceptions(app, request)(scope, receive, send)

    return app


# Copy of starlette.routing.websocket_session modified to include the
# dependencies' AsyncExitStack
def websocket_session(
    func: Callable[[WebSocket], Awaitable[None]],
) -> ASGIApp:
    """
    Takes a coroutine `func(session)`, and returns an ASGI application.
    """
    # assert asyncio.iscoroutinefunction(func), "WebSocket endpoints must be async"

    async def app(scope: Scope, receive: Receive, send: Send) -> None:
        session = WebSocket(scope, receive=receive, send=send)

        async def app(scope: Scope, receive: Receive, send: Send) -> None:
            async with AsyncExitStack() as request_stack:
                scope["fastapi_inner_astack"] = request_stack
                async with AsyncExitStack() as function_stack:
                    scope["fastapi_function_astack"] = function_stack
                    await func(session)

        # Same as in Starlette
        await wrap_app_handling_exceptions(app, session)(scope, receive, send)

    return app


def _merge_lifespan_context(
    original_context: Lifespan[Any], nested_context: Lifespan[Any]
) -> Lifespan[Any]:
    @asynccontextmanager
    async def merged_lifespan(
        app: AppType,
    ) -> AsyncIterator[Optional[Mapping[str, Any]]]:
        async with original_context(app) as maybe_original_state:
            async with nested_context(app) as maybe_nested_state:
                if maybe_nested_state is None and maybe_original_state is None:
                    yield None  # old ASGI compatibility
                else:
                    yield {**(maybe_nested_state or {}), **(maybe_original_state or {})}

    return merged_lifespan  # type: ignore[return-value]


# Cache for endpoint context to avoid re-extracting on every request
_endpoint_context_cache: dict[int, EndpointContext] = {}


def _extract_endpoint_context(func: Any) -> EndpointContext:
    """Extract endpoint context with caching to avoid repeated file I/O."""
    func_id = id(func)

    if func_id in _endpoint_context_cache:
        return _endpoint_context_cache[func_id]

    try:
        ctx: EndpointContext = {}

        if (source_file := inspect.getsourcefile(func)) is not None:
            ctx["file"] = source_file
        if (line_number := inspect.getsourcelines(func)[1]) is not None:
            ctx["line"] = line_number
        if (func_name := getattr(func, "__name__", None)) is not None:
            ctx["function"] = func_name
    except Exception:
        ctx = EndpointContext()

    _endpoint_context_cache[func_id] = ctx
    return ctx


async def serialize_response(
    *,
    field: Optional[ModelField] = None,
    response_content: Any,
    include: Optional[IncEx] = None,
    exclude: Optional[IncEx] = None,
    by_alias: bool = True,
    exclude_unset: bool = False,
    exclude_defaults: bool = False,
    exclude_none: bool = False,
    is_coroutine: bool = True,
    endpoint_ctx: Optional[EndpointContext] = None,
) -> Any:
    if field:
        errors = []
        if is_coroutine:
            value, errors_ = field.validate(response_content, {}, loc=("response",))
        else:
            value, errors_ = await run_in_threadpool(
                field.validate, response_content, {}, loc=("response",)
            )
        if isinstance(errors_, list):
            errors.extend(errors_)
        if errors:
            ctx = endpoint_ctx or EndpointContext()
            raise ResponseValidationError(
                errors=errors,
                body=response_content,
                endpoint_ctx=ctx,
            )

        return field.serialize(
            value,
            include=include,
            exclude=exclude,
            by_alias=by_alias,
            exclude_unset=exclude_unset,
            exclude_defaults=exclude_defaults,
            exclude_none=exclude_none,
        )

    else:
        return jsonable_encoder(response_content)


async def run_endpoint_function(
    *, dependant: Dependant, values: dict[str, Any], is_coroutine: bool
) -> Any:
    # Only called by get_request_handler. Has been split into its own function to
    # facilitate profiling endpoints, since inner functions are harder to profile.
    assert dependant.call is not None, "dependant.call must be a function"

    if is_coroutine:
        return await dependant.call(**values)
    else:
        return await run_in_threadpool(dependant.call, **values)


def get_request_handler(
    dependant: Dependant,
    body_field: Optional[ModelField] = None,
    status_code: Optional[int] = None,
    response_class: Union[type[Response], DefaultPlaceholder] = Default(JSONResponse),
    response_field: Optional[ModelField] = None,
    response_model_include: Optional[IncEx] = None,
    response_model_exclude: Optional[IncEx] = None,
    response_model_by_alias: bool = True,
    response_model_exclude_unset: bool = False,
    response_model_exclude_defaults: bool = False,
    response_model_exclude_none: bool = False,
    dependency_overrides_provider: Optional[Any] = None,
    embed_body_fields: bool = False,
) -> Callable[[Request], Coroutine[Any, Any, Response]]:
    assert dependant.call is not None, "dependant.call must be a function"
    is_coroutine = dependant.is_coroutine_callable
    is_body_form = body_field and isinstance(body_field.field_info, params.Form)
    if isinstance(response_class, DefaultPlaceholder):
        actual_response_class: type[Response] = response_class.value
    else:
        actual_response_class = response_class

    async def app(request: Request) -> Response:
        response: Union[Response, None] = None
        file_stack = request.scope.get("fastapi_middleware_astack")
        assert isinstance(file_stack, AsyncExitStack), (
            "fastapi_middleware_astack not found in request scope"
        )

        # Extract endpoint context for error messages
        endpoint_ctx = (
            _extract_endpoint_context(dependant.call)
            if dependant.call
            else EndpointContext()
        )

        if dependant.path:
            # For mounted sub-apps, include the mount path prefix
            mount_path = request.scope.get("root_path", "").rstrip("/")
            endpoint_ctx["path"] = f"{request.method} {mount_path}{dependant.path}"

        # Read body and auto-close files
        try:
            body: Any = None
            if body_field:
                if is_body_form:
                    body = await request.form()
                    file_stack.push_async_callback(body.close)
                else:
                    body_bytes = await request.body()
                    if body_bytes:
                        json_body: Any = Undefined
                        content_type_value = request.headers.get("content-type")
                        if not content_type_value:
                            json_body = await request.json()
                        else:
                            message = email.message.Message()
                            message["content-type"] = content_type_value
                            if message.get_content_maintype() == "application":
                                subtype = message.get_content_subtype()
                                if subtype == "json" or subtype.endswith("+json"):
                                    json_body = await request.json()
                        if json_body != Undefined:
                            body = json_body
                        else:
                            body = body_bytes
        except json.JSONDecodeError as e:
            raise RequestMalformedError(
                [
                    {
                        "type": "json_invalid",
                        "loc": ("body", e.pos),
                        "msg": "JSON decode error",
                        "input": {},
                        "ctx": {"error": e.msg},
                    }
                ],
                body=e.doc,
                endpoint_ctx=endpoint_ctx,
            ) from e
        except HTTPException:
            # If a middleware raises an HTTPException, it should be raised again
            raise
        except Exception as e:
            http_error = HTTPException(
                status_code=400, detail="There was an error parsing the body"
            )
            raise http_error from e

        # Solve dependencies and run path operation function, auto-closing dependencies
        errors: list[Any] = []
        async_exit_stack = request.scope.get("fastapi_inner_astack")
        assert isinstance(async_exit_stack, AsyncExitStack), (
            "fastapi_inner_astack not found in request scope"
        )
        solved_result = await solve_dependencies(
            request=request,
            dependant=dependant,
            body=body,
            dependency_overrides_provider=dependency_overrides_provider,
            async_exit_stack=async_exit_stack,
            embed_body_fields=embed_body_fields,
        )
        errors = solved_result.errors
        if not errors:
            raw_response = await run_endpoint_function(
                dependant=dependant,
                values=solved_result.values,
                is_coroutine=is_coroutine,
            )
            if isinstance(raw_response, Response):
                if raw_response.background is None:
                    raw_response.background = solved_result.background_tasks
                response = raw_response
            else:
                response_args: dict[str, Any] = {
                    "background": solved_result.background_tasks
                }
                # If status_code was set, use it, otherwise use the default from the
                # response class, in the case of redirect it's 307
                current_status_code = (
                    status_code if status_code else solved_result.response.status_code
                )
                if current_status_code is not None:
                    response_args["status_code"] = current_status_code
                if solved_result.response.status_code:
                    response_args["status_code"] = solved_result.response.status_code
                content = await serialize_response(
                    field=response_field,
                    response_content=raw_response,
                    include=response_model_include,
                    exclude=response_model_exclude,
                    by_alias=response_model_by_alias,
                    exclude_unset=response_model_exclude_unset,
                    exclude_defaults=response_model_exclude_defaults,
                    exclude_none=response_model_exclude_none,
                    is_coroutine=is_coroutine,
                    endpoint_ctx=endpoint_ctx,
                )
                response = actual_response_class(content, **response_args)
                if not is_body_allowed_for_status_code(response.status_code):
                    response.body = b""
                response.headers.raw.extend(solved_result.response.headers.raw)
        if errors:
            validation_error = RequestValidationError(
                errors, body=body, endpoint_ctx=endpoint_ctx
            )
            raise validation_error

        # Return response
        assert response
        return response

    return app


def get_websocket_app(
    dependant: Dependant,
    dependency_overrides_provider: Optional[Any] = None,
    embed_body_fields: bool = False,
) -> Callable[[WebSocket], Coroutine[Any, Any, Any]]:
    async def app(websocket: WebSocket) -> None:
        endpoint_ctx = (
            _extract_endpoint_context(dependant.call)
            if dependant.call
            else EndpointContext()
        )
        if dependant.path:
            # For mounted sub-apps, include the mount path prefix
            mount_path = websocket.scope.get("root_path", "").rstrip("/")
            endpoint_ctx["path"] = f"WS {mount_path}{dependant.path}"
        async_exit_stack = websocket.scope.get("fastapi_inner_astack")
        assert isinstance(async_exit_stack, AsyncExitStack), (
            "fastapi_inner_astack not found in request scope"
        )
        solved_result = await solve_dependencies(
            request=websocket,
            dependant=dependant,
            dependency_overrides_provider=dependency_overrides_provider,
            async_exit_stack=async_exit_stack,
            embed_body_fields=embed_body_fields,
        )
        if solved_result.errors:
            raise WebSocketRequestValidationError(
                solved_result.errors,
                endpoint_ctx=endpoint_ctx,
            )
        assert dependant.call is not None, "dependant.call must be a function"
        await dependant.call(**solved_result.values)

    return app


class APIWebSocketRoute(routing.WebSocketRoute):
    def __init__(
        self,
        path: str,
        endpoint: Callable[..., Any],
        *,
        name: Optional[str] = None,
        dependencies: Optional[Sequence[params.Depends]] = None,
        dependency_overrides_provider: Optional[Any] = None,
    ) -> None:
        self.path = path
        self.endpoint = endpoint
        self.name = get_name(endpoint) if name is None else name
        self.dependencies = list(dependencies or [])
        self.path_regex, self.path_format, self.param_convertors = compile_path(path)
        self.dependant = get_dependant(
            path=self.path_format, call=self.endpoint, scope="function"
        )
        for depends in self.dependencies[::-1]:
            self.dependant.dependencies.insert(
                0,
                get_parameterless_sub_dependant(depends=depends, path=self.path_format),
            )
        self._flat_dependant = get_flat_dependant(self.dependant)
        self._embed_body_fields = _should_embed_body_fields(
            self._flat_dependant.body_params
        )
        self.app = websocket_session(
            get_websocket_app(
                dependant=self.dependant,
                dependency_overrides_provider=dependency_overrides_provider,
                embed_body_fields=self._embed_body_fields,
            )
        )

    def matches(self, scope: Scope) -> tuple[Match, Scope]:
        match, child_scope = super().matches(scope)
        if match != Match.NONE:
            child_scope["route"] = self
        return match, child_scope


class APIRoute(routing.Route):
    def __init__(
        self,
        path: str,
        endpoint: Callable[..., Any],
        *,
        response_model: Any = Default(None),
        status_code: Optional[int] = None,
        tags: Optional[list[Union[str, Enum]]] = None,
        dependencies: Optional[Sequence[params.Depends]] = None,
        summary: Optional[str] = None,
        description: Optional[str] = None,
        response_description: str = "Successful Response",
        responses: Optional[dict[Union[int, str], dict[str, Any]]] = None,
        deprecated: Optional[bool] = None,
        name: Optional[str] = None,
        methods: Optional[Union[set[str], list[str]]] = None,
        operation_id: Optional[str] = None,
        response_model_include: Optional[IncEx] = None,
        response_model_exclude: Optional[IncEx] = None,
        response_model_by_alias: bool = True,
        response_model_exclude_unset: bool = False,
        response_model_exclude_defaults: bool = False,
        response_model_exclude_none: bool = False,
        include_in_schema: bool = True,
        response_class: Union[type[Response], DefaultPlaceholder] = Default(
            JSONResponse
        ),
        dependency_overrides_provider: Optional[Any] = None,
        callbacks: Optional[list[BaseRoute]] = None,
        openapi_extra: Optional[dict[str, Any]] = None,
        generate_unique_id_function: Union[
            Callable[["APIRoute"], str], DefaultPlaceholder
        ] = Default(generate_unique_id),
    ) -> None:
        self.path = path
        self.endpoint = endpoint
        if isinstance(response_model, DefaultPlaceholder):
            return_annotation = get_typed_return_annotation(endpoint)
            if lenient_issubclass(return_annotation, Response):
                response_model = None
            else:
                response_model = return_annotation
        self.response_model = response_model
        self.summary = summary
        self.response_description = response_description
        self.deprecated = deprecated
        self.operation_id = operation_id
        self.response_model_include = response_model_include
        self.response_model_exclude = response_model_exclude
        self.response_model_by_alias = response_model_by_alias
        self.response_model_exclude_unset = response_model_exclude_unset
        self.response_model_exclude_defaults = response_model_exclude_defaults
        self.response_model_exclude_none = response_model_exclude_none
        self.include_in_schema = include_in_schema
        self.response_class = response_class
        self.dependency_overrides_provider = dependency_overrides_provider
        self.callbacks = callbacks
        self.openapi_extra = openapi_extra
        self.generate_unique_id_function = generate_unique_id_function
        self.tags = tags or []
        self.responses = responses or {}
        self.name = get_name(endpoint) if name is None else name
        self.path_regex, self.path_format, self.param_convertors = compile_path(path)
        if methods is None:
            methods = ["GET"]
        self.methods: set[str] = {method.upper() for method in methods}
        if isinstance(generate_unique_id_function, DefaultPlaceholder):
            current_generate_unique_id: Callable[[APIRoute], str] = (
                generate_unique_id_function.value
            )
        else:
            current_generate_unique_id = generate_unique_id_function
        self.unique_id = self.operation_id or current_generate_unique_id(self)
        # normalize enums e.g. http.HTTPStatus
        if isinstance(status_code, IntEnum):
            status_code = int(status_code)
        self.status_code = status_code
        if self.response_model:
            assert is_body_allowed_for_status_code(status_code), (
                f"Status code {status_code} must not have a response body"
            )
            response_name = "Response_" + self.unique_id
            if annotation_is_pydantic_v1(self.response_model):
                raise PydanticV1NotSupportedError(
                    "pydantic.v1 models are no longer supported by FastAPI."
                    f" Please update the response model {self.response_model!r}."
                )
            self.response_field = create_model_field(
                name=response_name,
                type_=self.response_model,
                mode="serialization",
            )
            # Create a clone of the field, so that a Pydantic submodel is not returned
            # as is just because it's an instance of a subclass of a more limited class
            # e.g. UserInDB (containing hashed_password) could be a subclass of User
            # that doesn't have the hashed_password. But because it's a subclass, it
            # would pass the validation and be returned as is.
            # By being a new field, no inheritance will be passed as is. A new model
            # will always be created.
            # TODO: remove when deprecating Pydantic v1
            self.secure_cloned_response_field: Optional[ModelField] = (
                create_cloned_field(self.response_field)
            )
        else:
            self.response_field = None  # type: ignore
            self.secure_cloned_response_field = None
        self.dependencies = list(dependencies or [])
        self.description = description or inspect.cleandoc(self.endpoint.__doc__ or "")
        # if a "form feed" character (page break) is found in the description text,
        # truncate description text to the content preceding the first "form feed"
        self.description = self.description.split("\f")[0].strip()
        response_fields = {}
        for additional_status_code, response in self.responses.items():
            assert isinstance(response, dict), "An additional response must be a dict"
            model = response.get("model")
            if model:
                assert is_body_allowed_for_status_code(additional_status_code), (
                    f"Status code {additional_status_code} must not have a response body"
                )
                response_name = f"Response_{additional_status_code}_{self.unique_id}"
                if annotation_is_pydantic_v1(model):
                    raise PydanticV1NotSupportedError(
                        "pydantic.v1 models are no longer supported by FastAPI."
                        f" In responses={{}}, please update {model}."
                    )
                response_field = create_model_field(
                    name=response_name, type_=model, mode="serialization"
                )
                response_fields[additional_status_code] = response_field
        if response_fields:
            self.response_fields: dict[Union[int, str], ModelField] = response_fields
        else:
            self.response_fields = {}

        assert callable(endpoint), "An endpoint must be a callable"
        self.dependant = get_dependant(
            path=self.path_format, call=self.endpoint, scope="function"
        )
        for depends in self.dependencies[::-1]:
            self.dependant.dependencies.insert(
                0,
                get_parameterless_sub_dependant(depends=depends, path=self.path_format),
            )
        self._flat_dependant = get_flat_dependant(self.dependant)
        self._embed_body_fields = _should_embed_body_fields(
            self._flat_dependant.body_params
        )
        self.body_field = get_body_field(
            flat_dependant=self._flat_dependant,
            name=self.unique_id,
            embed_body_fields=self._embed_body_fields,
        )
        self.app = request_response(self.get_route_handler())

    def get_route_handler(self) -> Callable[[Request], Coroutine[Any, Any, Response]]:
        return get_request_handler(
            dependant=self.dependant,
            body_field=self.body_field,
            status_code=self.status_code,
            response_class=self.response_class,
            response_field=self.secure_cloned_response_field,
            response_model_include=self.response_model_include,
            response_model_exclude=self.response_model_exclude,
            response_model_by_alias=self.response_model_by_alias,
            response_model_exclude_unset=self.response_model_exclude_unset,
            response_model_exclude_defaults=self.response_model_exclude_defaults,
            response_model_exclude_none=self.response_model_exclude_none,
            dependency_overrides_provider=self.dependency_overrides_provider,
            embed_body_fields=self._embed_body_fields,
        )

    def matches(self, scope: Scope) -> tuple[Match, Scope]:
        match, child_scope = super().matches(scope)
        if match != Match.NONE:
            child_scope["route"] = self
        return match, child_scope


class APIRouter(routing.Router):
    """
    `APIRouter` class, used to group *path operations*, for example to structure
    an app in multiple files. It would then be included in the `FastAPI` app, or
    in another `APIRouter` (ultimately included in the app).

    Read more about it in the
    [FastAPI docs for Bigger Applications - Multiple Files](https://fastapi.tiangolo.com/tutorial/bigger-applications/).

    ## Example

    ```python
    from fastapi import APIRouter, FastAPI

    app = FastAPI()
    router = APIRouter()


    @router.get("/users/", tags=["users"])
    async def read_users():
        return [{"username": "Rick"}, {"username": "Morty"}]


    app.include_router(router)
    ```
    """

    def __init__(
        self,
        *,
        prefix: Annotated[str, Doc("An optional path prefix for the router.")] = "",
        tags: Annotated[
            Optional[list[Union[str, Enum]]],
            Doc(
                """
                A list of tags to be applied to all the *path operations* in this
                router.

                It will be added to the generated OpenAPI (e.g. visible at `/docs`).

                Read more about it in the
                [FastAPI docs for Path Operation Configuration](https://fastapi.tiangolo.com/tutorial/path-operation-configuration/).
                """
            ),
        ] = None,
        dependencies: Annotated[
            Optional[Sequence[params.Depends]],
            Doc(
                """
                A list of dependencies (using `Depends()`) to be applied to all the
                *path operations* in this router.

                Read more about it in the
                [FastAPI docs for Bigger Applications - Multiple Files](https://fastapi.tiangolo.com/tutorial/bigger-applications/#include-an-apirouter-with-a-custom-prefix-tags-responses-and-dependencies).
                """
            ),
        ] = None,
        default_response_class: Annotated[
            type[Response],
            Doc(
                """
                The default response class to be used.

                Read more in the
                [FastAPI docs for Custom Response - HTML, Stream, File, others](https://fastapi.tiangolo.com/advanced/custom-response/#default-response-class).
                """
            ),
        ] = Default(JSONResponse),
        responses: Annotated[
            Optional[dict[Union[int, str], dict[str, Any]]],
            Doc(
                """
                Additional responses to be shown in OpenAPI.

                It will be added to the generated OpenAPI (e.g. visible at `/docs`).

                Read more about it in the
                [FastAPI docs for Additional Responses in OpenAPI](https://fastapi.tiangolo.com/advanced/additional-responses/).

                And in the
                [FastAPI docs for Bigger Applications](https://fastapi.tiangolo.com/tutorial/bigger-applications/#include-an-apirouter-with-a-custom-prefix-tags-responses-and-dependencies).
                """
            ),
        ] = None,
        callbacks: Annotated[
            Optional[list[BaseRoute]],
            Doc(
                """
                OpenAPI callbacks that should apply to all *path operations* in this
                router.

                It will be added to the generated OpenAPI (e.g. visible at `/docs`).

                Read more about it in the
                [FastAPI docs for OpenAPI Callbacks](https://fastapi.tiangolo.com/advanced/openapi-callbacks/).
                """
            ),
        ] = None,
        routes: Annotated[
            Optional[list[BaseRoute]],
            Doc(
                """
                **Note**: you probably shouldn't use this parameter, it is inherited
                from Starlette and supported for compatibility.

                ---

                A list of routes to serve incoming HTTP and WebSocket requests.
                """
            ),
            deprecated(
                """
                You normally wouldn't use this parameter with FastAPI, it is inherited
                from Starlette and supported for compatibility.

                In FastAPI, you normally would use the *path operation methods*,
                like `router.get()`, `router.post()`, etc.
                """
            ),
        ] = None,
        redirect_slashes: Annotated[
            bool,
            Doc(
                """
                Whether to detect and redirect slashes in URLs when the client doesn't
                use the same format.
                """
            ),
        ] = True,
        default: Annotated[
            Optional[ASGIApp],
            Doc(
                """
                Default function handler for this router. Used to handle
                404 Not Found errors.
                """
            ),
        ] = None,
        dependency_overrides_provider: Annotated[
            Optional[Any],
            Doc(
                """
                Only used internally by FastAPI to handle dependency overrides.

                You shouldn't need to use it. It normally points to the `FastAPI` app
                object.
                """
            ),
        ] = None,
        route_class: Annotated[
            type[APIRoute],
            Doc(
                """
                Custom route (*path operation*) class to be used by this router.

                Read more about it in the
                [FastAPI docs for Custom Request and APIRoute class](https://fastapi.tiangolo.com/how-to/custom-request-and-route/#custom-apiroute-class-in-a-router).
                """
            ),
        ] = APIRoute,
        on_startup: Annotated[
            Optional[Sequence[Callable[[], Any]]],
            Doc(
                """
                A list of startup event handler functions.

                You should instead use the `lifespan` handlers.

                Read more in the [FastAPI docs for `lifespan`](https://fastapi.tiangolo.com/advanced/events/).
                """
            ),
        ] = None,
        on_shutdown: Annotated[
            Optional[Sequence[Callable[[], Any]]],
            Doc(
                """
                A list of shutdown event handler functions.

                You should instead use the `lifespan` handlers.

                Read more in the
                [FastAPI docs for `lifespan`](https://fastapi.tiangolo.com/advanced/events/).
                """
            ),
        ] = None,
        # the generic to Lifespan[AppType] is the type of the top level application
        # which the router cannot know statically, so we use typing.Any
        lifespan: Annotated[
            Optional[Lifespan[Any]],
            Doc(
                """
                A `Lifespan` context manager handler. This replaces `startup` and
                `shutdown` functions with a single context manager.

                Read more in the
                [FastAPI docs for `lifespan`](https://fastapi.tiangolo.com/advanced/events/).
                """
            ),
        ] = None,
        deprecated: Annotated[
            Optional[bool],
            Doc(
                """
                Mark all *path operations* in this router as deprecated.

                It will be added to the generated OpenAPI (e.g. visible at `/docs`).

                Read more about it in the
                [FastAPI docs for Path Operation Configuration](https://fastapi.tiangolo.com/tutorial/path-operation-configuration/).
                """
            ),
        ] = None,
        include_in_schema: Annotated[
            bool,
            Doc(
                """
                To include (or not) all the *path operations* in this router in the
                generated OpenAPI.

                This affects the generated OpenAPI (e.g. visible at `/docs`).

                Read more about it in the
                [FastAPI docs for Query Parameters and String Validations](https://fastapi.tiangolo.com/tutorial/query-params-str-validations/#exclude-parameters-from-openapi).
                """
            ),
        ] = True,
        generate_unique_id_function: Annotated[
            Callable[[APIRoute], str],
            Doc(
                """
                Customize the function used to generate unique IDs for the *path
                operations* shown in the generated OpenAPI.

                This is particularly useful when automatically generating clients or
                SDKs for your API.

                Read more about it in the
                [FastAPI docs about how to Generate Clients](https://fastapi.tiangolo.com/advanced/generate-clients/#custom-generate-unique-id-function).
                """
            ),
        ] = Default(generate_unique_id),
    ) -> None:
        super().__init__(
            routes=routes,
            redirect_slashes=redirect_slashes,
            default=default,
            on_startup=on_startup,
            on_shutdown=on_shutdown,
            lifespan=lifespan,
        )
        if prefix:
            assert prefix.startswith("/"), "A path prefix must start with '/'"
            assert not prefix.endswith("/"), (
                "A path prefix must not end with '/', as the routes will start with '/'"
            )
        self.prefix = prefix
        self.tags: list[Union[str, Enum]] = tags or []
        self.dependencies = list(dependencies or [])
        self.deprecated = deprecated
        self.include_in_schema = include_in_schema
        self.responses = responses or {}
        self.callbacks = callbacks or []
        self.dependency_overrides_provider = dependency_overrides_provider
        self.route_class = route_class
        self.default_response_class = default_response_class
        self.generate_unique_id_function = generate_unique_id_function

    def route(
        self,
        path: str,
        methods: Optional[Collection[str]] = None,
        name: Optional[str] = None,
        include_in_schema: bool = True,
    ) -> Callable[[DecoratedCallable], DecoratedCallable]:
        def decorator(func: DecoratedCallable) -> DecoratedCallable:
            self.add_route(
                path,
                func,
                methods=methods,
                name=name,
                include_in_schema=include_in_schema,
            )
            return func

        return decorator

    def add_api_route(
        self,
        path: str,
        endpoint: Callable[..., Any],
        *,
        response_model: Any = Default(None),
        status_code: Optional[int] = None,
        tags: Optional[list[Union[str, Enum]]] = None,
        dependencies: Optional[Sequence[params.Depends]] = None,
        summary: Optional[str] = None,
        description: Optional[str] = None,
        response_description: str = "Successful Response",
        responses: Optional[dict[Union[int, str], dict[str, Any]]] = None,
        deprecated: Optional[bool] = None,
        methods: Optional[Union[set[str], list[str]]] = None,
        operation_id: Optional[str] = None,
        response_model_include: Optional[IncEx] = None,
        response_model_exclude: Optional[IncEx] = None,
        response_model_by_alias: bool = True,
        response_model_exclude_unset: bool = False,
        response_model_exclude_defaults: bool = False,
        response_model_exclude_none: bool = False,
        include_in_schema: bool = True,
        response_class: Union[type[Response], DefaultPlaceholder] = Default(
            JSONResponse
        ),
        name: Optional[str] = None,
        route_class_override: Optional[type[APIRoute]] = None,
        callbacks: Optional[list[BaseRoute]] = None,
        openapi_extra: Optional[dict[str, Any]] = None,
        generate_unique_id_function: Union[
            Callable[[APIRoute], str], DefaultPlaceholder
        ] = Default(generate_unique_id),
    ) -> None:
        route_class = route_class_override or self.route_class
        responses = responses or {}
        combined_responses = {**self.responses, **responses}
        current_response_class = get_value_or_default(
            response_class, self.default_response_class
        )
        current_tags = self.tags.copy()
        if tags:
            current_tags.extend(tags)
        current_dependencies = self.dependencies.copy()
        if dependencies:
            current_dependencies.extend(dependencies)
        current_callbacks = self.callbacks.copy()
        if callbacks:
            current_callbacks.extend(callbacks)
        current_generate_unique_id = get_value_or_default(
            generate_unique_id_function, self.generate_unique_id_function
        )
        route = route_class(
            self.prefix + path,
            endpoint=endpoint,
            response_model=response_model,
            status_code=status_code,
            tags=current_tags,
            dependencies=current_dependencies,
            summary=summary,
            description=description,
            response_description=response_description,
            responses=combined_responses,
            deprecated=deprecated or self.deprecated,
            methods=methods,
            operation_id=operation_id,
            response_model_include=response_model_include,
            response_model_exclude=response_model_exclude,
            response_model_by_alias=response_model_by_alias,
            response_model_exclude_unset=response_model_exclude_unset,
            response_model_exclude_defaults=response_model_exclude_defaults,
            response_model_exclude_none=response_model_exclude_none,
            include_in_schema=include_in_schema and self.include_in_schema,
            response_class=current_response_class,
            name=name,
            dependency_overrides_provider=self.dependency_overrides_provider,
            callbacks=current_callbacks,
            openapi_extra=openapi_extra,
            generate_unique_id_function=current_generate_unique_id,
        )
        self.routes.append(route)

    def api_route(
        self,
        path: str,
        *,
        response_model: Any = Default(None),
        status_code: Optional[int] = None,
        tags: Optional[list[Union[str, Enum]]] = None,
        dependencies: Optional[Sequence[params.Depends]] = None,
        summary: Optional[str] = None,
        description: Optional[str] = None,
        response_description: str = "Successful Response",
        responses: Optional[dict[Union[int, str], dict[str, Any]]] = None,
        deprecated: Optional[bool] = None,
        methods: Optional[list[str]] = None,
        operation_id: Optional[str] = None,
        response_model_include: Optional[IncEx] = None,
        response_model_exclude: Optional[IncEx] = None,
        response_model_by_alias: bool = True,
        response_model_exclude_unset: bool = False,
        response_model_exclude_defaults: bool = False,
        response_model_exclude_none: bool = False,
        include_in_schema: bool = True,
        response_class: type[Response] = Default(JSONResponse),
        name: Optional[str] = None,
        callbacks: Optional[list[BaseRoute]] = None,
        openapi_extra: Optional[dict[str, Any]] = None,
        generate_unique_id_function: Callable[[APIRoute], str] = Default(
            generate_unique_id
        ),
    ) -> Callable[[DecoratedCallable], DecoratedCallable]:
        def decorator(func: DecoratedCallable) -> DecoratedCallable:
            self.add_api_route(
                path,
                func,
                response_model=response_model,
                status_code=status_code,
                tags=tags,
                dependencies=dependencies,
                summary=summary,
                description=description,
                response_description=response_description,
                responses=responses,
                deprecated=deprecated,
                methods=methods,
                operation_id=operation_id,
                response_model_include=response_model_include,
                response_model_exclude=response_model_exclude,
                response_model_by_alias=response_model_by_alias,
                response_model_exclude_unset=response_model_exclude_unset,
                response_model_exclude_defaults=response_model_exclude_defaults,
                response_model_exclude_none=response_model_exclude_none,
                include_in_schema=include_in_schema,
                response_class=response_class,
                name=name,
                callbacks=callbacks,
                openapi_extra=openapi_extra,
                generate_unique_id_function=generate_unique_id_function,
            )
            return func

        return decorator

    def add_api_websocket_route(
        self,
        path: str,
        endpoint: Callable[..., Any],
        name: Optional[str] = None,
        *,
        dependencies: Optional[Sequence[params.Depends]] = None,
    ) -> None:
        current_dependencies = self.dependencies.copy()
        if dependencies:
            current_dependencies.extend(dependencies)

        route = APIWebSocketRoute(
            self.prefix + path,
            endpoint=endpoint,
            name=name,
            dependencies=current_dependencies,
            dependency_overrides_provider=self.dependency_overrides_provider,
        )
        self.routes.append(route)

    def websocket(
        self,
        path: Annotated[
            str,
            Doc(
                """
                WebSocket path.
                """
            ),
        ],
        name: Annotated[
            Optional[str],
            Doc(
                """
                A name for the WebSocket. Only used internally.
                """
            ),
        ] = None,
        *,
        dependencies: Annotated[
            Optional[Sequence[params.Depends]],
            Doc(
                """
                A list of dependencies (using `Depends()`) to be used for this
                WebSocket.

                Read more about it in the
                [FastAPI docs for WebSockets](https://fastapi.tiangolo.com/advanced/websockets/).
                """
            ),
        ] = None,
    ) -> Callable[[DecoratedCallable], DecoratedCallable]:
        """
        Decorate a WebSocket function.

        Read more about it in the
        [FastAPI docs for WebSockets](https://fastapi.tiangolo.com/advanced/websockets/).

        **Example**

        ## Example

        ```python
        from fastapi import APIRouter, FastAPI, WebSocket

        app = FastAPI()
        router = APIRouter()

        @router.websocket("/ws")
        async def websocket_endpoint(websocket: WebSocket):
            await websocket.accept()
            while True:
                data = await websocket.receive_text()
                await websocket.send_text(f"Message text was: {data}")

        app.include_router(router)
        ```
        """

        def decorator(func: DecoratedCallable) -> DecoratedCallable:
            self.add_api_websocket_route(
                path, func, name=name, dependencies=dependencies
            )
            return func

        return decorator

    def websocket_route(
        self, path: str, name: Union[str, None] = None
    ) -> Callable[[DecoratedCallable], DecoratedCallable]:
        def decorator(func: DecoratedCallable) -> DecoratedCallable:
            self.add_websocket_route(path, func, name=name)
            return func

        return decorator

    def include_router(
        self,
        router: Annotated["APIRouter", Doc("The `APIRouter` to include.")],
        *,
        prefix: Annotated[str, Doc("An optional path prefix for the router.")] = "",
        tags: Annotated[
            Optional[list[Union[str, Enum]]],
            Doc(
                """
                A list of tags to be applied to all the *path operations* in this
                router.

                It will be added to the generated OpenAPI (e.g. visible at `/docs`).

                Read more about it in the
                [FastAPI docs for Path Operation Configuration](https://fastapi.tiangolo.com/tutorial/path-operation-configuration/).
                """
            ),
        ] = None,
        dependencies: Annotated[
            Optional[Sequence[params.Depends]],
            Doc(
                """
                A list of dependencies (using `Depends()`) to be applied to all the
                *path operations* in this router.

                Read more about it in the
                [FastAPI docs for Bigger Applications - Multiple Files](https://fastapi.tiangolo.com/tutorial/bigger-applications/#include-an-apirouter-with-a-custom-prefix-tags-responses-and-dependencies).
                """
            ),
        ] = None,
        default_response_class: Annotated[
            type[Response],
            Doc(
                """
                The default response class to be used.

                Read more in the
                [FastAPI docs for Custom Response - HTML, Stream, File, others](https://fastapi.tiangolo.com/advanced/custom-response/#default-response-class).
                """
            ),
        ] = Default(JSONResponse),
        responses: Annotated[
            Optional[dict[Union[int, str], dict[str, Any]]],
            Doc(
                """
                Additional responses to be shown in OpenAPI.

                It will be added to the generated OpenAPI (e.g. visible at `/docs`).

                Read more about it in the
                [FastAPI docs for Additional Responses in OpenAPI](https://fastapi.tiangolo.com/advanced/additional-responses/).

                And in the
                [FastAPI docs for Bigger Applications](https://fastapi.tiangolo.com/tutorial/bigger-applications/#include-an-apirouter-with-a-custom-prefix-tags-responses-and-dependencies).
                """
            ),
        ] = None,
        callbacks: Annotated[
            Optional[list[BaseRoute]],
            Doc(
                """
                OpenAPI callbacks that should apply to all *path operations* in this
                router.

                It will be added to the generated OpenAPI (e.g. visible at `/docs`).

                Read more about it in the
                [FastAPI docs for OpenAPI Callbacks](https://fastapi.tiangolo.com/advanced/openapi-callbacks/).
                """
            ),
        ] = None,
        deprecated: Annotated[
            Optional[bool],
            Doc(
                """
                Mark all *path operations* in this router as deprecated.

                It will be added to the generated OpenAPI (e.g. visible at `/docs`).

                Read more about it in the
                [FastAPI docs for Path Operation Configuration](https://fastapi.tiangolo.com/tutorial/path-operation-configuration/).
                """
            ),
        ] = None,
        include_in_schema: Annotated[
            bool,
            Doc(
                """
                Include (or not) all the *path operations* in this router in the
                generated OpenAPI schema.

                This affects the generated OpenAPI (e.g. visible at `/docs`).
                """
            ),
        ] = True,
        generate_unique_id_function: Annotated[
            Callable[[APIRoute], str],
            Doc(
                """
                Customize the function used to generate unique IDs for the *path
                operations* shown in the generated OpenAPI.

                This is particularly useful when automatically generating clients or
                SDKs for your API.

                Read more about it in the
                [FastAPI docs about how to Generate Clients](https://fastapi.tiangolo.com/advanced/generate-clients/#custom-generate-unique-id-function).
                """
            ),
        ] = Default(generate_unique_id),
    ) -> None:
        """
        Include another `APIRouter` in the same current `APIRouter`.

        Read more about it in the
        [FastAPI docs for Bigger Applications](https://fastapi.tiangolo.com/tutorial/bigger-applications/).

        ## Example

        ```python
        from fastapi import APIRouter, FastAPI

        app = FastAPI()
        internal_router = APIRouter()
        users_router = APIRouter()

        @users_router.get("/users/")
        def read_users():
            return [{"name": "Rick"}, {"name": "Morty"}]

        internal_router.include_router(users_router)
        app.include_router(internal_router)
        ```
        """
        if prefix:
            assert prefix.startswith("/"), "A path prefix must start with '/'"
            assert not prefix.endswith("/"), (
                "A path prefix must not end with '/', as the routes will start with '/'"
            )
        else:
            for r in router.routes:
                path = getattr(r, "path")  # noqa: B009
                name = getattr(r, "name", "unknown")
                if path is not None and not path:
                    raise FastAPIError(
                        f"Prefix and path cannot be both empty (path operation: {name})"
                    )
        if responses is None:
            responses = {}
        for route in router.routes:
            if isinstance(route, APIRoute):
                combined_responses = {**responses, **route.responses}
                use_response_class = get_value_or_default(
                    route.response_class,
                    router.default_response_class,
                    default_response_class,
                    self.default_response_class,
                )
                current_tags = []
                if tags:
                    current_tags.extend(tags)
                if route.tags:
                    current_tags.extend(route.tags)
                current_dependencies: list[params.Depends] = []
                if dependencies:
                    current_dependencies.extend(dependencies)
                if route.dependencies:
                    current_dependencies.extend(route.dependencies)
                current_callbacks = []
                if callbacks:
                    current_callbacks.extend(callbacks)
                if route.callbacks:
                    current_callbacks.extend(route.callbacks)
                current_generate_unique_id = get_value_or_default(
                    route.generate_unique_id_function,
                    router.generate_unique_id_function,
                    generate_unique_id_function,
                    self.generate_unique_id_function,
                )
                self.add_api_route(
                    prefix + route.path,
                    route.endpoint,
                    response_model=route.response_model,
                    status_code=route.status_code,
                    tags=current_tags,
                    dependencies=current_dependencies,
                    summary=route.summary,
                    description=route.description,
                    response_description=route.response_description,
                    responses=combined_responses,
                    deprecated=route.deprecated or deprecated or self.deprecated,
                    methods=route.methods,
                    operation_id=route.operation_id,
                    response_model_include=route.response_model_include,
                    response_model_exclude=route.response_model_exclude,
                    response_model_by_alias=route.response_model_by_alias,
                    response_model_exclude_unset=route.response_model_exclude_unset,
                    response_model_exclude_defaults=route.response_model_exclude_defaults,
                    response_model_exclude_none=route.response_model_exclude_none,
                    include_in_schema=route.include_in_schema
                    and self.include_in_schema
                    and include_in_schema,
                    response_class=use_response_class,
                    name=route.name,
                    route_class_override=type(route),
                    callbacks=current_callbacks,
                    openapi_extra=route.openapi_extra,
                    generate_unique_id_function=current_generate_unique_id,
                )
            elif isinstance(route, routing.Route):
                methods = list(route.methods or [])
                self.add_route(
                    prefix + route.path,
                    route.endpoint,
                    methods=methods,
                    include_in_schema=route.include_in_schema,
                    name=route.name,
                )
            elif isinstance(route, APIWebSocketRoute):
                current_dependencies = []
                if dependencies:
                    current_dependencies.extend(dependencies)
                if route.dependencies:
                    current_dependencies.extend(route.dependencies)
                self.add_api_websocket_route(
                    prefix + route.path,
                    route.endpoint,
                    dependencies=current_dependencies,
                    name=route.name,
                )
            elif isinstance(route, routing.WebSocketRoute):
                self.add_websocket_route(
                    prefix + route.path, route.endpoint, name=route.name
                )
        for handler in router.on_startup:
            self.add_event_handler("startup", handler)
        for handler in router.on_shutdown:
            self.add_event_handler("shutdown", handler)
        self.lifespan_context = _merge_lifespan_context(
            self.lifespan_context,
            router.lifespan_context,
        )

    def get(
        self,
        path: Annotated[
            str,
            Doc(
                """
                The URL path to be used for this *path operation*.

                For example, in `http://example.com/items`, the path is `/items`.
                """
            ),
        ],
        *,
        response_model: Annotated[
            Any,
            Doc(
                """
                The type to use for the response.

                It could be any valid Pydantic *field* type. So, it doesn't have to
                be a Pydantic model, it could be other things, like a `list`, `dict`,
                etc.

                It will be used for:

                * Documentation: the generated OpenAPI (and the UI at `/docs`) will
                    show it as the response (JSON Schema).
                * Serialization: you could return an arbitrary object and the
                    `response_model` would be used to serialize that object into the
                    corresponding JSON.
                * Filtering: the JSON sent to the client will only contain the data
                    (fields) defined in the `response_model`. If you returned an object
                    that contains an attribute `password` but the `response_model` does
                    not include that field, the JSON sent to the client would not have
                    that `password`.
                * Validation: whatever you return will be serialized with the
                    `response_model`, converting any data as necessary to generate the
                    corresponding JSON. But if the data in the object returned is not
                    valid, that would mean a violation of the contract with the client,
                    so it's an error from the API developer. So, FastAPI will raise an
                    error and return a 500 error code (Internal Server Error).

                Read more about it in the
                [FastAPI docs for Response Model](https://fastapi.tiangolo.com/tutorial/response-model/).
                """
            ),
        ] = Default(None),
        status_code: Annotated[
            Optional[int],
            Doc(
                """
                The default status code to be used for the response.

                You could override the status code by returning a response directly.

                Read more about it in the
                [FastAPI docs for Response Status Code](https://fastapi.tiangolo.com/tutorial/response-status-code/).
                """
            ),
        ] = None,
        tags: Annotated[
            Optional[list[Union[str, Enum]]],
            Doc(
                """
                A list of tags to be applied to the *path operation*.

                It will be added to the generated OpenAPI (e.g. visible at `/docs`).

                Read more about it in the
                [FastAPI docs for Path Operation Configuration](https://fastapi.tiangolo.com/tutorial/path-operation-configuration/#tags).
                """
            ),
        ] = None,
        dependencies: Annotated[
            Optional[Sequence[params.Depends]],
            Doc(
                """
                A list of dependencies (using `Depends()`) to be applied to the
                *path operation*.

                Read more about it in the
                [FastAPI docs for Dependencies in path operation decorators](https://fastapi.tiangolo.com/tutorial/dependencies/dependencies-in-path-operation-decorators/).
                """
            ),
        ] = None,
        summary: Annotated[
            Optional[str],
            Doc(
                """
                A summary for the *path operation*.

                It will be added to the generated OpenAPI (e.g. visible at `/docs`).

                Read more about it in the
                [FastAPI docs for Path Operation Configuration](https://fastapi.tiangolo.com/tutorial/path-operation-configuration/).
                """
            ),
        ] = None,
        description: Annotated[
            Optional[str],
            Doc(
                """
                A description for the *path operation*.

                If not provided, it will be extracted automatically from the docstring
                of the *path operation function*.

                It can contain Markdown.

                It will be added to the generated OpenAPI (e.g. visible at `/docs`).

                Read more about it in the
                [FastAPI docs for Path Operation Configuration](https://fastapi.tiangolo.com/tutorial/path-operation-configuration/).
                """
            ),
        ] = None,
        response_description: Annotated[
            str,
            Doc(
                """
                The description for the default response.

                It will be added to the generated OpenAPI (e.g. visible at `/docs`).
                """
            ),
        ] = "Successful Response",
        responses: Annotated[
            Optional[dict[Union[int, str], dict[str, Any]]],
            Doc(
                """
                Additional responses that could be returned by this *path operation*.

                It will be added to the generated OpenAPI (e.g. visible at `/docs`).
                """
            ),
        ] = None,
        deprecated: Annotated[
            Optional[bool],
            Doc(
                """
                Mark this *path operation* as deprecated.

                It will be added to the generated OpenAPI (e.g. visible at `/docs`).
                """
            ),
        ] = None,
        operation_id: Annotated[
            Optional[str],
            Doc(
                """
                Custom operation ID to be used by this *path operation*.

                By default, it is generated automatically.

                If you provide a custom operation ID, you need to make sure it is
                unique for the whole API.

                You can customize the
                operation ID generation with the parameter
                `generate_unique_id_function` in the `FastAPI` class.

                Read more about it in the
                [FastAPI docs about how to Generate Clients](https://fastapi.tiangolo.com/advanced/generate-clients/#custom-generate-unique-id-function).
                """
            ),
        ] = None,
        response_model_include: Annotated[
            Optional[IncEx],
            Doc(
                """
                Configuration passed to Pydantic to include only certain fields in the
                response data.

                Read more about it in the
                [FastAPI docs for Response Model - Return Type](https://fastapi.tiangolo.com/tutorial/response-model/#response_model_include-and-response_model_exclude).
                """
            ),
        ] = None,
        response_model_exclude: Annotated[
            Optional[IncEx],
            Doc(
                """
                Configuration passed to Pydantic to exclude certain fields in the
                response data.

                Read more about it in the
                [FastAPI docs for Response Model - Return Type](https://fastapi.tiangolo.com/tutorial/response-model/#response_model_include-and-response_model_exclude).
                """
            ),
        ] = None,
        response_model_by_alias: Annotated[
            bool,
            Doc(
                """
                Configuration passed to Pydantic to define if the response model
                should be serialized by alias when an alias is used.

                Read more about it in the
                [FastAPI docs for Response Model - Return Type](https://fastapi.tiangolo.com/tutorial/response-model/#response_model_include-and-response_model_exclude).
                """
            ),
        ] = True,
        response_model_exclude_unset: Annotated[
            bool,
            Doc(
                """
                Configuration passed to Pydantic to define if the response data
                should have all the fields, including the ones that were not set and
                have their default values. This is different from
                `response_model_exclude_defaults` in that if the fields are set,
                they will be included in the response, even if the value is the same
                as the default.

                When `True`, default values are omitted from the response.

                Read more about it in the
                [FastAPI docs for Response Model - Return Type](https://fastapi.tiangolo.com/tutorial/response-model/#use-the-response_model_exclude_unset-parameter).
                """
            ),
        ] = False,
        response_model_exclude_defaults: Annotated[
            bool,
            Doc(
                """
                Configuration passed to Pydantic to define if the response data
                should have all the fields, including the ones that have the same value
                as the default. This is different from `response_model_exclude_unset`
                in that if the fields are set but contain the same default values,
                they will be excluded from the response.

                When `True`, default values are omitted from the response.

                Read more about it in the
                [FastAPI docs for Response Model - Return Type](https://fastapi.tiangolo.com/tutorial/response-model/#use-the-response_model_exclude_unset-parameter).
                """
            ),
        ] = False,
        response_model_exclude_none: Annotated[
            bool,
            Doc(
                """
                Configuration passed to Pydantic to define if the response data should
                exclude fields set to `None`.

                This is much simpler (less smart) than `response_model_exclude_unset`
                and `response_model_exclude_defaults`. You probably want to use one of
                those two instead of this one, as those allow returning `None` values
                when it makes sense.

                Read more about it in the
                [FastAPI docs for Response Model - Return Type](https://fastapi.tiangolo.com/tutorial/response-model/#response_model_exclude_none).
                """
            ),
        ] = False,
        include_in_schema: Annotated[
            bool,
            Doc(
                """
                Include this *path operation* in the generated OpenAPI schema.

                This affects the generated OpenAPI (e.g. visible at `/docs`).

                Read more about it in the
                [FastAPI docs for Query Parameters and String Validations](https://fastapi.tiangolo.com/tutorial/query-params-str-validations/#exclude-parameters-from-openapi).
                """
            ),
        ] = True,
        response_class: Annotated[
            type[Response],
            Doc(
                """
                Response class to be used for this *path operation*.

                This will not be used if you return a response directly.

                Read more about it in the
                [FastAPI docs for Custom Response - HTML, Stream, File, others](https://fastapi.tiangolo.com/advanced/custom-response/#redirectresponse).
                """
            ),
        ] = Default(JSONResponse),
        name: Annotated[
            Optional[str],
            Doc(
                """
                Name for this *path operation*. Only used internally.
                """
            ),
        ] = None,
        callbacks: Annotated[
            Optional[list[BaseRoute]],
            Doc(
                """
                List of *path operations* that will be used as OpenAPI callbacks.

                This is only for OpenAPI documentation, the callbacks won't be used
                directly.

                It will be added to the generated OpenAPI (e.g. visible at `/docs`).

                Read more about it in the
                [FastAPI docs for OpenAPI Callbacks](https://fastapi.tiangolo.com/advanced/openapi-callbacks/).
                """
            ),
        ] = None,
        openapi_extra: Annotated[
            Optional[dict[str, Any]],
            Doc(
                """
                Extra metadata to be included in the OpenAPI schema for this *path
                operation*.

                Read more about it in the
                [FastAPI docs for Path Operation Advanced Configuration](https://fastapi.tiangolo.com/advanced/path-operation-advanced-configuration/#custom-openapi-path-operation-schema).
                """
            ),
        ] = None,
        generate_unique_id_function: Annotated[
            Callable[[APIRoute], str],
            Doc(
                """
                Customize the function used to generate unique IDs for the *path
                operations* shown in the generated OpenAPI.

                This is particularly useful when automatically generating clients or
                SDKs for your API.

                Read more about it in the
                [FastAPI docs about how to Generate Clients](https://fastapi.tiangolo.com/advanced/generate-clients/#custom-generate-unique-id-function).
                """
            ),
        ] = Default(generate_unique_id),
    ) -> Callable[[DecoratedCallable], DecoratedCallable]:
        """
        Add a *path operation* using an HTTP GET operation.

        ## Example

        ```python
        from fastapi import APIRouter, FastAPI

        app = FastAPI()
        router = APIRouter()

        @router.get("/items/")
        def read_items():
            return [{"name": "Empanada"}, {"name": "Arepa"}]

        app.include_router(router)
        ```
        """
        return self.api_route(
            path=path,
            response_model=response_model,
            status_code=status_code,
            tags=tags,
            dependencies=dependencies,
            summary=summary,
            description=description,
            response_description=response_description,
            responses=responses,
            deprecated=deprecated,
            methods=["GET"],
            operation_id=operation_id,
            response_model_include=response_model_include,
            response_model_exclude=response_model_exclude,
            response_model_by_alias=response_model_by_alias,
            response_model_exclude_unset=response_model_exclude_unset,
            response_model_exclude_defaults=response_model_exclude_defaults,
            response_model_exclude_none=response_model_exclude_none,
            include_in_schema=include_in_schema,
            response_class=response_class,
            name=name,
            callbacks=callbacks,
            openapi_extra=openapi_extra,
            generate_unique_id_function=generate_unique_id_function,
        )

    def put(
        self,
        path: Annotated[
            str,
            Doc(
                """
                The URL path to be used for this *path operation*.

                For example, in `http://example.com/items`, the path is `/items`.
                """
            ),
        ],
        *,
        response_model: Annotated[
            Any,
            Doc(
                """
                The type to use for the response.

                It could be any valid Pydantic *field* type. So, it doesn't have to
                be a Pydantic model, it could be other things, like a `list`, `dict`,
                etc.

                It will be used for:

                * Documentation: the generated OpenAPI (and the UI at `/docs`) will
                    show it as the response (JSON Schema).
                * Serialization: you could return an arbitrary object and the
                    `response_model` would be used to serialize that object into the
                    corresponding JSON.
                * Filtering: the JSON sent to the client will only contain the data
                    (fields) defined in the `response_model`. If you returned an object
                    that contains an attribute `password` but the `response_model` does
                    not include that field, the JSON sent to the client would not have
                    that `password`.
                * Validation: whatever you return will be serialized with the
                    `response_model`, converting any data as necessary to generate the
                    corresponding JSON. But if the data in the object returned is not
                    valid, that would mean a violation of the contract with the client,
                    so it's an error from the API developer. So, FastAPI will raise an
                    error and return a 500 error code (Internal Server Error).

                Read more about it in the
                [FastAPI docs for Response Model](https://fastapi.tiangolo.com/tutorial/response-model/).
                """
            ),
        ] = Default(None),
        status_code: Annotated[
            Optional[int],
            Doc(
                """
                The default status code to be used for the response.

                You could override the status code by returning a response directly.

                Read more about it in the
                [FastAPI docs for Response Status Code](https://fastapi.tiangolo.com/tutorial/response-status-code/).
                """
            ),
        ] = None,
        tags: Annotated[
            Optional[list[Union[str, Enum]]],
            Doc(
                """
                A list of tags to be applied to the *path operation*.

                It will be added to the generated OpenAPI (e.g. visible at `/docs`).

                Read more about it in the
                [FastAPI docs for Path Operation Configuration](https://fastapi.tiangolo.com/tutorial/path-operation-configuration/#tags).
                """
            ),
        ] = None,
        dependencies: Annotated[
            Optional[Sequence[params.Depends]],
            Doc(
                """
                A list of dependencies (using `Depends()`) to be applied to the
                *path operation*.

                Read more about it in the
                [FastAPI docs for Dependencies in path operation decorators](https://fastapi.tiangolo.com/tutorial/dependencies/dependencies-in-path-operation-decorators/).
                """
            ),
        ] = None,
        summary: Annotated[
            Optional[str],
            Doc(
                """
                A summary for the *path operation*.

                It will be added to the generated OpenAPI (e.g. visible at `/docs`).

                Read more about it in the
                [FastAPI docs for Path Operation Configuration](https://fastapi.tiangolo.com/tutorial/path-operation-configuration/).
                """
            ),
        ] = None,
        description: Annotated[
            Optional[str],
            Doc(
                """
                A description for the *path operation*.

                If not provided, it will be extracted automatically from the docstring
                of the *path operation function*.

                It can contain Markdown.

                It will be added to the generated OpenAPI (e.g. visible at `/docs`).

                Read more about it in the
                [FastAPI docs for Path Operation Configuration](https://fastapi.tiangolo.com/tutorial/path-operation-configuration/).
                """
            ),
        ] = None,
        response_description: Annotated[
            str,
            Doc(
                """
                The description for the default response.

                It will be added to the generated OpenAPI (e.g. visible at `/docs`).
                """
            ),
        ] = "Successful Response",
        responses: Annotated[
            Optional[dict[Union[int, str], dict[str, Any]]],
            Doc(
                """
                Additional responses that could be returned by this *path operation*.

                It will be added to the generated OpenAPI (e.g. visible at `/docs`).
                """
            ),
        ] = None,
        deprecated: Annotated[
            Optional[bool],
            Doc(
                """
                Mark this *path operation* as deprecated.

                It will be added to the generated OpenAPI (e.g. visible at `/docs`).
                """
            ),
        ] = None,
        operation_id: Annotated[
            Optional[str],
            Doc(
                """
                Custom operation ID to be used by this *path operation*.

                By default, it is generated automatically.

                If you provide a custom operation ID, you need to make sure it is
                unique for the whole API.

                You can customize the
                operation ID generation with the parameter
                `generate_unique_id_function` in the `FastAPI` class.

                Read more about it in the
                [FastAPI docs about how to Generate Clients](https://fastapi.tiangolo.com/advanced/generate-clients/#custom-generate-unique-id-function).
                """
            ),
        ] = None,
        response_model_include: Annotated[
            Optional[IncEx],
            Doc(
                """
                Configuration passed to Pydantic to include only certain fields in the
                response data.

                Read more about it in the
                [FastAPI docs for Response Model - Return Type](https://fastapi.tiangolo.com/tutorial/response-model/#response_model_include-and-response_model_exclude).
                """
            ),
        ] = None,
        response_model_exclude: Annotated[
            Optional[IncEx],
            Doc(
                """
                Configuration passed to Pydantic to exclude certain fields in the
                response data.

                Read more about it in the
                [FastAPI docs for Response Model - Return Type](https://fastapi.tiangolo.com/tutorial/response-model/#response_model_include-and-response_model_exclude).
                """
            ),
        ] = None,
        response_model_by_alias: Annotated[
            bool,
            Doc(
                """
                Configuration passed to Pydantic to define if the response model
                should be serialized by alias when an alias is used.

                Read more about it in the
                [FastAPI docs for Response Model - Return Type](https://fastapi.tiangolo.com/tutorial/response-model/#response_model_include-and-response_model_exclude).
                """
            ),
        ] = True,
        response_model_exclude_unset: Annotated[
            bool,
            Doc(
                """
                Configuration passed to Pydantic to define if the response data
                should have all the fields, including the ones that were not set and
                have their default values. This is different from
                `response_model_exclude_defaults` in that if the fields are set,
                they will be included in the response, even if the value is the same
                as the default.

                When `True`, default values are omitted from the response.

                Read more about it in the
                [FastAPI docs for Response Model - Return Type](https://fastapi.tiangolo.com/tutorial/response-model/#use-the-response_model_exclude_unset-parameter).
                """
            ),
        ] = False,
        response_model_exclude_defaults: Annotated[
            bool,
            Doc(
                """
                Configuration passed to Pydantic to define if the response data
                should have all the fields, including the ones that have the same value
                as the default. This is different from `response_model_exclude_unset`
                in that if the fields are set but contain the same default values,
                they will be excluded from the response.

                When `True`, default values are omitted from the response.

                Read more about it in the
                [FastAPI docs for Response Model - Return Type](https://fastapi.tiangolo.com/tutorial/response-model/#use-the-response_model_exclude_unset-parameter).
                """
            ),
        ] = False,
        response_model_exclude_none: Annotated[
            bool,
            Doc(
                """
                Configuration passed to Pydantic to define if the response data should
                exclude fields set to `None`.

                This is much simpler (less smart) than `response_model_exclude_unset`
                and `response_model_exclude_defaults`. You probably want to use one of
                those two instead of this one, as those allow returning `None` values
                when it makes sense.

                Read more about it in the
                [FastAPI docs for Response Model - Return Type](https://fastapi.tiangolo.com/tutorial/response-model/#response_model_exclude_none).
                """
            ),
        ] = False,
        include_in_schema: Annotated[
            bool,
            Doc(
                """
                Include this *path operation* in the generated OpenAPI schema.

                This affects the generated OpenAPI (e.g. visible at `/docs`).

                Read more about it in the
                [FastAPI docs for Query Parameters and String Validations](https://fastapi.tiangolo.com/tutorial/query-params-str-validations/#exclude-parameters-from-openapi).
                """
            ),
        ] = True,
        response_class: Annotated[
            type[Response],
            Doc(
                """
                Response class to be used for this *path operation*.

                This will not be used if you return a response directly.

                Read more about it in the
                [FastAPI docs for Custom Response - HTML, Stream, File, others](https://fastapi.tiangolo.com/advanced/custom-response/#redirectresponse).
                """
            ),
        ] = Default(JSONResponse),
        name: Annotated[
            Optional[str],
            Doc(
                """
                Name for this *path operation*. Only used internally.
                """
            ),
        ] = None,
        callbacks: Annotated[
            Optional[list[BaseRoute]],
            Doc(
                """
                List of *path operations* that will be used as OpenAPI callbacks.

                This is only for OpenAPI documentation, the callbacks won't be used
                directly.

                It will be added to the generated OpenAPI (e.g. visible at `/docs`).

                Read more about it in the
                [FastAPI docs for OpenAPI Callbacks](https://fastapi.tiangolo.com/advanced/openapi-callbacks/).
                """
            ),
        ] = None,
        openapi_extra: Annotated[
            Optional[dict[str, Any]],
            Doc(
                """
                Extra metadata to be included in the OpenAPI schema for this *path
                operation*.

                Read more about it in the
                [FastAPI docs for Path Operation Advanced Configuration](https://fastapi.tiangolo.com/advanced/path-operation-advanced-configuration/#custom-openapi-path-operation-schema).
                """
            ),
        ] = None,
        generate_unique_id_function: Annotated[
            Callable[[APIRoute], str],
            Doc(
                """
                Customize the function used to generate unique IDs for the *path
                operations* shown in the generated OpenAPI.

                This is particularly useful when automatically generating clients or
                SDKs for your API.

                Read more about it in the
                [FastAPI docs about how to Generate Clients](https://fastapi.tiangolo.com/advanced/generate-clients/#custom-generate-unique-id-function).
                """
            ),
        ] = Default(generate_unique_id),
    ) -> Callable[[DecoratedCallable], DecoratedCallable]:
        """
        Add a *path operation* using an HTTP PUT operation.

        ## Example

        ```python
        from fastapi import APIRouter, FastAPI
        from pydantic import BaseModel

        class Item(BaseModel):
            name: str
            description: str | None = None

        app = FastAPI()
        router = APIRouter()

        @router.put("/items/{item_id}")
        def replace_item(item_id: str, item: Item):
            return {"message": "Item replaced", "id": item_id}

        app.include_router(router)
        ```
        """
        return self.api_route(
            path=path,
            response_model=response_model,
            status_code=status_code,
            tags=tags,
            dependencies=dependencies,
            summary=summary,
            description=description,
            response_description=response_description,
            responses=responses,
            deprecated=deprecated,
            methods=["PUT"],
            operation_id=operation_id,
            response_model_include=response_model_include,
            response_model_exclude=response_model_exclude,
            response_model_by_alias=response_model_by_alias,
            response_model_exclude_unset=response_model_exclude_unset,
            response_model_exclude_defaults=response_model_exclude_defaults,
            response_model_exclude_none=response_model_exclude_none,
            include_in_schema=include_in_schema,
            response_class=response_class,
            name=name,
            callbacks=callbacks,
            openapi_extra=openapi_extra,
            generate_unique_id_function=generate_unique_id_function,
        )

    def post(
        self,
        path: Annotated[
            str,
            Doc(
                """
                The URL path to be used for this *path operation*.

                For example, in `http://example.com/items`, the path is `/items`.
                """
            ),
        ],
        *,
        response_model: Annotated[
            Any,
            Doc(
                """
                The type to use for the response.

                It could be any valid Pydantic *field* type. So, it doesn't have to
                be a Pydantic model, it could be other things, like a `list`, `dict`,
                etc.

                It will be used for:

                * Documentation: the generated OpenAPI (and the UI at `/docs`) will
                    show it as the response (JSON Schema).
                * Serialization: you could return an arbitrary object and the
                    `response_model` would be used to serialize that object into the
                    corresponding JSON.
                * Filtering: the JSON sent to the client will only contain the data
                    (fields) defined in the `response_model`. If you returned an object
                    that contains an attribute `password` but the `response_model` does
                    not include that field, the JSON sent to the client would not have
                    that `password`.
                * Validation: whatever you return will be serialized with the
                    `response_model`, converting any data as necessary to generate the
                    corresponding JSON. But if the data in the object returned is not
                    valid, that would mean a violation of the contract with the client,
                    so it's an error from the API developer. So, FastAPI will raise an
                    error and return a 500 error code (Internal Server Error).

                Read more about it in the
                [FastAPI docs for Response Model](https://fastapi.tiangolo.com/tutorial/response-model/).
                """
            ),
        ] = Default(None),
        status_code: Annotated[
            Optional[int],
            Doc(
                """
                The default status code to be used for the response.

                You could override the status code by returning a response directly.

                Read more about it in the
                [FastAPI docs for Response Status Code](https://fastapi.tiangolo.com/tutorial/response-status-code/).
                """
            ),
        ] = None,
        tags: Annotated[
            Optional[list[Union[str, Enum]]],
            Doc(
                """
                A list of tags to be applied to the *path operation*.

                It will be added to the generated OpenAPI (e.g. visible at `/docs`).

                Read more about it in the
                [FastAPI docs for Path Operation Configuration](https://fastapi.tiangolo.com/tutorial/path-operation-configuration/#tags).
                """
            ),
        ] = None,
        dependencies: Annotated[
            Optional[Sequence[params.Depends]],
            Doc(
                """
                A list of dependencies (using `Depends()`) to be applied to the
                *path operation*.

                Read more about it in the
                [FastAPI docs for Dependencies in path operation decorators](https://fastapi.tiangolo.com/tutorial/dependencies/dependencies-in-path-operation-decorators/).
                """
            ),
        ] = None,
        summary: Annotated[
            Optional[str],
            Doc(
                """
                A summary for the *path operation*.

                It will be added to the generated OpenAPI (e.g. visible at `/docs`).

                Read more about it in the
                [FastAPI docs for Path Operation Configuration](https://fastapi.tiangolo.com/tutorial/path-operation-configuration/).
                """
            ),
        ] = None,
        description: Annotated[
            Optional[str],
            Doc(
                """
                A description for the *path operation*.

                If not provided, it will be extracted automatically from the docstring
                of the *path operation function*.

                It can contain Markdown.

                It will be added to the generated OpenAPI (e.g. visible at `/docs`).

                Read more about it in the
                [FastAPI docs for Path Operation Configuration](https://fastapi.tiangolo.com/tutorial/path-operation-configuration/).
                """
            ),
        ] = None,
        response_description: Annotated[
            str,
            Doc(
                """
                The description for the default response.

                It will be added to the generated OpenAPI (e.g. visible at `/docs`).
                """
            ),
        ] = "Successful Response",
        responses: Annotated[
            Optional[dict[Union[int, str], dict[str, Any]]],
            Doc(
                """
                Additional responses that could be returned by this *path operation*.

                It will be added to the generated OpenAPI (e.g. visible at `/docs`).
                """
            ),
        ] = None,
        deprecated: Annotated[
            Optional[bool],
            Doc(
                """
                Mark this *path operation* as deprecated.

                It will be added to the generated OpenAPI (e.g. visible at `/docs`).
                """
            ),
        ] = None,
        operation_id: Annotated[
            Optional[str],
            Doc(
                """
                Custom operation ID to be used by this *path operation*.

                By default, it is generated automatically.

                If you provide a custom operation ID, you need to make sure it is
                unique for the whole API.

                You can customize the
                operation ID generation with the parameter
                `generate_unique_id_function` in the `FastAPI` class.

                Read more about it in the
                [FastAPI docs about how to Generate Clients](https://fastapi.tiangolo.com/advanced/generate-clients/#custom-generate-unique-id-function).
                """
            ),
        ] = None,
        response_model_include: Annotated[
            Optional[IncEx],
            Doc(
                """
                Configuration passed to Pydantic to include only certain fields in the
                response data.

                Read more about it in the
                [FastAPI docs for Response Model - Return Type](https://fastapi.tiangolo.com/tutorial/response-model/#response_model_include-and-response_model_exclude).
                """
            ),
        ] = None,
        response_model_exclude: Annotated[
            Optional[IncEx],
            Doc(
                """
                Configuration passed to Pydantic to exclude certain fields in the
                response data.

                Read more about it in the
                [FastAPI docs for Response Model - Return Type](https://fastapi.tiangolo.com/tutorial/response-model/#response_model_include-and-response_model_exclude).
                """
            ),
        ] = None,
        response_model_by_alias: Annotated[
            bool,
            Doc(
                """
                Configuration passed to Pydantic to define if the response model
                should be serialized by alias when an alias is used.

                Read more about it in the
                [FastAPI docs for Response Model - Return Type](https://fastapi.tiangolo.com/tutorial/response-model/#response_model_include-and-response_model_exclude).
                """
            ),
        ] = True,
        response_model_exclude_unset: Annotated[
            bool,
            Doc(
                """
                Configuration passed to Pydantic to define if the response data
                should have all the fields, including the ones that were not set and
                have their default values. This is different from
                `response_model_exclude_defaults` in that if the fields are set,
                they will be included in the response, even if the value is the same
                as the default.

                When `True`, default values are omitted from the response.

                Read more about it in the
                [FastAPI docs for Response Model - Return Type](https://fastapi.tiangolo.com/tutorial/response-model/#use-the-response_model_exclude_unset-parameter).
                """
            ),
        ] = False,
        response_model_exclude_defaults: Annotated[
            bool,
            Doc(
                """
                Configuration passed to Pydantic to define if the response data
                should have all the fields, including the ones that have the same value
                as the default. This is different from `response_model_exclude_unset`
                in that if the fields are set but contain the same default values,
                they will be excluded from the response.

                When `True`, default values are omitted from the response.

                Read more about it in the
                [FastAPI docs for Response Model - Return Type](https://fastapi.tiangolo.com/tutorial/response-model/#use-the-response_model_exclude_unset-parameter).
                """
            ),
        ] = False,
        response_model_exclude_none: Annotated[
            bool,
            Doc(
                """
                Configuration passed to Pydantic to define if the response data should
                exclude fields set to `None`.

                This is much simpler (less smart) than `response_model_exclude_unset`
                and `response_model_exclude_defaults`. You probably want to use one of
                those two instead of this one, as those allow returning `None` values
                when it makes sense.

                Read more about it in the
                [FastAPI docs for Response Model - Return Type](https://fastapi.tiangolo.com/tutorial/response-model/#response_model_exclude_none).
                """
            ),
        ] = False,
        include_in_schema: Annotated[
            bool,
            Doc(
                """
                Include this *path operation* in the generated OpenAPI schema.

                This affects the generated OpenAPI (e.g. visible at `/docs`).

                Read more about it in the
                [FastAPI docs for Query Parameters and String Validations](https://fastapi.tiangolo.com/tutorial/query-params-str-validations/#exclude-parameters-from-openapi).
                """
            ),
        ] = True,
        response_class: Annotated[
            type[Response],
            Doc(
                """
                Response class to be used for this *path operation*.

                This will not be used if you return a response directly.

                Read more about it in the
                [FastAPI docs for Custom Response - HTML, Stream, File, others](https://fastapi.tiangolo.com/advanced/custom-response/#redirectresponse).
                """
            ),
        ] = Default(JSONResponse),
        name: Annotated[
            Optional[str],
            Doc(
                """
                Name for this *path operation*. Only used internally.
                """
            ),
        ] = None,
        callbacks: Annotated[
            Optional[list[BaseRoute]],
            Doc(
                """
                List of *path operations* that will be used as OpenAPI callbacks.

                This is only for OpenAPI documentation, the callbacks won't be used
                directly.

                It will be added to the generated OpenAPI (e.g. visible at `/docs`).

                Read more about it in the
                [FastAPI docs for OpenAPI Callbacks](https://fastapi.tiangolo.com/advanced/openapi-callbacks/).
                """
            ),
        ] = None,
        openapi_extra: Annotated[
            Optional[dict[str, Any]],
            Doc(
                """
                Extra metadata to be included in the OpenAPI schema for this *path
                operation*.

                Read more about it in the
                [FastAPI docs for Path Operation Advanced Configuration](https://fastapi.tiangolo.com/advanced/path-operation-advanced-configuration/#custom-openapi-path-operation-schema).
                """
            ),
        ] = None,
        generate_unique_id_function: Annotated[
            Callable[[APIRoute], str],
            Doc(
                """
                Customize the function used to generate unique IDs for the *path
                operations* shown in the generated OpenAPI.

                This is particularly useful when automatically generating clients or
                SDKs for your API.

                Read more about it in the
                [FastAPI docs about how to Generate Clients](https://fastapi.tiangolo.com/advanced/generate-clients/#custom-generate-unique-id-function).
                """
            ),
        ] = Default(generate_unique_id),
    ) -> Callable[[DecoratedCallable], DecoratedCallable]:
        """
        Add a *path operation* using an HTTP POST operation.

        ## Example

        ```python
        from fastapi import APIRouter, FastAPI
        from pydantic import BaseModel

        class Item(BaseModel):
            name: str
            description: str | None = None

        app = FastAPI()
        router = APIRouter()

        @router.post("/items/")
        def create_item(item: Item):
            return {"message": "Item created"}

        app.include_router(router)
        ```
        """
        return self.api_route(
            path=path,
            response_model=response_model,
            status_code=status_code,
            tags=tags,
            dependencies=dependencies,
            summary=summary,
            description=description,
            response_description=response_description,
            responses=responses,
            deprecated=deprecated,
            methods=["POST"],
            operation_id=operation_id,
            response_model_include=response_model_include,
            response_model_exclude=response_model_exclude,
            response_model_by_alias=response_model_by_alias,
            response_model_exclude_unset=response_model_exclude_unset,
            response_model_exclude_defaults=response_model_exclude_defaults,
            response_model_exclude_none=response_model_exclude_none,
            include_in_schema=include_in_schema,
            response_class=response_class,
            name=name,
            callbacks=callbacks,
            openapi_extra=openapi_extra,
            generate_unique_id_function=generate_unique_id_function,
        )

    def delete(
        self,
        path: Annotated[
            str,
            Doc(
                """
                The URL path to be used for this *path operation*.

                For example, in `http://example.com/items`, the path is `/items`.
                """
            ),
        ],
        *,
        response_model: Annotated[
            Any,
            Doc(
                """
                The type to use for the response.

                It could be any valid Pydantic *field* type. So, it doesn't have to
                be a Pydantic model, it could be other things, like a `list`, `dict`,
                etc.

                It will be used for:

                * Documentation: the generated OpenAPI (and the UI at `/docs`) will
                    show it as the response (JSON Schema).
                * Serialization: you could return an arbitrary object and the
                    `response_model` would be used to serialize that object into the
                    corresponding JSON.
                * Filtering: the JSON sent to the client will only contain the data
                    (fields) defined in the `response_model`. If you returned an object
                    that contains an attribute `password` but the `response_model` does
                    not include that field, the JSON sent to the client would not have
                    that `password`.
                * Validation: whatever you return will be serialized with the
                    `response_model`, converting any data as necessary to generate the
                    corresponding JSON. But if the data in the object returned is not
                    valid, that would mean a violation of the contract with the client,
                    so it's an error from the API developer. So, FastAPI will raise an
                    error and return a 500 error code (Internal Server Error).

                Read more about it in the
                [FastAPI docs for Response Model](https://fastapi.tiangolo.com/tutorial/response-model/).
                """
            ),
        ] = Default(None),
        status_code: Annotated[
            Optional[int],
            Doc(
                """
                The default status code to be used for the response.

                You could override the status code by returning a response directly.

                Read more about it in the
                [FastAPI docs for Response Status Code](https://fastapi.tiangolo.com/tutorial/response-status-code/).
                """
            ),
        ] = None,
        tags: Annotated[
            Optional[list[Union[str, Enum]]],
            Doc(
                """
                A list of tags to be applied to the *path operation*.

                It will be added to the generated OpenAPI (e.g. visible at `/docs`).

                Read more about it in the
                [FastAPI docs for Path Operation Configuration](https://fastapi.tiangolo.com/tutorial/path-operation-configuration/#tags).
                """
            ),
        ] = None,
        dependencies: Annotated[
            Optional[Sequence[params.Depends]],
            Doc(
                """
                A list of dependencies (using `Depends()`) to be applied to the
                *path operation*.

                Read more about it in the
                [FastAPI docs for Dependencies in path operation decorators](https://fastapi.tiangolo.com/tutorial/dependencies/dependencies-in-path-operation-decorators/).
                """
            ),
        ] = None,
        summary: Annotated[
            Optional[str],
            Doc(
                """
                A summary for the *path operation*.

                It will be added to the generated OpenAPI (e.g. visible at `/docs`).

                Read more about it in the
                [FastAPI docs for Path Operation Configuration](https://fastapi.tiangolo.com/tutorial/path-operation-configuration/).
                """
            ),
        ] = None,
        description: Annotated[
            Optional[str],
            Doc(
                """
                A description for the *path operation*.

                If not provided, it will be extracted automatically from the docstring
                of the *path operation function*.

                It can contain Markdown.

                It will be added to the generated OpenAPI (e.g. visible at `/docs`).

                Read more about it in the
                [FastAPI docs for Path Operation Configuration](https://fastapi.tiangolo.com/tutorial/path-operation-configuration/).
                """
            ),
        ] = None,
        response_description: Annotated[
            str,
            Doc(
                """
                The description for the default response.

                It will be added to the generated OpenAPI (e.g. visible at `/docs`).
                """
            ),
        ] = "Successful Response",
        responses: Annotated[
            Optional[dict[Union[int, str], dict[str, Any]]],
            Doc(
                """
                Additional responses that could be returned by this *path operation*.

                It will be added to the generated OpenAPI (e.g. visible at `/docs`).
                """
            ),
        ] = None,
        deprecated: Annotated[
            Optional[bool],
            Doc(
                """
                Mark this *path operation* as deprecated.

                It will be added to the generated OpenAPI (e.g. visible at `/docs`).
                """
            ),
        ] = None,
        operation_id: Annotated[
            Optional[str],
            Doc(
                """
                Custom operation ID to be used by this *path operation*.

                By default, it is generated automatically.

                If you provide a custom operation ID, you need to make sure it is
                unique for the whole API.

                You can customize the
                operation ID generation with the parameter
                `generate_unique_id_function` in the `FastAPI` class.

                Read more about it in the
                [FastAPI docs about how to Generate Clients](https://fastapi.tiangolo.com/advanced/generate-clients/#custom-generate-unique-id-function).
                """
            ),
        ] = None,
        response_model_include: Annotated[
            Optional[IncEx],
            Doc(
                """
                Configuration passed to Pydantic to include only certain fields in the
                response data.

                Read more about it in the
                [FastAPI docs for Response Model - Return Type](https://fastapi.tiangolo.com/tutorial/response-model/#response_model_include-and-response_model_exclude).
                """
            ),
        ] = None,
        response_model_exclude: Annotated[
            Optional[IncEx],
            Doc(
                """
                Configuration passed to Pydantic to exclude certain fields in the
                response data.

                Read more about it in the
                [FastAPI docs for Response Model - Return Type](https://fastapi.tiangolo.com/tutorial/response-model/#response_model_include-and-response_model_exclude).
                """
            ),
        ] = None,
        response_model_by_alias: Annotated[
            bool,
            Doc(
                """
                Configuration passed to Pydantic to define if the response model
                should be serialized by alias when an alias is used.

                Read more about it in the
                [FastAPI docs for Response Model - Return Type](https://fastapi.tiangolo.com/tutorial/response-model/#response_model_include-and-response_model_exclude).
                """
            ),
        ] = True,
        response_model_exclude_unset: Annotated[
            bool,
            Doc(
                """
                Configuration passed to Pydantic to define if the response data
                should have all the fields, including the ones that were not set and
                have their default values. This is different from
                `response_model_exclude_defaults` in that if the fields are set,
                they will be included in the response, even if the value is the same
                as the default.

                When `True`, default values are omitted from the response.

                Read more about it in the
                [FastAPI docs for Response Model - Return Type](https://fastapi.tiangolo.com/tutorial/response-model/#use-the-response_model_exclude_unset-parameter).
                """
            ),
        ] = False,
        response_model_exclude_defaults: Annotated[
            bool,
            Doc(
                """
                Configuration passed to Pydantic to define if the response data
                should have all the fields, including the ones that have the same value
                as the default. This is different from `response_model_exclude_unset`
                in that if the fields are set but contain the same default values,
                they will be excluded from the response.

                When `True`, default values are omitted from the response.

                Read more about it in the
                [FastAPI docs for Response Model - Return Type](https://fastapi.tiangolo.com/tutorial/response-model/#use-the-response_model_exclude_unset-parameter).
                """
            ),
        ] = False,
        response_model_exclude_none: Annotated[
            bool,
            Doc(
                """
                Configuration passed to Pydantic to define if the response data should
                exclude fields set to `None`.

                This is much simpler (less smart) than `response_model_exclude_unset`
                and `response_model_exclude_defaults`. You probably want to use one of
                those two instead of this one, as those allow returning `None` values
                when it makes sense.

                Read more about it in the
                [FastAPI docs for Response Model - Return Type](https://fastapi.tiangolo.com/tutorial/response-model/#response_model_exclude_none).
                """
            ),
        ] = False,
        include_in_schema: Annotated[
            bool,
            Doc(
                """
                Include this *path operation* in the generated OpenAPI schema.

                This affects the generated OpenAPI (e.g. visible at `/docs`).

                Read more about it in the
                [FastAPI docs for Query Parameters and String Validations](https://fastapi.tiangolo.com/tutorial/query-params-str-validations/#exclude-parameters-from-openapi).
                """
            ),
        ] = True,
        response_class: Annotated[
            type[Response],
            Doc(
                """
                Response class to be used for this *path operation*.

                This will not be used if you return a response directly.

                Read more about it in the
                [FastAPI docs for Custom Response - HTML, Stream, File, others](https://fastapi.tiangolo.com/advanced/custom-response/#redirectresponse).
                """
            ),
        ] = Default(JSONResponse),
        name: Annotated[
            Optional[str],
            Doc(
                """
                Name for this *path operation*. Only used internally.
                """
            ),
        ] = None,
        callbacks: Annotated[
            Optional[list[BaseRoute]],
            Doc(
                """
                List of *path operations* that will be used as OpenAPI callbacks.

                This is only for OpenAPI documentation, the callbacks won't be used
                directly.

                It will be added to the generated OpenAPI (e.g. visible at `/docs`).

                Read more about it in the
                [FastAPI docs for OpenAPI Callbacks](https://fastapi.tiangolo.com/advanced/openapi-callbacks/).
                """
            ),
        ] = None,
        openapi_extra: Annotated[
            Optional[dict[str, Any]],
            Doc(
                """
                Extra metadata to be included in the OpenAPI schema for this *path
                operation*.

                Read more about it in the
                [FastAPI docs for Path Operation Advanced Configuration](https://fastapi.tiangolo.com/advanced/path-operation-advanced-configuration/#custom-openapi-path-operation-schema).
                """
            ),
        ] = None,
        generate_unique_id_function: Annotated[
            Callable[[APIRoute], str],
            Doc(
                """
                Customize the function used to generate unique IDs for the *path
                operations* shown in the generated OpenAPI.

                This is particularly useful when automatically generating clients or
                SDKs for your API.

                Read more about it in the
                [FastAPI docs about how to Generate Clients](https://fastapi.tiangolo.com/advanced/generate-clients/#custom-generate-unique-id-function).
                """
            ),
        ] = Default(generate_unique_id),
    ) -> Callable[[DecoratedCallable], DecoratedCallable]:
        """
        Add a *path operation* using an HTTP DELETE operation.

        ## Example

        ```python
        from fastapi import APIRouter, FastAPI

        app = FastAPI()
        router = APIRouter()

        @router.delete("/items/{item_id}")
        def delete_item(item_id: str):
            return {"message": "Item deleted"}

        app.include_router(router)
        ```
        """
        return self.api_route(
            path=path,
            response_model=response_model,
            status_code=status_code,
            tags=tags,
            dependencies=dependencies,
            summary=summary,
            description=description,
            response_description=response_description,
            responses=responses,
            deprecated=deprecated,
            methods=["DELETE"],
            operation_id=operation_id,
            response_model_include=response_model_include,
            response_model_exclude=response_model_exclude,
            response_model_by_alias=response_model_by_alias,
            response_model_exclude_unset=response_model_exclude_unset,
            response_model_exclude_defaults=response_model_exclude_defaults,
            response_model_exclude_none=response_model_exclude_none,
            include_in_schema=include_in_schema,
            response_class=response_class,
            name=name,
            callbacks=callbacks,
            openapi_extra=openapi_extra,
            generate_unique_id_function=generate_unique_id_function,
        )

    def options(
        self,
        path: Annotated[
            str,
            Doc(
                """
                The URL path to be used for this *path operation*.

                For example, in `http://example.com/items`, the path is `/items`.
                """
            ),
        ],
        *,
        response_model: Annotated[
            Any,
            Doc(
                """
                The type to use for the response.

                It could be any valid Pydantic *field* type. So, it doesn't have to
                be a Pydantic model, it could be other things, like a `list`, `dict`,
                etc.

                It will be used for:

                * Documentation: the generated OpenAPI (and the UI at `/docs`) will
                    show it as the response (JSON Schema).
                * Serialization: you could return an arbitrary object and the
                    `response_model` would be used to serialize that object into the
                    corresponding JSON.
                * Filtering: the JSON sent to the client will only contain the data
                    (fields) defined in the `response_model`. If you returned an object
                    that contains an attribute `password` but the `response_model` does
                    not include that field, the JSON sent to the client would not have
                    that `password`.
                * Validation: whatever you return will be serialized with the
                    `response_model`, converting any data as necessary to generate the
                    corresponding JSON. But if the data in the object returned is not
                    valid, that would mean a violation of the contract with the client,
                    so it's an error from the API developer. So, FastAPI will raise an
                    error and return a 500 error code (Internal Server Error).

                Read more about it in the
                [FastAPI docs for Response Model](https://fastapi.tiangolo.com/tutorial/response-model/).
                """
            ),
        ] = Default(None),
        status_code: Annotated[
            Optional[int],
            Doc(
                """
                The default status code to be used for the response.

                You could override the status code by returning a response directly.

                Read more about it in the
                [FastAPI docs for Response Status Code](https://fastapi.tiangolo.com/tutorial/response-status-code/).
                """
            ),
        ] = None,
        tags: Annotated[
            Optional[list[Union[str, Enum]]],
            Doc(
                """
                A list of tags to be applied to the *path operation*.

                It will be added to the generated OpenAPI (e.g. visible at `/docs`).

                Read more about it in the
                [FastAPI docs for Path Operation Configuration](https://fastapi.tiangolo.com/tutorial/path-operation-configuration/#tags).
                """
            ),
        ] = None,
        dependencies: Annotated[
            Optional[Sequence[params.Depends]],
            Doc(
                """
                A list of dependencies (using `Depends()`) to be applied to the
                *path operation*.

                Read more about it in the
                [FastAPI docs for Dependencies in path operation decorators](https://fastapi.tiangolo.com/tutorial/dependencies/dependencies-in-path-operation-decorators/).
                """
            ),
        ] = None,
        summary: Annotated[
            Optional[str],
            Doc(
                """
                A summary for the *path operation*.

                It will be added to the generated OpenAPI (e.g. visible at `/docs`).

                Read more about it in the
                [FastAPI docs for Path Operation Configuration](https://fastapi.tiangolo.com/tutorial/path-operation-configuration/).
                """
            ),
        ] = None,
        description: Annotated[
            Optional[str],
            Doc(
                """
                A description for the *path operation*.

                If not provided, it will be extracted automatically from the docstring
                of the *path operation function*.

                It can contain Markdown.

                It will be added to the generated OpenAPI (e.g. visible at `/docs`).

                Read more about it in the
                [FastAPI docs for Path Operation Configuration](https://fastapi.tiangolo.com/tutorial/path-operation-configuration/).
                """
            ),
        ] = None,
        response_description: Annotated[
            str,
            Doc(
                """
                The description for the default response.

                It will be added to the generated OpenAPI (e.g. visible at `/docs`).
                """
            ),
        ] = "Successful Response",
        responses: Annotated[
            Optional[dict[Union[int, str], dict[str, Any]]],
            Doc(
                """
                Additional responses that could be returned by this *path operation*.

                It will be added to the generated OpenAPI (e.g. visible at `/docs`).
                """
            ),
        ] = None,
        deprecated: Annotated[
            Optional[bool],
            Doc(
                """
                Mark this *path operation* as deprecated.

                It will be added to the generated OpenAPI (e.g. visible at `/docs`).
                """
            ),
        ] = None,
        operation_id: Annotated[
            Optional[str],
            Doc(
                """
                Custom operation ID to be used by this *path operation*.

                By default, it is generated automatically.

                If you provide a custom operation ID, you need to make sure it is
                unique for the whole API.

                You can customize the
                operation ID generation with the parameter
                `generate_unique_id_function` in the `FastAPI` class.

                Read more about it in the
                [FastAPI docs about how to Generate Clients](https://fastapi.tiangolo.com/advanced/generate-clients/#custom-generate-unique-id-function).
                """
            ),
        ] = None,
        response_model_include: Annotated[
            Optional[IncEx],
            Doc(
                """
                Configuration passed to Pydantic to include only certain fields in the
                response data.

                Read more about it in the
                [FastAPI docs for Response Model - Return Type](https://fastapi.tiangolo.com/tutorial/response-model/#response_model_include-and-response_model_exclude).
                """
            ),
        ] = None,
        response_model_exclude: Annotated[
            Optional[IncEx],
            Doc(
                """
                Configuration passed to Pydantic to exclude certain fields in the
                response data.

                Read more about it in the
                [FastAPI docs for Response Model - Return Type](https://fastapi.tiangolo.com/tutorial/response-model/#response_model_include-and-response_model_exclude).
                """
            ),
        ] = None,
        response_model_by_alias: Annotated[
            bool,
            Doc(
                """
                Configuration passed to Pydantic to define if the response model
                should be serialized by alias when an alias is used.

                Read more about it in the
                [FastAPI docs for Response Model - Return Type](https://fastapi.tiangolo.com/tutorial/response-model/#response_model_include-and-response_model_exclude).
                """
            ),
        ] = True,
        response_model_exclude_unset: Annotated[
            bool,
            Doc(
                """
                Configuration passed to Pydantic to define if the response data
                should have all the fields, including the ones that were not set and
                have their default values. This is different from
                `response_model_exclude_defaults` in that if the fields are set,
                they will be included in the response, even if the value is the same
                as the default.

                When `True`, default values are omitted from the response.

                Read more about it in the
                [FastAPI docs for Response Model - Return Type](https://fastapi.tiangolo.com/tutorial/response-model/#use-the-response_model_exclude_unset-parameter).
                """
            ),
        ] = False,
        response_model_exclude_defaults: Annotated[
            bool,
            Doc(
                """
                Configuration passed to Pydantic to define if the response data
                should have all the fields, including the ones that have the same value
                as the default. This is different from `response_model_exclude_unset`
                in that if the fields are set but contain the same default values,
                they will be excluded from the response.

                When `True`, default values are omitted from the response.

                Read more about it in the
                [FastAPI docs for Response Model - Return Type](https://fastapi.tiangolo.com/tutorial/response-model/#use-the-response_model_exclude_unset-parameter).
                """
            ),
        ] = False,
        response_model_exclude_none: Annotated[
            bool,
            Doc(
                """
                Configuration passed to Pydantic to define if the response data should
                exclude fields set to `None`.

                This is much simpler (less smart) than `response_model_exclude_unset`
                and `response_model_exclude_defaults`. You probably want to use one of
                those two instead of this one, as those allow returning `None` values
                when it makes sense.

                Read more about it in the
                [FastAPI docs for Response Model - Return Type](https://fastapi.tiangolo.com/tutorial/response-model/#response_model_exclude_none).
                """
            ),
        ] = False,
        include_in_schema: Annotated[
            bool,
            Doc(
                """
                Include this *path operation* in the generated OpenAPI schema.

                This affects the generated OpenAPI (e.g. visible at `/docs`).

                Read more about it in the
                [FastAPI docs for Query Parameters and String Validations](https://fastapi.tiangolo.com/tutorial/query-params-str-validations/#exclude-parameters-from-openapi).
                """
            ),
        ] = True,
        response_class: Annotated[
            type[Response],
            Doc(
                """
                Response class to be used for this *path operation*.

                This will not be used if you return a response directly.

                Read more about it in the
                [FastAPI docs for Custom Response - HTML, Stream, File, others](https://fastapi.tiangolo.com/advanced/custom-response/#redirectresponse).
                """
            ),
        ] = Default(JSONResponse),
        name: Annotated[
            Optional[str],
            Doc(
                """
                Name for this *path operation*. Only used internally.
                """
            ),
        ] = None,
        callbacks: Annotated[
            Optional[list[BaseRoute]],
            Doc(
                """
                List of *path operations* that will be used as OpenAPI callbacks.

                This is only for OpenAPI documentation, the callbacks won't be used
                directly.

                It will be added to the generated OpenAPI (e.g. visible at `/docs`).

                Read more about it in the
                [FastAPI docs for OpenAPI Callbacks](https://fastapi.tiangolo.com/advanced/openapi-callbacks/).
                """
            ),
        ] = None,
        openapi_extra: Annotated[
            Optional[dict[str, Any]],
            Doc(
                """
                Extra metadata to be included in the OpenAPI schema for this *path
                operation*.

                Read more about it in the
                [FastAPI docs for Path Operation Advanced Configuration](https://fastapi.tiangolo.com/advanced/path-operation-advanced-configuration/#custom-openapi-path-operation-schema).
                """
            ),
        ] = None,
        generate_unique_id_function: Annotated[
            Callable[[APIRoute], str],
            Doc(
                """
                Customize the function used to generate unique IDs for the *path
                operations* shown in the generated OpenAPI.

                This is particularly useful when automatically generating clients or
                SDKs for your API.

                Read more about it in the
                [FastAPI docs about how to Generate Clients](https://fastapi.tiangolo.com/advanced/generate-clients/#custom-generate-unique-id-function).
                """
            ),
        ] = Default(generate_unique_id),
    ) -> Callable[[DecoratedCallable], DecoratedCallable]:
        """
        Add a *path operation* using an HTTP OPTIONS operation.

        ## Example

        ```python
        from fastapi import APIRouter, FastAPI

        app = FastAPI()
        router = APIRouter()

        @router.options("/items/")
        def get_item_options():
            return {"additions": ["Aji", "Guacamole"]}

        app.include_router(router)
        ```
        """
        return self.api_route(
            path=path,
            response_model=response_model,
            status_code=status_code,
            tags=tags,
            dependencies=dependencies,
            summary=summary,
            description=description,
            response_description=response_description,
            responses=responses,
            deprecated=deprecated,
            methods=["OPTIONS"],
            operation_id=operation_id,
            response_model_include=response_model_include,
            response_model_exclude=response_model_exclude,
            response_model_by_alias=response_model_by_alias,
            response_model_exclude_unset=response_model_exclude_unset,
            response_model_exclude_defaults=response_model_exclude_defaults,
            response_model_exclude_none=response_model_exclude_none,
            include_in_schema=include_in_schema,
            response_class=response_class,
            name=name,
            callbacks=callbacks,
            openapi_extra=openapi_extra,
            generate_unique_id_function=generate_unique_id_function,
        )

    def head(
        self,
        path: Annotated[
            str,
            Doc(
                """
                The URL path to be used for this *path operation*.

                For example, in `http://example.com/items`, the path is `/items`.
                """
            ),
        ],
        *,
        response_model: Annotated[
            Any,
            Doc(
                """
                The type to use for the response.

                It could be any valid Pydantic *field* type. So, it doesn't have to
                be a Pydantic model, it could be other things, like a `list`, `dict`,
                etc.

                It will be used for:

                * Documentation: the generated OpenAPI (and the UI at `/docs`) will
                    show it as the response (JSON Schema).
                * Serialization: you could return an arbitrary object and the
                    `response_model` would be used to serialize that object into the
                    corresponding JSON.
                * Filtering: the JSON sent to the client will only contain the data
                    (fields) defined in the `response_model`. If you returned an object
                    that contains an attribute `password` but the `response_model` does
                    not include that field, the JSON sent to the client would not have
                    that `password`.
                * Validation: whatever you return will be serialized with the
                    `response_model`, converting any data as necessary to generate the
                    corresponding JSON. But if the data in the object returned is not
                    valid, that would mean a violation of the contract with the client,
                    so it's an error from the API developer. So, FastAPI will raise an
                    error and return a 500 error code (Internal Server Error).

                Read more about it in the
                [FastAPI docs for Response Model](https://fastapi.tiangolo.com/tutorial/response-model/).
                """
            ),
        ] = Default(None),
        status_code: Annotated[
            Optional[int],
            Doc(
                """
                The default status code to be used for the response.

                You could override the status code by returning a response directly.

                Read more about it in the
                [FastAPI docs for Response Status Code](https://fastapi.tiangolo.com/tutorial/response-status-code/).
                """
            ),
        ] = None,
        tags: Annotated[
            Optional[list[Union[str, Enum]]],
            Doc(
                """
                A list of tags to be applied to the *path operation*.

                It will be added to the generated OpenAPI (e.g. visible at `/docs`).

                Read more about it in the
                [FastAPI docs for Path Operation Configuration](https://fastapi.tiangolo.com/tutorial/path-operation-configuration/#tags).
                """
            ),
        ] = None,
        dependencies: Annotated[
            Optional[Sequence[params.Depends]],
            Doc(
                """
                A list of dependencies (using `Depends()`) to be applied to the
                *path operation*.

                Read more about it in the
                [FastAPI docs for Dependencies in path operation decorators](https://fastapi.tiangolo.com/tutorial/dependencies/dependencies-in-path-operation-decorators/).
                """
            ),
        ] = None,
        summary: Annotated[
            Optional[str],
            Doc(
                """
                A summary for the *path operation*.

                It will be added to the generated OpenAPI (e.g. visible at `/docs`).

                Read more about it in the
                [FastAPI docs for Path Operation Configuration](https://fastapi.tiangolo.com/tutorial/path-operation-configuration/).
                """
            ),
        ] = None,
        description: Annotated[
            Optional[str],
            Doc(
                """
                A description for the *path operation*.

                If not provided, it will be extracted automatically from the docstring
                of the *path operation function*.

                It can contain Markdown.

                It will be added to the generated OpenAPI (e.g. visible at `/docs`).

                Read more about it in the
                [FastAPI docs for Path Operation Configuration](https://fastapi.tiangolo.com/tutorial/path-operation-configuration/).
                """
            ),
        ] = None,
        response_description: Annotated[
            str,
            Doc(
                """
                The description for the default response.

                It will be added to the generated OpenAPI (e.g. visible at `/docs`).
                """
            ),
        ] = "Successful Response",
        responses: Annotated[
            Optional[dict[Union[int, str], dict[str, Any]]],
            Doc(
                """
                Additional responses that could be returned by this *path operation*.

                It will be added to the generated OpenAPI (e.g. visible at `/docs`).
                """
            ),
        ] = None,
        deprecated: Annotated[
            Optional[bool],
            Doc(
                """
                Mark this *path operation* as deprecated.

                It will be added to the generated OpenAPI (e.g. visible at `/docs`).
                """
            ),
        ] = None,
        operation_id: Annotated[
            Optional[str],
            Doc(
                """
                Custom operation ID to be used by this *path operation*.

                By default, it is generated automatically.

                If you provide a custom operation ID, you need to make sure it is
                unique for the whole API.

                You can customize the
                operation ID generation with the parameter
                `generate_unique_id_function` in the `FastAPI` class.

                Read more about it in the
                [FastAPI docs about how to Generate Clients](https://fastapi.tiangolo.com/advanced/generate-clients/#custom-generate-unique-id-function).
                """
            ),
        ] = None,
        response_model_include: Annotated[
            Optional[IncEx],
            Doc(
                """
                Configuration passed to Pydantic to include only certain fields in the
                response data.

                Read more about it in the
                [FastAPI docs for Response Model - Return Type](https://fastapi.tiangolo.com/tutorial/response-model/#response_model_include-and-response_model_exclude).
                """
            ),
        ] = None,
        response_model_exclude: Annotated[
            Optional[IncEx],
            Doc(
                """
                Configuration passed to Pydantic to exclude certain fields in the
                response data.

                Read more about it in the
                [FastAPI docs for Response Model - Return Type](https://fastapi.tiangolo.com/tutorial/response-model/#response_model_include-and-response_model_exclude).
                """
            ),
        ] = None,
        response_model_by_alias: Annotated[
            bool,
            Doc(
                """
                Configuration passed to Pydantic to define if the response model
                should be serialized by alias when an alias is used.

                Read more about it in the
                [FastAPI docs for Response Model - Return Type](https://fastapi.tiangolo.com/tutorial/response-model/#response_model_include-and-response_model_exclude).
                """
            ),
        ] = True,
        response_model_exclude_unset: Annotated[
            bool,
            Doc(
                """
                Configuration passed to Pydantic to define if the response data
                should have all the fields, including the ones that were not set and
                have their default values. This is different from
                `response_model_exclude_defaults` in that if the fields are set,
                they will be included in the response, even if the value is the same
                as the default.

                When `True`, default values are omitted from the response.

                Read more about it in the
                [FastAPI docs for Response Model - Return Type](https://fastapi.tiangolo.com/tutorial/response-model/#use-the-response_model_exclude_unset-parameter).
                """
            ),
        ] = False,
        response_model_exclude_defaults: Annotated[
            bool,
            Doc(
                """
                Configuration passed to Pydantic to define if the response data
                should have all the fields, including the ones that have the same value
                as the default. This is different from `response_model_exclude_unset`
                in that if the fields are set but contain the same default values,
                they will be excluded from the response.

                When `True`, default values are omitted from the response.

                Read more about it in the
                [FastAPI docs for Response Model - Return Type](https://fastapi.tiangolo.com/tutorial/response-model/#use-the-response_model_exclude_unset-parameter).
                """
            ),
        ] = False,
        response_model_exclude_none: Annotated[
            bool,
            Doc(
                """
                Configuration passed to Pydantic to define if the response data should
                exclude fields set to `None`.

                This is much simpler (less smart) than `response_model_exclude_unset`
                and `response_model_exclude_defaults`. You probably want to use one of
                those two instead of this one, as those allow returning `None` values
                when it makes sense.

                Read more about it in the
                [FastAPI docs for Response Model - Return Type](https://fastapi.tiangolo.com/tutorial/response-model/#response_model_exclude_none).
                """
            ),
        ] = False,
        include_in_schema: Annotated[
            bool,
            Doc(
                """
                Include this *path operation* in the generated OpenAPI schema.

                This affects the generated OpenAPI (e.g. visible at `/docs`).

                Read more about it in the
                [FastAPI docs for Query Parameters and String Validations](https://fastapi.tiangolo.com/tutorial/query-params-str-validations/#exclude-parameters-from-openapi).
                """
            ),
        ] = True,
        response_class: Annotated[
            type[Response],
            Doc(
                """
                Response class to be used for this *path operation*.

                This will not be used if you return a response directly.

                Read more about it in the
                [FastAPI docs for Custom Response - HTML, Stream, File, others](https://fastapi.tiangolo.com/advanced/custom-response/#redirectresponse).
                """
            ),
        ] = Default(JSONResponse),
        name: Annotated[
            Optional[str],
            Doc(
                """
                Name for this *path operation*. Only used internally.
                """
            ),
        ] = None,
        callbacks: Annotated[
            Optional[list[BaseRoute]],
            Doc(
                """
                List of *path operations* that will be used as OpenAPI callbacks.

                This is only for OpenAPI documentation, the callbacks won't be used
                directly.

                It will be added to the generated OpenAPI (e.g. visible at `/docs`).

                Read more about it in the
                [FastAPI docs for OpenAPI Callbacks](https://fastapi.tiangolo.com/advanced/openapi-callbacks/).
                """
            ),
        ] = None,
        openapi_extra: Annotated[
            Optional[dict[str, Any]],
            Doc(
                """
                Extra metadata to be included in the OpenAPI schema for this *path
                operation*.

                Read more about it in the
                [FastAPI docs for Path Operation Advanced Configuration](https://fastapi.tiangolo.com/advanced/path-operation-advanced-configuration/#custom-openapi-path-operation-schema).
                """
            ),
        ] = None,
        generate_unique_id_function: Annotated[
            Callable[[APIRoute], str],
            Doc(
                """
                Customize the function used to generate unique IDs for the *path
                operations* shown in the generated OpenAPI.

                This is particularly useful when automatically generating clients or
                SDKs for your API.

                Read more about it in the
                [FastAPI docs about how to Generate Clients](https://fastapi.tiangolo.com/advanced/generate-clients/#custom-generate-unique-id-function).
                """
            ),
        ] = Default(generate_unique_id),
    ) -> Callable[[DecoratedCallable], DecoratedCallable]:
        """
        Add a *path operation* using an HTTP HEAD operation.

        ## Example

        ```python
        from fastapi import APIRouter, FastAPI
        from pydantic import BaseModel

        class Item(BaseModel):
            name: str
            description: str | None = None

        app = FastAPI()
        router = APIRouter()

        @router.head("/items/", status_code=204)
        def get_items_headers(response: Response):
            response.headers["X-Cat-Dog"] = "Alone in the world"

        app.include_router(router)
        ```
        """
        return self.api_route(
            path=path,
            response_model=response_model,
            status_code=status_code,
            tags=tags,
            dependencies=dependencies,
            summary=summary,
            description=description,
            response_description=response_description,
            responses=responses,
            deprecated=deprecated,
            methods=["HEAD"],
            operation_id=operation_id,
            response_model_include=response_model_include,
            response_model_exclude=response_model_exclude,
            response_model_by_alias=response_model_by_alias,
            response_model_exclude_unset=response_model_exclude_unset,
            response_model_exclude_defaults=response_model_exclude_defaults,
            response_model_exclude_none=response_model_exclude_none,
            include_in_schema=include_in_schema,
            response_class=response_class,
            name=name,
            callbacks=callbacks,
            openapi_extra=openapi_extra,
            generate_unique_id_function=generate_unique_id_function,
        )

    def patch(
        self,
        path: Annotated[
            str,
            Doc(
                """
                The URL path to be used for this *path operation*.

                For example, in `http://example.com/items`, the path is `/items`.
                """
            ),
        ],
        *,
        response_model: Annotated[
            Any,
            Doc(
                """
                The type to use for the response.

                It could be any valid Pydantic *field* type. So, it doesn't have to
                be a Pydantic model, it could be other things, like a `list`, `dict`,
                etc.

                It will be used for:

                * Documentation: the generated OpenAPI (and the UI at `/docs`) will
                    show it as the response (JSON Schema).
                * Serialization: you could return an arbitrary object and the
                    `response_model` would be used to serialize that object into the
                    corresponding JSON.
                * Filtering: the JSON sent to the client will only contain the data
                    (fields) defined in the `response_model`. If you returned an object
                    that contains an attribute `password` but the `response_model` does
                    not include that field, the JSON sent to the client would not have
                    that `password`.
                * Validation: whatever you return will be serialized with the
                    `response_model`, converting any data as necessary to generate the
                    corresponding JSON. But if the data in the object returned is not
                    valid, that would mean a violation of the contract with the client,
                    so it's an error from the API developer. So, FastAPI will raise an
                    error and return a 500 error code (Internal Server Error).

                Read more about it in the
                [FastAPI docs for Response Model](https://fastapi.tiangolo.com/tutorial/response-model/).
                """
            ),
        ] = Default(None),
        status_code: Annotated[
            Optional[int],
            Doc(
                """
                The default status code to be used for the response.

                You could override the status code by returning a response directly.

                Read more about it in the
                [FastAPI docs for Response Status Code](https://fastapi.tiangolo.com/tutorial/response-status-code/).
                """
            ),
        ] = None,
        tags: Annotated[
            Optional[list[Union[str, Enum]]],
            Doc(
                """
                A list of tags to be applied to the *path operation*.

                It will be added to the generated OpenAPI (e.g. visible at `/docs`).

                Read more about it in the
                [FastAPI docs for Path Operation Configuration](https://fastapi.tiangolo.com/tutorial/path-operation-configuration/#tags).
                """
            ),
        ] = None,
        dependencies: Annotated[
            Optional[Sequence[params.Depends]],
            Doc(
                """
                A list of dependencies (using `Depends()`) to be applied to the
                *path operation*.

                Read more about it in the
                [FastAPI docs for Dependencies in path operation decorators](https://fastapi.tiangolo.com/tutorial/dependencies/dependencies-in-path-operation-decorators/).
                """
            ),
        ] = None,
        summary: Annotated[
            Optional[str],
            Doc(
                """
                A summary for the *path operation*.

                It will be added to the generated OpenAPI (e.g. visible at `/docs`).

                Read more about it in the
                [FastAPI docs for Path Operation Configuration](https://fastapi.tiangolo.com/tutorial/path-operation-configuration/).
                """
            ),
        ] = None,
        description: Annotated[
            Optional[str],
            Doc(
                """
                A description for the *path operation*.

                If not provided, it will be extracted automatically from the docstring
                of the *path operation function*.

                It can contain Markdown.

                It will be added to the generated OpenAPI (e.g. visible at `/docs`).

                Read more about it in the
                [FastAPI docs for Path Operation Configuration](https://fastapi.tiangolo.com/tutorial/path-operation-configuration/).
                """
            ),
        ] = None,
        response_description: Annotated[
            str,
            Doc(
                """
                The description for the default response.

                It will be added to the generated OpenAPI (e.g. visible at `/docs`).
                """
            ),
        ] = "Successful Response",
        responses: Annotated[
            Optional[dict[Union[int, str], dict[str, Any]]],
            Doc(
                """
                Additional responses that could be returned by this *path operation*.

                It will be added to the generated OpenAPI (e.g. visible at `/docs`).
                """
            ),
        ] = None,
        deprecated: Annotated[
            Optional[bool],
            Doc(
                """
                Mark this *path operation* as deprecated.

                It will be added to the generated OpenAPI (e.g. visible at `/docs`).
                """
            ),
        ] = None,
        operation_id: Annotated[
            Optional[str],
            Doc(
                """
                Custom operation ID to be used by this *path operation*.

                By default, it is generated automatically.

                If you provide a custom operation ID, you need to make sure it is
                unique for the whole API.

                You can customize the
                operation ID generation with the parameter
                `generate_unique_id_function` in the `FastAPI` class.

                Read more about it in the
                [FastAPI docs about how to Generate Clients](https://fastapi.tiangolo.com/advanced/generate-clients/#custom-generate-unique-id-function).
                """
            ),
        ] = None,
        response_model_include: Annotated[
            Optional[IncEx],
            Doc(
                """
                Configuration passed to Pydantic to include only certain fields in the
                response data.

                Read more about it in the
                [FastAPI docs for Response Model - Return Type](https://fastapi.tiangolo.com/tutorial/response-model/#response_model_include-and-response_model_exclude).
                """
            ),
        ] = None,
        response_model_exclude: Annotated[
            Optional[IncEx],
            Doc(
                """
                Configuration passed to Pydantic to exclude certain fields in the
                response data.

                Read more about it in the
                [FastAPI docs for Response Model - Return Type](https://fastapi.tiangolo.com/tutorial/response-model/#response_model_include-and-response_model_exclude).
                """
            ),
        ] = None,
        response_model_by_alias: Annotated[
            bool,
            Doc(
                """
                Configuration passed to Pydantic to define if the response model
                should be serialized by alias when an alias is used.

                Read more about it in the
                [FastAPI docs for Response Model - Return Type](https://fastapi.tiangolo.com/tutorial/response-model/#response_model_include-and-response_model_exclude).
                """
            ),
        ] = True,
        response_model_exclude_unset: Annotated[
            bool,
            Doc(
                """
                Configuration passed to Pydantic to define if the response data
                should have all the fields, including the ones that were not set and
                have their default values. This is different from
                `response_model_exclude_defaults` in that if the fields are set,
                they will be included in the response, even if the value is the same
                as the default.

                When `True`, default values are omitted from the response.

                Read more about it in the
                [FastAPI docs for Response Model - Return Type](https://fastapi.tiangolo.com/tutorial/response-model/#use-the-response_model_exclude_unset-parameter).
                """
            ),
        ] = False,
        response_model_exclude_defaults: Annotated[
            bool,
            Doc(
                """
                Configuration passed to Pydantic to define if the response data
                should have all the fields, including the ones that have the same value
                as the default. This is different from `response_model_exclude_unset`
                in that if the fields are set but contain the same default values,
                they will be excluded from the response.

                When `True`, default values are omitted from the response.

                Read more about it in the
                [FastAPI docs for Response Model - Return Type](https://fastapi.tiangolo.com/tutorial/response-model/#use-the-response_model_exclude_unset-parameter).
                """
            ),
        ] = False,
        response_model_exclude_none: Annotated[
            bool,
            Doc(
                """
                Configuration passed to Pydantic to define if the response data should
                exclude fields set to `None`.

                This is much simpler (less smart) than `response_model_exclude_unset`
                and `response_model_exclude_defaults`. You probably want to use one of
                those two instead of this one, as those allow returning `None` values
                when it makes sense.

                Read more about it in the
                [FastAPI docs for Response Model - Return Type](https://fastapi.tiangolo.com/tutorial/response-model/#response_model_exclude_none).
                """
            ),
        ] = False,
        include_in_schema: Annotated[
            bool,
            Doc(
                """
                Include this *path operation* in the generated OpenAPI schema.

                This affects the generated OpenAPI (e.g. visible at `/docs`).

                Read more about it in the
                [FastAPI docs for Query Parameters and String Validations](https://fastapi.tiangolo.com/tutorial/query-params-str-validations/#exclude-parameters-from-openapi).
                """
            ),
        ] = True,
        response_class: Annotated[
            type[Response],
            Doc(
                """
                Response class to be used for this *path operation*.

                This will not be used if you return a response directly.

                Read more about it in the
                [FastAPI docs for Custom Response - HTML, Stream, File, others](https://fastapi.tiangolo.com/advanced/custom-response/#redirectresponse).
                """
            ),
        ] = Default(JSONResponse),
        name: Annotated[
            Optional[str],
            Doc(
                """
                Name for this *path operation*. Only used internally.
                """
            ),
        ] = None,
        callbacks: Annotated[
            Optional[list[BaseRoute]],
            Doc(
                """
                List of *path operations* that will be used as OpenAPI callbacks.

                This is only for OpenAPI documentation, the callbacks won't be used
                directly.

                It will be added to the generated OpenAPI (e.g. visible at `/docs`).

                Read more about it in the
                [FastAPI docs for OpenAPI Callbacks](https://fastapi.tiangolo.com/advanced/openapi-callbacks/).
                """
            ),
        ] = None,
        openapi_extra: Annotated[
            Optional[dict[str, Any]],
            Doc(
                """
                Extra metadata to be included in the OpenAPI schema for this *path
                operation*.

                Read more about it in the
                [FastAPI docs for Path Operation Advanced Configuration](https://fastapi.tiangolo.com/advanced/path-operation-advanced-configuration/#custom-openapi-path-operation-schema).
                """
            ),
        ] = None,
        generate_unique_id_function: Annotated[
            Callable[[APIRoute], str],
            Doc(
                """
                Customize the function used to generate unique IDs for the *path
                operations* shown in the generated OpenAPI.

                This is particularly useful when automatically generating clients or
                SDKs for your API.

                Read more about it in the
                [FastAPI docs about how to Generate Clients](https://fastapi.tiangolo.com/advanced/generate-clients/#custom-generate-unique-id-function).
                """
            ),
        ] = Default(generate_unique_id),
    ) -> Callable[[DecoratedCallable], DecoratedCallable]:
        """
        Add a *path operation* using an HTTP PATCH operation.

        ## Example

        ```python
        from fastapi import APIRouter, FastAPI
        from pydantic import BaseModel

        class Item(BaseModel):
            name: str
            description: str | None = None

        app = FastAPI()
        router = APIRouter()

        @router.patch("/items/")
        def update_item(item: Item):
            return {"message": "Item updated in place"}

        app.include_router(router)
        ```
        """
        return self.api_route(
            path=path,
            response_model=response_model,
            status_code=status_code,
            tags=tags,
            dependencies=dependencies,
            summary=summary,
            description=description,
            response_description=response_description,
            responses=responses,
            deprecated=deprecated,
            methods=["PATCH"],
            operation_id=operation_id,
            response_model_include=response_model_include,
            response_model_exclude=response_model_exclude,
            response_model_by_alias=response_model_by_alias,
            response_model_exclude_unset=response_model_exclude_unset,
            response_model_exclude_defaults=response_model_exclude_defaults,
            response_model_exclude_none=response_model_exclude_none,
            include_in_schema=include_in_schema,
            response_class=response_class,
            name=name,
            callbacks=callbacks,
            openapi_extra=openapi_extra,
            generate_unique_id_function=generate_unique_id_function,
        )

    def trace(
        self,
        path: Annotated[
            str,
            Doc(
                """
                The URL path to be used for this *path operation*.

                For example, in `http://example.com/items`, the path is `/items`.
                """
            ),
        ],
        *,
        response_model: Annotated[
            Any,
            Doc(
                """
                The type to use for the response.

                It could be any valid Pydantic *field* type. So, it doesn't have to
                be a Pydantic model, it could be other things, like a `list`, `dict`,
                etc.

                It will be used for:

                * Documentation: the generated OpenAPI (and the UI at `/docs`) will
                    show it as the response (JSON Schema).
                * Serialization: you could return an arbitrary object and the
                    `response_model` would be used to serialize that object into the
                    corresponding JSON.
                * Filtering: the JSON sent to the client will only contain the data
                    (fields) defined in the `response_model`. If you returned an object
                    that contains an attribute `password` but the `response_model` does
                    not include that field, the JSON sent to the client would not have
                    that `password`.
                * Validation: whatever you return will be serialized with the
                    `response_model`, converting any data as necessary to generate the
                    corresponding JSON. But if the data in the object returned is not
                    valid, that would mean a violation of the contract with the client,
                    so it's an error from the API developer. So, FastAPI will raise an
                    error and return a 500 error code (Internal Server Error).

                Read more about it in the
                [FastAPI docs for Response Model](https://fastapi.tiangolo.com/tutorial/response-model/).
                """
            ),
        ] = Default(None),
        status_code: Annotated[
            Optional[int],
            Doc(
                """
                The default status code to be used for the response.

                You could override the status code by returning a response directly.

                Read more about it in the
                [FastAPI docs for Response Status Code](https://fastapi.tiangolo.com/tutorial/response-status-code/).
                """
            ),
        ] = None,
        tags: Annotated[
            Optional[list[Union[str, Enum]]],
            Doc(
                """
                A list of tags to be applied to the *path operation*.

                It will be added to the generated OpenAPI (e.g. visible at `/docs`).

                Read more about it in the
                [FastAPI docs for Path Operation Configuration](https://fastapi.tiangolo.com/tutorial/path-operation-configuration/#tags).
                """
            ),
        ] = None,
        dependencies: Annotated[
            Optional[Sequence[params.Depends]],
            Doc(
                """
                A list of dependencies (using `Depends()`) to be applied to the
                *path operation*.

                Read more about it in the
                [FastAPI docs for Dependencies in path operation decorators](https://fastapi.tiangolo.com/tutorial/dependencies/dependencies-in-path-operation-decorators/).
                """
            ),
        ] = None,
        summary: Annotated[
            Optional[str],
            Doc(
                """
                A summary for the *path operation*.

                It will be added to the generated OpenAPI (e.g. visible at `/docs`).

                Read more about it in the
                [FastAPI docs for Path Operation Configuration](https://fastapi.tiangolo.com/tutorial/path-operation-configuration/).
                """
            ),
        ] = None,
        description: Annotated[
            Optional[str],
            Doc(
                """
                A description for the *path operation*.

                If not provided, it will be extracted automatically from the docstring
                of the *path operation function*.

                It can contain Markdown.

                It will be added to the generated OpenAPI (e.g. visible at `/docs`).

                Read more about it in the
                [FastAPI docs for Path Operation Configuration](https://fastapi.tiangolo.com/tutorial/path-operation-configuration/).
                """
            ),
        ] = None,
        response_description: Annotated[
            str,
            Doc(
                """
                The description for the default response.

                It will be added to the generated OpenAPI (e.g. visible at `/docs`).
                """
            ),
        ] = "Successful Response",
        responses: Annotated[
            Optional[dict[Union[int, str], dict[str, Any]]],
            Doc(
                """
                Additional responses that could be returned by this *path operation*.

                It will be added to the generated OpenAPI (e.g. visible at `/docs`).
                """
            ),
        ] = None,
        deprecated: Annotated[
            Optional[bool],
            Doc(
                """
                Mark this *path operation* as deprecated.

                It will be added to the generated OpenAPI (e.g. visible at `/docs`).
                """
            ),
        ] = None,
        operation_id: Annotated[
            Optional[str],
            Doc(
                """
                Custom operation ID to be used by this *path operation*.

                By default, it is generated automatically.

                If you provide a custom operation ID, you need to make sure it is
                unique for the whole API.

                You can customize the
                operation ID generation with the parameter
                `generate_unique_id_function` in the `FastAPI` class.

                Read more about it in the
                [FastAPI docs about how to Generate Clients](https://fastapi.tiangolo.com/advanced/generate-clients/#custom-generate-unique-id-function).
                """
            ),
        ] = None,
        response_model_include: Annotated[
            Optional[IncEx],
            Doc(
                """
                Configuration passed to Pydantic to include only certain fields in the
                response data.

                Read more about it in the
                [FastAPI docs for Response Model - Return Type](https://fastapi.tiangolo.com/tutorial/response-model/#response_model_include-and-response_model_exclude).
                """
            ),
        ] = None,
        response_model_exclude: Annotated[
            Optional[IncEx],
            Doc(
                """
                Configuration passed to Pydantic to exclude certain fields in the
                response data.

                Read more about it in the
                [FastAPI docs for Response Model - Return Type](https://fastapi.tiangolo.com/tutorial/response-model/#response_model_include-and-response_model_exclude).
                """
            ),
        ] = None,
        response_model_by_alias: Annotated[
            bool,
            Doc(
                """
                Configuration passed to Pydantic to define if the response model
                should be serialized by alias when an alias is used.

                Read more about it in the
                [FastAPI docs for Response Model - Return Type](https://fastapi.tiangolo.com/tutorial/response-model/#response_model_include-and-response_model_exclude).
                """
            ),
        ] = True,
        response_model_exclude_unset: Annotated[
            bool,
            Doc(
                """
                Configuration passed to Pydantic to define if the response data
                should have all the fields, including the ones that were not set and
                have their default values. This is different from
                `response_model_exclude_defaults` in that if the fields are set,
                they will be included in the response, even if the value is the same
                as the default.

                When `True`, default values are omitted from the response.

                Read more about it in the
                [FastAPI docs for Response Model - Return Type](https://fastapi.tiangolo.com/tutorial/response-model/#use-the-response_model_exclude_unset-parameter).
                """
            ),
        ] = False,
        response_model_exclude_defaults: Annotated[
            bool,
            Doc(
                """
                Configuration passed to Pydantic to define if the response data
                should have all the fields, including the ones that have the same value
                as the default. This is different from `response_model_exclude_unset`
                in that if the fields are set but contain the same default values,
                they will be excluded from the response.

                When `True`, default values are omitted from the response.

                Read more about it in the
                [FastAPI docs for Response Model - Return Type](https://fastapi.tiangolo.com/tutorial/response-model/#use-the-response_model_exclude_unset-parameter).
                """
            ),
        ] = False,
        response_model_exclude_none: Annotated[
            bool,
            Doc(
                """
                Configuration passed to Pydantic to define if the response data should
                exclude fields set to `None`.

                This is much simpler (less smart) than `response_model_exclude_unset`
                and `response_model_exclude_defaults`. You probably want to use one of
                those two instead of this one, as those allow returning `None` values
                when it makes sense.

                Read more about it in the
                [FastAPI docs for Response Model - Return Type](https://fastapi.tiangolo.com/tutorial/response-model/#response_model_exclude_none).
                """
            ),
        ] = False,
        include_in_schema: Annotated[
            bool,
            Doc(
                """
                Include this *path operation* in the generated OpenAPI schema.

                This affects the generated OpenAPI (e.g. visible at `/docs`).

                Read more about it in the
                [FastAPI docs for Query Parameters and String Validations](https://fastapi.tiangolo.com/tutorial/query-params-str-validations/#exclude-parameters-from-openapi).
                """
            ),
        ] = True,
        response_class: Annotated[
            type[Response],
            Doc(
                """
                Response class to be used for this *path operation*.

                This will not be used if you return a response directly.

                Read more about it in the
                [FastAPI docs for Custom Response - HTML, Stream, File, others](https://fastapi.tiangolo.com/advanced/custom-response/#redirectresponse).
                """
            ),
        ] = Default(JSONResponse),
        name: Annotated[
            Optional[str],
            Doc(
                """
                Name for this *path operation*. Only used internally.
                """
            ),
        ] = None,
        callbacks: Annotated[
            Optional[list[BaseRoute]],
            Doc(
                """
                List of *path operations* that will be used as OpenAPI callbacks.

                This is only for OpenAPI documentation, the callbacks won't be used
                directly.

                It will be added to the generated OpenAPI (e.g. visible at `/docs`).

                Read more about it in the
                [FastAPI docs for OpenAPI Callbacks](https://fastapi.tiangolo.com/advanced/openapi-callbacks/).
                """
            ),
        ] = None,
        openapi_extra: Annotated[
            Optional[dict[str, Any]],
            Doc(
                """
                Extra metadata to be included in the OpenAPI schema for this *path
                operation*.

                Read more about it in the
                [FastAPI docs for Path Operation Advanced Configuration](https://fastapi.tiangolo.com/advanced/path-operation-advanced-configuration/#custom-openapi-path-operation-schema).
                """
            ),
        ] = None,
        generate_unique_id_function: Annotated[
            Callable[[APIRoute], str],
            Doc(
                """
                Customize the function used to generate unique IDs for the *path
                operations* shown in the generated OpenAPI.

                This is particularly useful when automatically generating clients or
                SDKs for your API.

                Read more about it in the
                [FastAPI docs about how to Generate Clients](https://fastapi.tiangolo.com/advanced/generate-clients/#custom-generate-unique-id-function).
                """
            ),
        ] = Default(generate_unique_id),
    ) -> Callable[[DecoratedCallable], DecoratedCallable]:
        """
        Add a *path operation* using an HTTP TRACE operation.

        ## Example

        ```python
        from fastapi import APIRouter, FastAPI
        from pydantic import BaseModel

        class Item(BaseModel):
            name: str
            description: str | None = None

        app = FastAPI()
        router = APIRouter()

        @router.trace("/items/{item_id}")
        def trace_item(item_id: str):
            return None

        app.include_router(router)
        ```
        """
        return self.api_route(
            path=path,
            response_model=response_model,
            status_code=status_code,
            tags=tags,
            dependencies=dependencies,
            summary=summary,
            description=description,
            response_description=response_description,
            responses=responses,
            deprecated=deprecated,
            methods=["TRACE"],
            operation_id=operation_id,
            response_model_include=response_model_include,
            response_model_exclude=response_model_exclude,
            response_model_by_alias=response_model_by_alias,
            response_model_exclude_unset=response_model_exclude_unset,
            response_model_exclude_defaults=response_model_exclude_defaults,
            response_model_exclude_none=response_model_exclude_none,
            include_in_schema=include_in_schema,
            response_class=response_class,
            name=name,
            callbacks=callbacks,
            openapi_extra=openapi_extra,
            generate_unique_id_function=generate_unique_id_function,
        )

    @deprecated(
        """
        on_event is deprecated, use lifespan event handlers instead.

        Read more about it in the
        [FastAPI docs for Lifespan Events](https://fastapi.tiangolo.com/advanced/events/).
        """
    )
    def on_event(
        self,
        event_type: Annotated[
            str,
            Doc(
                """
                The type of event. `startup` or `shutdown`.
                """
            ),
        ],
    ) -> Callable[[DecoratedCallable], DecoratedCallable]:
        """
        Add an event handler for the router.

        `on_event` is deprecated, use `lifespan` event handlers instead.

        Read more about it in the
        [FastAPI docs for Lifespan Events](https://fastapi.tiangolo.com/advanced/events/#alternative-events-deprecated).
        """

        def decorator(func: DecoratedCallable) -> DecoratedCallable:
            self.add_event_handler(event_type, func)
            return func

        return decorator<|MERGE_RESOLUTION|>--- conflicted
+++ resolved
@@ -43,11 +43,8 @@
 from fastapi.exceptions import (
     EndpointContext,
     FastAPIError,
-<<<<<<< HEAD
+    PydanticV1NotSupportedError,
     RequestMalformedError,
-=======
-    PydanticV1NotSupportedError,
->>>>>>> 25bb1b10
     RequestValidationError,
     ResponseValidationError,
     WebSocketRequestValidationError,
