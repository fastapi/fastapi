--- conflicted
+++ resolved
@@ -61,14 +61,9 @@
     get_name,
     request_response,
     websocket_session,
-)
-<<<<<<< HEAD
-from starlette.status import WS_1008_POLICY_VIOLATION
+)`
+from starlette.routing import Mount as Mount  # noqa
 from starlette.types import AppType, ASGIApp, Lifespan, Scope
-=======
-from starlette.routing import Mount as Mount  # noqa
-from starlette.types import ASGIApp, Lifespan, Scope
->>>>>>> 32935103
 from starlette.websockets import WebSocket
 
 
