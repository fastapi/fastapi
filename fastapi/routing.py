import asyncio
import dataclasses
import email.message
import inspect
import json
from contextlib import AsyncExitStack
from enum import Enum, IntEnum
from typing import (
    Any,
    AsyncContextManager,
    Callable,
    Coroutine,
    Dict,
    List,
    Optional,
    Sequence,
    Set,
    Tuple,
    Type,
    Union,
)

from fastapi import params
from fastapi.datastructures import Default, DefaultPlaceholder
from fastapi.dependencies.models import Dependant
from fastapi.dependencies.utils import (
    get_body_field,
    get_dependant,
    get_parameterless_sub_dependant,
    get_typed_return_annotation,
    solve_dependencies,
)
from fastapi.encoders import DictIntStrAny, SetIntStr, jsonable_encoder
from fastapi.exceptions import RequestValidationError, WebSocketRequestValidationError
from fastapi.types import DecoratedCallable
from fastapi.utils import (
    create_cloned_field,
    create_response_field,
    generate_unique_id,
    get_value_or_default,
    is_body_allowed_for_status_code,
)
from pydantic import BaseModel
from pydantic.error_wrappers import ErrorWrapper, ValidationError
from pydantic.fields import ModelField, Undefined
from pydantic.utils import lenient_issubclass
from starlette import routing
from starlette.applications import Starlette
from starlette.concurrency import run_in_threadpool
from starlette.exceptions import HTTPException
from starlette.requests import Request
from starlette.responses import JSONResponse, Response
from starlette.routing import BaseRoute, Match
from starlette.routing import Mount as Mount  # noqa
from starlette.routing import (
    compile_path,
    get_name,
    request_response,
    websocket_session,
)
from starlette.status import WS_1008_POLICY_VIOLATION
from starlette.types import ASGIApp, Scope
from starlette.websockets import WebSocket


def _prepare_response_content(
    res: Any,
    *,
    exclude_unset: bool,
    exclude_defaults: bool = False,
    exclude_none: bool = False,
) -> Any:
    if isinstance(res, BaseModel):
        read_with_orm_mode = getattr(res.__config__, "read_with_orm_mode", None)
        if read_with_orm_mode:
            # Let from_orm extract the data from this model instead of converting
            # it now to a dict.
            # Otherwise there's no way to extract lazy data that requires attribute
            # access instead of dict iteration, e.g. lazy relationships.
            return res
        return res.dict(
            by_alias=True,
            exclude_unset=exclude_unset,
            exclude_defaults=exclude_defaults,
            exclude_none=exclude_none,
        )
    elif isinstance(res, list):
        return [
            _prepare_response_content(
                item,
                exclude_unset=exclude_unset,
                exclude_defaults=exclude_defaults,
                exclude_none=exclude_none,
            )
            for item in res
        ]
    elif isinstance(res, dict):
        return {
            k: _prepare_response_content(
                v,
                exclude_unset=exclude_unset,
                exclude_defaults=exclude_defaults,
                exclude_none=exclude_none,
            )
            for k, v in res.items()
        }
    elif dataclasses.is_dataclass(res):
        return dataclasses.asdict(res)
    return res


async def serialize_response(
    *,
    field: Optional[ModelField] = None,
    response_content: Any,
    include: Optional[Union[SetIntStr, DictIntStrAny]] = None,
    exclude: Optional[Union[SetIntStr, DictIntStrAny]] = None,
    by_alias: bool = True,
    exclude_unset: bool = False,
    exclude_defaults: bool = False,
    exclude_none: bool = False,
    is_coroutine: bool = True,
) -> Any:
    if field:
        errors = []
        response_content = _prepare_response_content(
            response_content,
            exclude_unset=exclude_unset,
            exclude_defaults=exclude_defaults,
            exclude_none=exclude_none,
        )
        if is_coroutine:
            value, errors_ = field.validate(response_content, {}, loc=("response",))
        else:
            value, errors_ = await run_in_threadpool(
                field.validate, response_content, {}, loc=("response",)
            )
        if isinstance(errors_, ErrorWrapper):
            errors.append(errors_)
        elif isinstance(errors_, list):
            errors.extend(errors_)
        if errors:
            raise ValidationError(errors, field.type_)
        return jsonable_encoder(
            value,
            include=include,
            exclude=exclude,
            by_alias=by_alias,
            exclude_unset=exclude_unset,
            exclude_defaults=exclude_defaults,
            exclude_none=exclude_none,
        )
    else:
        return jsonable_encoder(response_content)


async def run_endpoint_function(
    *, dependant: Dependant, values: Dict[str, Any], is_coroutine: bool
) -> Any:
    # Only called by get_request_handler. Has been split into its own function to
    # facilitate profiling endpoints, since inner functions are harder to profile.
    assert dependant.call is not None, "dependant.call must be a function"

    if is_coroutine:
        return await dependant.call(**values)
    else:
        return await run_in_threadpool(dependant.call, **values)


def get_request_handler(
    dependant: Dependant,
    body_field: Optional[ModelField] = None,
    status_code: Optional[int] = None,
    response_class: Union[Type[Response], DefaultPlaceholder] = Default(JSONResponse),
    response_field: Optional[ModelField] = None,
    response_model_include: Optional[Union[SetIntStr, DictIntStrAny]] = None,
    response_model_exclude: Optional[Union[SetIntStr, DictIntStrAny]] = None,
    response_model_by_alias: bool = True,
    response_model_exclude_unset: bool = False,
    response_model_exclude_defaults: bool = False,
    response_model_exclude_none: bool = False,
    dependency_overrides_provider: Optional[Any] = None,
) -> Callable[[Request], Coroutine[Any, Any, Response]]:
    assert dependant.call is not None, "dependant.call must be a function"
    is_coroutine = asyncio.iscoroutinefunction(dependant.call)
    is_body_form = body_field and isinstance(body_field.field_info, params.Form)
    if isinstance(response_class, DefaultPlaceholder):
        actual_response_class: Type[Response] = response_class.value
    else:
        actual_response_class = response_class

    async def app(request: Request) -> Response:
        try:
            body: Any = None
            if body_field:
                if is_body_form:
                    body = await request.form()
                    stack = request.scope.get("fastapi_astack")
                    assert isinstance(stack, AsyncExitStack)
                    stack.push_async_callback(body.close)
                else:
                    body_bytes = await request.body()
                    if body_bytes:
                        json_body: Any = Undefined
                        content_type_value = request.headers.get("content-type")
                        if not content_type_value:
                            json_body = await request.json()
                        else:
                            message = email.message.Message()
                            message["content-type"] = content_type_value
                            if message.get_content_maintype() == "application":
                                subtype = message.get_content_subtype()
                                if subtype == "json" or subtype.endswith("+json"):
                                    json_body = await request.json()
                        if json_body != Undefined:
                            body = json_body
                        else:
                            body = body_bytes
        except json.JSONDecodeError as e:
            raise RequestValidationError(
                [ErrorWrapper(e, ("body", e.pos))], body=e.doc
            ) from e
        except HTTPException:
            raise
        except Exception as e:
            raise HTTPException(
                status_code=400, detail="There was an error parsing the body"
            ) from e
        solved_result = await solve_dependencies(
            request=request,
            dependant=dependant,
            body=body,
            dependency_overrides_provider=dependency_overrides_provider,
        )
        values, errors, background_tasks, sub_response, _ = solved_result
        if errors:
            raise RequestValidationError(errors, body=body)
        else:
            raw_response = await run_endpoint_function(
                dependant=dependant, values=values, is_coroutine=is_coroutine
            )

            if isinstance(raw_response, Response):
                if raw_response.background is None:
                    raw_response.background = background_tasks
                return raw_response
            response_args: Dict[str, Any] = {"background": background_tasks}
            # If status_code was set, use it, otherwise use the default from the
            # response class, in the case of redirect it's 307
            current_status_code = (
                status_code if status_code else sub_response.status_code
            )
            if current_status_code is not None:
                response_args["status_code"] = current_status_code
            if sub_response.status_code:
                response_args["status_code"] = sub_response.status_code
            content = await serialize_response(
                field=response_field,
                response_content=raw_response,
                include=response_model_include,
                exclude=response_model_exclude,
                by_alias=response_model_by_alias,
                exclude_unset=response_model_exclude_unset,
                exclude_defaults=response_model_exclude_defaults,
                exclude_none=response_model_exclude_none,
                is_coroutine=is_coroutine,
            )
            response = actual_response_class(content, **response_args)
            if not is_body_allowed_for_status_code(response.status_code):
                response.body = b""
            response.headers.raw.extend(sub_response.headers.raw)
            return response

    return app


def get_websocket_app(
    dependant: Dependant, dependency_overrides_provider: Optional[Any] = None
) -> Callable[[WebSocket], Coroutine[Any, Any, Any]]:
    async def app(websocket: WebSocket) -> None:
        solved_result = await solve_dependencies(
            request=websocket,
            dependant=dependant,
            dependency_overrides_provider=dependency_overrides_provider,
        )
        values, errors, _, _2, _3 = solved_result
        if errors:
            await websocket.close(code=WS_1008_POLICY_VIOLATION)
            raise WebSocketRequestValidationError(errors)
        assert dependant.call is not None, "dependant.call must be a function"
        await dependant.call(**values)

    return app


class APIWebSocketRoute(routing.WebSocketRoute):
    def __init__(
        self,
        path: str,
        endpoint: Callable[..., Any],
        *,
        name: Optional[str] = None,
        dependency_overrides_provider: Optional[Any] = None,
    ) -> None:
        self.path = path
        self.endpoint = endpoint
        self.name = get_name(endpoint) if name is None else name
        self.path_regex, self.path_format, self.param_convertors = compile_path(path)
        self.dependant = get_dependant(path=self.path_format, call=self.endpoint)
        self.app = websocket_session(
            get_websocket_app(
                dependant=self.dependant,
                dependency_overrides_provider=dependency_overrides_provider,
            )
        )

    def matches(self, scope: Scope) -> Tuple[Match, Scope]:
        match, child_scope = super().matches(scope)
        if match != Match.NONE:
            child_scope["route"] = self
        return match, child_scope


class APIRoute(routing.Route):
    def __init__(
        self,
        path: str,
        endpoint: Callable[..., Any],
        *,
        response_model: Any = Default(None),
        status_code: Optional[int] = None,
        tags: Optional[List[Union[str, Enum]]] = None,
        dependencies: Optional[Sequence[params.Depends]] = None,
        summary: Optional[str] = None,
        description: Optional[str] = None,
        response_description: str = "Successful Response",
        responses: Optional[Dict[Union[int, str], Dict[str, Any]]] = None,
        deprecated: Optional[bool] = None,
        name: Optional[str] = None,
        methods: Optional[Union[Set[str], List[str]]] = None,
        operation_id: Optional[str] = None,
        response_model_include: Optional[Union[SetIntStr, DictIntStrAny]] = None,
        response_model_exclude: Optional[Union[SetIntStr, DictIntStrAny]] = None,
        response_model_by_alias: bool = True,
        response_model_exclude_unset: bool = False,
        response_model_exclude_defaults: bool = False,
        response_model_exclude_none: bool = False,
        include_in_schema: bool = True,
        response_class: Union[Type[Response], DefaultPlaceholder] = Default(
            JSONResponse
        ),
        dependency_overrides_provider: Optional[Any] = None,
        callbacks: Optional[List[BaseRoute]] = None,
        openapi_extra: Optional[Dict[str, Any]] = None,
        generate_unique_id_function: Union[
            Callable[["APIRoute"], str], DefaultPlaceholder
        ] = Default(generate_unique_id),
    ) -> None:
        self.path = path
        self.endpoint = endpoint
        if isinstance(response_model, DefaultPlaceholder):
            return_annotation = get_typed_return_annotation(endpoint)
            if lenient_issubclass(return_annotation, Response):
                response_model = None
            else:
                response_model = return_annotation
        self.response_model = response_model
        self.summary = summary
        self.response_description = response_description
        self.deprecated = deprecated
        self.operation_id = operation_id
        self.response_model_include = response_model_include
        self.response_model_exclude = response_model_exclude
        self.response_model_by_alias = response_model_by_alias
        self.response_model_exclude_unset = response_model_exclude_unset
        self.response_model_exclude_defaults = response_model_exclude_defaults
        self.response_model_exclude_none = response_model_exclude_none
        self.include_in_schema = include_in_schema
        self.response_class = response_class
        self.dependency_overrides_provider = dependency_overrides_provider
        self.callbacks = callbacks
        self.openapi_extra = openapi_extra
        self.generate_unique_id_function = generate_unique_id_function
        self.tags = tags or []
        self.responses = responses or {}
        self.name = get_name(endpoint) if name is None else name
        self.path_regex, self.path_format, self.param_convertors = compile_path(path)
        if methods is None:
            methods = ["GET"]
        self.methods: Set[str] = {method.upper() for method in methods}
        if isinstance(generate_unique_id_function, DefaultPlaceholder):
            current_generate_unique_id: Callable[
                ["APIRoute"], str
            ] = generate_unique_id_function.value
        else:
            current_generate_unique_id = generate_unique_id_function
        self.unique_id = self.operation_id or current_generate_unique_id(self)
        # normalize enums e.g. http.HTTPStatus
        if isinstance(status_code, IntEnum):
            status_code = int(status_code)
        self.status_code = status_code
        if self.response_model:
            assert is_body_allowed_for_status_code(
                status_code
            ), f"Status code {status_code} must not have a response body"
            response_name = "Response_" + self.unique_id
            self.response_field = create_response_field(
                name=response_name, type_=self.response_model
            )
            # Create a clone of the field, so that a Pydantic submodel is not returned
            # as is just because it's an instance of a subclass of a more limited class
            # e.g. UserInDB (containing hashed_password) could be a subclass of User
            # that doesn't have the hashed_password. But because it's a subclass, it
            # would pass the validation and be returned as is.
            # By being a new field, no inheritance will be passed as is. A new model
            # will be always created.
            self.secure_cloned_response_field: Optional[
                ModelField
            ] = create_cloned_field(self.response_field)
        else:
            self.response_field = None  # type: ignore
            self.secure_cloned_response_field = None
        if dependencies:
            self.dependencies = list(dependencies)
        else:
            self.dependencies = []
        self.description = description or inspect.cleandoc(self.endpoint.__doc__ or "")
        # if a "form feed" character (page break) is found in the description text,
        # truncate description text to the content preceding the first "form feed"
        self.description = self.description.split("\f")[0].strip()
        response_fields = {}
        for additional_status_code, response in self.responses.items():
            assert isinstance(response, dict), "An additional response must be a dict"
            model = response.get("model")
            if model:
                assert is_body_allowed_for_status_code(
                    additional_status_code
                ), f"Status code {additional_status_code} must not have a response body"
                response_name = f"Response_{additional_status_code}_{self.unique_id}"
                response_field = create_response_field(name=response_name, type_=model)
                response_fields[additional_status_code] = response_field
        if response_fields:
            self.response_fields: Dict[Union[int, str], ModelField] = response_fields
        else:
            self.response_fields = {}

        assert callable(endpoint), "An endpoint must be a callable"
        self.dependant = get_dependant(path=self.path_format, call=self.endpoint)
        for depends in self.dependencies[::-1]:
            self.dependant.dependencies.insert(
                0,
                get_parameterless_sub_dependant(depends=depends, path=self.path_format),
            )
        self.body_field = get_body_field(dependant=self.dependant, name=self.unique_id)
        self.app = request_response(self.get_route_handler())

    def get_route_handler(self) -> Callable[[Request], Coroutine[Any, Any, Response]]:
        return get_request_handler(
            dependant=self.dependant,
            body_field=self.body_field,
            status_code=self.status_code,
            response_class=self.response_class,
            response_field=self.secure_cloned_response_field,
            response_model_include=self.response_model_include,
            response_model_exclude=self.response_model_exclude,
            response_model_by_alias=self.response_model_by_alias,
            response_model_exclude_unset=self.response_model_exclude_unset,
            response_model_exclude_defaults=self.response_model_exclude_defaults,
            response_model_exclude_none=self.response_model_exclude_none,
            dependency_overrides_provider=self.dependency_overrides_provider,
        )

    def matches(self, scope: Scope) -> Tuple[Match, Scope]:
        match, child_scope = super().matches(scope)
        if match != Match.NONE:
            child_scope["route"] = self
        return match, child_scope


class APIRouter(routing.Router):
    def __init__(
        self,
        *,
        prefix: str = "",
        tags: Optional[List[Union[str, Enum]]] = None,
        dependencies: Optional[Sequence[params.Depends]] = None,
        default_response_class: Type[Response] = Default(JSONResponse),
        responses: Optional[Dict[Union[int, str], Dict[str, Any]]] = None,
        callbacks: Optional[List[BaseRoute]] = None,
        routes: Optional[List[routing.BaseRoute]] = None,
        redirect_slashes: bool = True,
        default: Optional[ASGIApp] = None,
        dependency_overrides_provider: Optional[Any] = None,
        route_class: Type[APIRoute] = APIRoute,
        on_startup: Optional[Sequence[Callable[[], Any]]] = None,
        on_shutdown: Optional[Sequence[Callable[[], Any]]] = None,
        lifespan: Optional[Callable[[Starlette], AsyncContextManager[Any]]] = None,
        deprecated: Optional[bool] = None,
        include_in_schema: bool = True,
        generate_unique_id_function: Callable[[APIRoute], str] = Default(
            generate_unique_id
        ),
    ) -> None:
        super().__init__(
            routes=routes,
            redirect_slashes=redirect_slashes,
<<<<<<< HEAD
            default=default,  # type: ignore # in Starlette
            on_startup=on_startup,  # type: ignore # in Starlette
            on_shutdown=on_shutdown,  # type: ignore # in Starlette
            lifespan=lifespan,  # type: ignore # in Starlette
=======
            default=default,
            on_startup=on_startup,
            on_shutdown=on_shutdown,
>>>>>>> 2f1b856f
        )
        if prefix:
            assert prefix.startswith("/"), "A path prefix must start with '/'"
            assert not prefix.endswith(
                "/"
            ), "A path prefix must not end with '/', as the routes will start with '/'"
        self.prefix = prefix
        self.tags: List[Union[str, Enum]] = tags or []
        self.dependencies = list(dependencies or []) or []
        self.deprecated = deprecated
        self.include_in_schema = include_in_schema
        self.responses = responses or {}
        self.callbacks = callbacks or []
        self.dependency_overrides_provider = dependency_overrides_provider
        self.route_class = route_class
        self.default_response_class = default_response_class
        self.generate_unique_id_function = generate_unique_id_function

    def route(
        self,
        path: str,
        methods: Optional[List[str]] = None,
        name: Optional[str] = None,
        include_in_schema: bool = True,
    ) -> Callable[[DecoratedCallable], DecoratedCallable]:
        def decorator(func: DecoratedCallable) -> DecoratedCallable:
            self.add_route(
                path,
                func,
                methods=methods,
                name=name,
                include_in_schema=include_in_schema,
            )
            return func

        return decorator

    def add_api_route(
        self,
        path: str,
        endpoint: Callable[..., Any],
        *,
        response_model: Any = Default(None),
        status_code: Optional[int] = None,
        tags: Optional[List[Union[str, Enum]]] = None,
        dependencies: Optional[Sequence[params.Depends]] = None,
        summary: Optional[str] = None,
        description: Optional[str] = None,
        response_description: str = "Successful Response",
        responses: Optional[Dict[Union[int, str], Dict[str, Any]]] = None,
        deprecated: Optional[bool] = None,
        methods: Optional[Union[Set[str], List[str]]] = None,
        operation_id: Optional[str] = None,
        response_model_include: Optional[Union[SetIntStr, DictIntStrAny]] = None,
        response_model_exclude: Optional[Union[SetIntStr, DictIntStrAny]] = None,
        response_model_by_alias: bool = True,
        response_model_exclude_unset: bool = False,
        response_model_exclude_defaults: bool = False,
        response_model_exclude_none: bool = False,
        include_in_schema: bool = True,
        response_class: Union[Type[Response], DefaultPlaceholder] = Default(
            JSONResponse
        ),
        name: Optional[str] = None,
        route_class_override: Optional[Type[APIRoute]] = None,
        callbacks: Optional[List[BaseRoute]] = None,
        openapi_extra: Optional[Dict[str, Any]] = None,
        generate_unique_id_function: Union[
            Callable[[APIRoute], str], DefaultPlaceholder
        ] = Default(generate_unique_id),
    ) -> None:
        route_class = route_class_override or self.route_class
        responses = responses or {}
        combined_responses = {**self.responses, **responses}
        current_response_class = get_value_or_default(
            response_class, self.default_response_class
        )
        current_tags = self.tags.copy()
        if tags:
            current_tags.extend(tags)
        current_dependencies = self.dependencies.copy()
        if dependencies:
            current_dependencies.extend(dependencies)
        current_callbacks = self.callbacks.copy()
        if callbacks:
            current_callbacks.extend(callbacks)
        current_generate_unique_id = get_value_or_default(
            generate_unique_id_function, self.generate_unique_id_function
        )
        route = route_class(
            self.prefix + path,
            endpoint=endpoint,
            response_model=response_model,
            status_code=status_code,
            tags=current_tags,
            dependencies=current_dependencies,
            summary=summary,
            description=description,
            response_description=response_description,
            responses=combined_responses,
            deprecated=deprecated or self.deprecated,
            methods=methods,
            operation_id=operation_id,
            response_model_include=response_model_include,
            response_model_exclude=response_model_exclude,
            response_model_by_alias=response_model_by_alias,
            response_model_exclude_unset=response_model_exclude_unset,
            response_model_exclude_defaults=response_model_exclude_defaults,
            response_model_exclude_none=response_model_exclude_none,
            include_in_schema=include_in_schema and self.include_in_schema,
            response_class=current_response_class,
            name=name,
            dependency_overrides_provider=self.dependency_overrides_provider,
            callbacks=current_callbacks,
            openapi_extra=openapi_extra,
            generate_unique_id_function=current_generate_unique_id,
        )
        self.routes.append(route)

    def api_route(
        self,
        path: str,
        *,
        response_model: Any = Default(None),
        status_code: Optional[int] = None,
        tags: Optional[List[Union[str, Enum]]] = None,
        dependencies: Optional[Sequence[params.Depends]] = None,
        summary: Optional[str] = None,
        description: Optional[str] = None,
        response_description: str = "Successful Response",
        responses: Optional[Dict[Union[int, str], Dict[str, Any]]] = None,
        deprecated: Optional[bool] = None,
        methods: Optional[List[str]] = None,
        operation_id: Optional[str] = None,
        response_model_include: Optional[Union[SetIntStr, DictIntStrAny]] = None,
        response_model_exclude: Optional[Union[SetIntStr, DictIntStrAny]] = None,
        response_model_by_alias: bool = True,
        response_model_exclude_unset: bool = False,
        response_model_exclude_defaults: bool = False,
        response_model_exclude_none: bool = False,
        include_in_schema: bool = True,
        response_class: Type[Response] = Default(JSONResponse),
        name: Optional[str] = None,
        callbacks: Optional[List[BaseRoute]] = None,
        openapi_extra: Optional[Dict[str, Any]] = None,
        generate_unique_id_function: Callable[[APIRoute], str] = Default(
            generate_unique_id
        ),
    ) -> Callable[[DecoratedCallable], DecoratedCallable]:
        def decorator(func: DecoratedCallable) -> DecoratedCallable:
            self.add_api_route(
                path,
                func,
                response_model=response_model,
                status_code=status_code,
                tags=tags,
                dependencies=dependencies,
                summary=summary,
                description=description,
                response_description=response_description,
                responses=responses,
                deprecated=deprecated,
                methods=methods,
                operation_id=operation_id,
                response_model_include=response_model_include,
                response_model_exclude=response_model_exclude,
                response_model_by_alias=response_model_by_alias,
                response_model_exclude_unset=response_model_exclude_unset,
                response_model_exclude_defaults=response_model_exclude_defaults,
                response_model_exclude_none=response_model_exclude_none,
                include_in_schema=include_in_schema,
                response_class=response_class,
                name=name,
                callbacks=callbacks,
                openapi_extra=openapi_extra,
                generate_unique_id_function=generate_unique_id_function,
            )
            return func

        return decorator

    def add_api_websocket_route(
        self, path: str, endpoint: Callable[..., Any], name: Optional[str] = None
    ) -> None:
        route = APIWebSocketRoute(
            self.prefix + path,
            endpoint=endpoint,
            name=name,
            dependency_overrides_provider=self.dependency_overrides_provider,
        )
        self.routes.append(route)

    def websocket(
        self, path: str, name: Optional[str] = None
    ) -> Callable[[DecoratedCallable], DecoratedCallable]:
        def decorator(func: DecoratedCallable) -> DecoratedCallable:
            self.add_api_websocket_route(path, func, name=name)
            return func

        return decorator

    def websocket_route(
        self, path: str, name: Union[str, None] = None
    ) -> Callable[[DecoratedCallable], DecoratedCallable]:
        def decorator(func: DecoratedCallable) -> DecoratedCallable:
            self.add_websocket_route(path, func, name=name)
            return func

        return decorator

    def include_router(
        self,
        router: "APIRouter",
        *,
        prefix: str = "",
        tags: Optional[List[Union[str, Enum]]] = None,
        dependencies: Optional[Sequence[params.Depends]] = None,
        default_response_class: Type[Response] = Default(JSONResponse),
        responses: Optional[Dict[Union[int, str], Dict[str, Any]]] = None,
        callbacks: Optional[List[BaseRoute]] = None,
        deprecated: Optional[bool] = None,
        include_in_schema: bool = True,
        generate_unique_id_function: Callable[[APIRoute], str] = Default(
            generate_unique_id
        ),
    ) -> None:
        if prefix:
            assert prefix.startswith("/"), "A path prefix must start with '/'"
            assert not prefix.endswith(
                "/"
            ), "A path prefix must not end with '/', as the routes will start with '/'"
        else:
            for r in router.routes:
                path = getattr(r, "path")  # noqa: B009
                name = getattr(r, "name", "unknown")
                if path is not None and not path:
                    raise Exception(
                        f"Prefix and path cannot be both empty (path operation: {name})"
                    )
        if responses is None:
            responses = {}
        for route in router.routes:
            if isinstance(route, APIRoute):
                combined_responses = {**responses, **route.responses}
                use_response_class = get_value_or_default(
                    route.response_class,
                    router.default_response_class,
                    default_response_class,
                    self.default_response_class,
                )
                current_tags = []
                if tags:
                    current_tags.extend(tags)
                if route.tags:
                    current_tags.extend(route.tags)
                current_dependencies: List[params.Depends] = []
                if dependencies:
                    current_dependencies.extend(dependencies)
                if route.dependencies:
                    current_dependencies.extend(route.dependencies)
                current_callbacks = []
                if callbacks:
                    current_callbacks.extend(callbacks)
                if route.callbacks:
                    current_callbacks.extend(route.callbacks)
                current_generate_unique_id = get_value_or_default(
                    route.generate_unique_id_function,
                    router.generate_unique_id_function,
                    generate_unique_id_function,
                    self.generate_unique_id_function,
                )
                self.add_api_route(
                    prefix + route.path,
                    route.endpoint,
                    response_model=route.response_model,
                    status_code=route.status_code,
                    tags=current_tags,
                    dependencies=current_dependencies,
                    summary=route.summary,
                    description=route.description,
                    response_description=route.response_description,
                    responses=combined_responses,
                    deprecated=route.deprecated or deprecated or self.deprecated,
                    methods=route.methods,
                    operation_id=route.operation_id,
                    response_model_include=route.response_model_include,
                    response_model_exclude=route.response_model_exclude,
                    response_model_by_alias=route.response_model_by_alias,
                    response_model_exclude_unset=route.response_model_exclude_unset,
                    response_model_exclude_defaults=route.response_model_exclude_defaults,
                    response_model_exclude_none=route.response_model_exclude_none,
                    include_in_schema=route.include_in_schema
                    and self.include_in_schema
                    and include_in_schema,
                    response_class=use_response_class,
                    name=route.name,
                    route_class_override=type(route),
                    callbacks=current_callbacks,
                    openapi_extra=route.openapi_extra,
                    generate_unique_id_function=current_generate_unique_id,
                )
            elif isinstance(route, routing.Route):
                methods = list(route.methods or [])
                self.add_route(
                    prefix + route.path,
                    route.endpoint,
                    methods=methods,
                    include_in_schema=route.include_in_schema,
                    name=route.name,
                )
            elif isinstance(route, APIWebSocketRoute):
                self.add_api_websocket_route(
                    prefix + route.path, route.endpoint, name=route.name
                )
            elif isinstance(route, routing.WebSocketRoute):
                self.add_websocket_route(
                    prefix + route.path, route.endpoint, name=route.name
                )
        for handler in router.on_startup:
            self.add_event_handler("startup", handler)
        for handler in router.on_shutdown:
            self.add_event_handler("shutdown", handler)

    def get(
        self,
        path: str,
        *,
        response_model: Any = Default(None),
        status_code: Optional[int] = None,
        tags: Optional[List[Union[str, Enum]]] = None,
        dependencies: Optional[Sequence[params.Depends]] = None,
        summary: Optional[str] = None,
        description: Optional[str] = None,
        response_description: str = "Successful Response",
        responses: Optional[Dict[Union[int, str], Dict[str, Any]]] = None,
        deprecated: Optional[bool] = None,
        operation_id: Optional[str] = None,
        response_model_include: Optional[Union[SetIntStr, DictIntStrAny]] = None,
        response_model_exclude: Optional[Union[SetIntStr, DictIntStrAny]] = None,
        response_model_by_alias: bool = True,
        response_model_exclude_unset: bool = False,
        response_model_exclude_defaults: bool = False,
        response_model_exclude_none: bool = False,
        include_in_schema: bool = True,
        response_class: Type[Response] = Default(JSONResponse),
        name: Optional[str] = None,
        callbacks: Optional[List[BaseRoute]] = None,
        openapi_extra: Optional[Dict[str, Any]] = None,
        generate_unique_id_function: Callable[[APIRoute], str] = Default(
            generate_unique_id
        ),
    ) -> Callable[[DecoratedCallable], DecoratedCallable]:
        return self.api_route(
            path=path,
            response_model=response_model,
            status_code=status_code,
            tags=tags,
            dependencies=dependencies,
            summary=summary,
            description=description,
            response_description=response_description,
            responses=responses,
            deprecated=deprecated,
            methods=["GET"],
            operation_id=operation_id,
            response_model_include=response_model_include,
            response_model_exclude=response_model_exclude,
            response_model_by_alias=response_model_by_alias,
            response_model_exclude_unset=response_model_exclude_unset,
            response_model_exclude_defaults=response_model_exclude_defaults,
            response_model_exclude_none=response_model_exclude_none,
            include_in_schema=include_in_schema,
            response_class=response_class,
            name=name,
            callbacks=callbacks,
            openapi_extra=openapi_extra,
            generate_unique_id_function=generate_unique_id_function,
        )

    def put(
        self,
        path: str,
        *,
        response_model: Any = Default(None),
        status_code: Optional[int] = None,
        tags: Optional[List[Union[str, Enum]]] = None,
        dependencies: Optional[Sequence[params.Depends]] = None,
        summary: Optional[str] = None,
        description: Optional[str] = None,
        response_description: str = "Successful Response",
        responses: Optional[Dict[Union[int, str], Dict[str, Any]]] = None,
        deprecated: Optional[bool] = None,
        operation_id: Optional[str] = None,
        response_model_include: Optional[Union[SetIntStr, DictIntStrAny]] = None,
        response_model_exclude: Optional[Union[SetIntStr, DictIntStrAny]] = None,
        response_model_by_alias: bool = True,
        response_model_exclude_unset: bool = False,
        response_model_exclude_defaults: bool = False,
        response_model_exclude_none: bool = False,
        include_in_schema: bool = True,
        response_class: Type[Response] = Default(JSONResponse),
        name: Optional[str] = None,
        callbacks: Optional[List[BaseRoute]] = None,
        openapi_extra: Optional[Dict[str, Any]] = None,
        generate_unique_id_function: Callable[[APIRoute], str] = Default(
            generate_unique_id
        ),
    ) -> Callable[[DecoratedCallable], DecoratedCallable]:
        return self.api_route(
            path=path,
            response_model=response_model,
            status_code=status_code,
            tags=tags,
            dependencies=dependencies,
            summary=summary,
            description=description,
            response_description=response_description,
            responses=responses,
            deprecated=deprecated,
            methods=["PUT"],
            operation_id=operation_id,
            response_model_include=response_model_include,
            response_model_exclude=response_model_exclude,
            response_model_by_alias=response_model_by_alias,
            response_model_exclude_unset=response_model_exclude_unset,
            response_model_exclude_defaults=response_model_exclude_defaults,
            response_model_exclude_none=response_model_exclude_none,
            include_in_schema=include_in_schema,
            response_class=response_class,
            name=name,
            callbacks=callbacks,
            openapi_extra=openapi_extra,
            generate_unique_id_function=generate_unique_id_function,
        )

    def post(
        self,
        path: str,
        *,
        response_model: Any = Default(None),
        status_code: Optional[int] = None,
        tags: Optional[List[Union[str, Enum]]] = None,
        dependencies: Optional[Sequence[params.Depends]] = None,
        summary: Optional[str] = None,
        description: Optional[str] = None,
        response_description: str = "Successful Response",
        responses: Optional[Dict[Union[int, str], Dict[str, Any]]] = None,
        deprecated: Optional[bool] = None,
        operation_id: Optional[str] = None,
        response_model_include: Optional[Union[SetIntStr, DictIntStrAny]] = None,
        response_model_exclude: Optional[Union[SetIntStr, DictIntStrAny]] = None,
        response_model_by_alias: bool = True,
        response_model_exclude_unset: bool = False,
        response_model_exclude_defaults: bool = False,
        response_model_exclude_none: bool = False,
        include_in_schema: bool = True,
        response_class: Type[Response] = Default(JSONResponse),
        name: Optional[str] = None,
        callbacks: Optional[List[BaseRoute]] = None,
        openapi_extra: Optional[Dict[str, Any]] = None,
        generate_unique_id_function: Callable[[APIRoute], str] = Default(
            generate_unique_id
        ),
    ) -> Callable[[DecoratedCallable], DecoratedCallable]:
        return self.api_route(
            path=path,
            response_model=response_model,
            status_code=status_code,
            tags=tags,
            dependencies=dependencies,
            summary=summary,
            description=description,
            response_description=response_description,
            responses=responses,
            deprecated=deprecated,
            methods=["POST"],
            operation_id=operation_id,
            response_model_include=response_model_include,
            response_model_exclude=response_model_exclude,
            response_model_by_alias=response_model_by_alias,
            response_model_exclude_unset=response_model_exclude_unset,
            response_model_exclude_defaults=response_model_exclude_defaults,
            response_model_exclude_none=response_model_exclude_none,
            include_in_schema=include_in_schema,
            response_class=response_class,
            name=name,
            callbacks=callbacks,
            openapi_extra=openapi_extra,
            generate_unique_id_function=generate_unique_id_function,
        )

    def delete(
        self,
        path: str,
        *,
        response_model: Any = Default(None),
        status_code: Optional[int] = None,
        tags: Optional[List[Union[str, Enum]]] = None,
        dependencies: Optional[Sequence[params.Depends]] = None,
        summary: Optional[str] = None,
        description: Optional[str] = None,
        response_description: str = "Successful Response",
        responses: Optional[Dict[Union[int, str], Dict[str, Any]]] = None,
        deprecated: Optional[bool] = None,
        operation_id: Optional[str] = None,
        response_model_include: Optional[Union[SetIntStr, DictIntStrAny]] = None,
        response_model_exclude: Optional[Union[SetIntStr, DictIntStrAny]] = None,
        response_model_by_alias: bool = True,
        response_model_exclude_unset: bool = False,
        response_model_exclude_defaults: bool = False,
        response_model_exclude_none: bool = False,
        include_in_schema: bool = True,
        response_class: Type[Response] = Default(JSONResponse),
        name: Optional[str] = None,
        callbacks: Optional[List[BaseRoute]] = None,
        openapi_extra: Optional[Dict[str, Any]] = None,
        generate_unique_id_function: Callable[[APIRoute], str] = Default(
            generate_unique_id
        ),
    ) -> Callable[[DecoratedCallable], DecoratedCallable]:
        return self.api_route(
            path=path,
            response_model=response_model,
            status_code=status_code,
            tags=tags,
            dependencies=dependencies,
            summary=summary,
            description=description,
            response_description=response_description,
            responses=responses,
            deprecated=deprecated,
            methods=["DELETE"],
            operation_id=operation_id,
            response_model_include=response_model_include,
            response_model_exclude=response_model_exclude,
            response_model_by_alias=response_model_by_alias,
            response_model_exclude_unset=response_model_exclude_unset,
            response_model_exclude_defaults=response_model_exclude_defaults,
            response_model_exclude_none=response_model_exclude_none,
            include_in_schema=include_in_schema,
            response_class=response_class,
            name=name,
            callbacks=callbacks,
            openapi_extra=openapi_extra,
            generate_unique_id_function=generate_unique_id_function,
        )

    def options(
        self,
        path: str,
        *,
        response_model: Any = Default(None),
        status_code: Optional[int] = None,
        tags: Optional[List[Union[str, Enum]]] = None,
        dependencies: Optional[Sequence[params.Depends]] = None,
        summary: Optional[str] = None,
        description: Optional[str] = None,
        response_description: str = "Successful Response",
        responses: Optional[Dict[Union[int, str], Dict[str, Any]]] = None,
        deprecated: Optional[bool] = None,
        operation_id: Optional[str] = None,
        response_model_include: Optional[Union[SetIntStr, DictIntStrAny]] = None,
        response_model_exclude: Optional[Union[SetIntStr, DictIntStrAny]] = None,
        response_model_by_alias: bool = True,
        response_model_exclude_unset: bool = False,
        response_model_exclude_defaults: bool = False,
        response_model_exclude_none: bool = False,
        include_in_schema: bool = True,
        response_class: Type[Response] = Default(JSONResponse),
        name: Optional[str] = None,
        callbacks: Optional[List[BaseRoute]] = None,
        openapi_extra: Optional[Dict[str, Any]] = None,
        generate_unique_id_function: Callable[[APIRoute], str] = Default(
            generate_unique_id
        ),
    ) -> Callable[[DecoratedCallable], DecoratedCallable]:
        return self.api_route(
            path=path,
            response_model=response_model,
            status_code=status_code,
            tags=tags,
            dependencies=dependencies,
            summary=summary,
            description=description,
            response_description=response_description,
            responses=responses,
            deprecated=deprecated,
            methods=["OPTIONS"],
            operation_id=operation_id,
            response_model_include=response_model_include,
            response_model_exclude=response_model_exclude,
            response_model_by_alias=response_model_by_alias,
            response_model_exclude_unset=response_model_exclude_unset,
            response_model_exclude_defaults=response_model_exclude_defaults,
            response_model_exclude_none=response_model_exclude_none,
            include_in_schema=include_in_schema,
            response_class=response_class,
            name=name,
            callbacks=callbacks,
            openapi_extra=openapi_extra,
            generate_unique_id_function=generate_unique_id_function,
        )

    def head(
        self,
        path: str,
        *,
        response_model: Any = Default(None),
        status_code: Optional[int] = None,
        tags: Optional[List[Union[str, Enum]]] = None,
        dependencies: Optional[Sequence[params.Depends]] = None,
        summary: Optional[str] = None,
        description: Optional[str] = None,
        response_description: str = "Successful Response",
        responses: Optional[Dict[Union[int, str], Dict[str, Any]]] = None,
        deprecated: Optional[bool] = None,
        operation_id: Optional[str] = None,
        response_model_include: Optional[Union[SetIntStr, DictIntStrAny]] = None,
        response_model_exclude: Optional[Union[SetIntStr, DictIntStrAny]] = None,
        response_model_by_alias: bool = True,
        response_model_exclude_unset: bool = False,
        response_model_exclude_defaults: bool = False,
        response_model_exclude_none: bool = False,
        include_in_schema: bool = True,
        response_class: Type[Response] = Default(JSONResponse),
        name: Optional[str] = None,
        callbacks: Optional[List[BaseRoute]] = None,
        openapi_extra: Optional[Dict[str, Any]] = None,
        generate_unique_id_function: Callable[[APIRoute], str] = Default(
            generate_unique_id
        ),
    ) -> Callable[[DecoratedCallable], DecoratedCallable]:
        return self.api_route(
            path=path,
            response_model=response_model,
            status_code=status_code,
            tags=tags,
            dependencies=dependencies,
            summary=summary,
            description=description,
            response_description=response_description,
            responses=responses,
            deprecated=deprecated,
            methods=["HEAD"],
            operation_id=operation_id,
            response_model_include=response_model_include,
            response_model_exclude=response_model_exclude,
            response_model_by_alias=response_model_by_alias,
            response_model_exclude_unset=response_model_exclude_unset,
            response_model_exclude_defaults=response_model_exclude_defaults,
            response_model_exclude_none=response_model_exclude_none,
            include_in_schema=include_in_schema,
            response_class=response_class,
            name=name,
            callbacks=callbacks,
            openapi_extra=openapi_extra,
            generate_unique_id_function=generate_unique_id_function,
        )

    def patch(
        self,
        path: str,
        *,
        response_model: Any = Default(None),
        status_code: Optional[int] = None,
        tags: Optional[List[Union[str, Enum]]] = None,
        dependencies: Optional[Sequence[params.Depends]] = None,
        summary: Optional[str] = None,
        description: Optional[str] = None,
        response_description: str = "Successful Response",
        responses: Optional[Dict[Union[int, str], Dict[str, Any]]] = None,
        deprecated: Optional[bool] = None,
        operation_id: Optional[str] = None,
        response_model_include: Optional[Union[SetIntStr, DictIntStrAny]] = None,
        response_model_exclude: Optional[Union[SetIntStr, DictIntStrAny]] = None,
        response_model_by_alias: bool = True,
        response_model_exclude_unset: bool = False,
        response_model_exclude_defaults: bool = False,
        response_model_exclude_none: bool = False,
        include_in_schema: bool = True,
        response_class: Type[Response] = Default(JSONResponse),
        name: Optional[str] = None,
        callbacks: Optional[List[BaseRoute]] = None,
        openapi_extra: Optional[Dict[str, Any]] = None,
        generate_unique_id_function: Callable[[APIRoute], str] = Default(
            generate_unique_id
        ),
    ) -> Callable[[DecoratedCallable], DecoratedCallable]:
        return self.api_route(
            path=path,
            response_model=response_model,
            status_code=status_code,
            tags=tags,
            dependencies=dependencies,
            summary=summary,
            description=description,
            response_description=response_description,
            responses=responses,
            deprecated=deprecated,
            methods=["PATCH"],
            operation_id=operation_id,
            response_model_include=response_model_include,
            response_model_exclude=response_model_exclude,
            response_model_by_alias=response_model_by_alias,
            response_model_exclude_unset=response_model_exclude_unset,
            response_model_exclude_defaults=response_model_exclude_defaults,
            response_model_exclude_none=response_model_exclude_none,
            include_in_schema=include_in_schema,
            response_class=response_class,
            name=name,
            callbacks=callbacks,
            openapi_extra=openapi_extra,
            generate_unique_id_function=generate_unique_id_function,
        )

    def trace(
        self,
        path: str,
        *,
        response_model: Any = Default(None),
        status_code: Optional[int] = None,
        tags: Optional[List[Union[str, Enum]]] = None,
        dependencies: Optional[Sequence[params.Depends]] = None,
        summary: Optional[str] = None,
        description: Optional[str] = None,
        response_description: str = "Successful Response",
        responses: Optional[Dict[Union[int, str], Dict[str, Any]]] = None,
        deprecated: Optional[bool] = None,
        operation_id: Optional[str] = None,
        response_model_include: Optional[Union[SetIntStr, DictIntStrAny]] = None,
        response_model_exclude: Optional[Union[SetIntStr, DictIntStrAny]] = None,
        response_model_by_alias: bool = True,
        response_model_exclude_unset: bool = False,
        response_model_exclude_defaults: bool = False,
        response_model_exclude_none: bool = False,
        include_in_schema: bool = True,
        response_class: Type[Response] = Default(JSONResponse),
        name: Optional[str] = None,
        callbacks: Optional[List[BaseRoute]] = None,
        openapi_extra: Optional[Dict[str, Any]] = None,
        generate_unique_id_function: Callable[[APIRoute], str] = Default(
            generate_unique_id
        ),
    ) -> Callable[[DecoratedCallable], DecoratedCallable]:

        return self.api_route(
            path=path,
            response_model=response_model,
            status_code=status_code,
            tags=tags,
            dependencies=dependencies,
            summary=summary,
            description=description,
            response_description=response_description,
            responses=responses,
            deprecated=deprecated,
            methods=["TRACE"],
            operation_id=operation_id,
            response_model_include=response_model_include,
            response_model_exclude=response_model_exclude,
            response_model_by_alias=response_model_by_alias,
            response_model_exclude_unset=response_model_exclude_unset,
            response_model_exclude_defaults=response_model_exclude_defaults,
            response_model_exclude_none=response_model_exclude_none,
            include_in_schema=include_in_schema,
            response_class=response_class,
            name=name,
            callbacks=callbacks,
            openapi_extra=openapi_extra,
            generate_unique_id_function=generate_unique_id_function,
        )

    def on_event(
        self, event_type: str
    ) -> Callable[[DecoratedCallable], DecoratedCallable]:
        def decorator(func: DecoratedCallable) -> DecoratedCallable:
            self.add_event_handler(event_type, func)
            return func

        return decorator<|MERGE_RESOLUTION|>--- conflicted
+++ resolved
@@ -504,16 +504,10 @@
         super().__init__(
             routes=routes,
             redirect_slashes=redirect_slashes,
-<<<<<<< HEAD
-            default=default,  # type: ignore # in Starlette
-            on_startup=on_startup,  # type: ignore # in Starlette
-            on_shutdown=on_shutdown,  # type: ignore # in Starlette
-            lifespan=lifespan,  # type: ignore # in Starlette
-=======
             default=default,
             on_startup=on_startup,
             on_shutdown=on_shutdown,
->>>>>>> 2f1b856f
+            lifespan=lifespan,
         )
         if prefix:
             assert prefix.startswith("/"), "A path prefix must start with '/'"
