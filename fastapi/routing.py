import dataclasses
import email.message
import inspect
import json
from contextlib import AsyncExitStack, asynccontextmanager
from enum import Enum, IntEnum
from typing import (
    Any,
    AsyncIterator,
    Callable,
    Coroutine,
    Dict,
    List,
    Mapping,
    Optional,
    Sequence,
    Set,
    Tuple,
    Type,
    Union,
)

from fastapi import params
from fastapi._compat import (
    ModelField,
    Undefined,
    _get_model_config,
    _model_dump,
    _normalize_errors,
    lenient_issubclass,
)
from fastapi.datastructures import Default, DefaultPlaceholder
from fastapi.dependencies.models import Dependant
from fastapi.dependencies.utils import (
    _should_embed_body_fields,
    get_body_field,
    get_dependant,
    get_flat_dependant,
    get_parameterless_sub_dependant,
<<<<<<< HEAD
    is_coroutine_function,
=======
    get_typed_return_annotation,
>>>>>>> bd8f358f
    solve_dependencies,
)
from fastapi.encoders import jsonable_encoder
from fastapi.exceptions import (
    FastAPIError,
    RequestValidationError,
    ResponseValidationError,
    WebSocketRequestValidationError,
)
from fastapi.types import DecoratedCallable, IncEx
from fastapi.utils import (
    create_cloned_field,
    create_model_field,
    generate_unique_id,
    get_value_or_default,
    is_body_allowed_for_status_code,
)
from pydantic import BaseModel
from starlette import routing
from starlette.concurrency import run_in_threadpool
from starlette.exceptions import HTTPException
from starlette.requests import Request
from starlette.responses import JSONResponse, Response
from starlette.routing import (
    BaseRoute,
    Match,
    compile_path,
    get_name,
    request_response,
    websocket_session,
)
from starlette.routing import Mount as Mount  # noqa
from starlette.types import AppType, ASGIApp, Lifespan, Scope
from starlette.websockets import WebSocket
from typing_extensions import Annotated, Doc, deprecated


def _prepare_response_content(
    res: Any,
    *,
    exclude_unset: bool,
    exclude_defaults: bool = False,
    exclude_none: bool = False,
) -> Any:
    if isinstance(res, BaseModel):
        read_with_orm_mode = getattr(_get_model_config(res), "read_with_orm_mode", None)
        if read_with_orm_mode:
            # Let from_orm extract the data from this model instead of converting
            # it now to a dict.
            # Otherwise, there's no way to extract lazy data that requires attribute
            # access instead of dict iteration, e.g. lazy relationships.
            return res
        return _model_dump(
            res,
            by_alias=True,
            exclude_unset=exclude_unset,
            exclude_defaults=exclude_defaults,
            exclude_none=exclude_none,
        )
    elif isinstance(res, list):
        return [
            _prepare_response_content(
                item,
                exclude_unset=exclude_unset,
                exclude_defaults=exclude_defaults,
                exclude_none=exclude_none,
            )
            for item in res
        ]
    elif isinstance(res, dict):
        return {
            k: _prepare_response_content(
                v,
                exclude_unset=exclude_unset,
                exclude_defaults=exclude_defaults,
                exclude_none=exclude_none,
            )
            for k, v in res.items()
        }
    elif dataclasses.is_dataclass(res):
        return dataclasses.asdict(res)
    return res


def _merge_lifespan_context(
    original_context: Lifespan[Any], nested_context: Lifespan[Any]
) -> Lifespan[Any]:
    @asynccontextmanager
    async def merged_lifespan(
        app: AppType,
    ) -> AsyncIterator[Optional[Mapping[str, Any]]]:
        async with original_context(app) as maybe_original_state:
            async with nested_context(app) as maybe_nested_state:
                if maybe_nested_state is None and maybe_original_state is None:
                    yield None  # old ASGI compatibility
                else:
                    yield {**(maybe_nested_state or {}), **(maybe_original_state or {})}

    return merged_lifespan  # type: ignore[return-value]


async def serialize_response(
    *,
    field: Optional[ModelField] = None,
    response_content: Any,
    include: Optional[IncEx] = None,
    exclude: Optional[IncEx] = None,
    by_alias: bool = True,
    exclude_unset: bool = False,
    exclude_defaults: bool = False,
    exclude_none: bool = False,
    is_coroutine: bool = True,
) -> Any:
    if field:
        errors = []
        if not hasattr(field, "serialize"):
            # pydantic v1
            response_content = _prepare_response_content(
                response_content,
                exclude_unset=exclude_unset,
                exclude_defaults=exclude_defaults,
                exclude_none=exclude_none,
            )
        if is_coroutine:
            value, errors_ = field.validate(response_content, {}, loc=("response",))
        else:
            value, errors_ = await run_in_threadpool(
                field.validate, response_content, {}, loc=("response",)
            )
        if isinstance(errors_, list):
            errors.extend(errors_)
        elif errors_:
            errors.append(errors_)
        if errors:
            raise ResponseValidationError(
                errors=_normalize_errors(errors), body=response_content
            )

        if hasattr(field, "serialize"):
            return field.serialize(
                value,
                include=include,
                exclude=exclude,
                by_alias=by_alias,
                exclude_unset=exclude_unset,
                exclude_defaults=exclude_defaults,
                exclude_none=exclude_none,
            )

        return jsonable_encoder(
            value,
            include=include,
            exclude=exclude,
            by_alias=by_alias,
            exclude_unset=exclude_unset,
            exclude_defaults=exclude_defaults,
            exclude_none=exclude_none,
        )
    else:
        return jsonable_encoder(response_content)


async def run_endpoint_function(
    *, dependant: Dependant, values: Dict[str, Any], is_coroutine: bool
) -> Any:
    # Only called by get_request_handler. Has been split into its own function to
    # facilitate profiling endpoints, since inner functions are harder to profile.
    assert dependant.call is not None, "dependant.call must be a function"

    if is_coroutine:
        return await dependant.call(**values)
    else:
        return await run_in_threadpool(dependant.call, **values)


def get_request_handler(
    dependant: Dependant,
    body_field: Optional[ModelField] = None,
    status_code: Optional[int] = None,
    response_class: Union[Type[Response], DefaultPlaceholder] = Default(JSONResponse),
    response_field: Optional[ModelField] = None,
    response_model_include: Optional[IncEx] = None,
    response_model_exclude: Optional[IncEx] = None,
    response_model_by_alias: bool = True,
    response_model_exclude_unset: bool = False,
    response_model_exclude_defaults: bool = False,
    response_model_exclude_none: bool = False,
    dependency_overrides_provider: Optional[Any] = None,
    embed_body_fields: bool = False,
) -> Callable[[Request], Coroutine[Any, Any, Response]]:
    assert dependant.call is not None, "dependant.call must be a function"
    is_coroutine = is_coroutine_function(dependant.call)
    is_body_form = body_field and isinstance(body_field.field_info, params.Form)
    if isinstance(response_class, DefaultPlaceholder):
        actual_response_class: Type[Response] = response_class.value
    else:
        actual_response_class = response_class

    async def app(request: Request) -> Response:
        response: Union[Response, None] = None
        async with AsyncExitStack() as file_stack:
            try:
                body: Any = None
                if body_field:
                    if is_body_form:
                        body = await request.form()
                        file_stack.push_async_callback(body.close)
                    else:
                        body_bytes = await request.body()
                        if body_bytes:
                            json_body: Any = Undefined
                            content_type_value = request.headers.get("content-type")
                            if not content_type_value:
                                json_body = await request.json()
                            else:
                                message = email.message.Message()
                                message["content-type"] = content_type_value
                                if message.get_content_maintype() == "application":
                                    subtype = message.get_content_subtype()
                                    if subtype == "json" or subtype.endswith("+json"):
                                        json_body = await request.json()
                            if json_body != Undefined:
                                body = json_body
                            else:
                                body = body_bytes
            except json.JSONDecodeError as e:
                validation_error = RequestValidationError(
                    [
                        {
                            "type": "json_invalid",
                            "loc": ("body", e.pos),
                            "msg": "JSON decode error",
                            "input": {},
                            "ctx": {"error": e.msg},
                        }
                    ],
                    body=e.doc,
                )
                raise validation_error from e
            except HTTPException:
                # If a middleware raises an HTTPException, it should be raised again
                raise
            except Exception as e:
                http_error = HTTPException(
                    status_code=400, detail="There was an error parsing the body"
                )
                raise http_error from e
            errors: List[Any] = []
            async with AsyncExitStack() as async_exit_stack:
                solved_result = await solve_dependencies(
                    request=request,
                    dependant=dependant,
                    body=body,
                    dependency_overrides_provider=dependency_overrides_provider,
                    async_exit_stack=async_exit_stack,
                    embed_body_fields=embed_body_fields,
                )
                errors = solved_result.errors
                if not errors:
                    raw_response = await run_endpoint_function(
                        dependant=dependant,
                        values=solved_result.values,
                        is_coroutine=is_coroutine,
                    )
                    if isinstance(raw_response, Response):
                        if raw_response.background is None:
                            raw_response.background = solved_result.background_tasks
                        response = raw_response
                    else:
                        response_args: Dict[str, Any] = {
                            "background": solved_result.background_tasks
                        }
                        # If status_code was set, use it, otherwise use the default from the
                        # response class, in the case of redirect it's 307
                        current_status_code = (
                            status_code
                            if status_code
                            else solved_result.response.status_code
                        )
                        if current_status_code is not None:
                            response_args["status_code"] = current_status_code
                        if solved_result.response.status_code:
                            response_args["status_code"] = (
                                solved_result.response.status_code
                            )
                        content = await serialize_response(
                            field=response_field,
                            response_content=raw_response,
                            include=response_model_include,
                            exclude=response_model_exclude,
                            by_alias=response_model_by_alias,
                            exclude_unset=response_model_exclude_unset,
                            exclude_defaults=response_model_exclude_defaults,
                            exclude_none=response_model_exclude_none,
                            is_coroutine=is_coroutine,
                        )
                        response = actual_response_class(content, **response_args)
                        if not is_body_allowed_for_status_code(response.status_code):
                            response.body = b""
                        response.headers.raw.extend(solved_result.response.headers.raw)
            if errors:
                validation_error = RequestValidationError(
                    _normalize_errors(errors), body=body
                )
                raise validation_error
        if response is None:
            raise FastAPIError(
                "No response object was returned. There's a high chance that the "
                "application code is raising an exception and a dependency with yield "
                "has a block with a bare except, or a block with except Exception, "
                "and is not raising the exception again. Read more about it in the "
                "docs: https://fastapi.tiangolo.com/tutorial/dependencies/dependencies-with-yield/#dependencies-with-yield-and-except"
            )
        return response

    return app


def get_websocket_app(
    dependant: Dependant,
    dependency_overrides_provider: Optional[Any] = None,
    embed_body_fields: bool = False,
) -> Callable[[WebSocket], Coroutine[Any, Any, Any]]:
    async def app(websocket: WebSocket) -> None:
        async with AsyncExitStack() as async_exit_stack:
            # TODO: remove this scope later, after a few releases
            # This scope fastapi_astack is no longer used by FastAPI, kept for
            # compatibility, just in case
            websocket.scope["fastapi_astack"] = async_exit_stack
            solved_result = await solve_dependencies(
                request=websocket,
                dependant=dependant,
                dependency_overrides_provider=dependency_overrides_provider,
                async_exit_stack=async_exit_stack,
                embed_body_fields=embed_body_fields,
            )
            if solved_result.errors:
                raise WebSocketRequestValidationError(
                    _normalize_errors(solved_result.errors)
                )
            assert dependant.call is not None, "dependant.call must be a function"
            await dependant.call(**solved_result.values)

    return app


class APIWebSocketRoute(routing.WebSocketRoute):
    def __init__(
        self,
        path: str,
        endpoint: Callable[..., Any],
        *,
        name: Optional[str] = None,
        dependencies: Optional[Sequence[params.Depends]] = None,
        dependency_overrides_provider: Optional[Any] = None,
    ) -> None:
        self.path = path
        self.endpoint = endpoint
        self.name = get_name(endpoint) if name is None else name
        self.dependencies = list(dependencies or [])
        self.path_regex, self.path_format, self.param_convertors = compile_path(path)
        self.dependant = get_dependant(path=self.path_format, call=self.endpoint)
        for depends in self.dependencies[::-1]:
            self.dependant.dependencies.insert(
                0,
                get_parameterless_sub_dependant(depends=depends, path=self.path_format),
            )
        self._flat_dependant = get_flat_dependant(self.dependant)
        self._embed_body_fields = _should_embed_body_fields(
            self._flat_dependant.body_params
        )
        self.app = websocket_session(
            get_websocket_app(
                dependant=self.dependant,
                dependency_overrides_provider=dependency_overrides_provider,
                embed_body_fields=self._embed_body_fields,
            )
        )

    def matches(self, scope: Scope) -> Tuple[Match, Scope]:
        match, child_scope = super().matches(scope)
        if match != Match.NONE:
            child_scope["route"] = self
        return match, child_scope


class APIRoute(routing.Route):
    def __init__(
        self,
        path: str,
        endpoint: Callable[..., Any],
        *,
        response_model: Any = Default(None),
        status_code: Optional[int] = None,
        tags: Optional[List[Union[str, Enum]]] = None,
        dependencies: Optional[Sequence[params.Depends]] = None,
        summary: Optional[str] = None,
        description: Optional[str] = None,
        response_description: str = "Successful Response",
        responses: Optional[Dict[Union[int, str], Dict[str, Any]]] = None,
        deprecated: Optional[bool] = None,
        name: Optional[str] = None,
        methods: Optional[Union[Set[str], List[str]]] = None,
        operation_id: Optional[str] = None,
        response_model_include: Optional[IncEx] = None,
        response_model_exclude: Optional[IncEx] = None,
        response_model_by_alias: bool = True,
        response_model_exclude_unset: bool = False,
        response_model_exclude_defaults: bool = False,
        response_model_exclude_none: bool = False,
        include_in_schema: bool = True,
        response_class: Union[Type[Response], DefaultPlaceholder] = Default(
            JSONResponse
        ),
        dependency_overrides_provider: Optional[Any] = None,
        callbacks: Optional[List[BaseRoute]] = None,
        openapi_extra: Optional[Dict[str, Any]] = None,
        generate_unique_id_function: Union[
            Callable[["APIRoute"], str], DefaultPlaceholder
        ] = Default(generate_unique_id),
    ) -> None:
        self.path = path
        self.endpoint = endpoint
        if isinstance(response_model, DefaultPlaceholder):
            return_annotation = get_typed_return_annotation(endpoint)
            if lenient_issubclass(return_annotation, Response):
                response_model = None
            else:
                response_model = return_annotation
        self.response_model = response_model
        self.summary = summary
        self.response_description = response_description
        self.deprecated = deprecated
        self.operation_id = operation_id
        self.response_model_include = response_model_include
        self.response_model_exclude = response_model_exclude
        self.response_model_by_alias = response_model_by_alias
        self.response_model_exclude_unset = response_model_exclude_unset
        self.response_model_exclude_defaults = response_model_exclude_defaults
        self.response_model_exclude_none = response_model_exclude_none
        self.include_in_schema = include_in_schema
        self.response_class = response_class
        self.dependency_overrides_provider = dependency_overrides_provider
        self.callbacks = callbacks
        self.openapi_extra = openapi_extra
        self.generate_unique_id_function = generate_unique_id_function
        self.tags = tags or []
        self.responses = responses or {}
        self.name = get_name(endpoint) if name is None else name
        self.path_regex, self.path_format, self.param_convertors = compile_path(path)
        if methods is None:
            methods = ["GET"]
        self.methods: Set[str] = {method.upper() for method in methods}
        if isinstance(generate_unique_id_function, DefaultPlaceholder):
            current_generate_unique_id: Callable[[APIRoute], str] = (
                generate_unique_id_function.value
            )
        else:
            current_generate_unique_id = generate_unique_id_function
        self.unique_id = self.operation_id or current_generate_unique_id(self)
        # normalize enums e.g. http.HTTPStatus
        if isinstance(status_code, IntEnum):
            status_code = int(status_code)
        self.status_code = status_code
        if self.response_model:
            assert is_body_allowed_for_status_code(status_code), (
                f"Status code {status_code} must not have a response body"
            )
            response_name = "Response_" + self.unique_id
            self.response_field = create_model_field(
                name=response_name,
                type_=self.response_model,
                mode="serialization",
            )
            # Create a clone of the field, so that a Pydantic submodel is not returned
            # as is just because it's an instance of a subclass of a more limited class
            # e.g. UserInDB (containing hashed_password) could be a subclass of User
            # that doesn't have the hashed_password. But because it's a subclass, it
            # would pass the validation and be returned as is.
            # By being a new field, no inheritance will be passed as is. A new model
            # will always be created.
            # TODO: remove when deprecating Pydantic v1
            self.secure_cloned_response_field: Optional[ModelField] = (
                create_cloned_field(self.response_field)
            )
        else:
            self.response_field = None  # type: ignore
            self.secure_cloned_response_field = None
        self.dependencies = list(dependencies or [])
        self.description = description or inspect.cleandoc(self.endpoint.__doc__ or "")
        # if a "form feed" character (page break) is found in the description text,
        # truncate description text to the content preceding the first "form feed"
        self.description = self.description.split("\f")[0].strip()
        response_fields = {}
        for additional_status_code, response in self.responses.items():
            assert isinstance(response, dict), "An additional response must be a dict"
            model = response.get("model")
            if model:
                assert is_body_allowed_for_status_code(additional_status_code), (
                    f"Status code {additional_status_code} must not have a response body"
                )
                response_name = f"Response_{additional_status_code}_{self.unique_id}"
                response_field = create_model_field(
                    name=response_name, type_=model, mode="serialization"
                )
                response_fields[additional_status_code] = response_field
        if response_fields:
            self.response_fields: Dict[Union[int, str], ModelField] = response_fields
        else:
            self.response_fields = {}

        assert callable(endpoint), "An endpoint must be a callable"
        self.dependant = get_dependant(path=self.path_format, call=self.endpoint)
        for depends in self.dependencies[::-1]:
            self.dependant.dependencies.insert(
                0,
                get_parameterless_sub_dependant(depends=depends, path=self.path_format),
            )
        self._flat_dependant = get_flat_dependant(self.dependant)
        self._embed_body_fields = _should_embed_body_fields(
            self._flat_dependant.body_params
        )
        self.body_field = get_body_field(
            flat_dependant=self._flat_dependant,
            name=self.unique_id,
            embed_body_fields=self._embed_body_fields,
        )
        self.app = request_response(self.get_route_handler())

    def get_route_handler(self) -> Callable[[Request], Coroutine[Any, Any, Response]]:
        return get_request_handler(
            dependant=self.dependant,
            body_field=self.body_field,
            status_code=self.status_code,
            response_class=self.response_class,
            response_field=self.secure_cloned_response_field,
            response_model_include=self.response_model_include,
            response_model_exclude=self.response_model_exclude,
            response_model_by_alias=self.response_model_by_alias,
            response_model_exclude_unset=self.response_model_exclude_unset,
            response_model_exclude_defaults=self.response_model_exclude_defaults,
            response_model_exclude_none=self.response_model_exclude_none,
            dependency_overrides_provider=self.dependency_overrides_provider,
            embed_body_fields=self._embed_body_fields,
        )

    def matches(self, scope: Scope) -> Tuple[Match, Scope]:
        match, child_scope = super().matches(scope)
        if match != Match.NONE:
            child_scope["route"] = self
        return match, child_scope


class APIRouter(routing.Router):
    """
    `APIRouter` class, used to group *path operations*, for example to structure
    an app in multiple files. It would then be included in the `FastAPI` app, or
    in another `APIRouter` (ultimately included in the app).

    Read more about it in the
    [FastAPI docs for Bigger Applications - Multiple Files](https://fastapi.tiangolo.com/tutorial/bigger-applications/).

    ## Example

    ```python
    from fastapi import APIRouter, FastAPI

    app = FastAPI()
    router = APIRouter()


    @router.get("/users/", tags=["users"])
    async def read_users():
        return [{"username": "Rick"}, {"username": "Morty"}]


    app.include_router(router)
    ```
    """

    def __init__(
        self,
        *,
        prefix: Annotated[str, Doc("An optional path prefix for the router.")] = "",
        tags: Annotated[
            Optional[List[Union[str, Enum]]],
            Doc(
                """
                A list of tags to be applied to all the *path operations* in this
                router.

                It will be added to the generated OpenAPI (e.g. visible at `/docs`).

                Read more about it in the
                [FastAPI docs for Path Operation Configuration](https://fastapi.tiangolo.com/tutorial/path-operation-configuration/).
                """
            ),
        ] = None,
        dependencies: Annotated[
            Optional[Sequence[params.Depends]],
            Doc(
                """
                A list of dependencies (using `Depends()`) to be applied to all the
                *path operations* in this router.

                Read more about it in the
                [FastAPI docs for Bigger Applications - Multiple Files](https://fastapi.tiangolo.com/tutorial/bigger-applications/#include-an-apirouter-with-a-custom-prefix-tags-responses-and-dependencies).
                """
            ),
        ] = None,
        default_response_class: Annotated[
            Type[Response],
            Doc(
                """
                The default response class to be used.

                Read more in the
                [FastAPI docs for Custom Response - HTML, Stream, File, others](https://fastapi.tiangolo.com/advanced/custom-response/#default-response-class).
                """
            ),
        ] = Default(JSONResponse),
        responses: Annotated[
            Optional[Dict[Union[int, str], Dict[str, Any]]],
            Doc(
                """
                Additional responses to be shown in OpenAPI.

                It will be added to the generated OpenAPI (e.g. visible at `/docs`).

                Read more about it in the
                [FastAPI docs for Additional Responses in OpenAPI](https://fastapi.tiangolo.com/advanced/additional-responses/).

                And in the
                [FastAPI docs for Bigger Applications](https://fastapi.tiangolo.com/tutorial/bigger-applications/#include-an-apirouter-with-a-custom-prefix-tags-responses-and-dependencies).
                """
            ),
        ] = None,
        callbacks: Annotated[
            Optional[List[BaseRoute]],
            Doc(
                """
                OpenAPI callbacks that should apply to all *path operations* in this
                router.

                It will be added to the generated OpenAPI (e.g. visible at `/docs`).

                Read more about it in the
                [FastAPI docs for OpenAPI Callbacks](https://fastapi.tiangolo.com/advanced/openapi-callbacks/).
                """
            ),
        ] = None,
        routes: Annotated[
            Optional[List[BaseRoute]],
            Doc(
                """
                **Note**: you probably shouldn't use this parameter, it is inherited
                from Starlette and supported for compatibility.

                ---

                A list of routes to serve incoming HTTP and WebSocket requests.
                """
            ),
            deprecated(
                """
                You normally wouldn't use this parameter with FastAPI, it is inherited
                from Starlette and supported for compatibility.

                In FastAPI, you normally would use the *path operation methods*,
                like `router.get()`, `router.post()`, etc.
                """
            ),
        ] = None,
        redirect_slashes: Annotated[
            bool,
            Doc(
                """
                Whether to detect and redirect slashes in URLs when the client doesn't
                use the same format.
                """
            ),
        ] = True,
        default: Annotated[
            Optional[ASGIApp],
            Doc(
                """
                Default function handler for this router. Used to handle
                404 Not Found errors.
                """
            ),
        ] = None,
        dependency_overrides_provider: Annotated[
            Optional[Any],
            Doc(
                """
                Only used internally by FastAPI to handle dependency overrides.

                You shouldn't need to use it. It normally points to the `FastAPI` app
                object.
                """
            ),
        ] = None,
        route_class: Annotated[
            Type[APIRoute],
            Doc(
                """
                Custom route (*path operation*) class to be used by this router.

                Read more about it in the
                [FastAPI docs for Custom Request and APIRoute class](https://fastapi.tiangolo.com/how-to/custom-request-and-route/#custom-apiroute-class-in-a-router).
                """
            ),
        ] = APIRoute,
        on_startup: Annotated[
            Optional[Sequence[Callable[[], Any]]],
            Doc(
                """
                A list of startup event handler functions.

                You should instead use the `lifespan` handlers.

                Read more in the [FastAPI docs for `lifespan`](https://fastapi.tiangolo.com/advanced/events/).
                """
            ),
        ] = None,
        on_shutdown: Annotated[
            Optional[Sequence[Callable[[], Any]]],
            Doc(
                """
                A list of shutdown event handler functions.

                You should instead use the `lifespan` handlers.

                Read more in the
                [FastAPI docs for `lifespan`](https://fastapi.tiangolo.com/advanced/events/).
                """
            ),
        ] = None,
        # the generic to Lifespan[AppType] is the type of the top level application
        # which the router cannot know statically, so we use typing.Any
        lifespan: Annotated[
            Optional[Lifespan[Any]],
            Doc(
                """
                A `Lifespan` context manager handler. This replaces `startup` and
                `shutdown` functions with a single context manager.

                Read more in the
                [FastAPI docs for `lifespan`](https://fastapi.tiangolo.com/advanced/events/).
                """
            ),
        ] = None,
        deprecated: Annotated[
            Optional[bool],
            Doc(
                """
                Mark all *path operations* in this router as deprecated.

                It will be added to the generated OpenAPI (e.g. visible at `/docs`).

                Read more about it in the
                [FastAPI docs for Path Operation Configuration](https://fastapi.tiangolo.com/tutorial/path-operation-configuration/).
                """
            ),
        ] = None,
        include_in_schema: Annotated[
            bool,
            Doc(
                """
                To include (or not) all the *path operations* in this router in the
                generated OpenAPI.

                This affects the generated OpenAPI (e.g. visible at `/docs`).

                Read more about it in the
                [FastAPI docs for Query Parameters and String Validations](https://fastapi.tiangolo.com/tutorial/query-params-str-validations/#exclude-parameters-from-openapi).
                """
            ),
        ] = True,
        generate_unique_id_function: Annotated[
            Callable[[APIRoute], str],
            Doc(
                """
                Customize the function used to generate unique IDs for the *path
                operations* shown in the generated OpenAPI.

                This is particularly useful when automatically generating clients or
                SDKs for your API.

                Read more about it in the
                [FastAPI docs about how to Generate Clients](https://fastapi.tiangolo.com/advanced/generate-clients/#custom-generate-unique-id-function).
                """
            ),
        ] = Default(generate_unique_id),
    ) -> None:
        super().__init__(
            routes=routes,
            redirect_slashes=redirect_slashes,
            default=default,
            on_startup=on_startup,
            on_shutdown=on_shutdown,
            lifespan=lifespan,
        )
        if prefix:
            assert prefix.startswith("/"), "A path prefix must start with '/'"
            assert not prefix.endswith("/"), (
                "A path prefix must not end with '/', as the routes will start with '/'"
            )
        self.prefix = prefix
        self.tags: List[Union[str, Enum]] = tags or []
        self.dependencies = list(dependencies or [])
        self.deprecated = deprecated
        self.include_in_schema = include_in_schema
        self.responses = responses or {}
        self.callbacks = callbacks or []
        self.dependency_overrides_provider = dependency_overrides_provider
        self.route_class = route_class
        self.default_response_class = default_response_class
        self.generate_unique_id_function = generate_unique_id_function

    def route(
        self,
        path: str,
        methods: Optional[List[str]] = None,
        name: Optional[str] = None,
        include_in_schema: bool = True,
    ) -> Callable[[DecoratedCallable], DecoratedCallable]:
        def decorator(func: DecoratedCallable) -> DecoratedCallable:
            self.add_route(
                path,
                func,
                methods=methods,
                name=name,
                include_in_schema=include_in_schema,
            )
            return func

        return decorator

    def add_api_route(
        self,
        path: str,
        endpoint: Callable[..., Any],
        *,
        response_model: Any = Default(None),
        status_code: Optional[int] = None,
        tags: Optional[List[Union[str, Enum]]] = None,
        dependencies: Optional[Sequence[params.Depends]] = None,
        summary: Optional[str] = None,
        description: Optional[str] = None,
        response_description: str = "Successful Response",
        responses: Optional[Dict[Union[int, str], Dict[str, Any]]] = None,
        deprecated: Optional[bool] = None,
        methods: Optional[Union[Set[str], List[str]]] = None,
        operation_id: Optional[str] = None,
        response_model_include: Optional[IncEx] = None,
        response_model_exclude: Optional[IncEx] = None,
        response_model_by_alias: bool = True,
        response_model_exclude_unset: bool = False,
        response_model_exclude_defaults: bool = False,
        response_model_exclude_none: bool = False,
        include_in_schema: bool = True,
        response_class: Union[Type[Response], DefaultPlaceholder] = Default(
            JSONResponse
        ),
        name: Optional[str] = None,
        route_class_override: Optional[Type[APIRoute]] = None,
        callbacks: Optional[List[BaseRoute]] = None,
        openapi_extra: Optional[Dict[str, Any]] = None,
        generate_unique_id_function: Union[
            Callable[[APIRoute], str], DefaultPlaceholder
        ] = Default(generate_unique_id),
    ) -> None:
        route_class = route_class_override or self.route_class
        responses = responses or {}
        combined_responses = {**self.responses, **responses}
        current_response_class = get_value_or_default(
            response_class, self.default_response_class
        )
        current_tags = self.tags.copy()
        if tags:
            current_tags.extend(tags)
        current_dependencies = self.dependencies.copy()
        if dependencies:
            current_dependencies.extend(dependencies)
        current_callbacks = self.callbacks.copy()
        if callbacks:
            current_callbacks.extend(callbacks)
        current_generate_unique_id = get_value_or_default(
            generate_unique_id_function, self.generate_unique_id_function
        )
        route = route_class(
            self.prefix + path,
            endpoint=endpoint,
            response_model=response_model,
            status_code=status_code,
            tags=current_tags,
            dependencies=current_dependencies,
            summary=summary,
            description=description,
            response_description=response_description,
            responses=combined_responses,
            deprecated=deprecated or self.deprecated,
            methods=methods,
            operation_id=operation_id,
            response_model_include=response_model_include,
            response_model_exclude=response_model_exclude,
            response_model_by_alias=response_model_by_alias,
            response_model_exclude_unset=response_model_exclude_unset,
            response_model_exclude_defaults=response_model_exclude_defaults,
            response_model_exclude_none=response_model_exclude_none,
            include_in_schema=include_in_schema and self.include_in_schema,
            response_class=current_response_class,
            name=name,
            dependency_overrides_provider=self.dependency_overrides_provider,
            callbacks=current_callbacks,
            openapi_extra=openapi_extra,
            generate_unique_id_function=current_generate_unique_id,
        )
        self.routes.append(route)

    def api_route(
        self,
        path: str,
        *,
        response_model: Any = Default(None),
        status_code: Optional[int] = None,
        tags: Optional[List[Union[str, Enum]]] = None,
        dependencies: Optional[Sequence[params.Depends]] = None,
        summary: Optional[str] = None,
        description: Optional[str] = None,
        response_description: str = "Successful Response",
        responses: Optional[Dict[Union[int, str], Dict[str, Any]]] = None,
        deprecated: Optional[bool] = None,
        methods: Optional[List[str]] = None,
        operation_id: Optional[str] = None,
        response_model_include: Optional[IncEx] = None,
        response_model_exclude: Optional[IncEx] = None,
        response_model_by_alias: bool = True,
        response_model_exclude_unset: bool = False,
        response_model_exclude_defaults: bool = False,
        response_model_exclude_none: bool = False,
        include_in_schema: bool = True,
        response_class: Type[Response] = Default(JSONResponse),
        name: Optional[str] = None,
        callbacks: Optional[List[BaseRoute]] = None,
        openapi_extra: Optional[Dict[str, Any]] = None,
        generate_unique_id_function: Callable[[APIRoute], str] = Default(
            generate_unique_id
        ),
    ) -> Callable[[DecoratedCallable], DecoratedCallable]:
        def decorator(func: DecoratedCallable) -> DecoratedCallable:
            self.add_api_route(
                path,
                func,
                response_model=response_model,
                status_code=status_code,
                tags=tags,
                dependencies=dependencies,
                summary=summary,
                description=description,
                response_description=response_description,
                responses=responses,
                deprecated=deprecated,
                methods=methods,
                operation_id=operation_id,
                response_model_include=response_model_include,
                response_model_exclude=response_model_exclude,
                response_model_by_alias=response_model_by_alias,
                response_model_exclude_unset=response_model_exclude_unset,
                response_model_exclude_defaults=response_model_exclude_defaults,
                response_model_exclude_none=response_model_exclude_none,
                include_in_schema=include_in_schema,
                response_class=response_class,
                name=name,
                callbacks=callbacks,
                openapi_extra=openapi_extra,
                generate_unique_id_function=generate_unique_id_function,
            )
            return func

        return decorator

    def add_api_websocket_route(
        self,
        path: str,
        endpoint: Callable[..., Any],
        name: Optional[str] = None,
        *,
        dependencies: Optional[Sequence[params.Depends]] = None,
    ) -> None:
        current_dependencies = self.dependencies.copy()
        if dependencies:
            current_dependencies.extend(dependencies)

        route = APIWebSocketRoute(
            self.prefix + path,
            endpoint=endpoint,
            name=name,
            dependencies=current_dependencies,
            dependency_overrides_provider=self.dependency_overrides_provider,
        )
        self.routes.append(route)

    def websocket(
        self,
        path: Annotated[
            str,
            Doc(
                """
                WebSocket path.
                """
            ),
        ],
        name: Annotated[
            Optional[str],
            Doc(
                """
                A name for the WebSocket. Only used internally.
                """
            ),
        ] = None,
        *,
        dependencies: Annotated[
            Optional[Sequence[params.Depends]],
            Doc(
                """
                A list of dependencies (using `Depends()`) to be used for this
                WebSocket.

                Read more about it in the
                [FastAPI docs for WebSockets](https://fastapi.tiangolo.com/advanced/websockets/).
                """
            ),
        ] = None,
    ) -> Callable[[DecoratedCallable], DecoratedCallable]:
        """
        Decorate a WebSocket function.

        Read more about it in the
        [FastAPI docs for WebSockets](https://fastapi.tiangolo.com/advanced/websockets/).

        **Example**

        ## Example

        ```python
        from fastapi import APIRouter, FastAPI, WebSocket

        app = FastAPI()
        router = APIRouter()

        @router.websocket("/ws")
        async def websocket_endpoint(websocket: WebSocket):
            await websocket.accept()
            while True:
                data = await websocket.receive_text()
                await websocket.send_text(f"Message text was: {data}")

        app.include_router(router)
        ```
        """

        def decorator(func: DecoratedCallable) -> DecoratedCallable:
            self.add_api_websocket_route(
                path, func, name=name, dependencies=dependencies
            )
            return func

        return decorator

    def websocket_route(
        self, path: str, name: Union[str, None] = None
    ) -> Callable[[DecoratedCallable], DecoratedCallable]:
        def decorator(func: DecoratedCallable) -> DecoratedCallable:
            self.add_websocket_route(path, func, name=name)
            return func

        return decorator

    def include_router(
        self,
        router: Annotated["APIRouter", Doc("The `APIRouter` to include.")],
        *,
        prefix: Annotated[str, Doc("An optional path prefix for the router.")] = "",
        tags: Annotated[
            Optional[List[Union[str, Enum]]],
            Doc(
                """
                A list of tags to be applied to all the *path operations* in this
                router.

                It will be added to the generated OpenAPI (e.g. visible at `/docs`).

                Read more about it in the
                [FastAPI docs for Path Operation Configuration](https://fastapi.tiangolo.com/tutorial/path-operation-configuration/).
                """
            ),
        ] = None,
        dependencies: Annotated[
            Optional[Sequence[params.Depends]],
            Doc(
                """
                A list of dependencies (using `Depends()`) to be applied to all the
                *path operations* in this router.

                Read more about it in the
                [FastAPI docs for Bigger Applications - Multiple Files](https://fastapi.tiangolo.com/tutorial/bigger-applications/#include-an-apirouter-with-a-custom-prefix-tags-responses-and-dependencies).
                """
            ),
        ] = None,
        default_response_class: Annotated[
            Type[Response],
            Doc(
                """
                The default response class to be used.

                Read more in the
                [FastAPI docs for Custom Response - HTML, Stream, File, others](https://fastapi.tiangolo.com/advanced/custom-response/#default-response-class).
                """
            ),
        ] = Default(JSONResponse),
        responses: Annotated[
            Optional[Dict[Union[int, str], Dict[str, Any]]],
            Doc(
                """
                Additional responses to be shown in OpenAPI.

                It will be added to the generated OpenAPI (e.g. visible at `/docs`).

                Read more about it in the
                [FastAPI docs for Additional Responses in OpenAPI](https://fastapi.tiangolo.com/advanced/additional-responses/).

                And in the
                [FastAPI docs for Bigger Applications](https://fastapi.tiangolo.com/tutorial/bigger-applications/#include-an-apirouter-with-a-custom-prefix-tags-responses-and-dependencies).
                """
            ),
        ] = None,
        callbacks: Annotated[
            Optional[List[BaseRoute]],
            Doc(
                """
                OpenAPI callbacks that should apply to all *path operations* in this
                router.

                It will be added to the generated OpenAPI (e.g. visible at `/docs`).

                Read more about it in the
                [FastAPI docs for OpenAPI Callbacks](https://fastapi.tiangolo.com/advanced/openapi-callbacks/).
                """
            ),
        ] = None,
        deprecated: Annotated[
            Optional[bool],
            Doc(
                """
                Mark all *path operations* in this router as deprecated.

                It will be added to the generated OpenAPI (e.g. visible at `/docs`).

                Read more about it in the
                [FastAPI docs for Path Operation Configuration](https://fastapi.tiangolo.com/tutorial/path-operation-configuration/).
                """
            ),
        ] = None,
        include_in_schema: Annotated[
            bool,
            Doc(
                """
                Include (or not) all the *path operations* in this router in the
                generated OpenAPI schema.

                This affects the generated OpenAPI (e.g. visible at `/docs`).
                """
            ),
        ] = True,
        generate_unique_id_function: Annotated[
            Callable[[APIRoute], str],
            Doc(
                """
                Customize the function used to generate unique IDs for the *path
                operations* shown in the generated OpenAPI.

                This is particularly useful when automatically generating clients or
                SDKs for your API.

                Read more about it in the
                [FastAPI docs about how to Generate Clients](https://fastapi.tiangolo.com/advanced/generate-clients/#custom-generate-unique-id-function).
                """
            ),
        ] = Default(generate_unique_id),
    ) -> None:
        """
        Include another `APIRouter` in the same current `APIRouter`.

        Read more about it in the
        [FastAPI docs for Bigger Applications](https://fastapi.tiangolo.com/tutorial/bigger-applications/).

        ## Example

        ```python
        from fastapi import APIRouter, FastAPI

        app = FastAPI()
        internal_router = APIRouter()
        users_router = APIRouter()

        @users_router.get("/users/")
        def read_users():
            return [{"name": "Rick"}, {"name": "Morty"}]

        internal_router.include_router(users_router)
        app.include_router(internal_router)
        ```
        """
        if prefix:
            assert prefix.startswith("/"), "A path prefix must start with '/'"
            assert not prefix.endswith("/"), (
                "A path prefix must not end with '/', as the routes will start with '/'"
            )
        else:
            for r in router.routes:
                path = getattr(r, "path")  # noqa: B009
                name = getattr(r, "name", "unknown")
                if path is not None and not path:
                    raise FastAPIError(
                        f"Prefix and path cannot be both empty (path operation: {name})"
                    )
        if responses is None:
            responses = {}
        for route in router.routes:
            if isinstance(route, APIRoute):
                combined_responses = {**responses, **route.responses}
                use_response_class = get_value_or_default(
                    route.response_class,
                    router.default_response_class,
                    default_response_class,
                    self.default_response_class,
                )
                current_tags = []
                if tags:
                    current_tags.extend(tags)
                if route.tags:
                    current_tags.extend(route.tags)
                current_dependencies: List[params.Depends] = []
                if dependencies:
                    current_dependencies.extend(dependencies)
                if route.dependencies:
                    current_dependencies.extend(route.dependencies)
                current_callbacks = []
                if callbacks:
                    current_callbacks.extend(callbacks)
                if route.callbacks:
                    current_callbacks.extend(route.callbacks)
                current_generate_unique_id = get_value_or_default(
                    route.generate_unique_id_function,
                    router.generate_unique_id_function,
                    generate_unique_id_function,
                    self.generate_unique_id_function,
                )
                self.add_api_route(
                    prefix + route.path,
                    route.endpoint,
                    response_model=route.response_model,
                    status_code=route.status_code,
                    tags=current_tags,
                    dependencies=current_dependencies,
                    summary=route.summary,
                    description=route.description,
                    response_description=route.response_description,
                    responses=combined_responses,
                    deprecated=route.deprecated or deprecated or self.deprecated,
                    methods=route.methods,
                    operation_id=route.operation_id,
                    response_model_include=route.response_model_include,
                    response_model_exclude=route.response_model_exclude,
                    response_model_by_alias=route.response_model_by_alias,
                    response_model_exclude_unset=route.response_model_exclude_unset,
                    response_model_exclude_defaults=route.response_model_exclude_defaults,
                    response_model_exclude_none=route.response_model_exclude_none,
                    include_in_schema=route.include_in_schema
                    and self.include_in_schema
                    and include_in_schema,
                    response_class=use_response_class,
                    name=route.name,
                    route_class_override=type(route),
                    callbacks=current_callbacks,
                    openapi_extra=route.openapi_extra,
                    generate_unique_id_function=current_generate_unique_id,
                )
            elif isinstance(route, routing.Route):
                methods = list(route.methods or [])
                self.add_route(
                    prefix + route.path,
                    route.endpoint,
                    methods=methods,
                    include_in_schema=route.include_in_schema,
                    name=route.name,
                )
            elif isinstance(route, APIWebSocketRoute):
                current_dependencies = []
                if dependencies:
                    current_dependencies.extend(dependencies)
                if route.dependencies:
                    current_dependencies.extend(route.dependencies)
                self.add_api_websocket_route(
                    prefix + route.path,
                    route.endpoint,
                    dependencies=current_dependencies,
                    name=route.name,
                )
            elif isinstance(route, routing.WebSocketRoute):
                self.add_websocket_route(
                    prefix + route.path, route.endpoint, name=route.name
                )
        for handler in router.on_startup:
            self.add_event_handler("startup", handler)
        for handler in router.on_shutdown:
            self.add_event_handler("shutdown", handler)
        self.lifespan_context = _merge_lifespan_context(
            self.lifespan_context,
            router.lifespan_context,
        )

    def get(
        self,
        path: Annotated[
            str,
            Doc(
                """
                The URL path to be used for this *path operation*.

                For example, in `http://example.com/items`, the path is `/items`.
                """
            ),
        ],
        *,
        response_model: Annotated[
            Any,
            Doc(
                """
                The type to use for the response.

                It could be any valid Pydantic *field* type. So, it doesn't have to
                be a Pydantic model, it could be other things, like a `list`, `dict`,
                etc.

                It will be used for:

                * Documentation: the generated OpenAPI (and the UI at `/docs`) will
                    show it as the response (JSON Schema).
                * Serialization: you could return an arbitrary object and the
                    `response_model` would be used to serialize that object into the
                    corresponding JSON.
                * Filtering: the JSON sent to the client will only contain the data
                    (fields) defined in the `response_model`. If you returned an object
                    that contains an attribute `password` but the `response_model` does
                    not include that field, the JSON sent to the client would not have
                    that `password`.
                * Validation: whatever you return will be serialized with the
                    `response_model`, converting any data as necessary to generate the
                    corresponding JSON. But if the data in the object returned is not
                    valid, that would mean a violation of the contract with the client,
                    so it's an error from the API developer. So, FastAPI will raise an
                    error and return a 500 error code (Internal Server Error).

                Read more about it in the
                [FastAPI docs for Response Model](https://fastapi.tiangolo.com/tutorial/response-model/).
                """
            ),
        ] = Default(None),
        status_code: Annotated[
            Optional[int],
            Doc(
                """
                The default status code to be used for the response.

                You could override the status code by returning a response directly.

                Read more about it in the
                [FastAPI docs for Response Status Code](https://fastapi.tiangolo.com/tutorial/response-status-code/).
                """
            ),
        ] = None,
        tags: Annotated[
            Optional[List[Union[str, Enum]]],
            Doc(
                """
                A list of tags to be applied to the *path operation*.

                It will be added to the generated OpenAPI (e.g. visible at `/docs`).

                Read more about it in the
                [FastAPI docs for Path Operation Configuration](https://fastapi.tiangolo.com/tutorial/path-operation-configuration/#tags).
                """
            ),
        ] = None,
        dependencies: Annotated[
            Optional[Sequence[params.Depends]],
            Doc(
                """
                A list of dependencies (using `Depends()`) to be applied to the
                *path operation*.

                Read more about it in the
                [FastAPI docs for Dependencies in path operation decorators](https://fastapi.tiangolo.com/tutorial/dependencies/dependencies-in-path-operation-decorators/).
                """
            ),
        ] = None,
        summary: Annotated[
            Optional[str],
            Doc(
                """
                A summary for the *path operation*.

                It will be added to the generated OpenAPI (e.g. visible at `/docs`).

                Read more about it in the
                [FastAPI docs for Path Operation Configuration](https://fastapi.tiangolo.com/tutorial/path-operation-configuration/).
                """
            ),
        ] = None,
        description: Annotated[
            Optional[str],
            Doc(
                """
                A description for the *path operation*.

                If not provided, it will be extracted automatically from the docstring
                of the *path operation function*.

                It can contain Markdown.

                It will be added to the generated OpenAPI (e.g. visible at `/docs`).

                Read more about it in the
                [FastAPI docs for Path Operation Configuration](https://fastapi.tiangolo.com/tutorial/path-operation-configuration/).
                """
            ),
        ] = None,
        response_description: Annotated[
            str,
            Doc(
                """
                The description for the default response.

                It will be added to the generated OpenAPI (e.g. visible at `/docs`).
                """
            ),
        ] = "Successful Response",
        responses: Annotated[
            Optional[Dict[Union[int, str], Dict[str, Any]]],
            Doc(
                """
                Additional responses that could be returned by this *path operation*.

                It will be added to the generated OpenAPI (e.g. visible at `/docs`).
                """
            ),
        ] = None,
        deprecated: Annotated[
            Optional[bool],
            Doc(
                """
                Mark this *path operation* as deprecated.

                It will be added to the generated OpenAPI (e.g. visible at `/docs`).
                """
            ),
        ] = None,
        operation_id: Annotated[
            Optional[str],
            Doc(
                """
                Custom operation ID to be used by this *path operation*.

                By default, it is generated automatically.

                If you provide a custom operation ID, you need to make sure it is
                unique for the whole API.

                You can customize the
                operation ID generation with the parameter
                `generate_unique_id_function` in the `FastAPI` class.

                Read more about it in the
                [FastAPI docs about how to Generate Clients](https://fastapi.tiangolo.com/advanced/generate-clients/#custom-generate-unique-id-function).
                """
            ),
        ] = None,
        response_model_include: Annotated[
            Optional[IncEx],
            Doc(
                """
                Configuration passed to Pydantic to include only certain fields in the
                response data.

                Read more about it in the
                [FastAPI docs for Response Model - Return Type](https://fastapi.tiangolo.com/tutorial/response-model/#response_model_include-and-response_model_exclude).
                """
            ),
        ] = None,
        response_model_exclude: Annotated[
            Optional[IncEx],
            Doc(
                """
                Configuration passed to Pydantic to exclude certain fields in the
                response data.

                Read more about it in the
                [FastAPI docs for Response Model - Return Type](https://fastapi.tiangolo.com/tutorial/response-model/#response_model_include-and-response_model_exclude).
                """
            ),
        ] = None,
        response_model_by_alias: Annotated[
            bool,
            Doc(
                """
                Configuration passed to Pydantic to define if the response model
                should be serialized by alias when an alias is used.

                Read more about it in the
                [FastAPI docs for Response Model - Return Type](https://fastapi.tiangolo.com/tutorial/response-model/#response_model_include-and-response_model_exclude).
                """
            ),
        ] = True,
        response_model_exclude_unset: Annotated[
            bool,
            Doc(
                """
                Configuration passed to Pydantic to define if the response data
                should have all the fields, including the ones that were not set and
                have their default values. This is different from
                `response_model_exclude_defaults` in that if the fields are set,
                they will be included in the response, even if the value is the same
                as the default.

                When `True`, default values are omitted from the response.

                Read more about it in the
                [FastAPI docs for Response Model - Return Type](https://fastapi.tiangolo.com/tutorial/response-model/#use-the-response_model_exclude_unset-parameter).
                """
            ),
        ] = False,
        response_model_exclude_defaults: Annotated[
            bool,
            Doc(
                """
                Configuration passed to Pydantic to define if the response data
                should have all the fields, including the ones that have the same value
                as the default. This is different from `response_model_exclude_unset`
                in that if the fields are set but contain the same default values,
                they will be excluded from the response.

                When `True`, default values are omitted from the response.

                Read more about it in the
                [FastAPI docs for Response Model - Return Type](https://fastapi.tiangolo.com/tutorial/response-model/#use-the-response_model_exclude_unset-parameter).
                """
            ),
        ] = False,
        response_model_exclude_none: Annotated[
            bool,
            Doc(
                """
                Configuration passed to Pydantic to define if the response data should
                exclude fields set to `None`.

                This is much simpler (less smart) than `response_model_exclude_unset`
                and `response_model_exclude_defaults`. You probably want to use one of
                those two instead of this one, as those allow returning `None` values
                when it makes sense.

                Read more about it in the
                [FastAPI docs for Response Model - Return Type](https://fastapi.tiangolo.com/tutorial/response-model/#response_model_exclude_none).
                """
            ),
        ] = False,
        include_in_schema: Annotated[
            bool,
            Doc(
                """
                Include this *path operation* in the generated OpenAPI schema.

                This affects the generated OpenAPI (e.g. visible at `/docs`).

                Read more about it in the
                [FastAPI docs for Query Parameters and String Validations](https://fastapi.tiangolo.com/tutorial/query-params-str-validations/#exclude-parameters-from-openapi).
                """
            ),
        ] = True,
        response_class: Annotated[
            Type[Response],
            Doc(
                """
                Response class to be used for this *path operation*.

                This will not be used if you return a response directly.

                Read more about it in the
                [FastAPI docs for Custom Response - HTML, Stream, File, others](https://fastapi.tiangolo.com/advanced/custom-response/#redirectresponse).
                """
            ),
        ] = Default(JSONResponse),
        name: Annotated[
            Optional[str],
            Doc(
                """
                Name for this *path operation*. Only used internally.
                """
            ),
        ] = None,
        callbacks: Annotated[
            Optional[List[BaseRoute]],
            Doc(
                """
                List of *path operations* that will be used as OpenAPI callbacks.

                This is only for OpenAPI documentation, the callbacks won't be used
                directly.

                It will be added to the generated OpenAPI (e.g. visible at `/docs`).

                Read more about it in the
                [FastAPI docs for OpenAPI Callbacks](https://fastapi.tiangolo.com/advanced/openapi-callbacks/).
                """
            ),
        ] = None,
        openapi_extra: Annotated[
            Optional[Dict[str, Any]],
            Doc(
                """
                Extra metadata to be included in the OpenAPI schema for this *path
                operation*.

                Read more about it in the
                [FastAPI docs for Path Operation Advanced Configuration](https://fastapi.tiangolo.com/advanced/path-operation-advanced-configuration/#custom-openapi-path-operation-schema).
                """
            ),
        ] = None,
        generate_unique_id_function: Annotated[
            Callable[[APIRoute], str],
            Doc(
                """
                Customize the function used to generate unique IDs for the *path
                operations* shown in the generated OpenAPI.

                This is particularly useful when automatically generating clients or
                SDKs for your API.

                Read more about it in the
                [FastAPI docs about how to Generate Clients](https://fastapi.tiangolo.com/advanced/generate-clients/#custom-generate-unique-id-function).
                """
            ),
        ] = Default(generate_unique_id),
    ) -> Callable[[DecoratedCallable], DecoratedCallable]:
        """
        Add a *path operation* using an HTTP GET operation.

        ## Example

        ```python
        from fastapi import APIRouter, FastAPI

        app = FastAPI()
        router = APIRouter()

        @router.get("/items/")
        def read_items():
            return [{"name": "Empanada"}, {"name": "Arepa"}]

        app.include_router(router)
        ```
        """
        return self.api_route(
            path=path,
            response_model=response_model,
            status_code=status_code,
            tags=tags,
            dependencies=dependencies,
            summary=summary,
            description=description,
            response_description=response_description,
            responses=responses,
            deprecated=deprecated,
            methods=["GET"],
            operation_id=operation_id,
            response_model_include=response_model_include,
            response_model_exclude=response_model_exclude,
            response_model_by_alias=response_model_by_alias,
            response_model_exclude_unset=response_model_exclude_unset,
            response_model_exclude_defaults=response_model_exclude_defaults,
            response_model_exclude_none=response_model_exclude_none,
            include_in_schema=include_in_schema,
            response_class=response_class,
            name=name,
            callbacks=callbacks,
            openapi_extra=openapi_extra,
            generate_unique_id_function=generate_unique_id_function,
        )

    def put(
        self,
        path: Annotated[
            str,
            Doc(
                """
                The URL path to be used for this *path operation*.

                For example, in `http://example.com/items`, the path is `/items`.
                """
            ),
        ],
        *,
        response_model: Annotated[
            Any,
            Doc(
                """
                The type to use for the response.

                It could be any valid Pydantic *field* type. So, it doesn't have to
                be a Pydantic model, it could be other things, like a `list`, `dict`,
                etc.

                It will be used for:

                * Documentation: the generated OpenAPI (and the UI at `/docs`) will
                    show it as the response (JSON Schema).
                * Serialization: you could return an arbitrary object and the
                    `response_model` would be used to serialize that object into the
                    corresponding JSON.
                * Filtering: the JSON sent to the client will only contain the data
                    (fields) defined in the `response_model`. If you returned an object
                    that contains an attribute `password` but the `response_model` does
                    not include that field, the JSON sent to the client would not have
                    that `password`.
                * Validation: whatever you return will be serialized with the
                    `response_model`, converting any data as necessary to generate the
                    corresponding JSON. But if the data in the object returned is not
                    valid, that would mean a violation of the contract with the client,
                    so it's an error from the API developer. So, FastAPI will raise an
                    error and return a 500 error code (Internal Server Error).

                Read more about it in the
                [FastAPI docs for Response Model](https://fastapi.tiangolo.com/tutorial/response-model/).
                """
            ),
        ] = Default(None),
        status_code: Annotated[
            Optional[int],
            Doc(
                """
                The default status code to be used for the response.

                You could override the status code by returning a response directly.

                Read more about it in the
                [FastAPI docs for Response Status Code](https://fastapi.tiangolo.com/tutorial/response-status-code/).
                """
            ),
        ] = None,
        tags: Annotated[
            Optional[List[Union[str, Enum]]],
            Doc(
                """
                A list of tags to be applied to the *path operation*.

                It will be added to the generated OpenAPI (e.g. visible at `/docs`).

                Read more about it in the
                [FastAPI docs for Path Operation Configuration](https://fastapi.tiangolo.com/tutorial/path-operation-configuration/#tags).
                """
            ),
        ] = None,
        dependencies: Annotated[
            Optional[Sequence[params.Depends]],
            Doc(
                """
                A list of dependencies (using `Depends()`) to be applied to the
                *path operation*.

                Read more about it in the
                [FastAPI docs for Dependencies in path operation decorators](https://fastapi.tiangolo.com/tutorial/dependencies/dependencies-in-path-operation-decorators/).
                """
            ),
        ] = None,
        summary: Annotated[
            Optional[str],
            Doc(
                """
                A summary for the *path operation*.

                It will be added to the generated OpenAPI (e.g. visible at `/docs`).

                Read more about it in the
                [FastAPI docs for Path Operation Configuration](https://fastapi.tiangolo.com/tutorial/path-operation-configuration/).
                """
            ),
        ] = None,
        description: Annotated[
            Optional[str],
            Doc(
                """
                A description for the *path operation*.

                If not provided, it will be extracted automatically from the docstring
                of the *path operation function*.

                It can contain Markdown.

                It will be added to the generated OpenAPI (e.g. visible at `/docs`).

                Read more about it in the
                [FastAPI docs for Path Operation Configuration](https://fastapi.tiangolo.com/tutorial/path-operation-configuration/).
                """
            ),
        ] = None,
        response_description: Annotated[
            str,
            Doc(
                """
                The description for the default response.

                It will be added to the generated OpenAPI (e.g. visible at `/docs`).
                """
            ),
        ] = "Successful Response",
        responses: Annotated[
            Optional[Dict[Union[int, str], Dict[str, Any]]],
            Doc(
                """
                Additional responses that could be returned by this *path operation*.

                It will be added to the generated OpenAPI (e.g. visible at `/docs`).
                """
            ),
        ] = None,
        deprecated: Annotated[
            Optional[bool],
            Doc(
                """
                Mark this *path operation* as deprecated.

                It will be added to the generated OpenAPI (e.g. visible at `/docs`).
                """
            ),
        ] = None,
        operation_id: Annotated[
            Optional[str],
            Doc(
                """
                Custom operation ID to be used by this *path operation*.

                By default, it is generated automatically.

                If you provide a custom operation ID, you need to make sure it is
                unique for the whole API.

                You can customize the
                operation ID generation with the parameter
                `generate_unique_id_function` in the `FastAPI` class.

                Read more about it in the
                [FastAPI docs about how to Generate Clients](https://fastapi.tiangolo.com/advanced/generate-clients/#custom-generate-unique-id-function).
                """
            ),
        ] = None,
        response_model_include: Annotated[
            Optional[IncEx],
            Doc(
                """
                Configuration passed to Pydantic to include only certain fields in the
                response data.

                Read more about it in the
                [FastAPI docs for Response Model - Return Type](https://fastapi.tiangolo.com/tutorial/response-model/#response_model_include-and-response_model_exclude).
                """
            ),
        ] = None,
        response_model_exclude: Annotated[
            Optional[IncEx],
            Doc(
                """
                Configuration passed to Pydantic to exclude certain fields in the
                response data.

                Read more about it in the
                [FastAPI docs for Response Model - Return Type](https://fastapi.tiangolo.com/tutorial/response-model/#response_model_include-and-response_model_exclude).
                """
            ),
        ] = None,
        response_model_by_alias: Annotated[
            bool,
            Doc(
                """
                Configuration passed to Pydantic to define if the response model
                should be serialized by alias when an alias is used.

                Read more about it in the
                [FastAPI docs for Response Model - Return Type](https://fastapi.tiangolo.com/tutorial/response-model/#response_model_include-and-response_model_exclude).
                """
            ),
        ] = True,
        response_model_exclude_unset: Annotated[
            bool,
            Doc(
                """
                Configuration passed to Pydantic to define if the response data
                should have all the fields, including the ones that were not set and
                have their default values. This is different from
                `response_model_exclude_defaults` in that if the fields are set,
                they will be included in the response, even if the value is the same
                as the default.

                When `True`, default values are omitted from the response.

                Read more about it in the
                [FastAPI docs for Response Model - Return Type](https://fastapi.tiangolo.com/tutorial/response-model/#use-the-response_model_exclude_unset-parameter).
                """
            ),
        ] = False,
        response_model_exclude_defaults: Annotated[
            bool,
            Doc(
                """
                Configuration passed to Pydantic to define if the response data
                should have all the fields, including the ones that have the same value
                as the default. This is different from `response_model_exclude_unset`
                in that if the fields are set but contain the same default values,
                they will be excluded from the response.

                When `True`, default values are omitted from the response.

                Read more about it in the
                [FastAPI docs for Response Model - Return Type](https://fastapi.tiangolo.com/tutorial/response-model/#use-the-response_model_exclude_unset-parameter).
                """
            ),
        ] = False,
        response_model_exclude_none: Annotated[
            bool,
            Doc(
                """
                Configuration passed to Pydantic to define if the response data should
                exclude fields set to `None`.

                This is much simpler (less smart) than `response_model_exclude_unset`
                and `response_model_exclude_defaults`. You probably want to use one of
                those two instead of this one, as those allow returning `None` values
                when it makes sense.

                Read more about it in the
                [FastAPI docs for Response Model - Return Type](https://fastapi.tiangolo.com/tutorial/response-model/#response_model_exclude_none).
                """
            ),
        ] = False,
        include_in_schema: Annotated[
            bool,
            Doc(
                """
                Include this *path operation* in the generated OpenAPI schema.

                This affects the generated OpenAPI (e.g. visible at `/docs`).

                Read more about it in the
                [FastAPI docs for Query Parameters and String Validations](https://fastapi.tiangolo.com/tutorial/query-params-str-validations/#exclude-parameters-from-openapi).
                """
            ),
        ] = True,
        response_class: Annotated[
            Type[Response],
            Doc(
                """
                Response class to be used for this *path operation*.

                This will not be used if you return a response directly.

                Read more about it in the
                [FastAPI docs for Custom Response - HTML, Stream, File, others](https://fastapi.tiangolo.com/advanced/custom-response/#redirectresponse).
                """
            ),
        ] = Default(JSONResponse),
        name: Annotated[
            Optional[str],
            Doc(
                """
                Name for this *path operation*. Only used internally.
                """
            ),
        ] = None,
        callbacks: Annotated[
            Optional[List[BaseRoute]],
            Doc(
                """
                List of *path operations* that will be used as OpenAPI callbacks.

                This is only for OpenAPI documentation, the callbacks won't be used
                directly.

                It will be added to the generated OpenAPI (e.g. visible at `/docs`).

                Read more about it in the
                [FastAPI docs for OpenAPI Callbacks](https://fastapi.tiangolo.com/advanced/openapi-callbacks/).
                """
            ),
        ] = None,
        openapi_extra: Annotated[
            Optional[Dict[str, Any]],
            Doc(
                """
                Extra metadata to be included in the OpenAPI schema for this *path
                operation*.

                Read more about it in the
                [FastAPI docs for Path Operation Advanced Configuration](https://fastapi.tiangolo.com/advanced/path-operation-advanced-configuration/#custom-openapi-path-operation-schema).
                """
            ),
        ] = None,
        generate_unique_id_function: Annotated[
            Callable[[APIRoute], str],
            Doc(
                """
                Customize the function used to generate unique IDs for the *path
                operations* shown in the generated OpenAPI.

                This is particularly useful when automatically generating clients or
                SDKs for your API.

                Read more about it in the
                [FastAPI docs about how to Generate Clients](https://fastapi.tiangolo.com/advanced/generate-clients/#custom-generate-unique-id-function).
                """
            ),
        ] = Default(generate_unique_id),
    ) -> Callable[[DecoratedCallable], DecoratedCallable]:
        """
        Add a *path operation* using an HTTP PUT operation.

        ## Example

        ```python
        from fastapi import APIRouter, FastAPI
        from pydantic import BaseModel

        class Item(BaseModel):
            name: str
            description: str | None = None

        app = FastAPI()
        router = APIRouter()

        @router.put("/items/{item_id}")
        def replace_item(item_id: str, item: Item):
            return {"message": "Item replaced", "id": item_id}

        app.include_router(router)
        ```
        """
        return self.api_route(
            path=path,
            response_model=response_model,
            status_code=status_code,
            tags=tags,
            dependencies=dependencies,
            summary=summary,
            description=description,
            response_description=response_description,
            responses=responses,
            deprecated=deprecated,
            methods=["PUT"],
            operation_id=operation_id,
            response_model_include=response_model_include,
            response_model_exclude=response_model_exclude,
            response_model_by_alias=response_model_by_alias,
            response_model_exclude_unset=response_model_exclude_unset,
            response_model_exclude_defaults=response_model_exclude_defaults,
            response_model_exclude_none=response_model_exclude_none,
            include_in_schema=include_in_schema,
            response_class=response_class,
            name=name,
            callbacks=callbacks,
            openapi_extra=openapi_extra,
            generate_unique_id_function=generate_unique_id_function,
        )

    def post(
        self,
        path: Annotated[
            str,
            Doc(
                """
                The URL path to be used for this *path operation*.

                For example, in `http://example.com/items`, the path is `/items`.
                """
            ),
        ],
        *,
        response_model: Annotated[
            Any,
            Doc(
                """
                The type to use for the response.

                It could be any valid Pydantic *field* type. So, it doesn't have to
                be a Pydantic model, it could be other things, like a `list`, `dict`,
                etc.

                It will be used for:

                * Documentation: the generated OpenAPI (and the UI at `/docs`) will
                    show it as the response (JSON Schema).
                * Serialization: you could return an arbitrary object and the
                    `response_model` would be used to serialize that object into the
                    corresponding JSON.
                * Filtering: the JSON sent to the client will only contain the data
                    (fields) defined in the `response_model`. If you returned an object
                    that contains an attribute `password` but the `response_model` does
                    not include that field, the JSON sent to the client would not have
                    that `password`.
                * Validation: whatever you return will be serialized with the
                    `response_model`, converting any data as necessary to generate the
                    corresponding JSON. But if the data in the object returned is not
                    valid, that would mean a violation of the contract with the client,
                    so it's an error from the API developer. So, FastAPI will raise an
                    error and return a 500 error code (Internal Server Error).

                Read more about it in the
                [FastAPI docs for Response Model](https://fastapi.tiangolo.com/tutorial/response-model/).
                """
            ),
        ] = Default(None),
        status_code: Annotated[
            Optional[int],
            Doc(
                """
                The default status code to be used for the response.

                You could override the status code by returning a response directly.

                Read more about it in the
                [FastAPI docs for Response Status Code](https://fastapi.tiangolo.com/tutorial/response-status-code/).
                """
            ),
        ] = None,
        tags: Annotated[
            Optional[List[Union[str, Enum]]],
            Doc(
                """
                A list of tags to be applied to the *path operation*.

                It will be added to the generated OpenAPI (e.g. visible at `/docs`).

                Read more about it in the
                [FastAPI docs for Path Operation Configuration](https://fastapi.tiangolo.com/tutorial/path-operation-configuration/#tags).
                """
            ),
        ] = None,
        dependencies: Annotated[
            Optional[Sequence[params.Depends]],
            Doc(
                """
                A list of dependencies (using `Depends()`) to be applied to the
                *path operation*.

                Read more about it in the
                [FastAPI docs for Dependencies in path operation decorators](https://fastapi.tiangolo.com/tutorial/dependencies/dependencies-in-path-operation-decorators/).
                """
            ),
        ] = None,
        summary: Annotated[
            Optional[str],
            Doc(
                """
                A summary for the *path operation*.

                It will be added to the generated OpenAPI (e.g. visible at `/docs`).

                Read more about it in the
                [FastAPI docs for Path Operation Configuration](https://fastapi.tiangolo.com/tutorial/path-operation-configuration/).
                """
            ),
        ] = None,
        description: Annotated[
            Optional[str],
            Doc(
                """
                A description for the *path operation*.

                If not provided, it will be extracted automatically from the docstring
                of the *path operation function*.

                It can contain Markdown.

                It will be added to the generated OpenAPI (e.g. visible at `/docs`).

                Read more about it in the
                [FastAPI docs for Path Operation Configuration](https://fastapi.tiangolo.com/tutorial/path-operation-configuration/).
                """
            ),
        ] = None,
        response_description: Annotated[
            str,
            Doc(
                """
                The description for the default response.

                It will be added to the generated OpenAPI (e.g. visible at `/docs`).
                """
            ),
        ] = "Successful Response",
        responses: Annotated[
            Optional[Dict[Union[int, str], Dict[str, Any]]],
            Doc(
                """
                Additional responses that could be returned by this *path operation*.

                It will be added to the generated OpenAPI (e.g. visible at `/docs`).
                """
            ),
        ] = None,
        deprecated: Annotated[
            Optional[bool],
            Doc(
                """
                Mark this *path operation* as deprecated.

                It will be added to the generated OpenAPI (e.g. visible at `/docs`).
                """
            ),
        ] = None,
        operation_id: Annotated[
            Optional[str],
            Doc(
                """
                Custom operation ID to be used by this *path operation*.

                By default, it is generated automatically.

                If you provide a custom operation ID, you need to make sure it is
                unique for the whole API.

                You can customize the
                operation ID generation with the parameter
                `generate_unique_id_function` in the `FastAPI` class.

                Read more about it in the
                [FastAPI docs about how to Generate Clients](https://fastapi.tiangolo.com/advanced/generate-clients/#custom-generate-unique-id-function).
                """
            ),
        ] = None,
        response_model_include: Annotated[
            Optional[IncEx],
            Doc(
                """
                Configuration passed to Pydantic to include only certain fields in the
                response data.

                Read more about it in the
                [FastAPI docs for Response Model - Return Type](https://fastapi.tiangolo.com/tutorial/response-model/#response_model_include-and-response_model_exclude).
                """
            ),
        ] = None,
        response_model_exclude: Annotated[
            Optional[IncEx],
            Doc(
                """
                Configuration passed to Pydantic to exclude certain fields in the
                response data.

                Read more about it in the
                [FastAPI docs for Response Model - Return Type](https://fastapi.tiangolo.com/tutorial/response-model/#response_model_include-and-response_model_exclude).
                """
            ),
        ] = None,
        response_model_by_alias: Annotated[
            bool,
            Doc(
                """
                Configuration passed to Pydantic to define if the response model
                should be serialized by alias when an alias is used.

                Read more about it in the
                [FastAPI docs for Response Model - Return Type](https://fastapi.tiangolo.com/tutorial/response-model/#response_model_include-and-response_model_exclude).
                """
            ),
        ] = True,
        response_model_exclude_unset: Annotated[
            bool,
            Doc(
                """
                Configuration passed to Pydantic to define if the response data
                should have all the fields, including the ones that were not set and
                have their default values. This is different from
                `response_model_exclude_defaults` in that if the fields are set,
                they will be included in the response, even if the value is the same
                as the default.

                When `True`, default values are omitted from the response.

                Read more about it in the
                [FastAPI docs for Response Model - Return Type](https://fastapi.tiangolo.com/tutorial/response-model/#use-the-response_model_exclude_unset-parameter).
                """
            ),
        ] = False,
        response_model_exclude_defaults: Annotated[
            bool,
            Doc(
                """
                Configuration passed to Pydantic to define if the response data
                should have all the fields, including the ones that have the same value
                as the default. This is different from `response_model_exclude_unset`
                in that if the fields are set but contain the same default values,
                they will be excluded from the response.

                When `True`, default values are omitted from the response.

                Read more about it in the
                [FastAPI docs for Response Model - Return Type](https://fastapi.tiangolo.com/tutorial/response-model/#use-the-response_model_exclude_unset-parameter).
                """
            ),
        ] = False,
        response_model_exclude_none: Annotated[
            bool,
            Doc(
                """
                Configuration passed to Pydantic to define if the response data should
                exclude fields set to `None`.

                This is much simpler (less smart) than `response_model_exclude_unset`
                and `response_model_exclude_defaults`. You probably want to use one of
                those two instead of this one, as those allow returning `None` values
                when it makes sense.

                Read more about it in the
                [FastAPI docs for Response Model - Return Type](https://fastapi.tiangolo.com/tutorial/response-model/#response_model_exclude_none).
                """
            ),
        ] = False,
        include_in_schema: Annotated[
            bool,
            Doc(
                """
                Include this *path operation* in the generated OpenAPI schema.

                This affects the generated OpenAPI (e.g. visible at `/docs`).

                Read more about it in the
                [FastAPI docs for Query Parameters and String Validations](https://fastapi.tiangolo.com/tutorial/query-params-str-validations/#exclude-parameters-from-openapi).
                """
            ),
        ] = True,
        response_class: Annotated[
            Type[Response],
            Doc(
                """
                Response class to be used for this *path operation*.

                This will not be used if you return a response directly.

                Read more about it in the
                [FastAPI docs for Custom Response - HTML, Stream, File, others](https://fastapi.tiangolo.com/advanced/custom-response/#redirectresponse).
                """
            ),
        ] = Default(JSONResponse),
        name: Annotated[
            Optional[str],
            Doc(
                """
                Name for this *path operation*. Only used internally.
                """
            ),
        ] = None,
        callbacks: Annotated[
            Optional[List[BaseRoute]],
            Doc(
                """
                List of *path operations* that will be used as OpenAPI callbacks.

                This is only for OpenAPI documentation, the callbacks won't be used
                directly.

                It will be added to the generated OpenAPI (e.g. visible at `/docs`).

                Read more about it in the
                [FastAPI docs for OpenAPI Callbacks](https://fastapi.tiangolo.com/advanced/openapi-callbacks/).
                """
            ),
        ] = None,
        openapi_extra: Annotated[
            Optional[Dict[str, Any]],
            Doc(
                """
                Extra metadata to be included in the OpenAPI schema for this *path
                operation*.

                Read more about it in the
                [FastAPI docs for Path Operation Advanced Configuration](https://fastapi.tiangolo.com/advanced/path-operation-advanced-configuration/#custom-openapi-path-operation-schema).
                """
            ),
        ] = None,
        generate_unique_id_function: Annotated[
            Callable[[APIRoute], str],
            Doc(
                """
                Customize the function used to generate unique IDs for the *path
                operations* shown in the generated OpenAPI.

                This is particularly useful when automatically generating clients or
                SDKs for your API.

                Read more about it in the
                [FastAPI docs about how to Generate Clients](https://fastapi.tiangolo.com/advanced/generate-clients/#custom-generate-unique-id-function).
                """
            ),
        ] = Default(generate_unique_id),
    ) -> Callable[[DecoratedCallable], DecoratedCallable]:
        """
        Add a *path operation* using an HTTP POST operation.

        ## Example

        ```python
        from fastapi import APIRouter, FastAPI
        from pydantic import BaseModel

        class Item(BaseModel):
            name: str
            description: str | None = None

        app = FastAPI()
        router = APIRouter()

        @router.post("/items/")
        def create_item(item: Item):
            return {"message": "Item created"}

        app.include_router(router)
        ```
        """
        return self.api_route(
            path=path,
            response_model=response_model,
            status_code=status_code,
            tags=tags,
            dependencies=dependencies,
            summary=summary,
            description=description,
            response_description=response_description,
            responses=responses,
            deprecated=deprecated,
            methods=["POST"],
            operation_id=operation_id,
            response_model_include=response_model_include,
            response_model_exclude=response_model_exclude,
            response_model_by_alias=response_model_by_alias,
            response_model_exclude_unset=response_model_exclude_unset,
            response_model_exclude_defaults=response_model_exclude_defaults,
            response_model_exclude_none=response_model_exclude_none,
            include_in_schema=include_in_schema,
            response_class=response_class,
            name=name,
            callbacks=callbacks,
            openapi_extra=openapi_extra,
            generate_unique_id_function=generate_unique_id_function,
        )

    def delete(
        self,
        path: Annotated[
            str,
            Doc(
                """
                The URL path to be used for this *path operation*.

                For example, in `http://example.com/items`, the path is `/items`.
                """
            ),
        ],
        *,
        response_model: Annotated[
            Any,
            Doc(
                """
                The type to use for the response.

                It could be any valid Pydantic *field* type. So, it doesn't have to
                be a Pydantic model, it could be other things, like a `list`, `dict`,
                etc.

                It will be used for:

                * Documentation: the generated OpenAPI (and the UI at `/docs`) will
                    show it as the response (JSON Schema).
                * Serialization: you could return an arbitrary object and the
                    `response_model` would be used to serialize that object into the
                    corresponding JSON.
                * Filtering: the JSON sent to the client will only contain the data
                    (fields) defined in the `response_model`. If you returned an object
                    that contains an attribute `password` but the `response_model` does
                    not include that field, the JSON sent to the client would not have
                    that `password`.
                * Validation: whatever you return will be serialized with the
                    `response_model`, converting any data as necessary to generate the
                    corresponding JSON. But if the data in the object returned is not
                    valid, that would mean a violation of the contract with the client,
                    so it's an error from the API developer. So, FastAPI will raise an
                    error and return a 500 error code (Internal Server Error).

                Read more about it in the
                [FastAPI docs for Response Model](https://fastapi.tiangolo.com/tutorial/response-model/).
                """
            ),
        ] = Default(None),
        status_code: Annotated[
            Optional[int],
            Doc(
                """
                The default status code to be used for the response.

                You could override the status code by returning a response directly.

                Read more about it in the
                [FastAPI docs for Response Status Code](https://fastapi.tiangolo.com/tutorial/response-status-code/).
                """
            ),
        ] = None,
        tags: Annotated[
            Optional[List[Union[str, Enum]]],
            Doc(
                """
                A list of tags to be applied to the *path operation*.

                It will be added to the generated OpenAPI (e.g. visible at `/docs`).

                Read more about it in the
                [FastAPI docs for Path Operation Configuration](https://fastapi.tiangolo.com/tutorial/path-operation-configuration/#tags).
                """
            ),
        ] = None,
        dependencies: Annotated[
            Optional[Sequence[params.Depends]],
            Doc(
                """
                A list of dependencies (using `Depends()`) to be applied to the
                *path operation*.

                Read more about it in the
                [FastAPI docs for Dependencies in path operation decorators](https://fastapi.tiangolo.com/tutorial/dependencies/dependencies-in-path-operation-decorators/).
                """
            ),
        ] = None,
        summary: Annotated[
            Optional[str],
            Doc(
                """
                A summary for the *path operation*.

                It will be added to the generated OpenAPI (e.g. visible at `/docs`).

                Read more about it in the
                [FastAPI docs for Path Operation Configuration](https://fastapi.tiangolo.com/tutorial/path-operation-configuration/).
                """
            ),
        ] = None,
        description: Annotated[
            Optional[str],
            Doc(
                """
                A description for the *path operation*.

                If not provided, it will be extracted automatically from the docstring
                of the *path operation function*.

                It can contain Markdown.

                It will be added to the generated OpenAPI (e.g. visible at `/docs`).

                Read more about it in the
                [FastAPI docs for Path Operation Configuration](https://fastapi.tiangolo.com/tutorial/path-operation-configuration/).
                """
            ),
        ] = None,
        response_description: Annotated[
            str,
            Doc(
                """
                The description for the default response.

                It will be added to the generated OpenAPI (e.g. visible at `/docs`).
                """
            ),
        ] = "Successful Response",
        responses: Annotated[
            Optional[Dict[Union[int, str], Dict[str, Any]]],
            Doc(
                """
                Additional responses that could be returned by this *path operation*.

                It will be added to the generated OpenAPI (e.g. visible at `/docs`).
                """
            ),
        ] = None,
        deprecated: Annotated[
            Optional[bool],
            Doc(
                """
                Mark this *path operation* as deprecated.

                It will be added to the generated OpenAPI (e.g. visible at `/docs`).
                """
            ),
        ] = None,
        operation_id: Annotated[
            Optional[str],
            Doc(
                """
                Custom operation ID to be used by this *path operation*.

                By default, it is generated automatically.

                If you provide a custom operation ID, you need to make sure it is
                unique for the whole API.

                You can customize the
                operation ID generation with the parameter
                `generate_unique_id_function` in the `FastAPI` class.

                Read more about it in the
                [FastAPI docs about how to Generate Clients](https://fastapi.tiangolo.com/advanced/generate-clients/#custom-generate-unique-id-function).
                """
            ),
        ] = None,
        response_model_include: Annotated[
            Optional[IncEx],
            Doc(
                """
                Configuration passed to Pydantic to include only certain fields in the
                response data.

                Read more about it in the
                [FastAPI docs for Response Model - Return Type](https://fastapi.tiangolo.com/tutorial/response-model/#response_model_include-and-response_model_exclude).
                """
            ),
        ] = None,
        response_model_exclude: Annotated[
            Optional[IncEx],
            Doc(
                """
                Configuration passed to Pydantic to exclude certain fields in the
                response data.

                Read more about it in the
                [FastAPI docs for Response Model - Return Type](https://fastapi.tiangolo.com/tutorial/response-model/#response_model_include-and-response_model_exclude).
                """
            ),
        ] = None,
        response_model_by_alias: Annotated[
            bool,
            Doc(
                """
                Configuration passed to Pydantic to define if the response model
                should be serialized by alias when an alias is used.

                Read more about it in the
                [FastAPI docs for Response Model - Return Type](https://fastapi.tiangolo.com/tutorial/response-model/#response_model_include-and-response_model_exclude).
                """
            ),
        ] = True,
        response_model_exclude_unset: Annotated[
            bool,
            Doc(
                """
                Configuration passed to Pydantic to define if the response data
                should have all the fields, including the ones that were not set and
                have their default values. This is different from
                `response_model_exclude_defaults` in that if the fields are set,
                they will be included in the response, even if the value is the same
                as the default.

                When `True`, default values are omitted from the response.

                Read more about it in the
                [FastAPI docs for Response Model - Return Type](https://fastapi.tiangolo.com/tutorial/response-model/#use-the-response_model_exclude_unset-parameter).
                """
            ),
        ] = False,
        response_model_exclude_defaults: Annotated[
            bool,
            Doc(
                """
                Configuration passed to Pydantic to define if the response data
                should have all the fields, including the ones that have the same value
                as the default. This is different from `response_model_exclude_unset`
                in that if the fields are set but contain the same default values,
                they will be excluded from the response.

                When `True`, default values are omitted from the response.

                Read more about it in the
                [FastAPI docs for Response Model - Return Type](https://fastapi.tiangolo.com/tutorial/response-model/#use-the-response_model_exclude_unset-parameter).
                """
            ),
        ] = False,
        response_model_exclude_none: Annotated[
            bool,
            Doc(
                """
                Configuration passed to Pydantic to define if the response data should
                exclude fields set to `None`.

                This is much simpler (less smart) than `response_model_exclude_unset`
                and `response_model_exclude_defaults`. You probably want to use one of
                those two instead of this one, as those allow returning `None` values
                when it makes sense.

                Read more about it in the
                [FastAPI docs for Response Model - Return Type](https://fastapi.tiangolo.com/tutorial/response-model/#response_model_exclude_none).
                """
            ),
        ] = False,
        include_in_schema: Annotated[
            bool,
            Doc(
                """
                Include this *path operation* in the generated OpenAPI schema.

                This affects the generated OpenAPI (e.g. visible at `/docs`).

                Read more about it in the
                [FastAPI docs for Query Parameters and String Validations](https://fastapi.tiangolo.com/tutorial/query-params-str-validations/#exclude-parameters-from-openapi).
                """
            ),
        ] = True,
        response_class: Annotated[
            Type[Response],
            Doc(
                """
                Response class to be used for this *path operation*.

                This will not be used if you return a response directly.

                Read more about it in the
                [FastAPI docs for Custom Response - HTML, Stream, File, others](https://fastapi.tiangolo.com/advanced/custom-response/#redirectresponse).
                """
            ),
        ] = Default(JSONResponse),
        name: Annotated[
            Optional[str],
            Doc(
                """
                Name for this *path operation*. Only used internally.
                """
            ),
        ] = None,
        callbacks: Annotated[
            Optional[List[BaseRoute]],
            Doc(
                """
                List of *path operations* that will be used as OpenAPI callbacks.

                This is only for OpenAPI documentation, the callbacks won't be used
                directly.

                It will be added to the generated OpenAPI (e.g. visible at `/docs`).

                Read more about it in the
                [FastAPI docs for OpenAPI Callbacks](https://fastapi.tiangolo.com/advanced/openapi-callbacks/).
                """
            ),
        ] = None,
        openapi_extra: Annotated[
            Optional[Dict[str, Any]],
            Doc(
                """
                Extra metadata to be included in the OpenAPI schema for this *path
                operation*.

                Read more about it in the
                [FastAPI docs for Path Operation Advanced Configuration](https://fastapi.tiangolo.com/advanced/path-operation-advanced-configuration/#custom-openapi-path-operation-schema).
                """
            ),
        ] = None,
        generate_unique_id_function: Annotated[
            Callable[[APIRoute], str],
            Doc(
                """
                Customize the function used to generate unique IDs for the *path
                operations* shown in the generated OpenAPI.

                This is particularly useful when automatically generating clients or
                SDKs for your API.

                Read more about it in the
                [FastAPI docs about how to Generate Clients](https://fastapi.tiangolo.com/advanced/generate-clients/#custom-generate-unique-id-function).
                """
            ),
        ] = Default(generate_unique_id),
    ) -> Callable[[DecoratedCallable], DecoratedCallable]:
        """
        Add a *path operation* using an HTTP DELETE operation.

        ## Example

        ```python
        from fastapi import APIRouter, FastAPI

        app = FastAPI()
        router = APIRouter()

        @router.delete("/items/{item_id}")
        def delete_item(item_id: str):
            return {"message": "Item deleted"}

        app.include_router(router)
        ```
        """
        return self.api_route(
            path=path,
            response_model=response_model,
            status_code=status_code,
            tags=tags,
            dependencies=dependencies,
            summary=summary,
            description=description,
            response_description=response_description,
            responses=responses,
            deprecated=deprecated,
            methods=["DELETE"],
            operation_id=operation_id,
            response_model_include=response_model_include,
            response_model_exclude=response_model_exclude,
            response_model_by_alias=response_model_by_alias,
            response_model_exclude_unset=response_model_exclude_unset,
            response_model_exclude_defaults=response_model_exclude_defaults,
            response_model_exclude_none=response_model_exclude_none,
            include_in_schema=include_in_schema,
            response_class=response_class,
            name=name,
            callbacks=callbacks,
            openapi_extra=openapi_extra,
            generate_unique_id_function=generate_unique_id_function,
        )

    def options(
        self,
        path: Annotated[
            str,
            Doc(
                """
                The URL path to be used for this *path operation*.

                For example, in `http://example.com/items`, the path is `/items`.
                """
            ),
        ],
        *,
        response_model: Annotated[
            Any,
            Doc(
                """
                The type to use for the response.

                It could be any valid Pydantic *field* type. So, it doesn't have to
                be a Pydantic model, it could be other things, like a `list`, `dict`,
                etc.

                It will be used for:

                * Documentation: the generated OpenAPI (and the UI at `/docs`) will
                    show it as the response (JSON Schema).
                * Serialization: you could return an arbitrary object and the
                    `response_model` would be used to serialize that object into the
                    corresponding JSON.
                * Filtering: the JSON sent to the client will only contain the data
                    (fields) defined in the `response_model`. If you returned an object
                    that contains an attribute `password` but the `response_model` does
                    not include that field, the JSON sent to the client would not have
                    that `password`.
                * Validation: whatever you return will be serialized with the
                    `response_model`, converting any data as necessary to generate the
                    corresponding JSON. But if the data in the object returned is not
                    valid, that would mean a violation of the contract with the client,
                    so it's an error from the API developer. So, FastAPI will raise an
                    error and return a 500 error code (Internal Server Error).

                Read more about it in the
                [FastAPI docs for Response Model](https://fastapi.tiangolo.com/tutorial/response-model/).
                """
            ),
        ] = Default(None),
        status_code: Annotated[
            Optional[int],
            Doc(
                """
                The default status code to be used for the response.

                You could override the status code by returning a response directly.

                Read more about it in the
                [FastAPI docs for Response Status Code](https://fastapi.tiangolo.com/tutorial/response-status-code/).
                """
            ),
        ] = None,
        tags: Annotated[
            Optional[List[Union[str, Enum]]],
            Doc(
                """
                A list of tags to be applied to the *path operation*.

                It will be added to the generated OpenAPI (e.g. visible at `/docs`).

                Read more about it in the
                [FastAPI docs for Path Operation Configuration](https://fastapi.tiangolo.com/tutorial/path-operation-configuration/#tags).
                """
            ),
        ] = None,
        dependencies: Annotated[
            Optional[Sequence[params.Depends]],
            Doc(
                """
                A list of dependencies (using `Depends()`) to be applied to the
                *path operation*.

                Read more about it in the
                [FastAPI docs for Dependencies in path operation decorators](https://fastapi.tiangolo.com/tutorial/dependencies/dependencies-in-path-operation-decorators/).
                """
            ),
        ] = None,
        summary: Annotated[
            Optional[str],
            Doc(
                """
                A summary for the *path operation*.

                It will be added to the generated OpenAPI (e.g. visible at `/docs`).

                Read more about it in the
                [FastAPI docs for Path Operation Configuration](https://fastapi.tiangolo.com/tutorial/path-operation-configuration/).
                """
            ),
        ] = None,
        description: Annotated[
            Optional[str],
            Doc(
                """
                A description for the *path operation*.

                If not provided, it will be extracted automatically from the docstring
                of the *path operation function*.

                It can contain Markdown.

                It will be added to the generated OpenAPI (e.g. visible at `/docs`).

                Read more about it in the
                [FastAPI docs for Path Operation Configuration](https://fastapi.tiangolo.com/tutorial/path-operation-configuration/).
                """
            ),
        ] = None,
        response_description: Annotated[
            str,
            Doc(
                """
                The description for the default response.

                It will be added to the generated OpenAPI (e.g. visible at `/docs`).
                """
            ),
        ] = "Successful Response",
        responses: Annotated[
            Optional[Dict[Union[int, str], Dict[str, Any]]],
            Doc(
                """
                Additional responses that could be returned by this *path operation*.

                It will be added to the generated OpenAPI (e.g. visible at `/docs`).
                """
            ),
        ] = None,
        deprecated: Annotated[
            Optional[bool],
            Doc(
                """
                Mark this *path operation* as deprecated.

                It will be added to the generated OpenAPI (e.g. visible at `/docs`).
                """
            ),
        ] = None,
        operation_id: Annotated[
            Optional[str],
            Doc(
                """
                Custom operation ID to be used by this *path operation*.

                By default, it is generated automatically.

                If you provide a custom operation ID, you need to make sure it is
                unique for the whole API.

                You can customize the
                operation ID generation with the parameter
                `generate_unique_id_function` in the `FastAPI` class.

                Read more about it in the
                [FastAPI docs about how to Generate Clients](https://fastapi.tiangolo.com/advanced/generate-clients/#custom-generate-unique-id-function).
                """
            ),
        ] = None,
        response_model_include: Annotated[
            Optional[IncEx],
            Doc(
                """
                Configuration passed to Pydantic to include only certain fields in the
                response data.

                Read more about it in the
                [FastAPI docs for Response Model - Return Type](https://fastapi.tiangolo.com/tutorial/response-model/#response_model_include-and-response_model_exclude).
                """
            ),
        ] = None,
        response_model_exclude: Annotated[
            Optional[IncEx],
            Doc(
                """
                Configuration passed to Pydantic to exclude certain fields in the
                response data.

                Read more about it in the
                [FastAPI docs for Response Model - Return Type](https://fastapi.tiangolo.com/tutorial/response-model/#response_model_include-and-response_model_exclude).
                """
            ),
        ] = None,
        response_model_by_alias: Annotated[
            bool,
            Doc(
                """
                Configuration passed to Pydantic to define if the response model
                should be serialized by alias when an alias is used.

                Read more about it in the
                [FastAPI docs for Response Model - Return Type](https://fastapi.tiangolo.com/tutorial/response-model/#response_model_include-and-response_model_exclude).
                """
            ),
        ] = True,
        response_model_exclude_unset: Annotated[
            bool,
            Doc(
                """
                Configuration passed to Pydantic to define if the response data
                should have all the fields, including the ones that were not set and
                have their default values. This is different from
                `response_model_exclude_defaults` in that if the fields are set,
                they will be included in the response, even if the value is the same
                as the default.

                When `True`, default values are omitted from the response.

                Read more about it in the
                [FastAPI docs for Response Model - Return Type](https://fastapi.tiangolo.com/tutorial/response-model/#use-the-response_model_exclude_unset-parameter).
                """
            ),
        ] = False,
        response_model_exclude_defaults: Annotated[
            bool,
            Doc(
                """
                Configuration passed to Pydantic to define if the response data
                should have all the fields, including the ones that have the same value
                as the default. This is different from `response_model_exclude_unset`
                in that if the fields are set but contain the same default values,
                they will be excluded from the response.

                When `True`, default values are omitted from the response.

                Read more about it in the
                [FastAPI docs for Response Model - Return Type](https://fastapi.tiangolo.com/tutorial/response-model/#use-the-response_model_exclude_unset-parameter).
                """
            ),
        ] = False,
        response_model_exclude_none: Annotated[
            bool,
            Doc(
                """
                Configuration passed to Pydantic to define if the response data should
                exclude fields set to `None`.

                This is much simpler (less smart) than `response_model_exclude_unset`
                and `response_model_exclude_defaults`. You probably want to use one of
                those two instead of this one, as those allow returning `None` values
                when it makes sense.

                Read more about it in the
                [FastAPI docs for Response Model - Return Type](https://fastapi.tiangolo.com/tutorial/response-model/#response_model_exclude_none).
                """
            ),
        ] = False,
        include_in_schema: Annotated[
            bool,
            Doc(
                """
                Include this *path operation* in the generated OpenAPI schema.

                This affects the generated OpenAPI (e.g. visible at `/docs`).

                Read more about it in the
                [FastAPI docs for Query Parameters and String Validations](https://fastapi.tiangolo.com/tutorial/query-params-str-validations/#exclude-parameters-from-openapi).
                """
            ),
        ] = True,
        response_class: Annotated[
            Type[Response],
            Doc(
                """
                Response class to be used for this *path operation*.

                This will not be used if you return a response directly.

                Read more about it in the
                [FastAPI docs for Custom Response - HTML, Stream, File, others](https://fastapi.tiangolo.com/advanced/custom-response/#redirectresponse).
                """
            ),
        ] = Default(JSONResponse),
        name: Annotated[
            Optional[str],
            Doc(
                """
                Name for this *path operation*. Only used internally.
                """
            ),
        ] = None,
        callbacks: Annotated[
            Optional[List[BaseRoute]],
            Doc(
                """
                List of *path operations* that will be used as OpenAPI callbacks.

                This is only for OpenAPI documentation, the callbacks won't be used
                directly.

                It will be added to the generated OpenAPI (e.g. visible at `/docs`).

                Read more about it in the
                [FastAPI docs for OpenAPI Callbacks](https://fastapi.tiangolo.com/advanced/openapi-callbacks/).
                """
            ),
        ] = None,
        openapi_extra: Annotated[
            Optional[Dict[str, Any]],
            Doc(
                """
                Extra metadata to be included in the OpenAPI schema for this *path
                operation*.

                Read more about it in the
                [FastAPI docs for Path Operation Advanced Configuration](https://fastapi.tiangolo.com/advanced/path-operation-advanced-configuration/#custom-openapi-path-operation-schema).
                """
            ),
        ] = None,
        generate_unique_id_function: Annotated[
            Callable[[APIRoute], str],
            Doc(
                """
                Customize the function used to generate unique IDs for the *path
                operations* shown in the generated OpenAPI.

                This is particularly useful when automatically generating clients or
                SDKs for your API.

                Read more about it in the
                [FastAPI docs about how to Generate Clients](https://fastapi.tiangolo.com/advanced/generate-clients/#custom-generate-unique-id-function).
                """
            ),
        ] = Default(generate_unique_id),
    ) -> Callable[[DecoratedCallable], DecoratedCallable]:
        """
        Add a *path operation* using an HTTP OPTIONS operation.

        ## Example

        ```python
        from fastapi import APIRouter, FastAPI

        app = FastAPI()
        router = APIRouter()

        @router.options("/items/")
        def get_item_options():
            return {"additions": ["Aji", "Guacamole"]}

        app.include_router(router)
        ```
        """
        return self.api_route(
            path=path,
            response_model=response_model,
            status_code=status_code,
            tags=tags,
            dependencies=dependencies,
            summary=summary,
            description=description,
            response_description=response_description,
            responses=responses,
            deprecated=deprecated,
            methods=["OPTIONS"],
            operation_id=operation_id,
            response_model_include=response_model_include,
            response_model_exclude=response_model_exclude,
            response_model_by_alias=response_model_by_alias,
            response_model_exclude_unset=response_model_exclude_unset,
            response_model_exclude_defaults=response_model_exclude_defaults,
            response_model_exclude_none=response_model_exclude_none,
            include_in_schema=include_in_schema,
            response_class=response_class,
            name=name,
            callbacks=callbacks,
            openapi_extra=openapi_extra,
            generate_unique_id_function=generate_unique_id_function,
        )

    def head(
        self,
        path: Annotated[
            str,
            Doc(
                """
                The URL path to be used for this *path operation*.

                For example, in `http://example.com/items`, the path is `/items`.
                """
            ),
        ],
        *,
        response_model: Annotated[
            Any,
            Doc(
                """
                The type to use for the response.

                It could be any valid Pydantic *field* type. So, it doesn't have to
                be a Pydantic model, it could be other things, like a `list`, `dict`,
                etc.

                It will be used for:

                * Documentation: the generated OpenAPI (and the UI at `/docs`) will
                    show it as the response (JSON Schema).
                * Serialization: you could return an arbitrary object and the
                    `response_model` would be used to serialize that object into the
                    corresponding JSON.
                * Filtering: the JSON sent to the client will only contain the data
                    (fields) defined in the `response_model`. If you returned an object
                    that contains an attribute `password` but the `response_model` does
                    not include that field, the JSON sent to the client would not have
                    that `password`.
                * Validation: whatever you return will be serialized with the
                    `response_model`, converting any data as necessary to generate the
                    corresponding JSON. But if the data in the object returned is not
                    valid, that would mean a violation of the contract with the client,
                    so it's an error from the API developer. So, FastAPI will raise an
                    error and return a 500 error code (Internal Server Error).

                Read more about it in the
                [FastAPI docs for Response Model](https://fastapi.tiangolo.com/tutorial/response-model/).
                """
            ),
        ] = Default(None),
        status_code: Annotated[
            Optional[int],
            Doc(
                """
                The default status code to be used for the response.

                You could override the status code by returning a response directly.

                Read more about it in the
                [FastAPI docs for Response Status Code](https://fastapi.tiangolo.com/tutorial/response-status-code/).
                """
            ),
        ] = None,
        tags: Annotated[
            Optional[List[Union[str, Enum]]],
            Doc(
                """
                A list of tags to be applied to the *path operation*.

                It will be added to the generated OpenAPI (e.g. visible at `/docs`).

                Read more about it in the
                [FastAPI docs for Path Operation Configuration](https://fastapi.tiangolo.com/tutorial/path-operation-configuration/#tags).
                """
            ),
        ] = None,
        dependencies: Annotated[
            Optional[Sequence[params.Depends]],
            Doc(
                """
                A list of dependencies (using `Depends()`) to be applied to the
                *path operation*.

                Read more about it in the
                [FastAPI docs for Dependencies in path operation decorators](https://fastapi.tiangolo.com/tutorial/dependencies/dependencies-in-path-operation-decorators/).
                """
            ),
        ] = None,
        summary: Annotated[
            Optional[str],
            Doc(
                """
                A summary for the *path operation*.

                It will be added to the generated OpenAPI (e.g. visible at `/docs`).

                Read more about it in the
                [FastAPI docs for Path Operation Configuration](https://fastapi.tiangolo.com/tutorial/path-operation-configuration/).
                """
            ),
        ] = None,
        description: Annotated[
            Optional[str],
            Doc(
                """
                A description for the *path operation*.

                If not provided, it will be extracted automatically from the docstring
                of the *path operation function*.

                It can contain Markdown.

                It will be added to the generated OpenAPI (e.g. visible at `/docs`).

                Read more about it in the
                [FastAPI docs for Path Operation Configuration](https://fastapi.tiangolo.com/tutorial/path-operation-configuration/).
                """
            ),
        ] = None,
        response_description: Annotated[
            str,
            Doc(
                """
                The description for the default response.

                It will be added to the generated OpenAPI (e.g. visible at `/docs`).
                """
            ),
        ] = "Successful Response",
        responses: Annotated[
            Optional[Dict[Union[int, str], Dict[str, Any]]],
            Doc(
                """
                Additional responses that could be returned by this *path operation*.

                It will be added to the generated OpenAPI (e.g. visible at `/docs`).
                """
            ),
        ] = None,
        deprecated: Annotated[
            Optional[bool],
            Doc(
                """
                Mark this *path operation* as deprecated.

                It will be added to the generated OpenAPI (e.g. visible at `/docs`).
                """
            ),
        ] = None,
        operation_id: Annotated[
            Optional[str],
            Doc(
                """
                Custom operation ID to be used by this *path operation*.

                By default, it is generated automatically.

                If you provide a custom operation ID, you need to make sure it is
                unique for the whole API.

                You can customize the
                operation ID generation with the parameter
                `generate_unique_id_function` in the `FastAPI` class.

                Read more about it in the
                [FastAPI docs about how to Generate Clients](https://fastapi.tiangolo.com/advanced/generate-clients/#custom-generate-unique-id-function).
                """
            ),
        ] = None,
        response_model_include: Annotated[
            Optional[IncEx],
            Doc(
                """
                Configuration passed to Pydantic to include only certain fields in the
                response data.

                Read more about it in the
                [FastAPI docs for Response Model - Return Type](https://fastapi.tiangolo.com/tutorial/response-model/#response_model_include-and-response_model_exclude).
                """
            ),
        ] = None,
        response_model_exclude: Annotated[
            Optional[IncEx],
            Doc(
                """
                Configuration passed to Pydantic to exclude certain fields in the
                response data.

                Read more about it in the
                [FastAPI docs for Response Model - Return Type](https://fastapi.tiangolo.com/tutorial/response-model/#response_model_include-and-response_model_exclude).
                """
            ),
        ] = None,
        response_model_by_alias: Annotated[
            bool,
            Doc(
                """
                Configuration passed to Pydantic to define if the response model
                should be serialized by alias when an alias is used.

                Read more about it in the
                [FastAPI docs for Response Model - Return Type](https://fastapi.tiangolo.com/tutorial/response-model/#response_model_include-and-response_model_exclude).
                """
            ),
        ] = True,
        response_model_exclude_unset: Annotated[
            bool,
            Doc(
                """
                Configuration passed to Pydantic to define if the response data
                should have all the fields, including the ones that were not set and
                have their default values. This is different from
                `response_model_exclude_defaults` in that if the fields are set,
                they will be included in the response, even if the value is the same
                as the default.

                When `True`, default values are omitted from the response.

                Read more about it in the
                [FastAPI docs for Response Model - Return Type](https://fastapi.tiangolo.com/tutorial/response-model/#use-the-response_model_exclude_unset-parameter).
                """
            ),
        ] = False,
        response_model_exclude_defaults: Annotated[
            bool,
            Doc(
                """
                Configuration passed to Pydantic to define if the response data
                should have all the fields, including the ones that have the same value
                as the default. This is different from `response_model_exclude_unset`
                in that if the fields are set but contain the same default values,
                they will be excluded from the response.

                When `True`, default values are omitted from the response.

                Read more about it in the
                [FastAPI docs for Response Model - Return Type](https://fastapi.tiangolo.com/tutorial/response-model/#use-the-response_model_exclude_unset-parameter).
                """
            ),
        ] = False,
        response_model_exclude_none: Annotated[
            bool,
            Doc(
                """
                Configuration passed to Pydantic to define if the response data should
                exclude fields set to `None`.

                This is much simpler (less smart) than `response_model_exclude_unset`
                and `response_model_exclude_defaults`. You probably want to use one of
                those two instead of this one, as those allow returning `None` values
                when it makes sense.

                Read more about it in the
                [FastAPI docs for Response Model - Return Type](https://fastapi.tiangolo.com/tutorial/response-model/#response_model_exclude_none).
                """
            ),
        ] = False,
        include_in_schema: Annotated[
            bool,
            Doc(
                """
                Include this *path operation* in the generated OpenAPI schema.

                This affects the generated OpenAPI (e.g. visible at `/docs`).

                Read more about it in the
                [FastAPI docs for Query Parameters and String Validations](https://fastapi.tiangolo.com/tutorial/query-params-str-validations/#exclude-parameters-from-openapi).
                """
            ),
        ] = True,
        response_class: Annotated[
            Type[Response],
            Doc(
                """
                Response class to be used for this *path operation*.

                This will not be used if you return a response directly.

                Read more about it in the
                [FastAPI docs for Custom Response - HTML, Stream, File, others](https://fastapi.tiangolo.com/advanced/custom-response/#redirectresponse).
                """
            ),
        ] = Default(JSONResponse),
        name: Annotated[
            Optional[str],
            Doc(
                """
                Name for this *path operation*. Only used internally.
                """
            ),
        ] = None,
        callbacks: Annotated[
            Optional[List[BaseRoute]],
            Doc(
                """
                List of *path operations* that will be used as OpenAPI callbacks.

                This is only for OpenAPI documentation, the callbacks won't be used
                directly.

                It will be added to the generated OpenAPI (e.g. visible at `/docs`).

                Read more about it in the
                [FastAPI docs for OpenAPI Callbacks](https://fastapi.tiangolo.com/advanced/openapi-callbacks/).
                """
            ),
        ] = None,
        openapi_extra: Annotated[
            Optional[Dict[str, Any]],
            Doc(
                """
                Extra metadata to be included in the OpenAPI schema for this *path
                operation*.

                Read more about it in the
                [FastAPI docs for Path Operation Advanced Configuration](https://fastapi.tiangolo.com/advanced/path-operation-advanced-configuration/#custom-openapi-path-operation-schema).
                """
            ),
        ] = None,
        generate_unique_id_function: Annotated[
            Callable[[APIRoute], str],
            Doc(
                """
                Customize the function used to generate unique IDs for the *path
                operations* shown in the generated OpenAPI.

                This is particularly useful when automatically generating clients or
                SDKs for your API.

                Read more about it in the
                [FastAPI docs about how to Generate Clients](https://fastapi.tiangolo.com/advanced/generate-clients/#custom-generate-unique-id-function).
                """
            ),
        ] = Default(generate_unique_id),
    ) -> Callable[[DecoratedCallable], DecoratedCallable]:
        """
        Add a *path operation* using an HTTP HEAD operation.

        ## Example

        ```python
        from fastapi import APIRouter, FastAPI
        from pydantic import BaseModel

        class Item(BaseModel):
            name: str
            description: str | None = None

        app = FastAPI()
        router = APIRouter()

        @router.head("/items/", status_code=204)
        def get_items_headers(response: Response):
            response.headers["X-Cat-Dog"] = "Alone in the world"

        app.include_router(router)
        ```
        """
        return self.api_route(
            path=path,
            response_model=response_model,
            status_code=status_code,
            tags=tags,
            dependencies=dependencies,
            summary=summary,
            description=description,
            response_description=response_description,
            responses=responses,
            deprecated=deprecated,
            methods=["HEAD"],
            operation_id=operation_id,
            response_model_include=response_model_include,
            response_model_exclude=response_model_exclude,
            response_model_by_alias=response_model_by_alias,
            response_model_exclude_unset=response_model_exclude_unset,
            response_model_exclude_defaults=response_model_exclude_defaults,
            response_model_exclude_none=response_model_exclude_none,
            include_in_schema=include_in_schema,
            response_class=response_class,
            name=name,
            callbacks=callbacks,
            openapi_extra=openapi_extra,
            generate_unique_id_function=generate_unique_id_function,
        )

    def patch(
        self,
        path: Annotated[
            str,
            Doc(
                """
                The URL path to be used for this *path operation*.

                For example, in `http://example.com/items`, the path is `/items`.
                """
            ),
        ],
        *,
        response_model: Annotated[
            Any,
            Doc(
                """
                The type to use for the response.

                It could be any valid Pydantic *field* type. So, it doesn't have to
                be a Pydantic model, it could be other things, like a `list`, `dict`,
                etc.

                It will be used for:

                * Documentation: the generated OpenAPI (and the UI at `/docs`) will
                    show it as the response (JSON Schema).
                * Serialization: you could return an arbitrary object and the
                    `response_model` would be used to serialize that object into the
                    corresponding JSON.
                * Filtering: the JSON sent to the client will only contain the data
                    (fields) defined in the `response_model`. If you returned an object
                    that contains an attribute `password` but the `response_model` does
                    not include that field, the JSON sent to the client would not have
                    that `password`.
                * Validation: whatever you return will be serialized with the
                    `response_model`, converting any data as necessary to generate the
                    corresponding JSON. But if the data in the object returned is not
                    valid, that would mean a violation of the contract with the client,
                    so it's an error from the API developer. So, FastAPI will raise an
                    error and return a 500 error code (Internal Server Error).

                Read more about it in the
                [FastAPI docs for Response Model](https://fastapi.tiangolo.com/tutorial/response-model/).
                """
            ),
        ] = Default(None),
        status_code: Annotated[
            Optional[int],
            Doc(
                """
                The default status code to be used for the response.

                You could override the status code by returning a response directly.

                Read more about it in the
                [FastAPI docs for Response Status Code](https://fastapi.tiangolo.com/tutorial/response-status-code/).
                """
            ),
        ] = None,
        tags: Annotated[
            Optional[List[Union[str, Enum]]],
            Doc(
                """
                A list of tags to be applied to the *path operation*.

                It will be added to the generated OpenAPI (e.g. visible at `/docs`).

                Read more about it in the
                [FastAPI docs for Path Operation Configuration](https://fastapi.tiangolo.com/tutorial/path-operation-configuration/#tags).
                """
            ),
        ] = None,
        dependencies: Annotated[
            Optional[Sequence[params.Depends]],
            Doc(
                """
                A list of dependencies (using `Depends()`) to be applied to the
                *path operation*.

                Read more about it in the
                [FastAPI docs for Dependencies in path operation decorators](https://fastapi.tiangolo.com/tutorial/dependencies/dependencies-in-path-operation-decorators/).
                """
            ),
        ] = None,
        summary: Annotated[
            Optional[str],
            Doc(
                """
                A summary for the *path operation*.

                It will be added to the generated OpenAPI (e.g. visible at `/docs`).

                Read more about it in the
                [FastAPI docs for Path Operation Configuration](https://fastapi.tiangolo.com/tutorial/path-operation-configuration/).
                """
            ),
        ] = None,
        description: Annotated[
            Optional[str],
            Doc(
                """
                A description for the *path operation*.

                If not provided, it will be extracted automatically from the docstring
                of the *path operation function*.

                It can contain Markdown.

                It will be added to the generated OpenAPI (e.g. visible at `/docs`).

                Read more about it in the
                [FastAPI docs for Path Operation Configuration](https://fastapi.tiangolo.com/tutorial/path-operation-configuration/).
                """
            ),
        ] = None,
        response_description: Annotated[
            str,
            Doc(
                """
                The description for the default response.

                It will be added to the generated OpenAPI (e.g. visible at `/docs`).
                """
            ),
        ] = "Successful Response",
        responses: Annotated[
            Optional[Dict[Union[int, str], Dict[str, Any]]],
            Doc(
                """
                Additional responses that could be returned by this *path operation*.

                It will be added to the generated OpenAPI (e.g. visible at `/docs`).
                """
            ),
        ] = None,
        deprecated: Annotated[
            Optional[bool],
            Doc(
                """
                Mark this *path operation* as deprecated.

                It will be added to the generated OpenAPI (e.g. visible at `/docs`).
                """
            ),
        ] = None,
        operation_id: Annotated[
            Optional[str],
            Doc(
                """
                Custom operation ID to be used by this *path operation*.

                By default, it is generated automatically.

                If you provide a custom operation ID, you need to make sure it is
                unique for the whole API.

                You can customize the
                operation ID generation with the parameter
                `generate_unique_id_function` in the `FastAPI` class.

                Read more about it in the
                [FastAPI docs about how to Generate Clients](https://fastapi.tiangolo.com/advanced/generate-clients/#custom-generate-unique-id-function).
                """
            ),
        ] = None,
        response_model_include: Annotated[
            Optional[IncEx],
            Doc(
                """
                Configuration passed to Pydantic to include only certain fields in the
                response data.

                Read more about it in the
                [FastAPI docs for Response Model - Return Type](https://fastapi.tiangolo.com/tutorial/response-model/#response_model_include-and-response_model_exclude).
                """
            ),
        ] = None,
        response_model_exclude: Annotated[
            Optional[IncEx],
            Doc(
                """
                Configuration passed to Pydantic to exclude certain fields in the
                response data.

                Read more about it in the
                [FastAPI docs for Response Model - Return Type](https://fastapi.tiangolo.com/tutorial/response-model/#response_model_include-and-response_model_exclude).
                """
            ),
        ] = None,
        response_model_by_alias: Annotated[
            bool,
            Doc(
                """
                Configuration passed to Pydantic to define if the response model
                should be serialized by alias when an alias is used.

                Read more about it in the
                [FastAPI docs for Response Model - Return Type](https://fastapi.tiangolo.com/tutorial/response-model/#response_model_include-and-response_model_exclude).
                """
            ),
        ] = True,
        response_model_exclude_unset: Annotated[
            bool,
            Doc(
                """
                Configuration passed to Pydantic to define if the response data
                should have all the fields, including the ones that were not set and
                have their default values. This is different from
                `response_model_exclude_defaults` in that if the fields are set,
                they will be included in the response, even if the value is the same
                as the default.

                When `True`, default values are omitted from the response.

                Read more about it in the
                [FastAPI docs for Response Model - Return Type](https://fastapi.tiangolo.com/tutorial/response-model/#use-the-response_model_exclude_unset-parameter).
                """
            ),
        ] = False,
        response_model_exclude_defaults: Annotated[
            bool,
            Doc(
                """
                Configuration passed to Pydantic to define if the response data
                should have all the fields, including the ones that have the same value
                as the default. This is different from `response_model_exclude_unset`
                in that if the fields are set but contain the same default values,
                they will be excluded from the response.

                When `True`, default values are omitted from the response.

                Read more about it in the
                [FastAPI docs for Response Model - Return Type](https://fastapi.tiangolo.com/tutorial/response-model/#use-the-response_model_exclude_unset-parameter).
                """
            ),
        ] = False,
        response_model_exclude_none: Annotated[
            bool,
            Doc(
                """
                Configuration passed to Pydantic to define if the response data should
                exclude fields set to `None`.

                This is much simpler (less smart) than `response_model_exclude_unset`
                and `response_model_exclude_defaults`. You probably want to use one of
                those two instead of this one, as those allow returning `None` values
                when it makes sense.

                Read more about it in the
                [FastAPI docs for Response Model - Return Type](https://fastapi.tiangolo.com/tutorial/response-model/#response_model_exclude_none).
                """
            ),
        ] = False,
        include_in_schema: Annotated[
            bool,
            Doc(
                """
                Include this *path operation* in the generated OpenAPI schema.

                This affects the generated OpenAPI (e.g. visible at `/docs`).

                Read more about it in the
                [FastAPI docs for Query Parameters and String Validations](https://fastapi.tiangolo.com/tutorial/query-params-str-validations/#exclude-parameters-from-openapi).
                """
            ),
        ] = True,
        response_class: Annotated[
            Type[Response],
            Doc(
                """
                Response class to be used for this *path operation*.

                This will not be used if you return a response directly.

                Read more about it in the
                [FastAPI docs for Custom Response - HTML, Stream, File, others](https://fastapi.tiangolo.com/advanced/custom-response/#redirectresponse).
                """
            ),
        ] = Default(JSONResponse),
        name: Annotated[
            Optional[str],
            Doc(
                """
                Name for this *path operation*. Only used internally.
                """
            ),
        ] = None,
        callbacks: Annotated[
            Optional[List[BaseRoute]],
            Doc(
                """
                List of *path operations* that will be used as OpenAPI callbacks.

                This is only for OpenAPI documentation, the callbacks won't be used
                directly.

                It will be added to the generated OpenAPI (e.g. visible at `/docs`).

                Read more about it in the
                [FastAPI docs for OpenAPI Callbacks](https://fastapi.tiangolo.com/advanced/openapi-callbacks/).
                """
            ),
        ] = None,
        openapi_extra: Annotated[
            Optional[Dict[str, Any]],
            Doc(
                """
                Extra metadata to be included in the OpenAPI schema for this *path
                operation*.

                Read more about it in the
                [FastAPI docs for Path Operation Advanced Configuration](https://fastapi.tiangolo.com/advanced/path-operation-advanced-configuration/#custom-openapi-path-operation-schema).
                """
            ),
        ] = None,
        generate_unique_id_function: Annotated[
            Callable[[APIRoute], str],
            Doc(
                """
                Customize the function used to generate unique IDs for the *path
                operations* shown in the generated OpenAPI.

                This is particularly useful when automatically generating clients or
                SDKs for your API.

                Read more about it in the
                [FastAPI docs about how to Generate Clients](https://fastapi.tiangolo.com/advanced/generate-clients/#custom-generate-unique-id-function).
                """
            ),
        ] = Default(generate_unique_id),
    ) -> Callable[[DecoratedCallable], DecoratedCallable]:
        """
        Add a *path operation* using an HTTP PATCH operation.

        ## Example

        ```python
        from fastapi import APIRouter, FastAPI
        from pydantic import BaseModel

        class Item(BaseModel):
            name: str
            description: str | None = None

        app = FastAPI()
        router = APIRouter()

        @router.patch("/items/")
        def update_item(item: Item):
            return {"message": "Item updated in place"}

        app.include_router(router)
        ```
        """
        return self.api_route(
            path=path,
            response_model=response_model,
            status_code=status_code,
            tags=tags,
            dependencies=dependencies,
            summary=summary,
            description=description,
            response_description=response_description,
            responses=responses,
            deprecated=deprecated,
            methods=["PATCH"],
            operation_id=operation_id,
            response_model_include=response_model_include,
            response_model_exclude=response_model_exclude,
            response_model_by_alias=response_model_by_alias,
            response_model_exclude_unset=response_model_exclude_unset,
            response_model_exclude_defaults=response_model_exclude_defaults,
            response_model_exclude_none=response_model_exclude_none,
            include_in_schema=include_in_schema,
            response_class=response_class,
            name=name,
            callbacks=callbacks,
            openapi_extra=openapi_extra,
            generate_unique_id_function=generate_unique_id_function,
        )

    def trace(
        self,
        path: Annotated[
            str,
            Doc(
                """
                The URL path to be used for this *path operation*.

                For example, in `http://example.com/items`, the path is `/items`.
                """
            ),
        ],
        *,
        response_model: Annotated[
            Any,
            Doc(
                """
                The type to use for the response.

                It could be any valid Pydantic *field* type. So, it doesn't have to
                be a Pydantic model, it could be other things, like a `list`, `dict`,
                etc.

                It will be used for:

                * Documentation: the generated OpenAPI (and the UI at `/docs`) will
                    show it as the response (JSON Schema).
                * Serialization: you could return an arbitrary object and the
                    `response_model` would be used to serialize that object into the
                    corresponding JSON.
                * Filtering: the JSON sent to the client will only contain the data
                    (fields) defined in the `response_model`. If you returned an object
                    that contains an attribute `password` but the `response_model` does
                    not include that field, the JSON sent to the client would not have
                    that `password`.
                * Validation: whatever you return will be serialized with the
                    `response_model`, converting any data as necessary to generate the
                    corresponding JSON. But if the data in the object returned is not
                    valid, that would mean a violation of the contract with the client,
                    so it's an error from the API developer. So, FastAPI will raise an
                    error and return a 500 error code (Internal Server Error).

                Read more about it in the
                [FastAPI docs for Response Model](https://fastapi.tiangolo.com/tutorial/response-model/).
                """
            ),
        ] = Default(None),
        status_code: Annotated[
            Optional[int],
            Doc(
                """
                The default status code to be used for the response.

                You could override the status code by returning a response directly.

                Read more about it in the
                [FastAPI docs for Response Status Code](https://fastapi.tiangolo.com/tutorial/response-status-code/).
                """
            ),
        ] = None,
        tags: Annotated[
            Optional[List[Union[str, Enum]]],
            Doc(
                """
                A list of tags to be applied to the *path operation*.

                It will be added to the generated OpenAPI (e.g. visible at `/docs`).

                Read more about it in the
                [FastAPI docs for Path Operation Configuration](https://fastapi.tiangolo.com/tutorial/path-operation-configuration/#tags).
                """
            ),
        ] = None,
        dependencies: Annotated[
            Optional[Sequence[params.Depends]],
            Doc(
                """
                A list of dependencies (using `Depends()`) to be applied to the
                *path operation*.

                Read more about it in the
                [FastAPI docs for Dependencies in path operation decorators](https://fastapi.tiangolo.com/tutorial/dependencies/dependencies-in-path-operation-decorators/).
                """
            ),
        ] = None,
        summary: Annotated[
            Optional[str],
            Doc(
                """
                A summary for the *path operation*.

                It will be added to the generated OpenAPI (e.g. visible at `/docs`).

                Read more about it in the
                [FastAPI docs for Path Operation Configuration](https://fastapi.tiangolo.com/tutorial/path-operation-configuration/).
                """
            ),
        ] = None,
        description: Annotated[
            Optional[str],
            Doc(
                """
                A description for the *path operation*.

                If not provided, it will be extracted automatically from the docstring
                of the *path operation function*.

                It can contain Markdown.

                It will be added to the generated OpenAPI (e.g. visible at `/docs`).

                Read more about it in the
                [FastAPI docs for Path Operation Configuration](https://fastapi.tiangolo.com/tutorial/path-operation-configuration/).
                """
            ),
        ] = None,
        response_description: Annotated[
            str,
            Doc(
                """
                The description for the default response.

                It will be added to the generated OpenAPI (e.g. visible at `/docs`).
                """
            ),
        ] = "Successful Response",
        responses: Annotated[
            Optional[Dict[Union[int, str], Dict[str, Any]]],
            Doc(
                """
                Additional responses that could be returned by this *path operation*.

                It will be added to the generated OpenAPI (e.g. visible at `/docs`).
                """
            ),
        ] = None,
        deprecated: Annotated[
            Optional[bool],
            Doc(
                """
                Mark this *path operation* as deprecated.

                It will be added to the generated OpenAPI (e.g. visible at `/docs`).
                """
            ),
        ] = None,
        operation_id: Annotated[
            Optional[str],
            Doc(
                """
                Custom operation ID to be used by this *path operation*.

                By default, it is generated automatically.

                If you provide a custom operation ID, you need to make sure it is
                unique for the whole API.

                You can customize the
                operation ID generation with the parameter
                `generate_unique_id_function` in the `FastAPI` class.

                Read more about it in the
                [FastAPI docs about how to Generate Clients](https://fastapi.tiangolo.com/advanced/generate-clients/#custom-generate-unique-id-function).
                """
            ),
        ] = None,
        response_model_include: Annotated[
            Optional[IncEx],
            Doc(
                """
                Configuration passed to Pydantic to include only certain fields in the
                response data.

                Read more about it in the
                [FastAPI docs for Response Model - Return Type](https://fastapi.tiangolo.com/tutorial/response-model/#response_model_include-and-response_model_exclude).
                """
            ),
        ] = None,
        response_model_exclude: Annotated[
            Optional[IncEx],
            Doc(
                """
                Configuration passed to Pydantic to exclude certain fields in the
                response data.

                Read more about it in the
                [FastAPI docs for Response Model - Return Type](https://fastapi.tiangolo.com/tutorial/response-model/#response_model_include-and-response_model_exclude).
                """
            ),
        ] = None,
        response_model_by_alias: Annotated[
            bool,
            Doc(
                """
                Configuration passed to Pydantic to define if the response model
                should be serialized by alias when an alias is used.

                Read more about it in the
                [FastAPI docs for Response Model - Return Type](https://fastapi.tiangolo.com/tutorial/response-model/#response_model_include-and-response_model_exclude).
                """
            ),
        ] = True,
        response_model_exclude_unset: Annotated[
            bool,
            Doc(
                """
                Configuration passed to Pydantic to define if the response data
                should have all the fields, including the ones that were not set and
                have their default values. This is different from
                `response_model_exclude_defaults` in that if the fields are set,
                they will be included in the response, even if the value is the same
                as the default.

                When `True`, default values are omitted from the response.

                Read more about it in the
                [FastAPI docs for Response Model - Return Type](https://fastapi.tiangolo.com/tutorial/response-model/#use-the-response_model_exclude_unset-parameter).
                """
            ),
        ] = False,
        response_model_exclude_defaults: Annotated[
            bool,
            Doc(
                """
                Configuration passed to Pydantic to define if the response data
                should have all the fields, including the ones that have the same value
                as the default. This is different from `response_model_exclude_unset`
                in that if the fields are set but contain the same default values,
                they will be excluded from the response.

                When `True`, default values are omitted from the response.

                Read more about it in the
                [FastAPI docs for Response Model - Return Type](https://fastapi.tiangolo.com/tutorial/response-model/#use-the-response_model_exclude_unset-parameter).
                """
            ),
        ] = False,
        response_model_exclude_none: Annotated[
            bool,
            Doc(
                """
                Configuration passed to Pydantic to define if the response data should
                exclude fields set to `None`.

                This is much simpler (less smart) than `response_model_exclude_unset`
                and `response_model_exclude_defaults`. You probably want to use one of
                those two instead of this one, as those allow returning `None` values
                when it makes sense.

                Read more about it in the
                [FastAPI docs for Response Model - Return Type](https://fastapi.tiangolo.com/tutorial/response-model/#response_model_exclude_none).
                """
            ),
        ] = False,
        include_in_schema: Annotated[
            bool,
            Doc(
                """
                Include this *path operation* in the generated OpenAPI schema.

                This affects the generated OpenAPI (e.g. visible at `/docs`).

                Read more about it in the
                [FastAPI docs for Query Parameters and String Validations](https://fastapi.tiangolo.com/tutorial/query-params-str-validations/#exclude-parameters-from-openapi).
                """
            ),
        ] = True,
        response_class: Annotated[
            Type[Response],
            Doc(
                """
                Response class to be used for this *path operation*.

                This will not be used if you return a response directly.

                Read more about it in the
                [FastAPI docs for Custom Response - HTML, Stream, File, others](https://fastapi.tiangolo.com/advanced/custom-response/#redirectresponse).
                """
            ),
        ] = Default(JSONResponse),
        name: Annotated[
            Optional[str],
            Doc(
                """
                Name for this *path operation*. Only used internally.
                """
            ),
        ] = None,
        callbacks: Annotated[
            Optional[List[BaseRoute]],
            Doc(
                """
                List of *path operations* that will be used as OpenAPI callbacks.

                This is only for OpenAPI documentation, the callbacks won't be used
                directly.

                It will be added to the generated OpenAPI (e.g. visible at `/docs`).

                Read more about it in the
                [FastAPI docs for OpenAPI Callbacks](https://fastapi.tiangolo.com/advanced/openapi-callbacks/).
                """
            ),
        ] = None,
        openapi_extra: Annotated[
            Optional[Dict[str, Any]],
            Doc(
                """
                Extra metadata to be included in the OpenAPI schema for this *path
                operation*.

                Read more about it in the
                [FastAPI docs for Path Operation Advanced Configuration](https://fastapi.tiangolo.com/advanced/path-operation-advanced-configuration/#custom-openapi-path-operation-schema).
                """
            ),
        ] = None,
        generate_unique_id_function: Annotated[
            Callable[[APIRoute], str],
            Doc(
                """
                Customize the function used to generate unique IDs for the *path
                operations* shown in the generated OpenAPI.

                This is particularly useful when automatically generating clients or
                SDKs for your API.

                Read more about it in the
                [FastAPI docs about how to Generate Clients](https://fastapi.tiangolo.com/advanced/generate-clients/#custom-generate-unique-id-function).
                """
            ),
        ] = Default(generate_unique_id),
    ) -> Callable[[DecoratedCallable], DecoratedCallable]:
        """
        Add a *path operation* using an HTTP TRACE operation.

        ## Example

        ```python
        from fastapi import APIRouter, FastAPI
        from pydantic import BaseModel

        class Item(BaseModel):
            name: str
            description: str | None = None

        app = FastAPI()
        router = APIRouter()

        @router.trace("/items/{item_id}")
        def trace_item(item_id: str):
            return None

        app.include_router(router)
        ```
        """
        return self.api_route(
            path=path,
            response_model=response_model,
            status_code=status_code,
            tags=tags,
            dependencies=dependencies,
            summary=summary,
            description=description,
            response_description=response_description,
            responses=responses,
            deprecated=deprecated,
            methods=["TRACE"],
            operation_id=operation_id,
            response_model_include=response_model_include,
            response_model_exclude=response_model_exclude,
            response_model_by_alias=response_model_by_alias,
            response_model_exclude_unset=response_model_exclude_unset,
            response_model_exclude_defaults=response_model_exclude_defaults,
            response_model_exclude_none=response_model_exclude_none,
            include_in_schema=include_in_schema,
            response_class=response_class,
            name=name,
            callbacks=callbacks,
            openapi_extra=openapi_extra,
            generate_unique_id_function=generate_unique_id_function,
        )

    @deprecated(
        """
        on_event is deprecated, use lifespan event handlers instead.

        Read more about it in the
        [FastAPI docs for Lifespan Events](https://fastapi.tiangolo.com/advanced/events/).
        """
    )
    def on_event(
        self,
        event_type: Annotated[
            str,
            Doc(
                """
                The type of event. `startup` or `shutdown`.
                """
            ),
        ],
    ) -> Callable[[DecoratedCallable], DecoratedCallable]:
        """
        Add an event handler for the router.

        `on_event` is deprecated, use `lifespan` event handlers instead.

        Read more about it in the
        [FastAPI docs for Lifespan Events](https://fastapi.tiangolo.com/advanced/events/#alternative-events-deprecated).
        """

        def decorator(func: DecoratedCallable) -> DecoratedCallable:
            self.add_event_handler(event_type, func)
            return func

        return decorator<|MERGE_RESOLUTION|>--- conflicted
+++ resolved
@@ -37,11 +37,8 @@
     get_dependant,
     get_flat_dependant,
     get_parameterless_sub_dependant,
-<<<<<<< HEAD
+    get_typed_return_annotation,
     is_coroutine_function,
-=======
-    get_typed_return_annotation,
->>>>>>> bd8f358f
     solve_dependencies,
 )
 from fastapi.encoders import jsonable_encoder
