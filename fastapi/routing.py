--- conflicted
+++ resolved
@@ -514,26 +514,6 @@
         # if a "form feed" character (page break) is found in the description text,
         # truncate description text to the content preceding the first "form feed"
         self.description = self.description.split("\f")[0].strip()
-<<<<<<< HEAD
-=======
-        response_fields = {}
-        for additional_status_code, response in self.responses.items():
-            assert isinstance(response, dict), "An additional response must be a dict"
-            model = response.get("model")
-            if model:
-                assert is_body_allowed_for_status_code(
-                    additional_status_code
-                ), f"Status code {additional_status_code} must not have a response body"
-                response_name = f"Response_{additional_status_code}_{self.unique_id}"
-                response_field = create_model_field(
-                    name=response_name, type_=model, mode="serialization"
-                )
-                response_fields[additional_status_code] = response_field
-        if response_fields:
-            self.response_fields: Dict[Union[int, str], ModelField] = response_fields
-        else:
-            self.response_fields = {}
->>>>>>> 766a14dd
 
         assert callable(endpoint), "An endpoint must be a callable"
 
@@ -598,7 +578,7 @@
                 ), f"Status code {additional_status_code} must not have a response body"
 
                 response_name = f"Response_{additional_status_code}_{self.unique_id}"
-                response_field = create_model_field(name=response_name, type_=model)
+                response_field = create_model_field(name=response_name, type_=model, mode="serialization")
                 response_fields[additional_status_code] = response_field
         return response_fields
 
