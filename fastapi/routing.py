import dataclasses
import email.message
import functools
import inspect
import json
import sys
from contextlib import AsyncExitStack, asynccontextmanager
from enum import Enum, IntEnum
from typing import (
    Any,
    AsyncIterator,
    Awaitable,
    Callable,
    Collection,
    Coroutine,
    Dict,
    List,
    Mapping,
    Optional,
    Sequence,
    Set,
    Tuple,
    Type,
    Union,
)

<<<<<<< HEAD
import anyio
from anyio import CapacityLimiter
from fastapi import params
=======
from fastapi import params, temp_pydantic_v1_params
>>>>>>> 046d49b5
from fastapi._compat import (
    ModelField,
    Undefined,
    _get_model_config,
    _model_dump,
    _normalize_errors,
    lenient_issubclass,
)
from fastapi.datastructures import Default, DefaultPlaceholder
from fastapi.dependencies.models import Dependant
from fastapi.dependencies.utils import (
    _should_embed_body_fields,
    get_body_field,
    get_dependant,
    get_flat_dependant,
    get_parameterless_sub_dependant,
    get_typed_return_annotation,
    solve_dependencies,
)
from fastapi.encoders import jsonable_encoder
from fastapi.exceptions import (
    FastAPIError,
    RequestValidationError,
    ResponseValidationError,
    WebSocketRequestValidationError,
)
from fastapi.types import DecoratedCallable, IncEx
from fastapi.utils import (
    create_cloned_field,
    create_model_field,
    generate_unique_id,
    get_value_or_default,
    is_body_allowed_for_status_code,
)
from pydantic import BaseModel
from starlette import routing
from starlette._exception_handler import wrap_app_handling_exceptions
from starlette._utils import is_async_callable
from starlette.concurrency import run_in_threadpool
from starlette.exceptions import HTTPException
from starlette.requests import Request
from starlette.responses import JSONResponse, Response
from starlette.routing import (
    BaseRoute,
    Match,
    compile_path,
    get_name,
)
from starlette.routing import Mount as Mount  # noqa
from starlette.types import AppType, ASGIApp, Lifespan, Receive, Scope, Send
from starlette.websockets import WebSocket
from typing_extensions import Annotated, Doc, deprecated

if sys.version_info >= (3, 13):  # pragma: no cover
    from inspect import iscoroutinefunction
else:  # pragma: no cover
    from asyncio import iscoroutinefunction


# Copy of starlette.routing.request_response modified to include the
# dependencies' AsyncExitStack
def request_response(
    func: Callable[[Request], Union[Awaitable[Response], Response]],
) -> ASGIApp:
    """
    Takes a function or coroutine `func(request) -> response`,
    and returns an ASGI application.
    """
    f: Callable[[Request], Awaitable[Response]] = (
        func if is_async_callable(func) else functools.partial(run_in_threadpool, func)  # type:ignore
    )

    async def app(scope: Scope, receive: Receive, send: Send) -> None:
        request = Request(scope, receive, send)

        async def app(scope: Scope, receive: Receive, send: Send) -> None:
            # Starts customization
            response_awaited = False
            async with AsyncExitStack() as stack:
                scope["fastapi_inner_astack"] = stack
                # Same as in Starlette
                response = await f(request)
                await response(scope, receive, send)
                # Continues customization
                response_awaited = True
            if not response_awaited:
                raise FastAPIError(
                    "Response not awaited. There's a high chance that the "
                    "application code is raising an exception and a dependency with yield "
                    "has a block with a bare except, or a block with except Exception, "
                    "and is not raising the exception again. Read more about it in the "
                    "docs: https://fastapi.tiangolo.com/tutorial/dependencies/dependencies-with-yield/#dependencies-with-yield-and-except"
                )

        # Same as in Starlette
        await wrap_app_handling_exceptions(app, request)(scope, receive, send)

    return app


# Copy of starlette.routing.websocket_session modified to include the
# dependencies' AsyncExitStack
def websocket_session(
    func: Callable[[WebSocket], Awaitable[None]],
) -> ASGIApp:
    """
    Takes a coroutine `func(session)`, and returns an ASGI application.
    """
    # assert asyncio.iscoroutinefunction(func), "WebSocket endpoints must be async"

    async def app(scope: Scope, receive: Receive, send: Send) -> None:
        session = WebSocket(scope, receive=receive, send=send)

        async def app(scope: Scope, receive: Receive, send: Send) -> None:
            # Starts customization
            async with AsyncExitStack() as stack:
                scope["fastapi_inner_astack"] = stack
                # Same as in Starlette
                await func(session)

        # Same as in Starlette
        await wrap_app_handling_exceptions(app, session)(scope, receive, send)

    return app


def _prepare_response_content(
    res: Any,
    *,
    exclude_unset: bool,
    exclude_defaults: bool = False,
    exclude_none: bool = False,
) -> Any:
    if isinstance(res, BaseModel):
        read_with_orm_mode = getattr(_get_model_config(res), "read_with_orm_mode", None)
        if read_with_orm_mode:
            # Let from_orm extract the data from this model instead of converting
            # it now to a dict.
            # Otherwise, there's no way to extract lazy data that requires attribute
            # access instead of dict iteration, e.g. lazy relationships.
            return res
        return _model_dump(
            res,
            by_alias=True,
            exclude_unset=exclude_unset,
            exclude_defaults=exclude_defaults,
            exclude_none=exclude_none,
        )
    elif isinstance(res, list):
        return [
            _prepare_response_content(
                item,
                exclude_unset=exclude_unset,
                exclude_defaults=exclude_defaults,
                exclude_none=exclude_none,
            )
            for item in res
        ]
    elif isinstance(res, dict):
        return {
            k: _prepare_response_content(
                v,
                exclude_unset=exclude_unset,
                exclude_defaults=exclude_defaults,
                exclude_none=exclude_none,
            )
            for k, v in res.items()
        }
    elif dataclasses.is_dataclass(res):
        assert not isinstance(res, type)
        return dataclasses.asdict(res)
    return res


def _merge_lifespan_context(
    original_context: Lifespan[Any], nested_context: Lifespan[Any]
) -> Lifespan[Any]:
    @asynccontextmanager
    async def merged_lifespan(
        app: AppType,
    ) -> AsyncIterator[Optional[Mapping[str, Any]]]:
        async with original_context(app) as maybe_original_state:
            async with nested_context(app) as maybe_nested_state:
                if maybe_nested_state is None and maybe_original_state is None:
                    yield None  # old ASGI compatibility
                else:
                    yield {**(maybe_nested_state or {}), **(maybe_original_state or {})}

    return merged_lifespan  # type: ignore[return-value]


async def serialize_response(
    *,
    field: Optional[ModelField] = None,
    response_content: Any,
    include: Optional[IncEx] = None,
    exclude: Optional[IncEx] = None,
    by_alias: bool = True,
    exclude_unset: bool = False,
    exclude_defaults: bool = False,
    exclude_none: bool = False,
    is_coroutine: bool = True,
) -> Any:
    if field:
        errors = []
        if not hasattr(field, "serialize"):
            # pydantic v1
            response_content = _prepare_response_content(
                response_content,
                exclude_unset=exclude_unset,
                exclude_defaults=exclude_defaults,
                exclude_none=exclude_none,
            )
        if is_coroutine:
            value, errors_ = field.validate(response_content, {}, loc=("response",))
        else:
            # Run without a capacity limit for similar reasons as marked in fastapi/concurrency.py
            exit_limiter = CapacityLimiter(1)
            validate_func = functools.partial(field.validate, loc=("response",))
            value, errors_ = await anyio.to_thread.run_sync(
                validate_func, response_content, {}, limiter=exit_limiter
            )
        if isinstance(errors_, list):
            errors.extend(errors_)
        elif errors_:
            errors.append(errors_)
        if errors:
            raise ResponseValidationError(
                errors=_normalize_errors(errors), body=response_content
            )

        if hasattr(field, "serialize"):
            return field.serialize(
                value,
                include=include,
                exclude=exclude,
                by_alias=by_alias,
                exclude_unset=exclude_unset,
                exclude_defaults=exclude_defaults,
                exclude_none=exclude_none,
            )

        return jsonable_encoder(
            value,
            include=include,
            exclude=exclude,
            by_alias=by_alias,
            exclude_unset=exclude_unset,
            exclude_defaults=exclude_defaults,
            exclude_none=exclude_none,
        )
    else:
        return jsonable_encoder(response_content)


async def run_endpoint_function(
    *, dependant: Dependant, values: Dict[str, Any], is_coroutine: bool
) -> Any:
    # Only called by get_request_handler. Has been split into its own function to
    # facilitate profiling endpoints, since inner functions are harder to profile.
    assert dependant.call is not None, "dependant.call must be a function"

    if is_coroutine:
        return await dependant.call(**values)
    else:
        return await run_in_threadpool(dependant.call, **values)


def get_request_handler(
    dependant: Dependant,
    body_field: Optional[ModelField] = None,
    status_code: Optional[int] = None,
    response_class: Union[Type[Response], DefaultPlaceholder] = Default(JSONResponse),
    response_field: Optional[ModelField] = None,
    response_model_include: Optional[IncEx] = None,
    response_model_exclude: Optional[IncEx] = None,
    response_model_by_alias: bool = True,
    response_model_exclude_unset: bool = False,
    response_model_exclude_defaults: bool = False,
    response_model_exclude_none: bool = False,
    dependency_overrides_provider: Optional[Any] = None,
    embed_body_fields: bool = False,
) -> Callable[[Request], Coroutine[Any, Any, Response]]:
    assert dependant.call is not None, "dependant.call must be a function"
    is_coroutine = iscoroutinefunction(dependant.call)
    is_body_form = body_field and isinstance(
        body_field.field_info, (params.Form, temp_pydantic_v1_params.Form)
    )
    if isinstance(response_class, DefaultPlaceholder):
        actual_response_class: Type[Response] = response_class.value
    else:
        actual_response_class = response_class

    async def app(request: Request) -> Response:
        response: Union[Response, None] = None
        file_stack = request.scope.get("fastapi_middleware_astack")
        assert isinstance(file_stack, AsyncExitStack), (
            "fastapi_middleware_astack not found in request scope"
        )

        # Read body and auto-close files
        try:
            body: Any = None
            if body_field:
                if is_body_form:
                    body = await request.form()
                    file_stack.push_async_callback(body.close)
                else:
                    body_bytes = await request.body()
                    if body_bytes:
                        json_body: Any = Undefined
                        content_type_value = request.headers.get("content-type")
                        if not content_type_value:
                            json_body = await request.json()
                        else:
                            message = email.message.Message()
                            message["content-type"] = content_type_value
                            if message.get_content_maintype() == "application":
                                subtype = message.get_content_subtype()
                                if subtype == "json" or subtype.endswith("+json"):
                                    json_body = await request.json()
                        if json_body != Undefined:
                            body = json_body
                        else:
                            body = body_bytes
        except json.JSONDecodeError as e:
            validation_error = RequestValidationError(
                [
                    {
                        "type": "json_invalid",
                        "loc": ("body", e.pos),
                        "msg": "JSON decode error",
                        "input": {},
                        "ctx": {"error": e.msg},
                    }
                ],
                body=e.doc,
            )
            raise validation_error from e
        except HTTPException:
            # If a middleware raises an HTTPException, it should be raised again
            raise
        except Exception as e:
            http_error = HTTPException(
                status_code=400, detail="There was an error parsing the body"
            )
            raise http_error from e

        # Solve dependencies and run path operation function, auto-closing dependencies
        errors: List[Any] = []
        async_exit_stack = request.scope.get("fastapi_inner_astack")
        assert isinstance(async_exit_stack, AsyncExitStack), (
            "fastapi_inner_astack not found in request scope"
        )
        solved_result = await solve_dependencies(
            request=request,
            dependant=dependant,
            body=body,
            dependency_overrides_provider=dependency_overrides_provider,
            async_exit_stack=async_exit_stack,
            embed_body_fields=embed_body_fields,
        )
        errors = solved_result.errors
        if not errors:
            raw_response = await run_endpoint_function(
                dependant=dependant,
                values=solved_result.values,
                is_coroutine=is_coroutine,
            )
            if isinstance(raw_response, Response):
                if raw_response.background is None:
                    raw_response.background = solved_result.background_tasks
                response = raw_response
            else:
                response_args: Dict[str, Any] = {
                    "background": solved_result.background_tasks
                }
                # If status_code was set, use it, otherwise use the default from the
                # response class, in the case of redirect it's 307
                current_status_code = (
                    status_code if status_code else solved_result.response.status_code
                )
                if current_status_code is not None:
                    response_args["status_code"] = current_status_code
                if solved_result.response.status_code:
                    response_args["status_code"] = solved_result.response.status_code
                content = await serialize_response(
                    field=response_field,
                    response_content=raw_response,
                    include=response_model_include,
                    exclude=response_model_exclude,
                    by_alias=response_model_by_alias,
                    exclude_unset=response_model_exclude_unset,
                    exclude_defaults=response_model_exclude_defaults,
                    exclude_none=response_model_exclude_none,
                    is_coroutine=is_coroutine,
                )
                response = actual_response_class(content, **response_args)
                if not is_body_allowed_for_status_code(response.status_code):
                    response.body = b""
                response.headers.raw.extend(solved_result.response.headers.raw)
        if errors:
            validation_error = RequestValidationError(
                _normalize_errors(errors), body=body
            )
            raise validation_error

        # Return response
        assert response
        return response

    return app


def get_websocket_app(
    dependant: Dependant,
    dependency_overrides_provider: Optional[Any] = None,
    embed_body_fields: bool = False,
) -> Callable[[WebSocket], Coroutine[Any, Any, Any]]:
    async def app(websocket: WebSocket) -> None:
        async_exit_stack = websocket.scope.get("fastapi_inner_astack")
        assert isinstance(async_exit_stack, AsyncExitStack), (
            "fastapi_inner_astack not found in request scope"
        )
        solved_result = await solve_dependencies(
            request=websocket,
            dependant=dependant,
            dependency_overrides_provider=dependency_overrides_provider,
            async_exit_stack=async_exit_stack,
            embed_body_fields=embed_body_fields,
        )
        if solved_result.errors:
            raise WebSocketRequestValidationError(
                _normalize_errors(solved_result.errors)
            )
        assert dependant.call is not None, "dependant.call must be a function"
        await dependant.call(**solved_result.values)

    return app


class APIWebSocketRoute(routing.WebSocketRoute):
    def __init__(
        self,
        path: str,
        endpoint: Callable[..., Any],
        *,
        name: Optional[str] = None,
        dependencies: Optional[Sequence[params.Depends]] = None,
        dependency_overrides_provider: Optional[Any] = None,
    ) -> None:
        self.path = path
        self.endpoint = endpoint
        self.name = get_name(endpoint) if name is None else name
        self.dependencies = list(dependencies or [])
        self.path_regex, self.path_format, self.param_convertors = compile_path(path)
        self.dependant = get_dependant(path=self.path_format, call=self.endpoint)
        for depends in self.dependencies[::-1]:
            self.dependant.dependencies.insert(
                0,
                get_parameterless_sub_dependant(depends=depends, path=self.path_format),
            )
        self._flat_dependant = get_flat_dependant(self.dependant)
        self._embed_body_fields = _should_embed_body_fields(
            self._flat_dependant.body_params
        )
        self.app = websocket_session(
            get_websocket_app(
                dependant=self.dependant,
                dependency_overrides_provider=dependency_overrides_provider,
                embed_body_fields=self._embed_body_fields,
            )
        )

    def matches(self, scope: Scope) -> Tuple[Match, Scope]:
        match, child_scope = super().matches(scope)
        if match != Match.NONE:
            child_scope["route"] = self
        return match, child_scope


class APIRoute(routing.Route):
    def __init__(
        self,
        path: str,
        endpoint: Callable[..., Any],
        *,
        response_model: Any = Default(None),
        status_code: Optional[int] = None,
        tags: Optional[List[Union[str, Enum]]] = None,
        dependencies: Optional[Sequence[params.Depends]] = None,
        summary: Optional[str] = None,
        description: Optional[str] = None,
        response_description: str = "Successful Response",
        responses: Optional[Dict[Union[int, str], Dict[str, Any]]] = None,
        deprecated: Optional[bool] = None,
        name: Optional[str] = None,
        methods: Optional[Union[Set[str], List[str]]] = None,
        operation_id: Optional[str] = None,
        response_model_include: Optional[IncEx] = None,
        response_model_exclude: Optional[IncEx] = None,
        response_model_by_alias: bool = True,
        response_model_exclude_unset: bool = False,
        response_model_exclude_defaults: bool = False,
        response_model_exclude_none: bool = False,
        include_in_schema: bool = True,
        response_class: Union[Type[Response], DefaultPlaceholder] = Default(
            JSONResponse
        ),
        dependency_overrides_provider: Optional[Any] = None,
        callbacks: Optional[List[BaseRoute]] = None,
        openapi_extra: Optional[Dict[str, Any]] = None,
        generate_unique_id_function: Union[
            Callable[["APIRoute"], str], DefaultPlaceholder
        ] = Default(generate_unique_id),
    ) -> None:
        self.path = path
        self.endpoint = endpoint
        if isinstance(response_model, DefaultPlaceholder):
            return_annotation = get_typed_return_annotation(endpoint)
            if lenient_issubclass(return_annotation, Response):
                response_model = None
            else:
                response_model = return_annotation
        self.response_model = response_model
        self.summary = summary
        self.response_description = response_description
        self.deprecated = deprecated
        self.operation_id = operation_id
        self.response_model_include = response_model_include
        self.response_model_exclude = response_model_exclude
        self.response_model_by_alias = response_model_by_alias
        self.response_model_exclude_unset = response_model_exclude_unset
        self.response_model_exclude_defaults = response_model_exclude_defaults
        self.response_model_exclude_none = response_model_exclude_none
        self.include_in_schema = include_in_schema
        self.response_class = response_class
        self.dependency_overrides_provider = dependency_overrides_provider
        self.callbacks = callbacks
        self.openapi_extra = openapi_extra
        self.generate_unique_id_function = generate_unique_id_function
        self.tags = tags or []
        self.responses = responses or {}
        self.name = get_name(endpoint) if name is None else name
        self.path_regex, self.path_format, self.param_convertors = compile_path(path)
        if methods is None:
            methods = ["GET"]
        self.methods: Set[str] = {method.upper() for method in methods}
        if isinstance(generate_unique_id_function, DefaultPlaceholder):
            current_generate_unique_id: Callable[[APIRoute], str] = (
                generate_unique_id_function.value
            )
        else:
            current_generate_unique_id = generate_unique_id_function
        self.unique_id = self.operation_id or current_generate_unique_id(self)
        # normalize enums e.g. http.HTTPStatus
        if isinstance(status_code, IntEnum):
            status_code = int(status_code)
        self.status_code = status_code
        if self.response_model:
            assert is_body_allowed_for_status_code(status_code), (
                f"Status code {status_code} must not have a response body"
            )
            response_name = "Response_" + self.unique_id
            self.response_field = create_model_field(
                name=response_name,
                type_=self.response_model,
                mode="serialization",
            )
            # Create a clone of the field, so that a Pydantic submodel is not returned
            # as is just because it's an instance of a subclass of a more limited class
            # e.g. UserInDB (containing hashed_password) could be a subclass of User
            # that doesn't have the hashed_password. But because it's a subclass, it
            # would pass the validation and be returned as is.
            # By being a new field, no inheritance will be passed as is. A new model
            # will always be created.
            # TODO: remove when deprecating Pydantic v1
            self.secure_cloned_response_field: Optional[ModelField] = (
                create_cloned_field(self.response_field)
            )
        else:
            self.response_field = None  # type: ignore
            self.secure_cloned_response_field = None
        self.dependencies = list(dependencies or [])
        self.description = description or inspect.cleandoc(self.endpoint.__doc__ or "")
        # if a "form feed" character (page break) is found in the description text,
        # truncate description text to the content preceding the first "form feed"
        self.description = self.description.split("\f")[0].strip()
        response_fields = {}
        for additional_status_code, response in self.responses.items():
            assert isinstance(response, dict), "An additional response must be a dict"
            model = response.get("model")
            if model:
                assert is_body_allowed_for_status_code(additional_status_code), (
                    f"Status code {additional_status_code} must not have a response body"
                )
                response_name = f"Response_{additional_status_code}_{self.unique_id}"
                response_field = create_model_field(
                    name=response_name, type_=model, mode="serialization"
                )
                response_fields[additional_status_code] = response_field
        if response_fields:
            self.response_fields: Dict[Union[int, str], ModelField] = response_fields
        else:
            self.response_fields = {}

        assert callable(endpoint), "An endpoint must be a callable"
        self.dependant = get_dependant(path=self.path_format, call=self.endpoint)
        for depends in self.dependencies[::-1]:
            self.dependant.dependencies.insert(
                0,
                get_parameterless_sub_dependant(depends=depends, path=self.path_format),
            )
        self._flat_dependant = get_flat_dependant(self.dependant)
        self._embed_body_fields = _should_embed_body_fields(
            self._flat_dependant.body_params
        )
        self.body_field = get_body_field(
            flat_dependant=self._flat_dependant,
            name=self.unique_id,
            embed_body_fields=self._embed_body_fields,
        )
        self.app = request_response(self.get_route_handler())

    def get_route_handler(self) -> Callable[[Request], Coroutine[Any, Any, Response]]:
        return get_request_handler(
            dependant=self.dependant,
            body_field=self.body_field,
            status_code=self.status_code,
            response_class=self.response_class,
            response_field=self.secure_cloned_response_field,
            response_model_include=self.response_model_include,
            response_model_exclude=self.response_model_exclude,
            response_model_by_alias=self.response_model_by_alias,
            response_model_exclude_unset=self.response_model_exclude_unset,
            response_model_exclude_defaults=self.response_model_exclude_defaults,
            response_model_exclude_none=self.response_model_exclude_none,
            dependency_overrides_provider=self.dependency_overrides_provider,
            embed_body_fields=self._embed_body_fields,
        )

    def matches(self, scope: Scope) -> Tuple[Match, Scope]:
        match, child_scope = super().matches(scope)
        if match != Match.NONE:
            child_scope["route"] = self
        return match, child_scope


class APIRouter(routing.Router):
    """
    `APIRouter` class, used to group *path operations*, for example to structure
    an app in multiple files. It would then be included in the `FastAPI` app, or
    in another `APIRouter` (ultimately included in the app).

    Read more about it in the
    [FastAPI docs for Bigger Applications - Multiple Files](https://fastapi.tiangolo.com/tutorial/bigger-applications/).

    ## Example

    ```python
    from fastapi import APIRouter, FastAPI

    app = FastAPI()
    router = APIRouter()


    @router.get("/users/", tags=["users"])
    async def read_users():
        return [{"username": "Rick"}, {"username": "Morty"}]


    app.include_router(router)
    ```
    """

    def __init__(
        self,
        *,
        prefix: Annotated[str, Doc("An optional path prefix for the router.")] = "",
        tags: Annotated[
            Optional[List[Union[str, Enum]]],
            Doc(
                """
                A list of tags to be applied to all the *path operations* in this
                router.

                It will be added to the generated OpenAPI (e.g. visible at `/docs`).

                Read more about it in the
                [FastAPI docs for Path Operation Configuration](https://fastapi.tiangolo.com/tutorial/path-operation-configuration/).
                """
            ),
        ] = None,
        dependencies: Annotated[
            Optional[Sequence[params.Depends]],
            Doc(
                """
                A list of dependencies (using `Depends()`) to be applied to all the
                *path operations* in this router.

                Read more about it in the
                [FastAPI docs for Bigger Applications - Multiple Files](https://fastapi.tiangolo.com/tutorial/bigger-applications/#include-an-apirouter-with-a-custom-prefix-tags-responses-and-dependencies).
                """
            ),
        ] = None,
        default_response_class: Annotated[
            Type[Response],
            Doc(
                """
                The default response class to be used.

                Read more in the
                [FastAPI docs for Custom Response - HTML, Stream, File, others](https://fastapi.tiangolo.com/advanced/custom-response/#default-response-class).
                """
            ),
        ] = Default(JSONResponse),
        responses: Annotated[
            Optional[Dict[Union[int, str], Dict[str, Any]]],
            Doc(
                """
                Additional responses to be shown in OpenAPI.

                It will be added to the generated OpenAPI (e.g. visible at `/docs`).

                Read more about it in the
                [FastAPI docs for Additional Responses in OpenAPI](https://fastapi.tiangolo.com/advanced/additional-responses/).

                And in the
                [FastAPI docs for Bigger Applications](https://fastapi.tiangolo.com/tutorial/bigger-applications/#include-an-apirouter-with-a-custom-prefix-tags-responses-and-dependencies).
                """
            ),
        ] = None,
        callbacks: Annotated[
            Optional[List[BaseRoute]],
            Doc(
                """
                OpenAPI callbacks that should apply to all *path operations* in this
                router.

                It will be added to the generated OpenAPI (e.g. visible at `/docs`).

                Read more about it in the
                [FastAPI docs for OpenAPI Callbacks](https://fastapi.tiangolo.com/advanced/openapi-callbacks/).
                """
            ),
        ] = None,
        routes: Annotated[
            Optional[List[BaseRoute]],
            Doc(
                """
                **Note**: you probably shouldn't use this parameter, it is inherited
                from Starlette and supported for compatibility.

                ---

                A list of routes to serve incoming HTTP and WebSocket requests.
                """
            ),
            deprecated(
                """
                You normally wouldn't use this parameter with FastAPI, it is inherited
                from Starlette and supported for compatibility.

                In FastAPI, you normally would use the *path operation methods*,
                like `router.get()`, `router.post()`, etc.
                """
            ),
        ] = None,
        redirect_slashes: Annotated[
            bool,
            Doc(
                """
                Whether to detect and redirect slashes in URLs when the client doesn't
                use the same format.
                """
            ),
        ] = True,
        default: Annotated[
            Optional[ASGIApp],
            Doc(
                """
                Default function handler for this router. Used to handle
                404 Not Found errors.
                """
            ),
        ] = None,
        dependency_overrides_provider: Annotated[
            Optional[Any],
            Doc(
                """
                Only used internally by FastAPI to handle dependency overrides.

                You shouldn't need to use it. It normally points to the `FastAPI` app
                object.
                """
            ),
        ] = None,
        route_class: Annotated[
            Type[APIRoute],
            Doc(
                """
                Custom route (*path operation*) class to be used by this router.

                Read more about it in the
                [FastAPI docs for Custom Request and APIRoute class](https://fastapi.tiangolo.com/how-to/custom-request-and-route/#custom-apiroute-class-in-a-router).
                """
            ),
        ] = APIRoute,
        on_startup: Annotated[
            Optional[Sequence[Callable[[], Any]]],
            Doc(
                """
                A list of startup event handler functions.

                You should instead use the `lifespan` handlers.

                Read more in the [FastAPI docs for `lifespan`](https://fastapi.tiangolo.com/advanced/events/).
                """
            ),
        ] = None,
        on_shutdown: Annotated[
            Optional[Sequence[Callable[[], Any]]],
            Doc(
                """
                A list of shutdown event handler functions.

                You should instead use the `lifespan` handlers.

                Read more in the
                [FastAPI docs for `lifespan`](https://fastapi.tiangolo.com/advanced/events/).
                """
            ),
        ] = None,
        # the generic to Lifespan[AppType] is the type of the top level application
        # which the router cannot know statically, so we use typing.Any
        lifespan: Annotated[
            Optional[Lifespan[Any]],
            Doc(
                """
                A `Lifespan` context manager handler. This replaces `startup` and
                `shutdown` functions with a single context manager.

                Read more in the
                [FastAPI docs for `lifespan`](https://fastapi.tiangolo.com/advanced/events/).
                """
            ),
        ] = None,
        deprecated: Annotated[
            Optional[bool],
            Doc(
                """
                Mark all *path operations* in this router as deprecated.

                It will be added to the generated OpenAPI (e.g. visible at `/docs`).

                Read more about it in the
                [FastAPI docs for Path Operation Configuration](https://fastapi.tiangolo.com/tutorial/path-operation-configuration/).
                """
            ),
        ] = None,
        include_in_schema: Annotated[
            bool,
            Doc(
                """
                To include (or not) all the *path operations* in this router in the
                generated OpenAPI.

                This affects the generated OpenAPI (e.g. visible at `/docs`).

                Read more about it in the
                [FastAPI docs for Query Parameters and String Validations](https://fastapi.tiangolo.com/tutorial/query-params-str-validations/#exclude-parameters-from-openapi).
                """
            ),
        ] = True,
        generate_unique_id_function: Annotated[
            Callable[[APIRoute], str],
            Doc(
                """
                Customize the function used to generate unique IDs for the *path
                operations* shown in the generated OpenAPI.

                This is particularly useful when automatically generating clients or
                SDKs for your API.

                Read more about it in the
                [FastAPI docs about how to Generate Clients](https://fastapi.tiangolo.com/advanced/generate-clients/#custom-generate-unique-id-function).
                """
            ),
        ] = Default(generate_unique_id),
    ) -> None:
        super().__init__(
            routes=routes,
            redirect_slashes=redirect_slashes,
            default=default,
            on_startup=on_startup,
            on_shutdown=on_shutdown,
            lifespan=lifespan,
        )
        if prefix:
            assert prefix.startswith("/"), "A path prefix must start with '/'"
            assert not prefix.endswith("/"), (
                "A path prefix must not end with '/', as the routes will start with '/'"
            )
        self.prefix = prefix
        self.tags: List[Union[str, Enum]] = tags or []
        self.dependencies = list(dependencies or [])
        self.deprecated = deprecated
        self.include_in_schema = include_in_schema
        self.responses = responses or {}
        self.callbacks = callbacks or []
        self.dependency_overrides_provider = dependency_overrides_provider
        self.route_class = route_class
        self.default_response_class = default_response_class
        self.generate_unique_id_function = generate_unique_id_function

    def route(
        self,
        path: str,
        methods: Optional[Collection[str]] = None,
        name: Optional[str] = None,
        include_in_schema: bool = True,
    ) -> Callable[[DecoratedCallable], DecoratedCallable]:
        def decorator(func: DecoratedCallable) -> DecoratedCallable:
            self.add_route(
                path,
                func,
                methods=methods,
                name=name,
                include_in_schema=include_in_schema,
            )
            return func

        return decorator

    def add_api_route(
        self,
        path: str,
        endpoint: Callable[..., Any],
        *,
        response_model: Any = Default(None),
        status_code: Optional[int] = None,
        tags: Optional[List[Union[str, Enum]]] = None,
        dependencies: Optional[Sequence[params.Depends]] = None,
        summary: Optional[str] = None,
        description: Optional[str] = None,
        response_description: str = "Successful Response",
        responses: Optional[Dict[Union[int, str], Dict[str, Any]]] = None,
        deprecated: Optional[bool] = None,
        methods: Optional[Union[Set[str], List[str]]] = None,
        operation_id: Optional[str] = None,
        response_model_include: Optional[IncEx] = None,
        response_model_exclude: Optional[IncEx] = None,
        response_model_by_alias: bool = True,
        response_model_exclude_unset: bool = False,
        response_model_exclude_defaults: bool = False,
        response_model_exclude_none: bool = False,
        include_in_schema: bool = True,
        response_class: Union[Type[Response], DefaultPlaceholder] = Default(
            JSONResponse
        ),
        name: Optional[str] = None,
        route_class_override: Optional[Type[APIRoute]] = None,
        callbacks: Optional[List[BaseRoute]] = None,
        openapi_extra: Optional[Dict[str, Any]] = None,
        generate_unique_id_function: Union[
            Callable[[APIRoute], str], DefaultPlaceholder
        ] = Default(generate_unique_id),
    ) -> None:
        route_class = route_class_override or self.route_class
        responses = responses or {}
        combined_responses = {**self.responses, **responses}
        current_response_class = get_value_or_default(
            response_class, self.default_response_class
        )
        current_tags = self.tags.copy()
        if tags:
            current_tags.extend(tags)
        current_dependencies = self.dependencies.copy()
        if dependencies:
            current_dependencies.extend(dependencies)
        current_callbacks = self.callbacks.copy()
        if callbacks:
            current_callbacks.extend(callbacks)
        current_generate_unique_id = get_value_or_default(
            generate_unique_id_function, self.generate_unique_id_function
        )
        route = route_class(
            self.prefix + path,
            endpoint=endpoint,
            response_model=response_model,
            status_code=status_code,
            tags=current_tags,
            dependencies=current_dependencies,
            summary=summary,
            description=description,
            response_description=response_description,
            responses=combined_responses,
            deprecated=deprecated or self.deprecated,
            methods=methods,
            operation_id=operation_id,
            response_model_include=response_model_include,
            response_model_exclude=response_model_exclude,
            response_model_by_alias=response_model_by_alias,
            response_model_exclude_unset=response_model_exclude_unset,
            response_model_exclude_defaults=response_model_exclude_defaults,
            response_model_exclude_none=response_model_exclude_none,
            include_in_schema=include_in_schema and self.include_in_schema,
            response_class=current_response_class,
            name=name,
            dependency_overrides_provider=self.dependency_overrides_provider,
            callbacks=current_callbacks,
            openapi_extra=openapi_extra,
            generate_unique_id_function=current_generate_unique_id,
        )
        self.routes.append(route)

    def api_route(
        self,
        path: str,
        *,
        response_model: Any = Default(None),
        status_code: Optional[int] = None,
        tags: Optional[List[Union[str, Enum]]] = None,
        dependencies: Optional[Sequence[params.Depends]] = None,
        summary: Optional[str] = None,
        description: Optional[str] = None,
        response_description: str = "Successful Response",
        responses: Optional[Dict[Union[int, str], Dict[str, Any]]] = None,
        deprecated: Optional[bool] = None,
        methods: Optional[List[str]] = None,
        operation_id: Optional[str] = None,
        response_model_include: Optional[IncEx] = None,
        response_model_exclude: Optional[IncEx] = None,
        response_model_by_alias: bool = True,
        response_model_exclude_unset: bool = False,
        response_model_exclude_defaults: bool = False,
        response_model_exclude_none: bool = False,
        include_in_schema: bool = True,
        response_class: Type[Response] = Default(JSONResponse),
        name: Optional[str] = None,
        callbacks: Optional[List[BaseRoute]] = None,
        openapi_extra: Optional[Dict[str, Any]] = None,
        generate_unique_id_function: Callable[[APIRoute], str] = Default(
            generate_unique_id
        ),
    ) -> Callable[[DecoratedCallable], DecoratedCallable]:
        def decorator(func: DecoratedCallable) -> DecoratedCallable:
            self.add_api_route(
                path,
                func,
                response_model=response_model,
                status_code=status_code,
                tags=tags,
                dependencies=dependencies,
                summary=summary,
                description=description,
                response_description=response_description,
                responses=responses,
                deprecated=deprecated,
                methods=methods,
                operation_id=operation_id,
                response_model_include=response_model_include,
                response_model_exclude=response_model_exclude,
                response_model_by_alias=response_model_by_alias,
                response_model_exclude_unset=response_model_exclude_unset,
                response_model_exclude_defaults=response_model_exclude_defaults,
                response_model_exclude_none=response_model_exclude_none,
                include_in_schema=include_in_schema,
                response_class=response_class,
                name=name,
                callbacks=callbacks,
                openapi_extra=openapi_extra,
                generate_unique_id_function=generate_unique_id_function,
            )
            return func

        return decorator

    def add_api_websocket_route(
        self,
        path: str,
        endpoint: Callable[..., Any],
        name: Optional[str] = None,
        *,
        dependencies: Optional[Sequence[params.Depends]] = None,
    ) -> None:
        current_dependencies = self.dependencies.copy()
        if dependencies:
            current_dependencies.extend(dependencies)

        route = APIWebSocketRoute(
            self.prefix + path,
            endpoint=endpoint,
            name=name,
            dependencies=current_dependencies,
            dependency_overrides_provider=self.dependency_overrides_provider,
        )
        self.routes.append(route)

    def websocket(
        self,
        path: Annotated[
            str,
            Doc(
                """
                WebSocket path.
                """
            ),
        ],
        name: Annotated[
            Optional[str],
            Doc(
                """
                A name for the WebSocket. Only used internally.
                """
            ),
        ] = None,
        *,
        dependencies: Annotated[
            Optional[Sequence[params.Depends]],
            Doc(
                """
                A list of dependencies (using `Depends()`) to be used for this
                WebSocket.

                Read more about it in the
                [FastAPI docs for WebSockets](https://fastapi.tiangolo.com/advanced/websockets/).
                """
            ),
        ] = None,
    ) -> Callable[[DecoratedCallable], DecoratedCallable]:
        """
        Decorate a WebSocket function.

        Read more about it in the
        [FastAPI docs for WebSockets](https://fastapi.tiangolo.com/advanced/websockets/).

        **Example**

        ## Example

        ```python
        from fastapi import APIRouter, FastAPI, WebSocket

        app = FastAPI()
        router = APIRouter()

        @router.websocket("/ws")
        async def websocket_endpoint(websocket: WebSocket):
            await websocket.accept()
            while True:
                data = await websocket.receive_text()
                await websocket.send_text(f"Message text was: {data}")

        app.include_router(router)
        ```
        """

        def decorator(func: DecoratedCallable) -> DecoratedCallable:
            self.add_api_websocket_route(
                path, func, name=name, dependencies=dependencies
            )
            return func

        return decorator

    def websocket_route(
        self, path: str, name: Union[str, None] = None
    ) -> Callable[[DecoratedCallable], DecoratedCallable]:
        def decorator(func: DecoratedCallable) -> DecoratedCallable:
            self.add_websocket_route(path, func, name=name)
            return func

        return decorator

    def include_router(
        self,
        router: Annotated["APIRouter", Doc("The `APIRouter` to include.")],
        *,
        prefix: Annotated[str, Doc("An optional path prefix for the router.")] = "",
        tags: Annotated[
            Optional[List[Union[str, Enum]]],
            Doc(
                """
                A list of tags to be applied to all the *path operations* in this
                router.

                It will be added to the generated OpenAPI (e.g. visible at `/docs`).

                Read more about it in the
                [FastAPI docs for Path Operation Configuration](https://fastapi.tiangolo.com/tutorial/path-operation-configuration/).
                """
            ),
        ] = None,
        dependencies: Annotated[
            Optional[Sequence[params.Depends]],
            Doc(
                """
                A list of dependencies (using `Depends()`) to be applied to all the
                *path operations* in this router.

                Read more about it in the
                [FastAPI docs for Bigger Applications - Multiple Files](https://fastapi.tiangolo.com/tutorial/bigger-applications/#include-an-apirouter-with-a-custom-prefix-tags-responses-and-dependencies).
                """
            ),
        ] = None,
        default_response_class: Annotated[
            Type[Response],
            Doc(
                """
                The default response class to be used.

                Read more in the
                [FastAPI docs for Custom Response - HTML, Stream, File, others](https://fastapi.tiangolo.com/advanced/custom-response/#default-response-class).
                """
            ),
        ] = Default(JSONResponse),
        responses: Annotated[
            Optional[Dict[Union[int, str], Dict[str, Any]]],
            Doc(
                """
                Additional responses to be shown in OpenAPI.

                It will be added to the generated OpenAPI (e.g. visible at `/docs`).

                Read more about it in the
                [FastAPI docs for Additional Responses in OpenAPI](https://fastapi.tiangolo.com/advanced/additional-responses/).

                And in the
                [FastAPI docs for Bigger Applications](https://fastapi.tiangolo.com/tutorial/bigger-applications/#include-an-apirouter-with-a-custom-prefix-tags-responses-and-dependencies).
                """
            ),
        ] = None,
        callbacks: Annotated[
            Optional[List[BaseRoute]],
            Doc(
                """
                OpenAPI callbacks that should apply to all *path operations* in this
                router.

                It will be added to the generated OpenAPI (e.g. visible at `/docs`).

                Read more about it in the
                [FastAPI docs for OpenAPI Callbacks](https://fastapi.tiangolo.com/advanced/openapi-callbacks/).
                """
            ),
        ] = None,
        deprecated: Annotated[
            Optional[bool],
            Doc(
                """
                Mark all *path operations* in this router as deprecated.

                It will be added to the generated OpenAPI (e.g. visible at `/docs`).

                Read more about it in the
                [FastAPI docs for Path Operation Configuration](https://fastapi.tiangolo.com/tutorial/path-operation-configuration/).
                """
            ),
        ] = None,
        include_in_schema: Annotated[
            bool,
            Doc(
                """
                Include (or not) all the *path operations* in this router in the
                generated OpenAPI schema.

                This affects the generated OpenAPI (e.g. visible at `/docs`).
                """
            ),
        ] = True,
        generate_unique_id_function: Annotated[
            Callable[[APIRoute], str],
            Doc(
                """
                Customize the function used to generate unique IDs for the *path
                operations* shown in the generated OpenAPI.

                This is particularly useful when automatically generating clients or
                SDKs for your API.

                Read more about it in the
                [FastAPI docs about how to Generate Clients](https://fastapi.tiangolo.com/advanced/generate-clients/#custom-generate-unique-id-function).
                """
            ),
        ] = Default(generate_unique_id),
    ) -> None:
        """
        Include another `APIRouter` in the same current `APIRouter`.

        Read more about it in the
        [FastAPI docs for Bigger Applications](https://fastapi.tiangolo.com/tutorial/bigger-applications/).

        ## Example

        ```python
        from fastapi import APIRouter, FastAPI

        app = FastAPI()
        internal_router = APIRouter()
        users_router = APIRouter()

        @users_router.get("/users/")
        def read_users():
            return [{"name": "Rick"}, {"name": "Morty"}]

        internal_router.include_router(users_router)
        app.include_router(internal_router)
        ```
        """
        if prefix:
            assert prefix.startswith("/"), "A path prefix must start with '/'"
            assert not prefix.endswith("/"), (
                "A path prefix must not end with '/', as the routes will start with '/'"
            )
        else:
            for r in router.routes:
                path = getattr(r, "path")  # noqa: B009
                name = getattr(r, "name", "unknown")
                if path is not None and not path:
                    raise FastAPIError(
                        f"Prefix and path cannot be both empty (path operation: {name})"
                    )
        if responses is None:
            responses = {}
        for route in router.routes:
            if isinstance(route, APIRoute):
                combined_responses = {**responses, **route.responses}
                use_response_class = get_value_or_default(
                    route.response_class,
                    router.default_response_class,
                    default_response_class,
                    self.default_response_class,
                )
                current_tags = []
                if tags:
                    current_tags.extend(tags)
                if route.tags:
                    current_tags.extend(route.tags)
                current_dependencies: List[params.Depends] = []
                if dependencies:
                    current_dependencies.extend(dependencies)
                if route.dependencies:
                    current_dependencies.extend(route.dependencies)
                current_callbacks = []
                if callbacks:
                    current_callbacks.extend(callbacks)
                if route.callbacks:
                    current_callbacks.extend(route.callbacks)
                current_generate_unique_id = get_value_or_default(
                    route.generate_unique_id_function,
                    router.generate_unique_id_function,
                    generate_unique_id_function,
                    self.generate_unique_id_function,
                )
                self.add_api_route(
                    prefix + route.path,
                    route.endpoint,
                    response_model=route.response_model,
                    status_code=route.status_code,
                    tags=current_tags,
                    dependencies=current_dependencies,
                    summary=route.summary,
                    description=route.description,
                    response_description=route.response_description,
                    responses=combined_responses,
                    deprecated=route.deprecated or deprecated or self.deprecated,
                    methods=route.methods,
                    operation_id=route.operation_id,
                    response_model_include=route.response_model_include,
                    response_model_exclude=route.response_model_exclude,
                    response_model_by_alias=route.response_model_by_alias,
                    response_model_exclude_unset=route.response_model_exclude_unset,
                    response_model_exclude_defaults=route.response_model_exclude_defaults,
                    response_model_exclude_none=route.response_model_exclude_none,
                    include_in_schema=route.include_in_schema
                    and self.include_in_schema
                    and include_in_schema,
                    response_class=use_response_class,
                    name=route.name,
                    route_class_override=type(route),
                    callbacks=current_callbacks,
                    openapi_extra=route.openapi_extra,
                    generate_unique_id_function=current_generate_unique_id,
                )
            elif isinstance(route, routing.Route):
                methods = list(route.methods or [])
                self.add_route(
                    prefix + route.path,
                    route.endpoint,
                    methods=methods,
                    include_in_schema=route.include_in_schema,
                    name=route.name,
                )
            elif isinstance(route, APIWebSocketRoute):
                current_dependencies = []
                if dependencies:
                    current_dependencies.extend(dependencies)
                if route.dependencies:
                    current_dependencies.extend(route.dependencies)
                self.add_api_websocket_route(
                    prefix + route.path,
                    route.endpoint,
                    dependencies=current_dependencies,
                    name=route.name,
                )
            elif isinstance(route, routing.WebSocketRoute):
                self.add_websocket_route(
                    prefix + route.path, route.endpoint, name=route.name
                )
        for handler in router.on_startup:
            self.add_event_handler("startup", handler)
        for handler in router.on_shutdown:
            self.add_event_handler("shutdown", handler)
        self.lifespan_context = _merge_lifespan_context(
            self.lifespan_context,
            router.lifespan_context,
        )

    def get(
        self,
        path: Annotated[
            str,
            Doc(
                """
                The URL path to be used for this *path operation*.

                For example, in `http://example.com/items`, the path is `/items`.
                """
            ),
        ],
        *,
        response_model: Annotated[
            Any,
            Doc(
                """
                The type to use for the response.

                It could be any valid Pydantic *field* type. So, it doesn't have to
                be a Pydantic model, it could be other things, like a `list`, `dict`,
                etc.

                It will be used for:

                * Documentation: the generated OpenAPI (and the UI at `/docs`) will
                    show it as the response (JSON Schema).
                * Serialization: you could return an arbitrary object and the
                    `response_model` would be used to serialize that object into the
                    corresponding JSON.
                * Filtering: the JSON sent to the client will only contain the data
                    (fields) defined in the `response_model`. If you returned an object
                    that contains an attribute `password` but the `response_model` does
                    not include that field, the JSON sent to the client would not have
                    that `password`.
                * Validation: whatever you return will be serialized with the
                    `response_model`, converting any data as necessary to generate the
                    corresponding JSON. But if the data in the object returned is not
                    valid, that would mean a violation of the contract with the client,
                    so it's an error from the API developer. So, FastAPI will raise an
                    error and return a 500 error code (Internal Server Error).

                Read more about it in the
                [FastAPI docs for Response Model](https://fastapi.tiangolo.com/tutorial/response-model/).
                """
            ),
        ] = Default(None),
        status_code: Annotated[
            Optional[int],
            Doc(
                """
                The default status code to be used for the response.

                You could override the status code by returning a response directly.

                Read more about it in the
                [FastAPI docs for Response Status Code](https://fastapi.tiangolo.com/tutorial/response-status-code/).
                """
            ),
        ] = None,
        tags: Annotated[
            Optional[List[Union[str, Enum]]],
            Doc(
                """
                A list of tags to be applied to the *path operation*.

                It will be added to the generated OpenAPI (e.g. visible at `/docs`).

                Read more about it in the
                [FastAPI docs for Path Operation Configuration](https://fastapi.tiangolo.com/tutorial/path-operation-configuration/#tags).
                """
            ),
        ] = None,
        dependencies: Annotated[
            Optional[Sequence[params.Depends]],
            Doc(
                """
                A list of dependencies (using `Depends()`) to be applied to the
                *path operation*.

                Read more about it in the
                [FastAPI docs for Dependencies in path operation decorators](https://fastapi.tiangolo.com/tutorial/dependencies/dependencies-in-path-operation-decorators/).
                """
            ),
        ] = None,
        summary: Annotated[
            Optional[str],
            Doc(
                """
                A summary for the *path operation*.

                It will be added to the generated OpenAPI (e.g. visible at `/docs`).

                Read more about it in the
                [FastAPI docs for Path Operation Configuration](https://fastapi.tiangolo.com/tutorial/path-operation-configuration/).
                """
            ),
        ] = None,
        description: Annotated[
            Optional[str],
            Doc(
                """
                A description for the *path operation*.

                If not provided, it will be extracted automatically from the docstring
                of the *path operation function*.

                It can contain Markdown.

                It will be added to the generated OpenAPI (e.g. visible at `/docs`).

                Read more about it in the
                [FastAPI docs for Path Operation Configuration](https://fastapi.tiangolo.com/tutorial/path-operation-configuration/).
                """
            ),
        ] = None,
        response_description: Annotated[
            str,
            Doc(
                """
                The description for the default response.

                It will be added to the generated OpenAPI (e.g. visible at `/docs`).
                """
            ),
        ] = "Successful Response",
        responses: Annotated[
            Optional[Dict[Union[int, str], Dict[str, Any]]],
            Doc(
                """
                Additional responses that could be returned by this *path operation*.

                It will be added to the generated OpenAPI (e.g. visible at `/docs`).
                """
            ),
        ] = None,
        deprecated: Annotated[
            Optional[bool],
            Doc(
                """
                Mark this *path operation* as deprecated.

                It will be added to the generated OpenAPI (e.g. visible at `/docs`).
                """
            ),
        ] = None,
        operation_id: Annotated[
            Optional[str],
            Doc(
                """
                Custom operation ID to be used by this *path operation*.

                By default, it is generated automatically.

                If you provide a custom operation ID, you need to make sure it is
                unique for the whole API.

                You can customize the
                operation ID generation with the parameter
                `generate_unique_id_function` in the `FastAPI` class.

                Read more about it in the
                [FastAPI docs about how to Generate Clients](https://fastapi.tiangolo.com/advanced/generate-clients/#custom-generate-unique-id-function).
                """
            ),
        ] = None,
        response_model_include: Annotated[
            Optional[IncEx],
            Doc(
                """
                Configuration passed to Pydantic to include only certain fields in the
                response data.

                Read more about it in the
                [FastAPI docs for Response Model - Return Type](https://fastapi.tiangolo.com/tutorial/response-model/#response_model_include-and-response_model_exclude).
                """
            ),
        ] = None,
        response_model_exclude: Annotated[
            Optional[IncEx],
            Doc(
                """
                Configuration passed to Pydantic to exclude certain fields in the
                response data.

                Read more about it in the
                [FastAPI docs for Response Model - Return Type](https://fastapi.tiangolo.com/tutorial/response-model/#response_model_include-and-response_model_exclude).
                """
            ),
        ] = None,
        response_model_by_alias: Annotated[
            bool,
            Doc(
                """
                Configuration passed to Pydantic to define if the response model
                should be serialized by alias when an alias is used.

                Read more about it in the
                [FastAPI docs for Response Model - Return Type](https://fastapi.tiangolo.com/tutorial/response-model/#response_model_include-and-response_model_exclude).
                """
            ),
        ] = True,
        response_model_exclude_unset: Annotated[
            bool,
            Doc(
                """
                Configuration passed to Pydantic to define if the response data
                should have all the fields, including the ones that were not set and
                have their default values. This is different from
                `response_model_exclude_defaults` in that if the fields are set,
                they will be included in the response, even if the value is the same
                as the default.

                When `True`, default values are omitted from the response.

                Read more about it in the
                [FastAPI docs for Response Model - Return Type](https://fastapi.tiangolo.com/tutorial/response-model/#use-the-response_model_exclude_unset-parameter).
                """
            ),
        ] = False,
        response_model_exclude_defaults: Annotated[
            bool,
            Doc(
                """
                Configuration passed to Pydantic to define if the response data
                should have all the fields, including the ones that have the same value
                as the default. This is different from `response_model_exclude_unset`
                in that if the fields are set but contain the same default values,
                they will be excluded from the response.

                When `True`, default values are omitted from the response.

                Read more about it in the
                [FastAPI docs for Response Model - Return Type](https://fastapi.tiangolo.com/tutorial/response-model/#use-the-response_model_exclude_unset-parameter).
                """
            ),
        ] = False,
        response_model_exclude_none: Annotated[
            bool,
            Doc(
                """
                Configuration passed to Pydantic to define if the response data should
                exclude fields set to `None`.

                This is much simpler (less smart) than `response_model_exclude_unset`
                and `response_model_exclude_defaults`. You probably want to use one of
                those two instead of this one, as those allow returning `None` values
                when it makes sense.

                Read more about it in the
                [FastAPI docs for Response Model - Return Type](https://fastapi.tiangolo.com/tutorial/response-model/#response_model_exclude_none).
                """
            ),
        ] = False,
        include_in_schema: Annotated[
            bool,
            Doc(
                """
                Include this *path operation* in the generated OpenAPI schema.

                This affects the generated OpenAPI (e.g. visible at `/docs`).

                Read more about it in the
                [FastAPI docs for Query Parameters and String Validations](https://fastapi.tiangolo.com/tutorial/query-params-str-validations/#exclude-parameters-from-openapi).
                """
            ),
        ] = True,
        response_class: Annotated[
            Type[Response],
            Doc(
                """
                Response class to be used for this *path operation*.

                This will not be used if you return a response directly.

                Read more about it in the
                [FastAPI docs for Custom Response - HTML, Stream, File, others](https://fastapi.tiangolo.com/advanced/custom-response/#redirectresponse).
                """
            ),
        ] = Default(JSONResponse),
        name: Annotated[
            Optional[str],
            Doc(
                """
                Name for this *path operation*. Only used internally.
                """
            ),
        ] = None,
        callbacks: Annotated[
            Optional[List[BaseRoute]],
            Doc(
                """
                List of *path operations* that will be used as OpenAPI callbacks.

                This is only for OpenAPI documentation, the callbacks won't be used
                directly.

                It will be added to the generated OpenAPI (e.g. visible at `/docs`).

                Read more about it in the
                [FastAPI docs for OpenAPI Callbacks](https://fastapi.tiangolo.com/advanced/openapi-callbacks/).
                """
            ),
        ] = None,
        openapi_extra: Annotated[
            Optional[Dict[str, Any]],
            Doc(
                """
                Extra metadata to be included in the OpenAPI schema for this *path
                operation*.

                Read more about it in the
                [FastAPI docs for Path Operation Advanced Configuration](https://fastapi.tiangolo.com/advanced/path-operation-advanced-configuration/#custom-openapi-path-operation-schema).
                """
            ),
        ] = None,
        generate_unique_id_function: Annotated[
            Callable[[APIRoute], str],
            Doc(
                """
                Customize the function used to generate unique IDs for the *path
                operations* shown in the generated OpenAPI.

                This is particularly useful when automatically generating clients or
                SDKs for your API.

                Read more about it in the
                [FastAPI docs about how to Generate Clients](https://fastapi.tiangolo.com/advanced/generate-clients/#custom-generate-unique-id-function).
                """
            ),
        ] = Default(generate_unique_id),
    ) -> Callable[[DecoratedCallable], DecoratedCallable]:
        """
        Add a *path operation* using an HTTP GET operation.

        ## Example

        ```python
        from fastapi import APIRouter, FastAPI

        app = FastAPI()
        router = APIRouter()

        @router.get("/items/")
        def read_items():
            return [{"name": "Empanada"}, {"name": "Arepa"}]

        app.include_router(router)
        ```
        """
        return self.api_route(
            path=path,
            response_model=response_model,
            status_code=status_code,
            tags=tags,
            dependencies=dependencies,
            summary=summary,
            description=description,
            response_description=response_description,
            responses=responses,
            deprecated=deprecated,
            methods=["GET"],
            operation_id=operation_id,
            response_model_include=response_model_include,
            response_model_exclude=response_model_exclude,
            response_model_by_alias=response_model_by_alias,
            response_model_exclude_unset=response_model_exclude_unset,
            response_model_exclude_defaults=response_model_exclude_defaults,
            response_model_exclude_none=response_model_exclude_none,
            include_in_schema=include_in_schema,
            response_class=response_class,
            name=name,
            callbacks=callbacks,
            openapi_extra=openapi_extra,
            generate_unique_id_function=generate_unique_id_function,
        )

    def put(
        self,
        path: Annotated[
            str,
            Doc(
                """
                The URL path to be used for this *path operation*.

                For example, in `http://example.com/items`, the path is `/items`.
                """
            ),
        ],
        *,
        response_model: Annotated[
            Any,
            Doc(
                """
                The type to use for the response.

                It could be any valid Pydantic *field* type. So, it doesn't have to
                be a Pydantic model, it could be other things, like a `list`, `dict`,
                etc.

                It will be used for:

                * Documentation: the generated OpenAPI (and the UI at `/docs`) will
                    show it as the response (JSON Schema).
                * Serialization: you could return an arbitrary object and the
                    `response_model` would be used to serialize that object into the
                    corresponding JSON.
                * Filtering: the JSON sent to the client will only contain the data
                    (fields) defined in the `response_model`. If you returned an object
                    that contains an attribute `password` but the `response_model` does
                    not include that field, the JSON sent to the client would not have
                    that `password`.
                * Validation: whatever you return will be serialized with the
                    `response_model`, converting any data as necessary to generate the
                    corresponding JSON. But if the data in the object returned is not
                    valid, that would mean a violation of the contract with the client,
                    so it's an error from the API developer. So, FastAPI will raise an
                    error and return a 500 error code (Internal Server Error).

                Read more about it in the
                [FastAPI docs for Response Model](https://fastapi.tiangolo.com/tutorial/response-model/).
                """
            ),
        ] = Default(None),
        status_code: Annotated[
            Optional[int],
            Doc(
                """
                The default status code to be used for the response.

                You could override the status code by returning a response directly.

                Read more about it in the
                [FastAPI docs for Response Status Code](https://fastapi.tiangolo.com/tutorial/response-status-code/).
                """
            ),
        ] = None,
        tags: Annotated[
            Optional[List[Union[str, Enum]]],
            Doc(
                """
                A list of tags to be applied to the *path operation*.

                It will be added to the generated OpenAPI (e.g. visible at `/docs`).

                Read more about it in the
                [FastAPI docs for Path Operation Configuration](https://fastapi.tiangolo.com/tutorial/path-operation-configuration/#tags).
                """
            ),
        ] = None,
        dependencies: Annotated[
            Optional[Sequence[params.Depends]],
            Doc(
                """
                A list of dependencies (using `Depends()`) to be applied to the
                *path operation*.

                Read more about it in the
                [FastAPI docs for Dependencies in path operation decorators](https://fastapi.tiangolo.com/tutorial/dependencies/dependencies-in-path-operation-decorators/).
                """
            ),
        ] = None,
        summary: Annotated[
            Optional[str],
            Doc(
                """
                A summary for the *path operation*.

                It will be added to the generated OpenAPI (e.g. visible at `/docs`).

                Read more about it in the
                [FastAPI docs for Path Operation Configuration](https://fastapi.tiangolo.com/tutorial/path-operation-configuration/).
                """
            ),
        ] = None,
        description: Annotated[
            Optional[str],
            Doc(
                """
                A description for the *path operation*.

                If not provided, it will be extracted automatically from the docstring
                of the *path operation function*.

                It can contain Markdown.

                It will be added to the generated OpenAPI (e.g. visible at `/docs`).

                Read more about it in the
                [FastAPI docs for Path Operation Configuration](https://fastapi.tiangolo.com/tutorial/path-operation-configuration/).
                """
            ),
        ] = None,
        response_description: Annotated[
            str,
            Doc(
                """
                The description for the default response.

                It will be added to the generated OpenAPI (e.g. visible at `/docs`).
                """
            ),
        ] = "Successful Response",
        responses: Annotated[
            Optional[Dict[Union[int, str], Dict[str, Any]]],
            Doc(
                """
                Additional responses that could be returned by this *path operation*.

                It will be added to the generated OpenAPI (e.g. visible at `/docs`).
                """
            ),
        ] = None,
        deprecated: Annotated[
            Optional[bool],
            Doc(
                """
                Mark this *path operation* as deprecated.

                It will be added to the generated OpenAPI (e.g. visible at `/docs`).
                """
            ),
        ] = None,
        operation_id: Annotated[
            Optional[str],
            Doc(
                """
                Custom operation ID to be used by this *path operation*.

                By default, it is generated automatically.

                If you provide a custom operation ID, you need to make sure it is
                unique for the whole API.

                You can customize the
                operation ID generation with the parameter
                `generate_unique_id_function` in the `FastAPI` class.

                Read more about it in the
                [FastAPI docs about how to Generate Clients](https://fastapi.tiangolo.com/advanced/generate-clients/#custom-generate-unique-id-function).
                """
            ),
        ] = None,
        response_model_include: Annotated[
            Optional[IncEx],
            Doc(
                """
                Configuration passed to Pydantic to include only certain fields in the
                response data.

                Read more about it in the
                [FastAPI docs for Response Model - Return Type](https://fastapi.tiangolo.com/tutorial/response-model/#response_model_include-and-response_model_exclude).
                """
            ),
        ] = None,
        response_model_exclude: Annotated[
            Optional[IncEx],
            Doc(
                """
                Configuration passed to Pydantic to exclude certain fields in the
                response data.

                Read more about it in the
                [FastAPI docs for Response Model - Return Type](https://fastapi.tiangolo.com/tutorial/response-model/#response_model_include-and-response_model_exclude).
                """
            ),
        ] = None,
        response_model_by_alias: Annotated[
            bool,
            Doc(
                """
                Configuration passed to Pydantic to define if the response model
                should be serialized by alias when an alias is used.

                Read more about it in the
                [FastAPI docs for Response Model - Return Type](https://fastapi.tiangolo.com/tutorial/response-model/#response_model_include-and-response_model_exclude).
                """
            ),
        ] = True,
        response_model_exclude_unset: Annotated[
            bool,
            Doc(
                """
                Configuration passed to Pydantic to define if the response data
                should have all the fields, including the ones that were not set and
                have their default values. This is different from
                `response_model_exclude_defaults` in that if the fields are set,
                they will be included in the response, even if the value is the same
                as the default.

                When `True`, default values are omitted from the response.

                Read more about it in the
                [FastAPI docs for Response Model - Return Type](https://fastapi.tiangolo.com/tutorial/response-model/#use-the-response_model_exclude_unset-parameter).
                """
            ),
        ] = False,
        response_model_exclude_defaults: Annotated[
            bool,
            Doc(
                """
                Configuration passed to Pydantic to define if the response data
                should have all the fields, including the ones that have the same value
                as the default. This is different from `response_model_exclude_unset`
                in that if the fields are set but contain the same default values,
                they will be excluded from the response.

                When `True`, default values are omitted from the response.

                Read more about it in the
                [FastAPI docs for Response Model - Return Type](https://fastapi.tiangolo.com/tutorial/response-model/#use-the-response_model_exclude_unset-parameter).
                """
            ),
        ] = False,
        response_model_exclude_none: Annotated[
            bool,
            Doc(
                """
                Configuration passed to Pydantic to define if the response data should
                exclude fields set to `None`.

                This is much simpler (less smart) than `response_model_exclude_unset`
                and `response_model_exclude_defaults`. You probably want to use one of
                those two instead of this one, as those allow returning `None` values
                when it makes sense.

                Read more about it in the
                [FastAPI docs for Response Model - Return Type](https://fastapi.tiangolo.com/tutorial/response-model/#response_model_exclude_none).
                """
            ),
        ] = False,
        include_in_schema: Annotated[
            bool,
            Doc(
                """
                Include this *path operation* in the generated OpenAPI schema.

                This affects the generated OpenAPI (e.g. visible at `/docs`).

                Read more about it in the
                [FastAPI docs for Query Parameters and String Validations](https://fastapi.tiangolo.com/tutorial/query-params-str-validations/#exclude-parameters-from-openapi).
                """
            ),
        ] = True,
        response_class: Annotated[
            Type[Response],
            Doc(
                """
                Response class to be used for this *path operation*.

                This will not be used if you return a response directly.

                Read more about it in the
                [FastAPI docs for Custom Response - HTML, Stream, File, others](https://fastapi.tiangolo.com/advanced/custom-response/#redirectresponse).
                """
            ),
        ] = Default(JSONResponse),
        name: Annotated[
            Optional[str],
            Doc(
                """
                Name for this *path operation*. Only used internally.
                """
            ),
        ] = None,
        callbacks: Annotated[
            Optional[List[BaseRoute]],
            Doc(
                """
                List of *path operations* that will be used as OpenAPI callbacks.

                This is only for OpenAPI documentation, the callbacks won't be used
                directly.

                It will be added to the generated OpenAPI (e.g. visible at `/docs`).

                Read more about it in the
                [FastAPI docs for OpenAPI Callbacks](https://fastapi.tiangolo.com/advanced/openapi-callbacks/).
                """
            ),
        ] = None,
        openapi_extra: Annotated[
            Optional[Dict[str, Any]],
            Doc(
                """
                Extra metadata to be included in the OpenAPI schema for this *path
                operation*.

                Read more about it in the
                [FastAPI docs for Path Operation Advanced Configuration](https://fastapi.tiangolo.com/advanced/path-operation-advanced-configuration/#custom-openapi-path-operation-schema).
                """
            ),
        ] = None,
        generate_unique_id_function: Annotated[
            Callable[[APIRoute], str],
            Doc(
                """
                Customize the function used to generate unique IDs for the *path
                operations* shown in the generated OpenAPI.

                This is particularly useful when automatically generating clients or
                SDKs for your API.

                Read more about it in the
                [FastAPI docs about how to Generate Clients](https://fastapi.tiangolo.com/advanced/generate-clients/#custom-generate-unique-id-function).
                """
            ),
        ] = Default(generate_unique_id),
    ) -> Callable[[DecoratedCallable], DecoratedCallable]:
        """
        Add a *path operation* using an HTTP PUT operation.

        ## Example

        ```python
        from fastapi import APIRouter, FastAPI
        from pydantic import BaseModel

        class Item(BaseModel):
            name: str
            description: str | None = None

        app = FastAPI()
        router = APIRouter()

        @router.put("/items/{item_id}")
        def replace_item(item_id: str, item: Item):
            return {"message": "Item replaced", "id": item_id}

        app.include_router(router)
        ```
        """
        return self.api_route(
            path=path,
            response_model=response_model,
            status_code=status_code,
            tags=tags,
            dependencies=dependencies,
            summary=summary,
            description=description,
            response_description=response_description,
            responses=responses,
            deprecated=deprecated,
            methods=["PUT"],
            operation_id=operation_id,
            response_model_include=response_model_include,
            response_model_exclude=response_model_exclude,
            response_model_by_alias=response_model_by_alias,
            response_model_exclude_unset=response_model_exclude_unset,
            response_model_exclude_defaults=response_model_exclude_defaults,
            response_model_exclude_none=response_model_exclude_none,
            include_in_schema=include_in_schema,
            response_class=response_class,
            name=name,
            callbacks=callbacks,
            openapi_extra=openapi_extra,
            generate_unique_id_function=generate_unique_id_function,
        )

    def post(
        self,
        path: Annotated[
            str,
            Doc(
                """
                The URL path to be used for this *path operation*.

                For example, in `http://example.com/items`, the path is `/items`.
                """
            ),
        ],
        *,
        response_model: Annotated[
            Any,
            Doc(
                """
                The type to use for the response.

                It could be any valid Pydantic *field* type. So, it doesn't have to
                be a Pydantic model, it could be other things, like a `list`, `dict`,
                etc.

                It will be used for:

                * Documentation: the generated OpenAPI (and the UI at `/docs`) will
                    show it as the response (JSON Schema).
                * Serialization: you could return an arbitrary object and the
                    `response_model` would be used to serialize that object into the
                    corresponding JSON.
                * Filtering: the JSON sent to the client will only contain the data
                    (fields) defined in the `response_model`. If you returned an object
                    that contains an attribute `password` but the `response_model` does
                    not include that field, the JSON sent to the client would not have
                    that `password`.
                * Validation: whatever you return will be serialized with the
                    `response_model`, converting any data as necessary to generate the
                    corresponding JSON. But if the data in the object returned is not
                    valid, that would mean a violation of the contract with the client,
                    so it's an error from the API developer. So, FastAPI will raise an
                    error and return a 500 error code (Internal Server Error).

                Read more about it in the
                [FastAPI docs for Response Model](https://fastapi.tiangolo.com/tutorial/response-model/).
                """
            ),
        ] = Default(None),
        status_code: Annotated[
            Optional[int],
            Doc(
                """
                The default status code to be used for the response.

                You could override the status code by returning a response directly.

                Read more about it in the
                [FastAPI docs for Response Status Code](https://fastapi.tiangolo.com/tutorial/response-status-code/).
                """
            ),
        ] = None,
        tags: Annotated[
            Optional[List[Union[str, Enum]]],
            Doc(
                """
                A list of tags to be applied to the *path operation*.

                It will be added to the generated OpenAPI (e.g. visible at `/docs`).

                Read more about it in the
                [FastAPI docs for Path Operation Configuration](https://fastapi.tiangolo.com/tutorial/path-operation-configuration/#tags).
                """
            ),
        ] = None,
        dependencies: Annotated[
            Optional[Sequence[params.Depends]],
            Doc(
                """
                A list of dependencies (using `Depends()`) to be applied to the
                *path operation*.

                Read more about it in the
                [FastAPI docs for Dependencies in path operation decorators](https://fastapi.tiangolo.com/tutorial/dependencies/dependencies-in-path-operation-decorators/).
                """
            ),
        ] = None,
        summary: Annotated[
            Optional[str],
            Doc(
                """
                A summary for the *path operation*.

                It will be added to the generated OpenAPI (e.g. visible at `/docs`).

                Read more about it in the
                [FastAPI docs for Path Operation Configuration](https://fastapi.tiangolo.com/tutorial/path-operation-configuration/).
                """
            ),
        ] = None,
        description: Annotated[
            Optional[str],
            Doc(
                """
                A description for the *path operation*.

                If not provided, it will be extracted automatically from the docstring
                of the *path operation function*.

                It can contain Markdown.

                It will be added to the generated OpenAPI (e.g. visible at `/docs`).

                Read more about it in the
                [FastAPI docs for Path Operation Configuration](https://fastapi.tiangolo.com/tutorial/path-operation-configuration/).
                """
            ),
        ] = None,
        response_description: Annotated[
            str,
            Doc(
                """
                The description for the default response.

                It will be added to the generated OpenAPI (e.g. visible at `/docs`).
                """
            ),
        ] = "Successful Response",
        responses: Annotated[
            Optional[Dict[Union[int, str], Dict[str, Any]]],
            Doc(
                """
                Additional responses that could be returned by this *path operation*.

                It will be added to the generated OpenAPI (e.g. visible at `/docs`).
                """
            ),
        ] = None,
        deprecated: Annotated[
            Optional[bool],
            Doc(
                """
                Mark this *path operation* as deprecated.

                It will be added to the generated OpenAPI (e.g. visible at `/docs`).
                """
            ),
        ] = None,
        operation_id: Annotated[
            Optional[str],
            Doc(
                """
                Custom operation ID to be used by this *path operation*.

                By default, it is generated automatically.

                If you provide a custom operation ID, you need to make sure it is
                unique for the whole API.

                You can customize the
                operation ID generation with the parameter
                `generate_unique_id_function` in the `FastAPI` class.

                Read more about it in the
                [FastAPI docs about how to Generate Clients](https://fastapi.tiangolo.com/advanced/generate-clients/#custom-generate-unique-id-function).
                """
            ),
        ] = None,
        response_model_include: Annotated[
            Optional[IncEx],
            Doc(
                """
                Configuration passed to Pydantic to include only certain fields in the
                response data.

                Read more about it in the
                [FastAPI docs for Response Model - Return Type](https://fastapi.tiangolo.com/tutorial/response-model/#response_model_include-and-response_model_exclude).
                """
            ),
        ] = None,
        response_model_exclude: Annotated[
            Optional[IncEx],
            Doc(
                """
                Configuration passed to Pydantic to exclude certain fields in the
                response data.

                Read more about it in the
                [FastAPI docs for Response Model - Return Type](https://fastapi.tiangolo.com/tutorial/response-model/#response_model_include-and-response_model_exclude).
                """
            ),
        ] = None,
        response_model_by_alias: Annotated[
            bool,
            Doc(
                """
                Configuration passed to Pydantic to define if the response model
                should be serialized by alias when an alias is used.

                Read more about it in the
                [FastAPI docs for Response Model - Return Type](https://fastapi.tiangolo.com/tutorial/response-model/#response_model_include-and-response_model_exclude).
                """
            ),
        ] = True,
        response_model_exclude_unset: Annotated[
            bool,
            Doc(
                """
                Configuration passed to Pydantic to define if the response data
                should have all the fields, including the ones that were not set and
                have their default values. This is different from
                `response_model_exclude_defaults` in that if the fields are set,
                they will be included in the response, even if the value is the same
                as the default.

                When `True`, default values are omitted from the response.

                Read more about it in the
                [FastAPI docs for Response Model - Return Type](https://fastapi.tiangolo.com/tutorial/response-model/#use-the-response_model_exclude_unset-parameter).
                """
            ),
        ] = False,
        response_model_exclude_defaults: Annotated[
            bool,
            Doc(
                """
                Configuration passed to Pydantic to define if the response data
                should have all the fields, including the ones that have the same value
                as the default. This is different from `response_model_exclude_unset`
                in that if the fields are set but contain the same default values,
                they will be excluded from the response.

                When `True`, default values are omitted from the response.

                Read more about it in the
                [FastAPI docs for Response Model - Return Type](https://fastapi.tiangolo.com/tutorial/response-model/#use-the-response_model_exclude_unset-parameter).
                """
            ),
        ] = False,
        response_model_exclude_none: Annotated[
            bool,
            Doc(
                """
                Configuration passed to Pydantic to define if the response data should
                exclude fields set to `None`.

                This is much simpler (less smart) than `response_model_exclude_unset`
                and `response_model_exclude_defaults`. You probably want to use one of
                those two instead of this one, as those allow returning `None` values
                when it makes sense.

                Read more about it in the
                [FastAPI docs for Response Model - Return Type](https://fastapi.tiangolo.com/tutorial/response-model/#response_model_exclude_none).
                """
            ),
        ] = False,
        include_in_schema: Annotated[
            bool,
            Doc(
                """
                Include this *path operation* in the generated OpenAPI schema.

                This affects the generated OpenAPI (e.g. visible at `/docs`).

                Read more about it in the
                [FastAPI docs for Query Parameters and String Validations](https://fastapi.tiangolo.com/tutorial/query-params-str-validations/#exclude-parameters-from-openapi).
                """
            ),
        ] = True,
        response_class: Annotated[
            Type[Response],
            Doc(
                """
                Response class to be used for this *path operation*.

                This will not be used if you return a response directly.

                Read more about it in the
                [FastAPI docs for Custom Response - HTML, Stream, File, others](https://fastapi.tiangolo.com/advanced/custom-response/#redirectresponse).
                """
            ),
        ] = Default(JSONResponse),
        name: Annotated[
            Optional[str],
            Doc(
                """
                Name for this *path operation*. Only used internally.
                """
            ),
        ] = None,
        callbacks: Annotated[
            Optional[List[BaseRoute]],
            Doc(
                """
                List of *path operations* that will be used as OpenAPI callbacks.

                This is only for OpenAPI documentation, the callbacks won't be used
                directly.

                It will be added to the generated OpenAPI (e.g. visible at `/docs`).

                Read more about it in the
                [FastAPI docs for OpenAPI Callbacks](https://fastapi.tiangolo.com/advanced/openapi-callbacks/).
                """
            ),
        ] = None,
        openapi_extra: Annotated[
            Optional[Dict[str, Any]],
            Doc(
                """
                Extra metadata to be included in the OpenAPI schema for this *path
                operation*.

                Read more about it in the
                [FastAPI docs for Path Operation Advanced Configuration](https://fastapi.tiangolo.com/advanced/path-operation-advanced-configuration/#custom-openapi-path-operation-schema).
                """
            ),
        ] = None,
        generate_unique_id_function: Annotated[
            Callable[[APIRoute], str],
            Doc(
                """
                Customize the function used to generate unique IDs for the *path
                operations* shown in the generated OpenAPI.

                This is particularly useful when automatically generating clients or
                SDKs for your API.

                Read more about it in the
                [FastAPI docs about how to Generate Clients](https://fastapi.tiangolo.com/advanced/generate-clients/#custom-generate-unique-id-function).
                """
            ),
        ] = Default(generate_unique_id),
    ) -> Callable[[DecoratedCallable], DecoratedCallable]:
        """
        Add a *path operation* using an HTTP POST operation.

        ## Example

        ```python
        from fastapi import APIRouter, FastAPI
        from pydantic import BaseModel

        class Item(BaseModel):
            name: str
            description: str | None = None

        app = FastAPI()
        router = APIRouter()

        @router.post("/items/")
        def create_item(item: Item):
            return {"message": "Item created"}

        app.include_router(router)
        ```
        """
        return self.api_route(
            path=path,
            response_model=response_model,
            status_code=status_code,
            tags=tags,
            dependencies=dependencies,
            summary=summary,
            description=description,
            response_description=response_description,
            responses=responses,
            deprecated=deprecated,
            methods=["POST"],
            operation_id=operation_id,
            response_model_include=response_model_include,
            response_model_exclude=response_model_exclude,
            response_model_by_alias=response_model_by_alias,
            response_model_exclude_unset=response_model_exclude_unset,
            response_model_exclude_defaults=response_model_exclude_defaults,
            response_model_exclude_none=response_model_exclude_none,
            include_in_schema=include_in_schema,
            response_class=response_class,
            name=name,
            callbacks=callbacks,
            openapi_extra=openapi_extra,
            generate_unique_id_function=generate_unique_id_function,
        )

    def delete(
        self,
        path: Annotated[
            str,
            Doc(
                """
                The URL path to be used for this *path operation*.

                For example, in `http://example.com/items`, the path is `/items`.
                """
            ),
        ],
        *,
        response_model: Annotated[
            Any,
            Doc(
                """
                The type to use for the response.

                It could be any valid Pydantic *field* type. So, it doesn't have to
                be a Pydantic model, it could be other things, like a `list`, `dict`,
                etc.

                It will be used for:

                * Documentation: the generated OpenAPI (and the UI at `/docs`) will
                    show it as the response (JSON Schema).
                * Serialization: you could return an arbitrary object and the
                    `response_model` would be used to serialize that object into the
                    corresponding JSON.
                * Filtering: the JSON sent to the client will only contain the data
                    (fields) defined in the `response_model`. If you returned an object
                    that contains an attribute `password` but the `response_model` does
                    not include that field, the JSON sent to the client would not have
                    that `password`.
                * Validation: whatever you return will be serialized with the
                    `response_model`, converting any data as necessary to generate the
                    corresponding JSON. But if the data in the object returned is not
                    valid, that would mean a violation of the contract with the client,
                    so it's an error from the API developer. So, FastAPI will raise an
                    error and return a 500 error code (Internal Server Error).

                Read more about it in the
                [FastAPI docs for Response Model](https://fastapi.tiangolo.com/tutorial/response-model/).
                """
            ),
        ] = Default(None),
        status_code: Annotated[
            Optional[int],
            Doc(
                """
                The default status code to be used for the response.

                You could override the status code by returning a response directly.

                Read more about it in the
                [FastAPI docs for Response Status Code](https://fastapi.tiangolo.com/tutorial/response-status-code/).
                """
            ),
        ] = None,
        tags: Annotated[
            Optional[List[Union[str, Enum]]],
            Doc(
                """
                A list of tags to be applied to the *path operation*.

                It will be added to the generated OpenAPI (e.g. visible at `/docs`).

                Read more about it in the
                [FastAPI docs for Path Operation Configuration](https://fastapi.tiangolo.com/tutorial/path-operation-configuration/#tags).
                """
            ),
        ] = None,
        dependencies: Annotated[
            Optional[Sequence[params.Depends]],
            Doc(
                """
                A list of dependencies (using `Depends()`) to be applied to the
                *path operation*.

                Read more about it in the
                [FastAPI docs for Dependencies in path operation decorators](https://fastapi.tiangolo.com/tutorial/dependencies/dependencies-in-path-operation-decorators/).
                """
            ),
        ] = None,
        summary: Annotated[
            Optional[str],
            Doc(
                """
                A summary for the *path operation*.

                It will be added to the generated OpenAPI (e.g. visible at `/docs`).

                Read more about it in the
                [FastAPI docs for Path Operation Configuration](https://fastapi.tiangolo.com/tutorial/path-operation-configuration/).
                """
            ),
        ] = None,
        description: Annotated[
            Optional[str],
            Doc(
                """
                A description for the *path operation*.

                If not provided, it will be extracted automatically from the docstring
                of the *path operation function*.

                It can contain Markdown.

                It will be added to the generated OpenAPI (e.g. visible at `/docs`).

                Read more about it in the
                [FastAPI docs for Path Operation Configuration](https://fastapi.tiangolo.com/tutorial/path-operation-configuration/).
                """
            ),
        ] = None,
        response_description: Annotated[
            str,
            Doc(
                """
                The description for the default response.

                It will be added to the generated OpenAPI (e.g. visible at `/docs`).
                """
            ),
        ] = "Successful Response",
        responses: Annotated[
            Optional[Dict[Union[int, str], Dict[str, Any]]],
            Doc(
                """
                Additional responses that could be returned by this *path operation*.

                It will be added to the generated OpenAPI (e.g. visible at `/docs`).
                """
            ),
        ] = None,
        deprecated: Annotated[
            Optional[bool],
            Doc(
                """
                Mark this *path operation* as deprecated.

                It will be added to the generated OpenAPI (e.g. visible at `/docs`).
                """
            ),
        ] = None,
        operation_id: Annotated[
            Optional[str],
            Doc(
                """
                Custom operation ID to be used by this *path operation*.

                By default, it is generated automatically.

                If you provide a custom operation ID, you need to make sure it is
                unique for the whole API.

                You can customize the
                operation ID generation with the parameter
                `generate_unique_id_function` in the `FastAPI` class.

                Read more about it in the
                [FastAPI docs about how to Generate Clients](https://fastapi.tiangolo.com/advanced/generate-clients/#custom-generate-unique-id-function).
                """
            ),
        ] = None,
        response_model_include: Annotated[
            Optional[IncEx],
            Doc(
                """
                Configuration passed to Pydantic to include only certain fields in the
                response data.

                Read more about it in the
                [FastAPI docs for Response Model - Return Type](https://fastapi.tiangolo.com/tutorial/response-model/#response_model_include-and-response_model_exclude).
                """
            ),
        ] = None,
        response_model_exclude: Annotated[
            Optional[IncEx],
            Doc(
                """
                Configuration passed to Pydantic to exclude certain fields in the
                response data.

                Read more about it in the
                [FastAPI docs for Response Model - Return Type](https://fastapi.tiangolo.com/tutorial/response-model/#response_model_include-and-response_model_exclude).
                """
            ),
        ] = None,
        response_model_by_alias: Annotated[
            bool,
            Doc(
                """
                Configuration passed to Pydantic to define if the response model
                should be serialized by alias when an alias is used.

                Read more about it in the
                [FastAPI docs for Response Model - Return Type](https://fastapi.tiangolo.com/tutorial/response-model/#response_model_include-and-response_model_exclude).
                """
            ),
        ] = True,
        response_model_exclude_unset: Annotated[
            bool,
            Doc(
                """
                Configuration passed to Pydantic to define if the response data
                should have all the fields, including the ones that were not set and
                have their default values. This is different from
                `response_model_exclude_defaults` in that if the fields are set,
                they will be included in the response, even if the value is the same
                as the default.

                When `True`, default values are omitted from the response.

                Read more about it in the
                [FastAPI docs for Response Model - Return Type](https://fastapi.tiangolo.com/tutorial/response-model/#use-the-response_model_exclude_unset-parameter).
                """
            ),
        ] = False,
        response_model_exclude_defaults: Annotated[
            bool,
            Doc(
                """
                Configuration passed to Pydantic to define if the response data
                should have all the fields, including the ones that have the same value
                as the default. This is different from `response_model_exclude_unset`
                in that if the fields are set but contain the same default values,
                they will be excluded from the response.

                When `True`, default values are omitted from the response.

                Read more about it in the
                [FastAPI docs for Response Model - Return Type](https://fastapi.tiangolo.com/tutorial/response-model/#use-the-response_model_exclude_unset-parameter).
                """
            ),
        ] = False,
        response_model_exclude_none: Annotated[
            bool,
            Doc(
                """
                Configuration passed to Pydantic to define if the response data should
                exclude fields set to `None`.

                This is much simpler (less smart) than `response_model_exclude_unset`
                and `response_model_exclude_defaults`. You probably want to use one of
                those two instead of this one, as those allow returning `None` values
                when it makes sense.

                Read more about it in the
                [FastAPI docs for Response Model - Return Type](https://fastapi.tiangolo.com/tutorial/response-model/#response_model_exclude_none).
                """
            ),
        ] = False,
        include_in_schema: Annotated[
            bool,
            Doc(
                """
                Include this *path operation* in the generated OpenAPI schema.

                This affects the generated OpenAPI (e.g. visible at `/docs`).

                Read more about it in the
                [FastAPI docs for Query Parameters and String Validations](https://fastapi.tiangolo.com/tutorial/query-params-str-validations/#exclude-parameters-from-openapi).
                """
            ),
        ] = True,
        response_class: Annotated[
            Type[Response],
            Doc(
                """
                Response class to be used for this *path operation*.

                This will not be used if you return a response directly.

                Read more about it in the
                [FastAPI docs for Custom Response - HTML, Stream, File, others](https://fastapi.tiangolo.com/advanced/custom-response/#redirectresponse).
                """
            ),
        ] = Default(JSONResponse),
        name: Annotated[
            Optional[str],
            Doc(
                """
                Name for this *path operation*. Only used internally.
                """
            ),
        ] = None,
        callbacks: Annotated[
            Optional[List[BaseRoute]],
            Doc(
                """
                List of *path operations* that will be used as OpenAPI callbacks.

                This is only for OpenAPI documentation, the callbacks won't be used
                directly.

                It will be added to the generated OpenAPI (e.g. visible at `/docs`).

                Read more about it in the
                [FastAPI docs for OpenAPI Callbacks](https://fastapi.tiangolo.com/advanced/openapi-callbacks/).
                """
            ),
        ] = None,
        openapi_extra: Annotated[
            Optional[Dict[str, Any]],
            Doc(
                """
                Extra metadata to be included in the OpenAPI schema for this *path
                operation*.

                Read more about it in the
                [FastAPI docs for Path Operation Advanced Configuration](https://fastapi.tiangolo.com/advanced/path-operation-advanced-configuration/#custom-openapi-path-operation-schema).
                """
            ),
        ] = None,
        generate_unique_id_function: Annotated[
            Callable[[APIRoute], str],
            Doc(
                """
                Customize the function used to generate unique IDs for the *path
                operations* shown in the generated OpenAPI.

                This is particularly useful when automatically generating clients or
                SDKs for your API.

                Read more about it in the
                [FastAPI docs about how to Generate Clients](https://fastapi.tiangolo.com/advanced/generate-clients/#custom-generate-unique-id-function).
                """
            ),
        ] = Default(generate_unique_id),
    ) -> Callable[[DecoratedCallable], DecoratedCallable]:
        """
        Add a *path operation* using an HTTP DELETE operation.

        ## Example

        ```python
        from fastapi import APIRouter, FastAPI

        app = FastAPI()
        router = APIRouter()

        @router.delete("/items/{item_id}")
        def delete_item(item_id: str):
            return {"message": "Item deleted"}

        app.include_router(router)
        ```
        """
        return self.api_route(
            path=path,
            response_model=response_model,
            status_code=status_code,
            tags=tags,
            dependencies=dependencies,
            summary=summary,
            description=description,
            response_description=response_description,
            responses=responses,
            deprecated=deprecated,
            methods=["DELETE"],
            operation_id=operation_id,
            response_model_include=response_model_include,
            response_model_exclude=response_model_exclude,
            response_model_by_alias=response_model_by_alias,
            response_model_exclude_unset=response_model_exclude_unset,
            response_model_exclude_defaults=response_model_exclude_defaults,
            response_model_exclude_none=response_model_exclude_none,
            include_in_schema=include_in_schema,
            response_class=response_class,
            name=name,
            callbacks=callbacks,
            openapi_extra=openapi_extra,
            generate_unique_id_function=generate_unique_id_function,
        )

    def options(
        self,
        path: Annotated[
            str,
            Doc(
                """
                The URL path to be used for this *path operation*.

                For example, in `http://example.com/items`, the path is `/items`.
                """
            ),
        ],
        *,
        response_model: Annotated[
            Any,
            Doc(
                """
                The type to use for the response.

                It could be any valid Pydantic *field* type. So, it doesn't have to
                be a Pydantic model, it could be other things, like a `list`, `dict`,
                etc.

                It will be used for:

                * Documentation: the generated OpenAPI (and the UI at `/docs`) will
                    show it as the response (JSON Schema).
                * Serialization: you could return an arbitrary object and the
                    `response_model` would be used to serialize that object into the
                    corresponding JSON.
                * Filtering: the JSON sent to the client will only contain the data
                    (fields) defined in the `response_model`. If you returned an object
                    that contains an attribute `password` but the `response_model` does
                    not include that field, the JSON sent to the client would not have
                    that `password`.
                * Validation: whatever you return will be serialized with the
                    `response_model`, converting any data as necessary to generate the
                    corresponding JSON. But if the data in the object returned is not
                    valid, that would mean a violation of the contract with the client,
                    so it's an error from the API developer. So, FastAPI will raise an
                    error and return a 500 error code (Internal Server Error).

                Read more about it in the
                [FastAPI docs for Response Model](https://fastapi.tiangolo.com/tutorial/response-model/).
                """
            ),
        ] = Default(None),
        status_code: Annotated[
            Optional[int],
            Doc(
                """
                The default status code to be used for the response.

                You could override the status code by returning a response directly.

                Read more about it in the
                [FastAPI docs for Response Status Code](https://fastapi.tiangolo.com/tutorial/response-status-code/).
                """
            ),
        ] = None,
        tags: Annotated[
            Optional[List[Union[str, Enum]]],
            Doc(
                """
                A list of tags to be applied to the *path operation*.

                It will be added to the generated OpenAPI (e.g. visible at `/docs`).

                Read more about it in the
                [FastAPI docs for Path Operation Configuration](https://fastapi.tiangolo.com/tutorial/path-operation-configuration/#tags).
                """
            ),
        ] = None,
        dependencies: Annotated[
            Optional[Sequence[params.Depends]],
            Doc(
                """
                A list of dependencies (using `Depends()`) to be applied to the
                *path operation*.

                Read more about it in the
                [FastAPI docs for Dependencies in path operation decorators](https://fastapi.tiangolo.com/tutorial/dependencies/dependencies-in-path-operation-decorators/).
                """
            ),
        ] = None,
        summary: Annotated[
            Optional[str],
            Doc(
                """
                A summary for the *path operation*.

                It will be added to the generated OpenAPI (e.g. visible at `/docs`).

                Read more about it in the
                [FastAPI docs for Path Operation Configuration](https://fastapi.tiangolo.com/tutorial/path-operation-configuration/).
                """
            ),
        ] = None,
        description: Annotated[
            Optional[str],
            Doc(
                """
                A description for the *path operation*.

                If not provided, it will be extracted automatically from the docstring
                of the *path operation function*.

                It can contain Markdown.

                It will be added to the generated OpenAPI (e.g. visible at `/docs`).

                Read more about it in the
                [FastAPI docs for Path Operation Configuration](https://fastapi.tiangolo.com/tutorial/path-operation-configuration/).
                """
            ),
        ] = None,
        response_description: Annotated[
            str,
            Doc(
                """
                The description for the default response.

                It will be added to the generated OpenAPI (e.g. visible at `/docs`).
                """
            ),
        ] = "Successful Response",
        responses: Annotated[
            Optional[Dict[Union[int, str], Dict[str, Any]]],
            Doc(
                """
                Additional responses that could be returned by this *path operation*.

                It will be added to the generated OpenAPI (e.g. visible at `/docs`).
                """
            ),
        ] = None,
        deprecated: Annotated[
            Optional[bool],
            Doc(
                """
                Mark this *path operation* as deprecated.

                It will be added to the generated OpenAPI (e.g. visible at `/docs`).
                """
            ),
        ] = None,
        operation_id: Annotated[
            Optional[str],
            Doc(
                """
                Custom operation ID to be used by this *path operation*.

                By default, it is generated automatically.

                If you provide a custom operation ID, you need to make sure it is
                unique for the whole API.

                You can customize the
                operation ID generation with the parameter
                `generate_unique_id_function` in the `FastAPI` class.

                Read more about it in the
                [FastAPI docs about how to Generate Clients](https://fastapi.tiangolo.com/advanced/generate-clients/#custom-generate-unique-id-function).
                """
            ),
        ] = None,
        response_model_include: Annotated[
            Optional[IncEx],
            Doc(
                """
                Configuration passed to Pydantic to include only certain fields in the
                response data.

                Read more about it in the
                [FastAPI docs for Response Model - Return Type](https://fastapi.tiangolo.com/tutorial/response-model/#response_model_include-and-response_model_exclude).
                """
            ),
        ] = None,
        response_model_exclude: Annotated[
            Optional[IncEx],
            Doc(
                """
                Configuration passed to Pydantic to exclude certain fields in the
                response data.

                Read more about it in the
                [FastAPI docs for Response Model - Return Type](https://fastapi.tiangolo.com/tutorial/response-model/#response_model_include-and-response_model_exclude).
                """
            ),
        ] = None,
        response_model_by_alias: Annotated[
            bool,
            Doc(
                """
                Configuration passed to Pydantic to define if the response model
                should be serialized by alias when an alias is used.

                Read more about it in the
                [FastAPI docs for Response Model - Return Type](https://fastapi.tiangolo.com/tutorial/response-model/#response_model_include-and-response_model_exclude).
                """
            ),
        ] = True,
        response_model_exclude_unset: Annotated[
            bool,
            Doc(
                """
                Configuration passed to Pydantic to define if the response data
                should have all the fields, including the ones that were not set and
                have their default values. This is different from
                `response_model_exclude_defaults` in that if the fields are set,
                they will be included in the response, even if the value is the same
                as the default.

                When `True`, default values are omitted from the response.

                Read more about it in the
                [FastAPI docs for Response Model - Return Type](https://fastapi.tiangolo.com/tutorial/response-model/#use-the-response_model_exclude_unset-parameter).
                """
            ),
        ] = False,
        response_model_exclude_defaults: Annotated[
            bool,
            Doc(
                """
                Configuration passed to Pydantic to define if the response data
                should have all the fields, including the ones that have the same value
                as the default. This is different from `response_model_exclude_unset`
                in that if the fields are set but contain the same default values,
                they will be excluded from the response.

                When `True`, default values are omitted from the response.

                Read more about it in the
                [FastAPI docs for Response Model - Return Type](https://fastapi.tiangolo.com/tutorial/response-model/#use-the-response_model_exclude_unset-parameter).
                """
            ),
        ] = False,
        response_model_exclude_none: Annotated[
            bool,
            Doc(
                """
                Configuration passed to Pydantic to define if the response data should
                exclude fields set to `None`.

                This is much simpler (less smart) than `response_model_exclude_unset`
                and `response_model_exclude_defaults`. You probably want to use one of
                those two instead of this one, as those allow returning `None` values
                when it makes sense.

                Read more about it in the
                [FastAPI docs for Response Model - Return Type](https://fastapi.tiangolo.com/tutorial/response-model/#response_model_exclude_none).
                """
            ),
        ] = False,
        include_in_schema: Annotated[
            bool,
            Doc(
                """
                Include this *path operation* in the generated OpenAPI schema.

                This affects the generated OpenAPI (e.g. visible at `/docs`).

                Read more about it in the
                [FastAPI docs for Query Parameters and String Validations](https://fastapi.tiangolo.com/tutorial/query-params-str-validations/#exclude-parameters-from-openapi).
                """
            ),
        ] = True,
        response_class: Annotated[
            Type[Response],
            Doc(
                """
                Response class to be used for this *path operation*.

                This will not be used if you return a response directly.

                Read more about it in the
                [FastAPI docs for Custom Response - HTML, Stream, File, others](https://fastapi.tiangolo.com/advanced/custom-response/#redirectresponse).
                """
            ),
        ] = Default(JSONResponse),
        name: Annotated[
            Optional[str],
            Doc(
                """
                Name for this *path operation*. Only used internally.
                """
            ),
        ] = None,
        callbacks: Annotated[
            Optional[List[BaseRoute]],
            Doc(
                """
                List of *path operations* that will be used as OpenAPI callbacks.

                This is only for OpenAPI documentation, the callbacks won't be used
                directly.

                It will be added to the generated OpenAPI (e.g. visible at `/docs`).

                Read more about it in the
                [FastAPI docs for OpenAPI Callbacks](https://fastapi.tiangolo.com/advanced/openapi-callbacks/).
                """
            ),
        ] = None,
        openapi_extra: Annotated[
            Optional[Dict[str, Any]],
            Doc(
                """
                Extra metadata to be included in the OpenAPI schema for this *path
                operation*.

                Read more about it in the
                [FastAPI docs for Path Operation Advanced Configuration](https://fastapi.tiangolo.com/advanced/path-operation-advanced-configuration/#custom-openapi-path-operation-schema).
                """
            ),
        ] = None,
        generate_unique_id_function: Annotated[
            Callable[[APIRoute], str],
            Doc(
                """
                Customize the function used to generate unique IDs for the *path
                operations* shown in the generated OpenAPI.

                This is particularly useful when automatically generating clients or
                SDKs for your API.

                Read more about it in the
                [FastAPI docs about how to Generate Clients](https://fastapi.tiangolo.com/advanced/generate-clients/#custom-generate-unique-id-function).
                """
            ),
        ] = Default(generate_unique_id),
    ) -> Callable[[DecoratedCallable], DecoratedCallable]:
        """
        Add a *path operation* using an HTTP OPTIONS operation.

        ## Example

        ```python
        from fastapi import APIRouter, FastAPI

        app = FastAPI()
        router = APIRouter()

        @router.options("/items/")
        def get_item_options():
            return {"additions": ["Aji", "Guacamole"]}

        app.include_router(router)
        ```
        """
        return self.api_route(
            path=path,
            response_model=response_model,
            status_code=status_code,
            tags=tags,
            dependencies=dependencies,
            summary=summary,
            description=description,
            response_description=response_description,
            responses=responses,
            deprecated=deprecated,
            methods=["OPTIONS"],
            operation_id=operation_id,
            response_model_include=response_model_include,
            response_model_exclude=response_model_exclude,
            response_model_by_alias=response_model_by_alias,
            response_model_exclude_unset=response_model_exclude_unset,
            response_model_exclude_defaults=response_model_exclude_defaults,
            response_model_exclude_none=response_model_exclude_none,
            include_in_schema=include_in_schema,
            response_class=response_class,
            name=name,
            callbacks=callbacks,
            openapi_extra=openapi_extra,
            generate_unique_id_function=generate_unique_id_function,
        )

    def head(
        self,
        path: Annotated[
            str,
            Doc(
                """
                The URL path to be used for this *path operation*.

                For example, in `http://example.com/items`, the path is `/items`.
                """
            ),
        ],
        *,
        response_model: Annotated[
            Any,
            Doc(
                """
                The type to use for the response.

                It could be any valid Pydantic *field* type. So, it doesn't have to
                be a Pydantic model, it could be other things, like a `list`, `dict`,
                etc.

                It will be used for:

                * Documentation: the generated OpenAPI (and the UI at `/docs`) will
                    show it as the response (JSON Schema).
                * Serialization: you could return an arbitrary object and the
                    `response_model` would be used to serialize that object into the
                    corresponding JSON.
                * Filtering: the JSON sent to the client will only contain the data
                    (fields) defined in the `response_model`. If you returned an object
                    that contains an attribute `password` but the `response_model` does
                    not include that field, the JSON sent to the client would not have
                    that `password`.
                * Validation: whatever you return will be serialized with the
                    `response_model`, converting any data as necessary to generate the
                    corresponding JSON. But if the data in the object returned is not
                    valid, that would mean a violation of the contract with the client,
                    so it's an error from the API developer. So, FastAPI will raise an
                    error and return a 500 error code (Internal Server Error).

                Read more about it in the
                [FastAPI docs for Response Model](https://fastapi.tiangolo.com/tutorial/response-model/).
                """
            ),
        ] = Default(None),
        status_code: Annotated[
            Optional[int],
            Doc(
                """
                The default status code to be used for the response.

                You could override the status code by returning a response directly.

                Read more about it in the
                [FastAPI docs for Response Status Code](https://fastapi.tiangolo.com/tutorial/response-status-code/).
                """
            ),
        ] = None,
        tags: Annotated[
            Optional[List[Union[str, Enum]]],
            Doc(
                """
                A list of tags to be applied to the *path operation*.

                It will be added to the generated OpenAPI (e.g. visible at `/docs`).

                Read more about it in the
                [FastAPI docs for Path Operation Configuration](https://fastapi.tiangolo.com/tutorial/path-operation-configuration/#tags).
                """
            ),
        ] = None,
        dependencies: Annotated[
            Optional[Sequence[params.Depends]],
            Doc(
                """
                A list of dependencies (using `Depends()`) to be applied to the
                *path operation*.

                Read more about it in the
                [FastAPI docs for Dependencies in path operation decorators](https://fastapi.tiangolo.com/tutorial/dependencies/dependencies-in-path-operation-decorators/).
                """
            ),
        ] = None,
        summary: Annotated[
            Optional[str],
            Doc(
                """
                A summary for the *path operation*.

                It will be added to the generated OpenAPI (e.g. visible at `/docs`).

                Read more about it in the
                [FastAPI docs for Path Operation Configuration](https://fastapi.tiangolo.com/tutorial/path-operation-configuration/).
                """
            ),
        ] = None,
        description: Annotated[
            Optional[str],
            Doc(
                """
                A description for the *path operation*.

                If not provided, it will be extracted automatically from the docstring
                of the *path operation function*.

                It can contain Markdown.

                It will be added to the generated OpenAPI (e.g. visible at `/docs`).

                Read more about it in the
                [FastAPI docs for Path Operation Configuration](https://fastapi.tiangolo.com/tutorial/path-operation-configuration/).
                """
            ),
        ] = None,
        response_description: Annotated[
            str,
            Doc(
                """
                The description for the default response.

                It will be added to the generated OpenAPI (e.g. visible at `/docs`).
                """
            ),
        ] = "Successful Response",
        responses: Annotated[
            Optional[Dict[Union[int, str], Dict[str, Any]]],
            Doc(
                """
                Additional responses that could be returned by this *path operation*.

                It will be added to the generated OpenAPI (e.g. visible at `/docs`).
                """
            ),
        ] = None,
        deprecated: Annotated[
            Optional[bool],
            Doc(
                """
                Mark this *path operation* as deprecated.

                It will be added to the generated OpenAPI (e.g. visible at `/docs`).
                """
            ),
        ] = None,
        operation_id: Annotated[
            Optional[str],
            Doc(
                """
                Custom operation ID to be used by this *path operation*.

                By default, it is generated automatically.

                If you provide a custom operation ID, you need to make sure it is
                unique for the whole API.

                You can customize the
                operation ID generation with the parameter
                `generate_unique_id_function` in the `FastAPI` class.

                Read more about it in the
                [FastAPI docs about how to Generate Clients](https://fastapi.tiangolo.com/advanced/generate-clients/#custom-generate-unique-id-function).
                """
            ),
        ] = None,
        response_model_include: Annotated[
            Optional[IncEx],
            Doc(
                """
                Configuration passed to Pydantic to include only certain fields in the
                response data.

                Read more about it in the
                [FastAPI docs for Response Model - Return Type](https://fastapi.tiangolo.com/tutorial/response-model/#response_model_include-and-response_model_exclude).
                """
            ),
        ] = None,
        response_model_exclude: Annotated[
            Optional[IncEx],
            Doc(
                """
                Configuration passed to Pydantic to exclude certain fields in the
                response data.

                Read more about it in the
                [FastAPI docs for Response Model - Return Type](https://fastapi.tiangolo.com/tutorial/response-model/#response_model_include-and-response_model_exclude).
                """
            ),
        ] = None,
        response_model_by_alias: Annotated[
            bool,
            Doc(
                """
                Configuration passed to Pydantic to define if the response model
                should be serialized by alias when an alias is used.

                Read more about it in the
                [FastAPI docs for Response Model - Return Type](https://fastapi.tiangolo.com/tutorial/response-model/#response_model_include-and-response_model_exclude).
                """
            ),
        ] = True,
        response_model_exclude_unset: Annotated[
            bool,
            Doc(
                """
                Configuration passed to Pydantic to define if the response data
                should have all the fields, including the ones that were not set and
                have their default values. This is different from
                `response_model_exclude_defaults` in that if the fields are set,
                they will be included in the response, even if the value is the same
                as the default.

                When `True`, default values are omitted from the response.

                Read more about it in the
                [FastAPI docs for Response Model - Return Type](https://fastapi.tiangolo.com/tutorial/response-model/#use-the-response_model_exclude_unset-parameter).
                """
            ),
        ] = False,
        response_model_exclude_defaults: Annotated[
            bool,
            Doc(
                """
                Configuration passed to Pydantic to define if the response data
                should have all the fields, including the ones that have the same value
                as the default. This is different from `response_model_exclude_unset`
                in that if the fields are set but contain the same default values,
                they will be excluded from the response.

                When `True`, default values are omitted from the response.

                Read more about it in the
                [FastAPI docs for Response Model - Return Type](https://fastapi.tiangolo.com/tutorial/response-model/#use-the-response_model_exclude_unset-parameter).
                """
            ),
        ] = False,
        response_model_exclude_none: Annotated[
            bool,
            Doc(
                """
                Configuration passed to Pydantic to define if the response data should
                exclude fields set to `None`.

                This is much simpler (less smart) than `response_model_exclude_unset`
                and `response_model_exclude_defaults`. You probably want to use one of
                those two instead of this one, as those allow returning `None` values
                when it makes sense.

                Read more about it in the
                [FastAPI docs for Response Model - Return Type](https://fastapi.tiangolo.com/tutorial/response-model/#response_model_exclude_none).
                """
            ),
        ] = False,
        include_in_schema: Annotated[
            bool,
            Doc(
                """
                Include this *path operation* in the generated OpenAPI schema.

                This affects the generated OpenAPI (e.g. visible at `/docs`).

                Read more about it in the
                [FastAPI docs for Query Parameters and String Validations](https://fastapi.tiangolo.com/tutorial/query-params-str-validations/#exclude-parameters-from-openapi).
                """
            ),
        ] = True,
        response_class: Annotated[
            Type[Response],
            Doc(
                """
                Response class to be used for this *path operation*.

                This will not be used if you return a response directly.

                Read more about it in the
                [FastAPI docs for Custom Response - HTML, Stream, File, others](https://fastapi.tiangolo.com/advanced/custom-response/#redirectresponse).
                """
            ),
        ] = Default(JSONResponse),
        name: Annotated[
            Optional[str],
            Doc(
                """
                Name for this *path operation*. Only used internally.
                """
            ),
        ] = None,
        callbacks: Annotated[
            Optional[List[BaseRoute]],
            Doc(
                """
                List of *path operations* that will be used as OpenAPI callbacks.

                This is only for OpenAPI documentation, the callbacks won't be used
                directly.

                It will be added to the generated OpenAPI (e.g. visible at `/docs`).

                Read more about it in the
                [FastAPI docs for OpenAPI Callbacks](https://fastapi.tiangolo.com/advanced/openapi-callbacks/).
                """
            ),
        ] = None,
        openapi_extra: Annotated[
            Optional[Dict[str, Any]],
            Doc(
                """
                Extra metadata to be included in the OpenAPI schema for this *path
                operation*.

                Read more about it in the
                [FastAPI docs for Path Operation Advanced Configuration](https://fastapi.tiangolo.com/advanced/path-operation-advanced-configuration/#custom-openapi-path-operation-schema).
                """
            ),
        ] = None,
        generate_unique_id_function: Annotated[
            Callable[[APIRoute], str],
            Doc(
                """
                Customize the function used to generate unique IDs for the *path
                operations* shown in the generated OpenAPI.

                This is particularly useful when automatically generating clients or
                SDKs for your API.

                Read more about it in the
                [FastAPI docs about how to Generate Clients](https://fastapi.tiangolo.com/advanced/generate-clients/#custom-generate-unique-id-function).
                """
            ),
        ] = Default(generate_unique_id),
    ) -> Callable[[DecoratedCallable], DecoratedCallable]:
        """
        Add a *path operation* using an HTTP HEAD operation.

        ## Example

        ```python
        from fastapi import APIRouter, FastAPI
        from pydantic import BaseModel

        class Item(BaseModel):
            name: str
            description: str | None = None

        app = FastAPI()
        router = APIRouter()

        @router.head("/items/", status_code=204)
        def get_items_headers(response: Response):
            response.headers["X-Cat-Dog"] = "Alone in the world"

        app.include_router(router)
        ```
        """
        return self.api_route(
            path=path,
            response_model=response_model,
            status_code=status_code,
            tags=tags,
            dependencies=dependencies,
            summary=summary,
            description=description,
            response_description=response_description,
            responses=responses,
            deprecated=deprecated,
            methods=["HEAD"],
            operation_id=operation_id,
            response_model_include=response_model_include,
            response_model_exclude=response_model_exclude,
            response_model_by_alias=response_model_by_alias,
            response_model_exclude_unset=response_model_exclude_unset,
            response_model_exclude_defaults=response_model_exclude_defaults,
            response_model_exclude_none=response_model_exclude_none,
            include_in_schema=include_in_schema,
            response_class=response_class,
            name=name,
            callbacks=callbacks,
            openapi_extra=openapi_extra,
            generate_unique_id_function=generate_unique_id_function,
        )

    def patch(
        self,
        path: Annotated[
            str,
            Doc(
                """
                The URL path to be used for this *path operation*.

                For example, in `http://example.com/items`, the path is `/items`.
                """
            ),
        ],
        *,
        response_model: Annotated[
            Any,
            Doc(
                """
                The type to use for the response.

                It could be any valid Pydantic *field* type. So, it doesn't have to
                be a Pydantic model, it could be other things, like a `list`, `dict`,
                etc.

                It will be used for:

                * Documentation: the generated OpenAPI (and the UI at `/docs`) will
                    show it as the response (JSON Schema).
                * Serialization: you could return an arbitrary object and the
                    `response_model` would be used to serialize that object into the
                    corresponding JSON.
                * Filtering: the JSON sent to the client will only contain the data
                    (fields) defined in the `response_model`. If you returned an object
                    that contains an attribute `password` but the `response_model` does
                    not include that field, the JSON sent to the client would not have
                    that `password`.
                * Validation: whatever you return will be serialized with the
                    `response_model`, converting any data as necessary to generate the
                    corresponding JSON. But if the data in the object returned is not
                    valid, that would mean a violation of the contract with the client,
                    so it's an error from the API developer. So, FastAPI will raise an
                    error and return a 500 error code (Internal Server Error).

                Read more about it in the
                [FastAPI docs for Response Model](https://fastapi.tiangolo.com/tutorial/response-model/).
                """
            ),
        ] = Default(None),
        status_code: Annotated[
            Optional[int],
            Doc(
                """
                The default status code to be used for the response.

                You could override the status code by returning a response directly.

                Read more about it in the
                [FastAPI docs for Response Status Code](https://fastapi.tiangolo.com/tutorial/response-status-code/).
                """
            ),
        ] = None,
        tags: Annotated[
            Optional[List[Union[str, Enum]]],
            Doc(
                """
                A list of tags to be applied to the *path operation*.

                It will be added to the generated OpenAPI (e.g. visible at `/docs`).

                Read more about it in the
                [FastAPI docs for Path Operation Configuration](https://fastapi.tiangolo.com/tutorial/path-operation-configuration/#tags).
                """
            ),
        ] = None,
        dependencies: Annotated[
            Optional[Sequence[params.Depends]],
            Doc(
                """
                A list of dependencies (using `Depends()`) to be applied to the
                *path operation*.

                Read more about it in the
                [FastAPI docs for Dependencies in path operation decorators](https://fastapi.tiangolo.com/tutorial/dependencies/dependencies-in-path-operation-decorators/).
                """
            ),
        ] = None,
        summary: Annotated[
            Optional[str],
            Doc(
                """
                A summary for the *path operation*.

                It will be added to the generated OpenAPI (e.g. visible at `/docs`).

                Read more about it in the
                [FastAPI docs for Path Operation Configuration](https://fastapi.tiangolo.com/tutorial/path-operation-configuration/).
                """
            ),
        ] = None,
        description: Annotated[
            Optional[str],
            Doc(
                """
                A description for the *path operation*.

                If not provided, it will be extracted automatically from the docstring
                of the *path operation function*.

                It can contain Markdown.

                It will be added to the generated OpenAPI (e.g. visible at `/docs`).

                Read more about it in the
                [FastAPI docs for Path Operation Configuration](https://fastapi.tiangolo.com/tutorial/path-operation-configuration/).
                """
            ),
        ] = None,
        response_description: Annotated[
            str,
            Doc(
                """
                The description for the default response.

                It will be added to the generated OpenAPI (e.g. visible at `/docs`).
                """
            ),
        ] = "Successful Response",
        responses: Annotated[
            Optional[Dict[Union[int, str], Dict[str, Any]]],
            Doc(
                """
                Additional responses that could be returned by this *path operation*.

                It will be added to the generated OpenAPI (e.g. visible at `/docs`).
                """
            ),
        ] = None,
        deprecated: Annotated[
            Optional[bool],
            Doc(
                """
                Mark this *path operation* as deprecated.

                It will be added to the generated OpenAPI (e.g. visible at `/docs`).
                """
            ),
        ] = None,
        operation_id: Annotated[
            Optional[str],
            Doc(
                """
                Custom operation ID to be used by this *path operation*.

                By default, it is generated automatically.

                If you provide a custom operation ID, you need to make sure it is
                unique for the whole API.

                You can customize the
                operation ID generation with the parameter
                `generate_unique_id_function` in the `FastAPI` class.

                Read more about it in the
                [FastAPI docs about how to Generate Clients](https://fastapi.tiangolo.com/advanced/generate-clients/#custom-generate-unique-id-function).
                """
            ),
        ] = None,
        response_model_include: Annotated[
            Optional[IncEx],
            Doc(
                """
                Configuration passed to Pydantic to include only certain fields in the
                response data.

                Read more about it in the
                [FastAPI docs for Response Model - Return Type](https://fastapi.tiangolo.com/tutorial/response-model/#response_model_include-and-response_model_exclude).
                """
            ),
        ] = None,
        response_model_exclude: Annotated[
            Optional[IncEx],
            Doc(
                """
                Configuration passed to Pydantic to exclude certain fields in the
                response data.

                Read more about it in the
                [FastAPI docs for Response Model - Return Type](https://fastapi.tiangolo.com/tutorial/response-model/#response_model_include-and-response_model_exclude).
                """
            ),
        ] = None,
        response_model_by_alias: Annotated[
            bool,
            Doc(
                """
                Configuration passed to Pydantic to define if the response model
                should be serialized by alias when an alias is used.

                Read more about it in the
                [FastAPI docs for Response Model - Return Type](https://fastapi.tiangolo.com/tutorial/response-model/#response_model_include-and-response_model_exclude).
                """
            ),
        ] = True,
        response_model_exclude_unset: Annotated[
            bool,
            Doc(
                """
                Configuration passed to Pydantic to define if the response data
                should have all the fields, including the ones that were not set and
                have their default values. This is different from
                `response_model_exclude_defaults` in that if the fields are set,
                they will be included in the response, even if the value is the same
                as the default.

                When `True`, default values are omitted from the response.

                Read more about it in the
                [FastAPI docs for Response Model - Return Type](https://fastapi.tiangolo.com/tutorial/response-model/#use-the-response_model_exclude_unset-parameter).
                """
            ),
        ] = False,
        response_model_exclude_defaults: Annotated[
            bool,
            Doc(
                """
                Configuration passed to Pydantic to define if the response data
                should have all the fields, including the ones that have the same value
                as the default. This is different from `response_model_exclude_unset`
                in that if the fields are set but contain the same default values,
                they will be excluded from the response.

                When `True`, default values are omitted from the response.

                Read more about it in the
                [FastAPI docs for Response Model - Return Type](https://fastapi.tiangolo.com/tutorial/response-model/#use-the-response_model_exclude_unset-parameter).
                """
            ),
        ] = False,
        response_model_exclude_none: Annotated[
            bool,
            Doc(
                """
                Configuration passed to Pydantic to define if the response data should
                exclude fields set to `None`.

                This is much simpler (less smart) than `response_model_exclude_unset`
                and `response_model_exclude_defaults`. You probably want to use one of
                those two instead of this one, as those allow returning `None` values
                when it makes sense.

                Read more about it in the
                [FastAPI docs for Response Model - Return Type](https://fastapi.tiangolo.com/tutorial/response-model/#response_model_exclude_none).
                """
            ),
        ] = False,
        include_in_schema: Annotated[
            bool,
            Doc(
                """
                Include this *path operation* in the generated OpenAPI schema.

                This affects the generated OpenAPI (e.g. visible at `/docs`).

                Read more about it in the
                [FastAPI docs for Query Parameters and String Validations](https://fastapi.tiangolo.com/tutorial/query-params-str-validations/#exclude-parameters-from-openapi).
                """
            ),
        ] = True,
        response_class: Annotated[
            Type[Response],
            Doc(
                """
                Response class to be used for this *path operation*.

                This will not be used if you return a response directly.

                Read more about it in the
                [FastAPI docs for Custom Response - HTML, Stream, File, others](https://fastapi.tiangolo.com/advanced/custom-response/#redirectresponse).
                """
            ),
        ] = Default(JSONResponse),
        name: Annotated[
            Optional[str],
            Doc(
                """
                Name for this *path operation*. Only used internally.
                """
            ),
        ] = None,
        callbacks: Annotated[
            Optional[List[BaseRoute]],
            Doc(
                """
                List of *path operations* that will be used as OpenAPI callbacks.

                This is only for OpenAPI documentation, the callbacks won't be used
                directly.

                It will be added to the generated OpenAPI (e.g. visible at `/docs`).

                Read more about it in the
                [FastAPI docs for OpenAPI Callbacks](https://fastapi.tiangolo.com/advanced/openapi-callbacks/).
                """
            ),
        ] = None,
        openapi_extra: Annotated[
            Optional[Dict[str, Any]],
            Doc(
                """
                Extra metadata to be included in the OpenAPI schema for this *path
                operation*.

                Read more about it in the
                [FastAPI docs for Path Operation Advanced Configuration](https://fastapi.tiangolo.com/advanced/path-operation-advanced-configuration/#custom-openapi-path-operation-schema).
                """
            ),
        ] = None,
        generate_unique_id_function: Annotated[
            Callable[[APIRoute], str],
            Doc(
                """
                Customize the function used to generate unique IDs for the *path
                operations* shown in the generated OpenAPI.

                This is particularly useful when automatically generating clients or
                SDKs for your API.

                Read more about it in the
                [FastAPI docs about how to Generate Clients](https://fastapi.tiangolo.com/advanced/generate-clients/#custom-generate-unique-id-function).
                """
            ),
        ] = Default(generate_unique_id),
    ) -> Callable[[DecoratedCallable], DecoratedCallable]:
        """
        Add a *path operation* using an HTTP PATCH operation.

        ## Example

        ```python
        from fastapi import APIRouter, FastAPI
        from pydantic import BaseModel

        class Item(BaseModel):
            name: str
            description: str | None = None

        app = FastAPI()
        router = APIRouter()

        @router.patch("/items/")
        def update_item(item: Item):
            return {"message": "Item updated in place"}

        app.include_router(router)
        ```
        """
        return self.api_route(
            path=path,
            response_model=response_model,
            status_code=status_code,
            tags=tags,
            dependencies=dependencies,
            summary=summary,
            description=description,
            response_description=response_description,
            responses=responses,
            deprecated=deprecated,
            methods=["PATCH"],
            operation_id=operation_id,
            response_model_include=response_model_include,
            response_model_exclude=response_model_exclude,
            response_model_by_alias=response_model_by_alias,
            response_model_exclude_unset=response_model_exclude_unset,
            response_model_exclude_defaults=response_model_exclude_defaults,
            response_model_exclude_none=response_model_exclude_none,
            include_in_schema=include_in_schema,
            response_class=response_class,
            name=name,
            callbacks=callbacks,
            openapi_extra=openapi_extra,
            generate_unique_id_function=generate_unique_id_function,
        )

    def trace(
        self,
        path: Annotated[
            str,
            Doc(
                """
                The URL path to be used for this *path operation*.

                For example, in `http://example.com/items`, the path is `/items`.
                """
            ),
        ],
        *,
        response_model: Annotated[
            Any,
            Doc(
                """
                The type to use for the response.

                It could be any valid Pydantic *field* type. So, it doesn't have to
                be a Pydantic model, it could be other things, like a `list`, `dict`,
                etc.

                It will be used for:

                * Documentation: the generated OpenAPI (and the UI at `/docs`) will
                    show it as the response (JSON Schema).
                * Serialization: you could return an arbitrary object and the
                    `response_model` would be used to serialize that object into the
                    corresponding JSON.
                * Filtering: the JSON sent to the client will only contain the data
                    (fields) defined in the `response_model`. If you returned an object
                    that contains an attribute `password` but the `response_model` does
                    not include that field, the JSON sent to the client would not have
                    that `password`.
                * Validation: whatever you return will be serialized with the
                    `response_model`, converting any data as necessary to generate the
                    corresponding JSON. But if the data in the object returned is not
                    valid, that would mean a violation of the contract with the client,
                    so it's an error from the API developer. So, FastAPI will raise an
                    error and return a 500 error code (Internal Server Error).

                Read more about it in the
                [FastAPI docs for Response Model](https://fastapi.tiangolo.com/tutorial/response-model/).
                """
            ),
        ] = Default(None),
        status_code: Annotated[
            Optional[int],
            Doc(
                """
                The default status code to be used for the response.

                You could override the status code by returning a response directly.

                Read more about it in the
                [FastAPI docs for Response Status Code](https://fastapi.tiangolo.com/tutorial/response-status-code/).
                """
            ),
        ] = None,
        tags: Annotated[
            Optional[List[Union[str, Enum]]],
            Doc(
                """
                A list of tags to be applied to the *path operation*.

                It will be added to the generated OpenAPI (e.g. visible at `/docs`).

                Read more about it in the
                [FastAPI docs for Path Operation Configuration](https://fastapi.tiangolo.com/tutorial/path-operation-configuration/#tags).
                """
            ),
        ] = None,
        dependencies: Annotated[
            Optional[Sequence[params.Depends]],
            Doc(
                """
                A list of dependencies (using `Depends()`) to be applied to the
                *path operation*.

                Read more about it in the
                [FastAPI docs for Dependencies in path operation decorators](https://fastapi.tiangolo.com/tutorial/dependencies/dependencies-in-path-operation-decorators/).
                """
            ),
        ] = None,
        summary: Annotated[
            Optional[str],
            Doc(
                """
                A summary for the *path operation*.

                It will be added to the generated OpenAPI (e.g. visible at `/docs`).

                Read more about it in the
                [FastAPI docs for Path Operation Configuration](https://fastapi.tiangolo.com/tutorial/path-operation-configuration/).
                """
            ),
        ] = None,
        description: Annotated[
            Optional[str],
            Doc(
                """
                A description for the *path operation*.

                If not provided, it will be extracted automatically from the docstring
                of the *path operation function*.

                It can contain Markdown.

                It will be added to the generated OpenAPI (e.g. visible at `/docs`).

                Read more about it in the
                [FastAPI docs for Path Operation Configuration](https://fastapi.tiangolo.com/tutorial/path-operation-configuration/).
                """
            ),
        ] = None,
        response_description: Annotated[
            str,
            Doc(
                """
                The description for the default response.

                It will be added to the generated OpenAPI (e.g. visible at `/docs`).
                """
            ),
        ] = "Successful Response",
        responses: Annotated[
            Optional[Dict[Union[int, str], Dict[str, Any]]],
            Doc(
                """
                Additional responses that could be returned by this *path operation*.

                It will be added to the generated OpenAPI (e.g. visible at `/docs`).
                """
            ),
        ] = None,
        deprecated: Annotated[
            Optional[bool],
            Doc(
                """
                Mark this *path operation* as deprecated.

                It will be added to the generated OpenAPI (e.g. visible at `/docs`).
                """
            ),
        ] = None,
        operation_id: Annotated[
            Optional[str],
            Doc(
                """
                Custom operation ID to be used by this *path operation*.

                By default, it is generated automatically.

                If you provide a custom operation ID, you need to make sure it is
                unique for the whole API.

                You can customize the
                operation ID generation with the parameter
                `generate_unique_id_function` in the `FastAPI` class.

                Read more about it in the
                [FastAPI docs about how to Generate Clients](https://fastapi.tiangolo.com/advanced/generate-clients/#custom-generate-unique-id-function).
                """
            ),
        ] = None,
        response_model_include: Annotated[
            Optional[IncEx],
            Doc(
                """
                Configuration passed to Pydantic to include only certain fields in the
                response data.

                Read more about it in the
                [FastAPI docs for Response Model - Return Type](https://fastapi.tiangolo.com/tutorial/response-model/#response_model_include-and-response_model_exclude).
                """
            ),
        ] = None,
        response_model_exclude: Annotated[
            Optional[IncEx],
            Doc(
                """
                Configuration passed to Pydantic to exclude certain fields in the
                response data.

                Read more about it in the
                [FastAPI docs for Response Model - Return Type](https://fastapi.tiangolo.com/tutorial/response-model/#response_model_include-and-response_model_exclude).
                """
            ),
        ] = None,
        response_model_by_alias: Annotated[
            bool,
            Doc(
                """
                Configuration passed to Pydantic to define if the response model
                should be serialized by alias when an alias is used.

                Read more about it in the
                [FastAPI docs for Response Model - Return Type](https://fastapi.tiangolo.com/tutorial/response-model/#response_model_include-and-response_model_exclude).
                """
            ),
        ] = True,
        response_model_exclude_unset: Annotated[
            bool,
            Doc(
                """
                Configuration passed to Pydantic to define if the response data
                should have all the fields, including the ones that were not set and
                have their default values. This is different from
                `response_model_exclude_defaults` in that if the fields are set,
                they will be included in the response, even if the value is the same
                as the default.

                When `True`, default values are omitted from the response.

                Read more about it in the
                [FastAPI docs for Response Model - Return Type](https://fastapi.tiangolo.com/tutorial/response-model/#use-the-response_model_exclude_unset-parameter).
                """
            ),
        ] = False,
        response_model_exclude_defaults: Annotated[
            bool,
            Doc(
                """
                Configuration passed to Pydantic to define if the response data
                should have all the fields, including the ones that have the same value
                as the default. This is different from `response_model_exclude_unset`
                in that if the fields are set but contain the same default values,
                they will be excluded from the response.

                When `True`, default values are omitted from the response.

                Read more about it in the
                [FastAPI docs for Response Model - Return Type](https://fastapi.tiangolo.com/tutorial/response-model/#use-the-response_model_exclude_unset-parameter).
                """
            ),
        ] = False,
        response_model_exclude_none: Annotated[
            bool,
            Doc(
                """
                Configuration passed to Pydantic to define if the response data should
                exclude fields set to `None`.

                This is much simpler (less smart) than `response_model_exclude_unset`
                and `response_model_exclude_defaults`. You probably want to use one of
                those two instead of this one, as those allow returning `None` values
                when it makes sense.

                Read more about it in the
                [FastAPI docs for Response Model - Return Type](https://fastapi.tiangolo.com/tutorial/response-model/#response_model_exclude_none).
                """
            ),
        ] = False,
        include_in_schema: Annotated[
            bool,
            Doc(
                """
                Include this *path operation* in the generated OpenAPI schema.

                This affects the generated OpenAPI (e.g. visible at `/docs`).

                Read more about it in the
                [FastAPI docs for Query Parameters and String Validations](https://fastapi.tiangolo.com/tutorial/query-params-str-validations/#exclude-parameters-from-openapi).
                """
            ),
        ] = True,
        response_class: Annotated[
            Type[Response],
            Doc(
                """
                Response class to be used for this *path operation*.

                This will not be used if you return a response directly.

                Read more about it in the
                [FastAPI docs for Custom Response - HTML, Stream, File, others](https://fastapi.tiangolo.com/advanced/custom-response/#redirectresponse).
                """
            ),
        ] = Default(JSONResponse),
        name: Annotated[
            Optional[str],
            Doc(
                """
                Name for this *path operation*. Only used internally.
                """
            ),
        ] = None,
        callbacks: Annotated[
            Optional[List[BaseRoute]],
            Doc(
                """
                List of *path operations* that will be used as OpenAPI callbacks.

                This is only for OpenAPI documentation, the callbacks won't be used
                directly.

                It will be added to the generated OpenAPI (e.g. visible at `/docs`).

                Read more about it in the
                [FastAPI docs for OpenAPI Callbacks](https://fastapi.tiangolo.com/advanced/openapi-callbacks/).
                """
            ),
        ] = None,
        openapi_extra: Annotated[
            Optional[Dict[str, Any]],
            Doc(
                """
                Extra metadata to be included in the OpenAPI schema for this *path
                operation*.

                Read more about it in the
                [FastAPI docs for Path Operation Advanced Configuration](https://fastapi.tiangolo.com/advanced/path-operation-advanced-configuration/#custom-openapi-path-operation-schema).
                """
            ),
        ] = None,
        generate_unique_id_function: Annotated[
            Callable[[APIRoute], str],
            Doc(
                """
                Customize the function used to generate unique IDs for the *path
                operations* shown in the generated OpenAPI.

                This is particularly useful when automatically generating clients or
                SDKs for your API.

                Read more about it in the
                [FastAPI docs about how to Generate Clients](https://fastapi.tiangolo.com/advanced/generate-clients/#custom-generate-unique-id-function).
                """
            ),
        ] = Default(generate_unique_id),
    ) -> Callable[[DecoratedCallable], DecoratedCallable]:
        """
        Add a *path operation* using an HTTP TRACE operation.

        ## Example

        ```python
        from fastapi import APIRouter, FastAPI
        from pydantic import BaseModel

        class Item(BaseModel):
            name: str
            description: str | None = None

        app = FastAPI()
        router = APIRouter()

        @router.trace("/items/{item_id}")
        def trace_item(item_id: str):
            return None

        app.include_router(router)
        ```
        """
        return self.api_route(
            path=path,
            response_model=response_model,
            status_code=status_code,
            tags=tags,
            dependencies=dependencies,
            summary=summary,
            description=description,
            response_description=response_description,
            responses=responses,
            deprecated=deprecated,
            methods=["TRACE"],
            operation_id=operation_id,
            response_model_include=response_model_include,
            response_model_exclude=response_model_exclude,
            response_model_by_alias=response_model_by_alias,
            response_model_exclude_unset=response_model_exclude_unset,
            response_model_exclude_defaults=response_model_exclude_defaults,
            response_model_exclude_none=response_model_exclude_none,
            include_in_schema=include_in_schema,
            response_class=response_class,
            name=name,
            callbacks=callbacks,
            openapi_extra=openapi_extra,
            generate_unique_id_function=generate_unique_id_function,
        )

    @deprecated(
        """
        on_event is deprecated, use lifespan event handlers instead.

        Read more about it in the
        [FastAPI docs for Lifespan Events](https://fastapi.tiangolo.com/advanced/events/).
        """
    )
    def on_event(
        self,
        event_type: Annotated[
            str,
            Doc(
                """
                The type of event. `startup` or `shutdown`.
                """
            ),
        ],
    ) -> Callable[[DecoratedCallable], DecoratedCallable]:
        """
        Add an event handler for the router.

        `on_event` is deprecated, use `lifespan` event handlers instead.

        Read more about it in the
        [FastAPI docs for Lifespan Events](https://fastapi.tiangolo.com/advanced/events/#alternative-events-deprecated).
        """

        def decorator(func: DecoratedCallable) -> DecoratedCallable:
            self.add_event_handler(event_type, func)
            return func

        return decorator<|MERGE_RESOLUTION|>--- conflicted
+++ resolved
@@ -24,13 +24,9 @@
     Union,
 )
 
-<<<<<<< HEAD
 import anyio
 from anyio import CapacityLimiter
-from fastapi import params
-=======
 from fastapi import params, temp_pydantic_v1_params
->>>>>>> 046d49b5
 from fastapi._compat import (
     ModelField,
     Undefined,
