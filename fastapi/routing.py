import dataclasses
import email.message
import functools
import inspect
import json
import sys
from contextlib import AsyncExitStack, asynccontextmanager
from enum import Enum, IntEnum
from typing import (
    Any,
    AsyncIterator,
    Awaitable,
    Callable,
    Collection,
    Coroutine,
    Dict,
    List,
    Mapping,
    Optional,
    Sequence,
    Set,
    Tuple,
    Type,
    Union,
)

from fastapi import params
from fastapi._compat import (
    ModelField,
    Undefined,
    _get_model_config,
    _model_dump,
    _normalize_errors,
    lenient_issubclass,
)
from fastapi.datastructures import Default, DefaultPlaceholder
from fastapi.dependencies.models import Dependant
from fastapi.dependencies.utils import (
    _should_embed_body_fields,
    get_body_field,
    get_dependant,
    get_flat_dependant,
    get_parameterless_sub_dependant,
    get_typed_return_annotation,
    solve_dependencies,
)
from fastapi.encoders import jsonable_encoder
from fastapi.exceptions import (
    FastAPIError,
    RequestValidationError,
    ResponseValidationError,
    WebSocketRequestValidationError,
)
from fastapi.types import DecoratedCallable, IncEx
from fastapi.utils import (
    create_cloned_field,
    create_model_field,
    generate_unique_id,
    get_value_or_default,
    is_body_allowed_for_status_code,
)
from pydantic import BaseModel
from starlette import routing
from starlette._exception_handler import wrap_app_handling_exceptions
from starlette._utils import is_async_callable
from starlette.concurrency import run_in_threadpool
from starlette.exceptions import HTTPException
from starlette.requests import Request
from starlette.responses import JSONResponse, Response
from starlette.routing import (
    BaseRoute,
    Match,
    compile_path,
    get_name,
)
from starlette.routing import Mount as Mount  # noqa
from starlette.types import AppType, ASGIApp, Lifespan, Receive, Scope, Send
from starlette.websockets import WebSocket
from typing_extensions import Annotated, Doc, deprecated

if sys.version_info >= (3, 13):  # pragma: no cover
    from inspect import iscoroutinefunction
else:  # pragma: no cover
    from asyncio import iscoroutinefunction


# Copy of starlette.routing.request_response modified to include the
# dependencies' AsyncExitStack
def request_response(
    func: Callable[[Request], Union[Awaitable[Response], Response]],
) -> ASGIApp:
    """
    Takes a function or coroutine `func(request) -> response`,
    and returns an ASGI application.
    """
    f: Callable[[Request], Awaitable[Response]] = (
        func if is_async_callable(func) else functools.partial(run_in_threadpool, func)  # type:ignore
    )

    async def app(scope: Scope, receive: Receive, send: Send) -> None:
        request = Request(scope, receive, send)

        async def app(scope: Scope, receive: Receive, send: Send) -> None:
            # Starts customization
            response_awaited = False
            async with AsyncExitStack() as stack:
                scope["fastapi_inner_astack"] = stack
                # Same as in Starlette
                response = await f(request)
                await response(scope, receive, send)
                # Continues customization
                response_awaited = True
            if not response_awaited:
                raise FastAPIError(
                    "Response not awaited. There's a high chance that the "
                    "application code is raising an exception and a dependency with yield "
                    "has a block with a bare except, or a block with except Exception, "
                    "and is not raising the exception again. Read more about it in the "
                    "docs: https://fastapi.tiangolo.com/tutorial/dependencies/dependencies-with-yield/#dependencies-with-yield-and-except"
                )

        # Same as in Starlette
        await wrap_app_handling_exceptions(app, request)(scope, receive, send)

    return app


# Copy of starlette.routing.websocket_session modified to include the
# dependencies' AsyncExitStack
def websocket_session(
    func: Callable[[WebSocket], Awaitable[None]],
) -> ASGIApp:
    """
    Takes a coroutine `func(session)`, and returns an ASGI application.
    """
    # assert asyncio.iscoroutinefunction(func), "WebSocket endpoints must be async"

    async def app(scope: Scope, receive: Receive, send: Send) -> None:
        session = WebSocket(scope, receive=receive, send=send)

        async def app(scope: Scope, receive: Receive, send: Send) -> None:
            # Starts customization
            async with AsyncExitStack() as stack:
                scope["fastapi_inner_astack"] = stack
                # Same as in Starlette
                await func(session)

        # Same as in Starlette
        await wrap_app_handling_exceptions(app, session)(scope, receive, send)

    return app


def _prepare_response_content(
    res: Any,
    *,
    exclude_unset: bool,
    exclude_defaults: bool = False,
    exclude_none: bool = False,
) -> Any:
    if isinstance(res, BaseModel):
        read_with_orm_mode = getattr(_get_model_config(res), "read_with_orm_mode", None)
        if read_with_orm_mode:
            # Let from_orm extract the data from this model instead of converting
            # it now to a dict.
            # Otherwise, there's no way to extract lazy data that requires attribute
            # access instead of dict iteration, e.g. lazy relationships.
            return res
        return _model_dump(
            res,
            by_alias=True,
            exclude_unset=exclude_unset,
            exclude_defaults=exclude_defaults,
            exclude_none=exclude_none,
        )
    elif isinstance(res, list):
        return [
            _prepare_response_content(
                item,
                exclude_unset=exclude_unset,
                exclude_defaults=exclude_defaults,
                exclude_none=exclude_none,
            )
            for item in res
        ]
    elif isinstance(res, dict):
        return {
            k: _prepare_response_content(
                v,
                exclude_unset=exclude_unset,
                exclude_defaults=exclude_defaults,
                exclude_none=exclude_none,
            )
            for k, v in res.items()
        }
    elif dataclasses.is_dataclass(res):
        assert not isinstance(res, type)
        return dataclasses.asdict(res)
    return res


def _merge_lifespan_context(
    original_context: Lifespan[Any], nested_context: Lifespan[Any]
) -> Lifespan[Any]:
    @asynccontextmanager
    async def merged_lifespan(
        app: AppType,
    ) -> AsyncIterator[Optional[Mapping[str, Any]]]:
        async with original_context(app) as maybe_original_state:
            async with nested_context(app) as maybe_nested_state:
                if maybe_nested_state is None and maybe_original_state is None:
                    yield None  # old ASGI compatibility
                else:
                    yield {**(maybe_nested_state or {}), **(maybe_original_state or {})}

    return merged_lifespan  # type: ignore[return-value]


async def serialize_response(
    *,
    field: Optional[ModelField] = None,
    response_content: Any,
    include: Optional[IncEx] = None,
    exclude: Optional[IncEx] = None,
    by_alias: bool = True,
    exclude_unset: bool = False,
    exclude_defaults: bool = False,
    exclude_none: bool = False,
    is_coroutine: bool = True,
) -> Any:
    if field:
        errors = []
        if not hasattr(field, "serialize"):
            # pydantic v1
            response_content = _prepare_response_content(
                response_content,
                exclude_unset=exclude_unset,
                exclude_defaults=exclude_defaults,
                exclude_none=exclude_none,
            )
        if is_coroutine:
            value, errors_ = field.validate(response_content, {}, loc=("response",))
        else:
            value, errors_ = await run_in_threadpool(
                field.validate, response_content, {}, loc=("response",)
            )
        if isinstance(errors_, list):
            errors.extend(errors_)
        elif errors_:
            errors.append(errors_)
        if errors:
            raise ResponseValidationError(
                errors=_normalize_errors(errors), body=response_content
            )

        if hasattr(field, "serialize"):
            return field.serialize(
                value,
                include=include,
                exclude=exclude,
                by_alias=by_alias,
                exclude_unset=exclude_unset,
                exclude_defaults=exclude_defaults,
                exclude_none=exclude_none,
            )

        return jsonable_encoder(
            value,
            include=include,
            exclude=exclude,
            by_alias=by_alias,
            exclude_unset=exclude_unset,
            exclude_defaults=exclude_defaults,
            exclude_none=exclude_none,
        )
    else:
        return jsonable_encoder(response_content)


async def run_endpoint_function(
    *, dependant: Dependant, values: Dict[str, Any], is_coroutine: bool
) -> Any:
    # Only called by get_request_handler. Has been split into its own function to
    # facilitate profiling endpoints, since inner functions are harder to profile.
    assert dependant.call is not None, "dependant.call must be a function"

    if is_coroutine:
        return await dependant.call(**values)
    else:
        return await run_in_threadpool(dependant.call, **values)


def get_request_handler(
    dependant: Dependant,
    body_field: Optional[ModelField] = None,
    status_code: Optional[int] = None,
    response_class: Union[Type[Response], DefaultPlaceholder] = Default(JSONResponse),
    response_field: Optional[ModelField] = None,
    response_model_include: Optional[IncEx] = None,
    response_model_exclude: Optional[IncEx] = None,
    response_model_by_alias: bool = True,
    response_model_exclude_unset: bool = False,
    response_model_exclude_defaults: bool = False,
    response_model_exclude_none: bool = False,
    dependency_overrides_provider: Optional[Any] = None,
    embed_body_fields: bool = False,
) -> Callable[[Request], Coroutine[Any, Any, Response]]:
    assert dependant.call is not None, "dependant.call must be a function"
    is_coroutine = iscoroutinefunction(dependant.call)
    is_body_form = body_field and isinstance(body_field.field_info, params.Form)
    if isinstance(response_class, DefaultPlaceholder):
        actual_response_class: Type[Response] = response_class.value
    else:
        actual_response_class = response_class

    async def app(request: Request) -> Response:
        response: Union[Response, None] = None
<<<<<<< HEAD
        async with AsyncExitStack() as file_stack:
            try:
                body: Any = None
                if body_field:
                    if is_body_form:
                        body = await request.form()
                        file_stack.push_async_callback(body.close)
                    else:
                        body_bytes = await request.body()
                        if body_bytes:
                            json_body: Any = Undefined
                            content_type_value = request.headers.get("content-type")
                            if not content_type_value:
                                json_body = await request.json()
                            else:
                                message = email.message.Message()
                                message["content-type"] = content_type_value
                                if message.get_content_maintype() == "application":
                                    subtype = message.get_content_subtype()
                                    if subtype == "json" or subtype.endswith("+json"):
                                        json_body = await request.json()
                            if json_body != Undefined:
                                body = json_body
                            else:
                                body = body_bytes
            except json.JSONDecodeError as e:
                start_pos = max(0, e.pos - 40)
                end_pos = min(len(e.doc), e.pos + 40)
                error_snippet = e.doc[start_pos:end_pos]
                if start_pos > 0:
                    error_snippet = "..." + error_snippet
                if end_pos < len(e.doc):
                    error_snippet = error_snippet + "..."

                validation_error = RequestValidationError(
                    [
                        {
                            "type": "json_invalid",
                            "loc": ("body", e.pos),
                            "msg": "JSON decode error",
                            "input": {},
                            "ctx": {
                                "error": e.msg,
                                "position": e.pos,
                                "line": e.lineno - 1,
                                "column": e.colno - 1,
                                "snippet": error_snippet,
                            },
                        }
                    ],
                    body=e.doc,
                )
                raise validation_error from e
            except HTTPException:
                # If a middleware raises an HTTPException, it should be raised again
                raise
            except Exception as e:
                http_error = HTTPException(
                    status_code=400, detail="There was an error parsing the body"
                )
                raise http_error from e
            errors: List[Any] = []
            async with AsyncExitStack() as async_exit_stack:
                solved_result = await solve_dependencies(
                    request=request,
                    dependant=dependant,
                    body=body,
                    dependency_overrides_provider=dependency_overrides_provider,
                    async_exit_stack=async_exit_stack,
                    embed_body_fields=embed_body_fields,
=======
        file_stack = request.scope.get("fastapi_middleware_astack")
        assert isinstance(file_stack, AsyncExitStack), (
            "fastapi_middleware_astack not found in request scope"
        )

        # Read body and auto-close files
        try:
            body: Any = None
            if body_field:
                if is_body_form:
                    body = await request.form()
                    file_stack.push_async_callback(body.close)
                else:
                    body_bytes = await request.body()
                    if body_bytes:
                        json_body: Any = Undefined
                        content_type_value = request.headers.get("content-type")
                        if not content_type_value:
                            json_body = await request.json()
                        else:
                            message = email.message.Message()
                            message["content-type"] = content_type_value
                            if message.get_content_maintype() == "application":
                                subtype = message.get_content_subtype()
                                if subtype == "json" or subtype.endswith("+json"):
                                    json_body = await request.json()
                        if json_body != Undefined:
                            body = json_body
                        else:
                            body = body_bytes
        except json.JSONDecodeError as e:
            validation_error = RequestValidationError(
                [
                    {
                        "type": "json_invalid",
                        "loc": ("body", e.pos),
                        "msg": "JSON decode error",
                        "input": {},
                        "ctx": {"error": e.msg},
                    }
                ],
                body=e.doc,
            )
            raise validation_error from e
        except HTTPException:
            # If a middleware raises an HTTPException, it should be raised again
            raise
        except Exception as e:
            http_error = HTTPException(
                status_code=400, detail="There was an error parsing the body"
            )
            raise http_error from e

        # Solve dependencies and run path operation function, auto-closing dependencies
        errors: List[Any] = []
        async_exit_stack = request.scope.get("fastapi_inner_astack")
        assert isinstance(async_exit_stack, AsyncExitStack), (
            "fastapi_inner_astack not found in request scope"
        )
        solved_result = await solve_dependencies(
            request=request,
            dependant=dependant,
            body=body,
            dependency_overrides_provider=dependency_overrides_provider,
            async_exit_stack=async_exit_stack,
            embed_body_fields=embed_body_fields,
        )
        errors = solved_result.errors
        if not errors:
            raw_response = await run_endpoint_function(
                dependant=dependant,
                values=solved_result.values,
                is_coroutine=is_coroutine,
            )
            if isinstance(raw_response, Response):
                if raw_response.background is None:
                    raw_response.background = solved_result.background_tasks
                response = raw_response
            else:
                response_args: Dict[str, Any] = {
                    "background": solved_result.background_tasks
                }
                # If status_code was set, use it, otherwise use the default from the
                # response class, in the case of redirect it's 307
                current_status_code = (
                    status_code if status_code else solved_result.response.status_code
>>>>>>> e820049c
                )
                if current_status_code is not None:
                    response_args["status_code"] = current_status_code
                if solved_result.response.status_code:
                    response_args["status_code"] = solved_result.response.status_code
                content = await serialize_response(
                    field=response_field,
                    response_content=raw_response,
                    include=response_model_include,
                    exclude=response_model_exclude,
                    by_alias=response_model_by_alias,
                    exclude_unset=response_model_exclude_unset,
                    exclude_defaults=response_model_exclude_defaults,
                    exclude_none=response_model_exclude_none,
                    is_coroutine=is_coroutine,
                )
                response = actual_response_class(content, **response_args)
                if not is_body_allowed_for_status_code(response.status_code):
                    response.body = b""
                response.headers.raw.extend(solved_result.response.headers.raw)
        if errors:
            validation_error = RequestValidationError(
                _normalize_errors(errors), body=body
            )
            raise validation_error

        # Return response
        assert response
        return response

    return app


def get_websocket_app(
    dependant: Dependant,
    dependency_overrides_provider: Optional[Any] = None,
    embed_body_fields: bool = False,
) -> Callable[[WebSocket], Coroutine[Any, Any, Any]]:
    async def app(websocket: WebSocket) -> None:
        async_exit_stack = websocket.scope.get("fastapi_inner_astack")
        assert isinstance(async_exit_stack, AsyncExitStack), (
            "fastapi_inner_astack not found in request scope"
        )
        solved_result = await solve_dependencies(
            request=websocket,
            dependant=dependant,
            dependency_overrides_provider=dependency_overrides_provider,
            async_exit_stack=async_exit_stack,
            embed_body_fields=embed_body_fields,
        )
        if solved_result.errors:
            raise WebSocketRequestValidationError(
                _normalize_errors(solved_result.errors)
            )
        assert dependant.call is not None, "dependant.call must be a function"
        await dependant.call(**solved_result.values)

    return app


class APIWebSocketRoute(routing.WebSocketRoute):
    def __init__(
        self,
        path: str,
        endpoint: Callable[..., Any],
        *,
        name: Optional[str] = None,
        dependencies: Optional[Sequence[params.Depends]] = None,
        dependency_overrides_provider: Optional[Any] = None,
    ) -> None:
        self.path = path
        self.endpoint = endpoint
        self.name = get_name(endpoint) if name is None else name
        self.dependencies = list(dependencies or [])
        self.path_regex, self.path_format, self.param_convertors = compile_path(path)
        self.dependant = get_dependant(path=self.path_format, call=self.endpoint)
        for depends in self.dependencies[::-1]:
            self.dependant.dependencies.insert(
                0,
                get_parameterless_sub_dependant(depends=depends, path=self.path_format),
            )
        self._flat_dependant = get_flat_dependant(self.dependant)
        self._embed_body_fields = _should_embed_body_fields(
            self._flat_dependant.body_params
        )
        self.app = websocket_session(
            get_websocket_app(
                dependant=self.dependant,
                dependency_overrides_provider=dependency_overrides_provider,
                embed_body_fields=self._embed_body_fields,
            )
        )

    def matches(self, scope: Scope) -> Tuple[Match, Scope]:
        match, child_scope = super().matches(scope)
        if match != Match.NONE:
            child_scope["route"] = self
        return match, child_scope


class APIRoute(routing.Route):
    def __init__(
        self,
        path: str,
        endpoint: Callable[..., Any],
        *,
        response_model: Any = Default(None),
        status_code: Optional[int] = None,
        tags: Optional[List[Union[str, Enum]]] = None,
        dependencies: Optional[Sequence[params.Depends]] = None,
        summary: Optional[str] = None,
        description: Optional[str] = None,
        response_description: str = "Successful Response",
        responses: Optional[Dict[Union[int, str], Dict[str, Any]]] = None,
        deprecated: Optional[bool] = None,
        name: Optional[str] = None,
        methods: Optional[Union[Set[str], List[str]]] = None,
        operation_id: Optional[str] = None,
        response_model_include: Optional[IncEx] = None,
        response_model_exclude: Optional[IncEx] = None,
        response_model_by_alias: bool = True,
        response_model_exclude_unset: bool = False,
        response_model_exclude_defaults: bool = False,
        response_model_exclude_none: bool = False,
        include_in_schema: bool = True,
        response_class: Union[Type[Response], DefaultPlaceholder] = Default(
            JSONResponse
        ),
        dependency_overrides_provider: Optional[Any] = None,
        callbacks: Optional[List[BaseRoute]] = None,
        openapi_extra: Optional[Dict[str, Any]] = None,
        generate_unique_id_function: Union[
            Callable[["APIRoute"], str], DefaultPlaceholder
        ] = Default(generate_unique_id),
    ) -> None:
        self.path = path
        self.endpoint = endpoint
        if isinstance(response_model, DefaultPlaceholder):
            return_annotation = get_typed_return_annotation(endpoint)
            if lenient_issubclass(return_annotation, Response):
                response_model = None
            else:
                response_model = return_annotation
        self.response_model = response_model
        self.summary = summary
        self.response_description = response_description
        self.deprecated = deprecated
        self.operation_id = operation_id
        self.response_model_include = response_model_include
        self.response_model_exclude = response_model_exclude
        self.response_model_by_alias = response_model_by_alias
        self.response_model_exclude_unset = response_model_exclude_unset
        self.response_model_exclude_defaults = response_model_exclude_defaults
        self.response_model_exclude_none = response_model_exclude_none
        self.include_in_schema = include_in_schema
        self.response_class = response_class
        self.dependency_overrides_provider = dependency_overrides_provider
        self.callbacks = callbacks
        self.openapi_extra = openapi_extra
        self.generate_unique_id_function = generate_unique_id_function
        self.tags = tags or []
        self.responses = responses or {}
        self.name = get_name(endpoint) if name is None else name
        self.path_regex, self.path_format, self.param_convertors = compile_path(path)
        if methods is None:
            methods = ["GET"]
        self.methods: Set[str] = {method.upper() for method in methods}
        if isinstance(generate_unique_id_function, DefaultPlaceholder):
            current_generate_unique_id: Callable[[APIRoute], str] = (
                generate_unique_id_function.value
            )
        else:
            current_generate_unique_id = generate_unique_id_function
        self.unique_id = self.operation_id or current_generate_unique_id(self)
        # normalize enums e.g. http.HTTPStatus
        if isinstance(status_code, IntEnum):
            status_code = int(status_code)
        self.status_code = status_code
        if self.response_model:
            assert is_body_allowed_for_status_code(status_code), (
                f"Status code {status_code} must not have a response body"
            )
            response_name = "Response_" + self.unique_id
            self.response_field = create_model_field(
                name=response_name,
                type_=self.response_model,
                mode="serialization",
            )
            # Create a clone of the field, so that a Pydantic submodel is not returned
            # as is just because it's an instance of a subclass of a more limited class
            # e.g. UserInDB (containing hashed_password) could be a subclass of User
            # that doesn't have the hashed_password. But because it's a subclass, it
            # would pass the validation and be returned as is.
            # By being a new field, no inheritance will be passed as is. A new model
            # will always be created.
            # TODO: remove when deprecating Pydantic v1
            self.secure_cloned_response_field: Optional[ModelField] = (
                create_cloned_field(self.response_field)
            )
        else:
            self.response_field = None  # type: ignore
            self.secure_cloned_response_field = None
        self.dependencies = list(dependencies or [])
        self.description = description or inspect.cleandoc(self.endpoint.__doc__ or "")
        # if a "form feed" character (page break) is found in the description text,
        # truncate description text to the content preceding the first "form feed"
        self.description = self.description.split("\f")[0].strip()
        response_fields = {}
        for additional_status_code, response in self.responses.items():
            assert isinstance(response, dict), "An additional response must be a dict"
            model = response.get("model")
            if model:
                assert is_body_allowed_for_status_code(additional_status_code), (
                    f"Status code {additional_status_code} must not have a response body"
                )
                response_name = f"Response_{additional_status_code}_{self.unique_id}"
                response_field = create_model_field(
                    name=response_name, type_=model, mode="serialization"
                )
                response_fields[additional_status_code] = response_field
        if response_fields:
            self.response_fields: Dict[Union[int, str], ModelField] = response_fields
        else:
            self.response_fields = {}

        assert callable(endpoint), "An endpoint must be a callable"
        self.dependant = get_dependant(path=self.path_format, call=self.endpoint)
        for depends in self.dependencies[::-1]:
            self.dependant.dependencies.insert(
                0,
                get_parameterless_sub_dependant(depends=depends, path=self.path_format),
            )
        self._flat_dependant = get_flat_dependant(self.dependant)
        self._embed_body_fields = _should_embed_body_fields(
            self._flat_dependant.body_params
        )
        self.body_field = get_body_field(
            flat_dependant=self._flat_dependant,
            name=self.unique_id,
            embed_body_fields=self._embed_body_fields,
        )
        self.app = request_response(self.get_route_handler())

    def get_route_handler(self) -> Callable[[Request], Coroutine[Any, Any, Response]]:
        return get_request_handler(
            dependant=self.dependant,
            body_field=self.body_field,
            status_code=self.status_code,
            response_class=self.response_class,
            response_field=self.secure_cloned_response_field,
            response_model_include=self.response_model_include,
            response_model_exclude=self.response_model_exclude,
            response_model_by_alias=self.response_model_by_alias,
            response_model_exclude_unset=self.response_model_exclude_unset,
            response_model_exclude_defaults=self.response_model_exclude_defaults,
            response_model_exclude_none=self.response_model_exclude_none,
            dependency_overrides_provider=self.dependency_overrides_provider,
            embed_body_fields=self._embed_body_fields,
        )

    def matches(self, scope: Scope) -> Tuple[Match, Scope]:
        match, child_scope = super().matches(scope)
        if match != Match.NONE:
            child_scope["route"] = self
        return match, child_scope


class APIRouter(routing.Router):
    """
    `APIRouter` class, used to group *path operations*, for example to structure
    an app in multiple files. It would then be included in the `FastAPI` app, or
    in another `APIRouter` (ultimately included in the app).

    Read more about it in the
    [FastAPI docs for Bigger Applications - Multiple Files](https://fastapi.tiangolo.com/tutorial/bigger-applications/).

    ## Example

    ```python
    from fastapi import APIRouter, FastAPI

    app = FastAPI()
    router = APIRouter()


    @router.get("/users/", tags=["users"])
    async def read_users():
        return [{"username": "Rick"}, {"username": "Morty"}]


    app.include_router(router)
    ```
    """

    def __init__(
        self,
        *,
        prefix: Annotated[str, Doc("An optional path prefix for the router.")] = "",
        tags: Annotated[
            Optional[List[Union[str, Enum]]],
            Doc(
                """
                A list of tags to be applied to all the *path operations* in this
                router.

                It will be added to the generated OpenAPI (e.g. visible at `/docs`).

                Read more about it in the
                [FastAPI docs for Path Operation Configuration](https://fastapi.tiangolo.com/tutorial/path-operation-configuration/).
                """
            ),
        ] = None,
        dependencies: Annotated[
            Optional[Sequence[params.Depends]],
            Doc(
                """
                A list of dependencies (using `Depends()`) to be applied to all the
                *path operations* in this router.

                Read more about it in the
                [FastAPI docs for Bigger Applications - Multiple Files](https://fastapi.tiangolo.com/tutorial/bigger-applications/#include-an-apirouter-with-a-custom-prefix-tags-responses-and-dependencies).
                """
            ),
        ] = None,
        default_response_class: Annotated[
            Type[Response],
            Doc(
                """
                The default response class to be used.

                Read more in the
                [FastAPI docs for Custom Response - HTML, Stream, File, others](https://fastapi.tiangolo.com/advanced/custom-response/#default-response-class).
                """
            ),
        ] = Default(JSONResponse),
        responses: Annotated[
            Optional[Dict[Union[int, str], Dict[str, Any]]],
            Doc(
                """
                Additional responses to be shown in OpenAPI.

                It will be added to the generated OpenAPI (e.g. visible at `/docs`).

                Read more about it in the
                [FastAPI docs for Additional Responses in OpenAPI](https://fastapi.tiangolo.com/advanced/additional-responses/).

                And in the
                [FastAPI docs for Bigger Applications](https://fastapi.tiangolo.com/tutorial/bigger-applications/#include-an-apirouter-with-a-custom-prefix-tags-responses-and-dependencies).
                """
            ),
        ] = None,
        callbacks: Annotated[
            Optional[List[BaseRoute]],
            Doc(
                """
                OpenAPI callbacks that should apply to all *path operations* in this
                router.

                It will be added to the generated OpenAPI (e.g. visible at `/docs`).

                Read more about it in the
                [FastAPI docs for OpenAPI Callbacks](https://fastapi.tiangolo.com/advanced/openapi-callbacks/).
                """
            ),
        ] = None,
        routes: Annotated[
            Optional[List[BaseRoute]],
            Doc(
                """
                **Note**: you probably shouldn't use this parameter, it is inherited
                from Starlette and supported for compatibility.

                ---

                A list of routes to serve incoming HTTP and WebSocket requests.
                """
            ),
            deprecated(
                """
                You normally wouldn't use this parameter with FastAPI, it is inherited
                from Starlette and supported for compatibility.

                In FastAPI, you normally would use the *path operation methods*,
                like `router.get()`, `router.post()`, etc.
                """
            ),
        ] = None,
        redirect_slashes: Annotated[
            bool,
            Doc(
                """
                Whether to detect and redirect slashes in URLs when the client doesn't
                use the same format.
                """
            ),
        ] = True,
        default: Annotated[
            Optional[ASGIApp],
            Doc(
                """
                Default function handler for this router. Used to handle
                404 Not Found errors.
                """
            ),
        ] = None,
        dependency_overrides_provider: Annotated[
            Optional[Any],
            Doc(
                """
                Only used internally by FastAPI to handle dependency overrides.

                You shouldn't need to use it. It normally points to the `FastAPI` app
                object.
                """
            ),
        ] = None,
        route_class: Annotated[
            Type[APIRoute],
            Doc(
                """
                Custom route (*path operation*) class to be used by this router.

                Read more about it in the
                [FastAPI docs for Custom Request and APIRoute class](https://fastapi.tiangolo.com/how-to/custom-request-and-route/#custom-apiroute-class-in-a-router).
                """
            ),
        ] = APIRoute,
        on_startup: Annotated[
            Optional[Sequence[Callable[[], Any]]],
            Doc(
                """
                A list of startup event handler functions.

                You should instead use the `lifespan` handlers.

                Read more in the [FastAPI docs for `lifespan`](https://fastapi.tiangolo.com/advanced/events/).
                """
            ),
        ] = None,
        on_shutdown: Annotated[
            Optional[Sequence[Callable[[], Any]]],
            Doc(
                """
                A list of shutdown event handler functions.

                You should instead use the `lifespan` handlers.

                Read more in the
                [FastAPI docs for `lifespan`](https://fastapi.tiangolo.com/advanced/events/).
                """
            ),
        ] = None,
        # the generic to Lifespan[AppType] is the type of the top level application
        # which the router cannot know statically, so we use typing.Any
        lifespan: Annotated[
            Optional[Lifespan[Any]],
            Doc(
                """
                A `Lifespan` context manager handler. This replaces `startup` and
                `shutdown` functions with a single context manager.

                Read more in the
                [FastAPI docs for `lifespan`](https://fastapi.tiangolo.com/advanced/events/).
                """
            ),
        ] = None,
        deprecated: Annotated[
            Optional[bool],
            Doc(
                """
                Mark all *path operations* in this router as deprecated.

                It will be added to the generated OpenAPI (e.g. visible at `/docs`).

                Read more about it in the
                [FastAPI docs for Path Operation Configuration](https://fastapi.tiangolo.com/tutorial/path-operation-configuration/).
                """
            ),
        ] = None,
        include_in_schema: Annotated[
            bool,
            Doc(
                """
                To include (or not) all the *path operations* in this router in the
                generated OpenAPI.

                This affects the generated OpenAPI (e.g. visible at `/docs`).

                Read more about it in the
                [FastAPI docs for Query Parameters and String Validations](https://fastapi.tiangolo.com/tutorial/query-params-str-validations/#exclude-parameters-from-openapi).
                """
            ),
        ] = True,
        generate_unique_id_function: Annotated[
            Callable[[APIRoute], str],
            Doc(
                """
                Customize the function used to generate unique IDs for the *path
                operations* shown in the generated OpenAPI.

                This is particularly useful when automatically generating clients or
                SDKs for your API.

                Read more about it in the
                [FastAPI docs about how to Generate Clients](https://fastapi.tiangolo.com/advanced/generate-clients/#custom-generate-unique-id-function).
                """
            ),
        ] = Default(generate_unique_id),
    ) -> None:
        super().__init__(
            routes=routes,
            redirect_slashes=redirect_slashes,
            default=default,
            on_startup=on_startup,
            on_shutdown=on_shutdown,
            lifespan=lifespan,
        )
        if prefix:
            assert prefix.startswith("/"), "A path prefix must start with '/'"
            assert not prefix.endswith("/"), (
                "A path prefix must not end with '/', as the routes will start with '/'"
            )
        self.prefix = prefix
        self.tags: List[Union[str, Enum]] = tags or []
        self.dependencies = list(dependencies or [])
        self.deprecated = deprecated
        self.include_in_schema = include_in_schema
        self.responses = responses or {}
        self.callbacks = callbacks or []
        self.dependency_overrides_provider = dependency_overrides_provider
        self.route_class = route_class
        self.default_response_class = default_response_class
        self.generate_unique_id_function = generate_unique_id_function

    def route(
        self,
        path: str,
        methods: Optional[Collection[str]] = None,
        name: Optional[str] = None,
        include_in_schema: bool = True,
    ) -> Callable[[DecoratedCallable], DecoratedCallable]:
        def decorator(func: DecoratedCallable) -> DecoratedCallable:
            self.add_route(
                path,
                func,
                methods=methods,
                name=name,
                include_in_schema=include_in_schema,
            )
            return func

        return decorator

    def add_api_route(
        self,
        path: str,
        endpoint: Callable[..., Any],
        *,
        response_model: Any = Default(None),
        status_code: Optional[int] = None,
        tags: Optional[List[Union[str, Enum]]] = None,
        dependencies: Optional[Sequence[params.Depends]] = None,
        summary: Optional[str] = None,
        description: Optional[str] = None,
        response_description: str = "Successful Response",
        responses: Optional[Dict[Union[int, str], Dict[str, Any]]] = None,
        deprecated: Optional[bool] = None,
        methods: Optional[Union[Set[str], List[str]]] = None,
        operation_id: Optional[str] = None,
        response_model_include: Optional[IncEx] = None,
        response_model_exclude: Optional[IncEx] = None,
        response_model_by_alias: bool = True,
        response_model_exclude_unset: bool = False,
        response_model_exclude_defaults: bool = False,
        response_model_exclude_none: bool = False,
        include_in_schema: bool = True,
        response_class: Union[Type[Response], DefaultPlaceholder] = Default(
            JSONResponse
        ),
        name: Optional[str] = None,
        route_class_override: Optional[Type[APIRoute]] = None,
        callbacks: Optional[List[BaseRoute]] = None,
        openapi_extra: Optional[Dict[str, Any]] = None,
        generate_unique_id_function: Union[
            Callable[[APIRoute], str], DefaultPlaceholder
        ] = Default(generate_unique_id),
    ) -> None:
        route_class = route_class_override or self.route_class
        responses = responses or {}
        combined_responses = {**self.responses, **responses}
        current_response_class = get_value_or_default(
            response_class, self.default_response_class
        )
        current_tags = self.tags.copy()
        if tags:
            current_tags.extend(tags)
        current_dependencies = self.dependencies.copy()
        if dependencies:
            current_dependencies.extend(dependencies)
        current_callbacks = self.callbacks.copy()
        if callbacks:
            current_callbacks.extend(callbacks)
        current_generate_unique_id = get_value_or_default(
            generate_unique_id_function, self.generate_unique_id_function
        )
        route = route_class(
            self.prefix + path,
            endpoint=endpoint,
            response_model=response_model,
            status_code=status_code,
            tags=current_tags,
            dependencies=current_dependencies,
            summary=summary,
            description=description,
            response_description=response_description,
            responses=combined_responses,
            deprecated=deprecated or self.deprecated,
            methods=methods,
            operation_id=operation_id,
            response_model_include=response_model_include,
            response_model_exclude=response_model_exclude,
            response_model_by_alias=response_model_by_alias,
            response_model_exclude_unset=response_model_exclude_unset,
            response_model_exclude_defaults=response_model_exclude_defaults,
            response_model_exclude_none=response_model_exclude_none,
            include_in_schema=include_in_schema and self.include_in_schema,
            response_class=current_response_class,
            name=name,
            dependency_overrides_provider=self.dependency_overrides_provider,
            callbacks=current_callbacks,
            openapi_extra=openapi_extra,
            generate_unique_id_function=current_generate_unique_id,
        )
        self.routes.append(route)

    def api_route(
        self,
        path: str,
        *,
        response_model: Any = Default(None),
        status_code: Optional[int] = None,
        tags: Optional[List[Union[str, Enum]]] = None,
        dependencies: Optional[Sequence[params.Depends]] = None,
        summary: Optional[str] = None,
        description: Optional[str] = None,
        response_description: str = "Successful Response",
        responses: Optional[Dict[Union[int, str], Dict[str, Any]]] = None,
        deprecated: Optional[bool] = None,
        methods: Optional[List[str]] = None,
        operation_id: Optional[str] = None,
        response_model_include: Optional[IncEx] = None,
        response_model_exclude: Optional[IncEx] = None,
        response_model_by_alias: bool = True,
        response_model_exclude_unset: bool = False,
        response_model_exclude_defaults: bool = False,
        response_model_exclude_none: bool = False,
        include_in_schema: bool = True,
        response_class: Type[Response] = Default(JSONResponse),
        name: Optional[str] = None,
        callbacks: Optional[List[BaseRoute]] = None,
        openapi_extra: Optional[Dict[str, Any]] = None,
        generate_unique_id_function: Callable[[APIRoute], str] = Default(
            generate_unique_id
        ),
    ) -> Callable[[DecoratedCallable], DecoratedCallable]:
        def decorator(func: DecoratedCallable) -> DecoratedCallable:
            self.add_api_route(
                path,
                func,
                response_model=response_model,
                status_code=status_code,
                tags=tags,
                dependencies=dependencies,
                summary=summary,
                description=description,
                response_description=response_description,
                responses=responses,
                deprecated=deprecated,
                methods=methods,
                operation_id=operation_id,
                response_model_include=response_model_include,
                response_model_exclude=response_model_exclude,
                response_model_by_alias=response_model_by_alias,
                response_model_exclude_unset=response_model_exclude_unset,
                response_model_exclude_defaults=response_model_exclude_defaults,
                response_model_exclude_none=response_model_exclude_none,
                include_in_schema=include_in_schema,
                response_class=response_class,
                name=name,
                callbacks=callbacks,
                openapi_extra=openapi_extra,
                generate_unique_id_function=generate_unique_id_function,
            )
            return func

        return decorator

    def add_api_websocket_route(
        self,
        path: str,
        endpoint: Callable[..., Any],
        name: Optional[str] = None,
        *,
        dependencies: Optional[Sequence[params.Depends]] = None,
    ) -> None:
        current_dependencies = self.dependencies.copy()
        if dependencies:
            current_dependencies.extend(dependencies)

        route = APIWebSocketRoute(
            self.prefix + path,
            endpoint=endpoint,
            name=name,
            dependencies=current_dependencies,
            dependency_overrides_provider=self.dependency_overrides_provider,
        )
        self.routes.append(route)

    def websocket(
        self,
        path: Annotated[
            str,
            Doc(
                """
                WebSocket path.
                """
            ),
        ],
        name: Annotated[
            Optional[str],
            Doc(
                """
                A name for the WebSocket. Only used internally.
                """
            ),
        ] = None,
        *,
        dependencies: Annotated[
            Optional[Sequence[params.Depends]],
            Doc(
                """
                A list of dependencies (using `Depends()`) to be used for this
                WebSocket.

                Read more about it in the
                [FastAPI docs for WebSockets](https://fastapi.tiangolo.com/advanced/websockets/).
                """
            ),
        ] = None,
    ) -> Callable[[DecoratedCallable], DecoratedCallable]:
        """
        Decorate a WebSocket function.

        Read more about it in the
        [FastAPI docs for WebSockets](https://fastapi.tiangolo.com/advanced/websockets/).

        **Example**

        ## Example

        ```python
        from fastapi import APIRouter, FastAPI, WebSocket

        app = FastAPI()
        router = APIRouter()

        @router.websocket("/ws")
        async def websocket_endpoint(websocket: WebSocket):
            await websocket.accept()
            while True:
                data = await websocket.receive_text()
                await websocket.send_text(f"Message text was: {data}")

        app.include_router(router)
        ```
        """

        def decorator(func: DecoratedCallable) -> DecoratedCallable:
            self.add_api_websocket_route(
                path, func, name=name, dependencies=dependencies
            )
            return func

        return decorator

    def websocket_route(
        self, path: str, name: Union[str, None] = None
    ) -> Callable[[DecoratedCallable], DecoratedCallable]:
        def decorator(func: DecoratedCallable) -> DecoratedCallable:
            self.add_websocket_route(path, func, name=name)
            return func

        return decorator

    def include_router(
        self,
        router: Annotated["APIRouter", Doc("The `APIRouter` to include.")],
        *,
        prefix: Annotated[str, Doc("An optional path prefix for the router.")] = "",
        tags: Annotated[
            Optional[List[Union[str, Enum]]],
            Doc(
                """
                A list of tags to be applied to all the *path operations* in this
                router.

                It will be added to the generated OpenAPI (e.g. visible at `/docs`).

                Read more about it in the
                [FastAPI docs for Path Operation Configuration](https://fastapi.tiangolo.com/tutorial/path-operation-configuration/).
                """
            ),
        ] = None,
        dependencies: Annotated[
            Optional[Sequence[params.Depends]],
            Doc(
                """
                A list of dependencies (using `Depends()`) to be applied to all the
                *path operations* in this router.

                Read more about it in the
                [FastAPI docs for Bigger Applications - Multiple Files](https://fastapi.tiangolo.com/tutorial/bigger-applications/#include-an-apirouter-with-a-custom-prefix-tags-responses-and-dependencies).
                """
            ),
        ] = None,
        default_response_class: Annotated[
            Type[Response],
            Doc(
                """
                The default response class to be used.

                Read more in the
                [FastAPI docs for Custom Response - HTML, Stream, File, others](https://fastapi.tiangolo.com/advanced/custom-response/#default-response-class).
                """
            ),
        ] = Default(JSONResponse),
        responses: Annotated[
            Optional[Dict[Union[int, str], Dict[str, Any]]],
            Doc(
                """
                Additional responses to be shown in OpenAPI.

                It will be added to the generated OpenAPI (e.g. visible at `/docs`).

                Read more about it in the
                [FastAPI docs for Additional Responses in OpenAPI](https://fastapi.tiangolo.com/advanced/additional-responses/).

                And in the
                [FastAPI docs for Bigger Applications](https://fastapi.tiangolo.com/tutorial/bigger-applications/#include-an-apirouter-with-a-custom-prefix-tags-responses-and-dependencies).
                """
            ),
        ] = None,
        callbacks: Annotated[
            Optional[List[BaseRoute]],
            Doc(
                """
                OpenAPI callbacks that should apply to all *path operations* in this
                router.

                It will be added to the generated OpenAPI (e.g. visible at `/docs`).

                Read more about it in the
                [FastAPI docs for OpenAPI Callbacks](https://fastapi.tiangolo.com/advanced/openapi-callbacks/).
                """
            ),
        ] = None,
        deprecated: Annotated[
            Optional[bool],
            Doc(
                """
                Mark all *path operations* in this router as deprecated.

                It will be added to the generated OpenAPI (e.g. visible at `/docs`).

                Read more about it in the
                [FastAPI docs for Path Operation Configuration](https://fastapi.tiangolo.com/tutorial/path-operation-configuration/).
                """
            ),
        ] = None,
        include_in_schema: Annotated[
            bool,
            Doc(
                """
                Include (or not) all the *path operations* in this router in the
                generated OpenAPI schema.

                This affects the generated OpenAPI (e.g. visible at `/docs`).
                """
            ),
        ] = True,
        generate_unique_id_function: Annotated[
            Callable[[APIRoute], str],
            Doc(
                """
                Customize the function used to generate unique IDs for the *path
                operations* shown in the generated OpenAPI.

                This is particularly useful when automatically generating clients or
                SDKs for your API.

                Read more about it in the
                [FastAPI docs about how to Generate Clients](https://fastapi.tiangolo.com/advanced/generate-clients/#custom-generate-unique-id-function).
                """
            ),
        ] = Default(generate_unique_id),
    ) -> None:
        """
        Include another `APIRouter` in the same current `APIRouter`.

        Read more about it in the
        [FastAPI docs for Bigger Applications](https://fastapi.tiangolo.com/tutorial/bigger-applications/).

        ## Example

        ```python
        from fastapi import APIRouter, FastAPI

        app = FastAPI()
        internal_router = APIRouter()
        users_router = APIRouter()

        @users_router.get("/users/")
        def read_users():
            return [{"name": "Rick"}, {"name": "Morty"}]

        internal_router.include_router(users_router)
        app.include_router(internal_router)
        ```
        """
        if prefix:
            assert prefix.startswith("/"), "A path prefix must start with '/'"
            assert not prefix.endswith("/"), (
                "A path prefix must not end with '/', as the routes will start with '/'"
            )
        else:
            for r in router.routes:
                path = getattr(r, "path")  # noqa: B009
                name = getattr(r, "name", "unknown")
                if path is not None and not path:
                    raise FastAPIError(
                        f"Prefix and path cannot be both empty (path operation: {name})"
                    )
        if responses is None:
            responses = {}
        for route in router.routes:
            if isinstance(route, APIRoute):
                combined_responses = {**responses, **route.responses}
                use_response_class = get_value_or_default(
                    route.response_class,
                    router.default_response_class,
                    default_response_class,
                    self.default_response_class,
                )
                current_tags = []
                if tags:
                    current_tags.extend(tags)
                if route.tags:
                    current_tags.extend(route.tags)
                current_dependencies: List[params.Depends] = []
                if dependencies:
                    current_dependencies.extend(dependencies)
                if route.dependencies:
                    current_dependencies.extend(route.dependencies)
                current_callbacks = []
                if callbacks:
                    current_callbacks.extend(callbacks)
                if route.callbacks:
                    current_callbacks.extend(route.callbacks)
                current_generate_unique_id = get_value_or_default(
                    route.generate_unique_id_function,
                    router.generate_unique_id_function,
                    generate_unique_id_function,
                    self.generate_unique_id_function,
                )
                self.add_api_route(
                    prefix + route.path,
                    route.endpoint,
                    response_model=route.response_model,
                    status_code=route.status_code,
                    tags=current_tags,
                    dependencies=current_dependencies,
                    summary=route.summary,
                    description=route.description,
                    response_description=route.response_description,
                    responses=combined_responses,
                    deprecated=route.deprecated or deprecated or self.deprecated,
                    methods=route.methods,
                    operation_id=route.operation_id,
                    response_model_include=route.response_model_include,
                    response_model_exclude=route.response_model_exclude,
                    response_model_by_alias=route.response_model_by_alias,
                    response_model_exclude_unset=route.response_model_exclude_unset,
                    response_model_exclude_defaults=route.response_model_exclude_defaults,
                    response_model_exclude_none=route.response_model_exclude_none,
                    include_in_schema=route.include_in_schema
                    and self.include_in_schema
                    and include_in_schema,
                    response_class=use_response_class,
                    name=route.name,
                    route_class_override=type(route),
                    callbacks=current_callbacks,
                    openapi_extra=route.openapi_extra,
                    generate_unique_id_function=current_generate_unique_id,
                )
            elif isinstance(route, routing.Route):
                methods = list(route.methods or [])
                self.add_route(
                    prefix + route.path,
                    route.endpoint,
                    methods=methods,
                    include_in_schema=route.include_in_schema,
                    name=route.name,
                )
            elif isinstance(route, APIWebSocketRoute):
                current_dependencies = []
                if dependencies:
                    current_dependencies.extend(dependencies)
                if route.dependencies:
                    current_dependencies.extend(route.dependencies)
                self.add_api_websocket_route(
                    prefix + route.path,
                    route.endpoint,
                    dependencies=current_dependencies,
                    name=route.name,
                )
            elif isinstance(route, routing.WebSocketRoute):
                self.add_websocket_route(
                    prefix + route.path, route.endpoint, name=route.name
                )
        for handler in router.on_startup:
            self.add_event_handler("startup", handler)
        for handler in router.on_shutdown:
            self.add_event_handler("shutdown", handler)
        self.lifespan_context = _merge_lifespan_context(
            self.lifespan_context,
            router.lifespan_context,
        )

    def get(
        self,
        path: Annotated[
            str,
            Doc(
                """
                The URL path to be used for this *path operation*.

                For example, in `http://example.com/items`, the path is `/items`.
                """
            ),
        ],
        *,
        response_model: Annotated[
            Any,
            Doc(
                """
                The type to use for the response.

                It could be any valid Pydantic *field* type. So, it doesn't have to
                be a Pydantic model, it could be other things, like a `list`, `dict`,
                etc.

                It will be used for:

                * Documentation: the generated OpenAPI (and the UI at `/docs`) will
                    show it as the response (JSON Schema).
                * Serialization: you could return an arbitrary object and the
                    `response_model` would be used to serialize that object into the
                    corresponding JSON.
                * Filtering: the JSON sent to the client will only contain the data
                    (fields) defined in the `response_model`. If you returned an object
                    that contains an attribute `password` but the `response_model` does
                    not include that field, the JSON sent to the client would not have
                    that `password`.
                * Validation: whatever you return will be serialized with the
                    `response_model`, converting any data as necessary to generate the
                    corresponding JSON. But if the data in the object returned is not
                    valid, that would mean a violation of the contract with the client,
                    so it's an error from the API developer. So, FastAPI will raise an
                    error and return a 500 error code (Internal Server Error).

                Read more about it in the
                [FastAPI docs for Response Model](https://fastapi.tiangolo.com/tutorial/response-model/).
                """
            ),
        ] = Default(None),
        status_code: Annotated[
            Optional[int],
            Doc(
                """
                The default status code to be used for the response.

                You could override the status code by returning a response directly.

                Read more about it in the
                [FastAPI docs for Response Status Code](https://fastapi.tiangolo.com/tutorial/response-status-code/).
                """
            ),
        ] = None,
        tags: Annotated[
            Optional[List[Union[str, Enum]]],
            Doc(
                """
                A list of tags to be applied to the *path operation*.

                It will be added to the generated OpenAPI (e.g. visible at `/docs`).

                Read more about it in the
                [FastAPI docs for Path Operation Configuration](https://fastapi.tiangolo.com/tutorial/path-operation-configuration/#tags).
                """
            ),
        ] = None,
        dependencies: Annotated[
            Optional[Sequence[params.Depends]],
            Doc(
                """
                A list of dependencies (using `Depends()`) to be applied to the
                *path operation*.

                Read more about it in the
                [FastAPI docs for Dependencies in path operation decorators](https://fastapi.tiangolo.com/tutorial/dependencies/dependencies-in-path-operation-decorators/).
                """
            ),
        ] = None,
        summary: Annotated[
            Optional[str],
            Doc(
                """
                A summary for the *path operation*.

                It will be added to the generated OpenAPI (e.g. visible at `/docs`).

                Read more about it in the
                [FastAPI docs for Path Operation Configuration](https://fastapi.tiangolo.com/tutorial/path-operation-configuration/).
                """
            ),
        ] = None,
        description: Annotated[
            Optional[str],
            Doc(
                """
                A description for the *path operation*.

                If not provided, it will be extracted automatically from the docstring
                of the *path operation function*.

                It can contain Markdown.

                It will be added to the generated OpenAPI (e.g. visible at `/docs`).

                Read more about it in the
                [FastAPI docs for Path Operation Configuration](https://fastapi.tiangolo.com/tutorial/path-operation-configuration/).
                """
            ),
        ] = None,
        response_description: Annotated[
            str,
            Doc(
                """
                The description for the default response.

                It will be added to the generated OpenAPI (e.g. visible at `/docs`).
                """
            ),
        ] = "Successful Response",
        responses: Annotated[
            Optional[Dict[Union[int, str], Dict[str, Any]]],
            Doc(
                """
                Additional responses that could be returned by this *path operation*.

                It will be added to the generated OpenAPI (e.g. visible at `/docs`).
                """
            ),
        ] = None,
        deprecated: Annotated[
            Optional[bool],
            Doc(
                """
                Mark this *path operation* as deprecated.

                It will be added to the generated OpenAPI (e.g. visible at `/docs`).
                """
            ),
        ] = None,
        operation_id: Annotated[
            Optional[str],
            Doc(
                """
                Custom operation ID to be used by this *path operation*.

                By default, it is generated automatically.

                If you provide a custom operation ID, you need to make sure it is
                unique for the whole API.

                You can customize the
                operation ID generation with the parameter
                `generate_unique_id_function` in the `FastAPI` class.

                Read more about it in the
                [FastAPI docs about how to Generate Clients](https://fastapi.tiangolo.com/advanced/generate-clients/#custom-generate-unique-id-function).
                """
            ),
        ] = None,
        response_model_include: Annotated[
            Optional[IncEx],
            Doc(
                """
                Configuration passed to Pydantic to include only certain fields in the
                response data.

                Read more about it in the
                [FastAPI docs for Response Model - Return Type](https://fastapi.tiangolo.com/tutorial/response-model/#response_model_include-and-response_model_exclude).
                """
            ),
        ] = None,
        response_model_exclude: Annotated[
            Optional[IncEx],
            Doc(
                """
                Configuration passed to Pydantic to exclude certain fields in the
                response data.

                Read more about it in the
                [FastAPI docs for Response Model - Return Type](https://fastapi.tiangolo.com/tutorial/response-model/#response_model_include-and-response_model_exclude).
                """
            ),
        ] = None,
        response_model_by_alias: Annotated[
            bool,
            Doc(
                """
                Configuration passed to Pydantic to define if the response model
                should be serialized by alias when an alias is used.

                Read more about it in the
                [FastAPI docs for Response Model - Return Type](https://fastapi.tiangolo.com/tutorial/response-model/#response_model_include-and-response_model_exclude).
                """
            ),
        ] = True,
        response_model_exclude_unset: Annotated[
            bool,
            Doc(
                """
                Configuration passed to Pydantic to define if the response data
                should have all the fields, including the ones that were not set and
                have their default values. This is different from
                `response_model_exclude_defaults` in that if the fields are set,
                they will be included in the response, even if the value is the same
                as the default.

                When `True`, default values are omitted from the response.

                Read more about it in the
                [FastAPI docs for Response Model - Return Type](https://fastapi.tiangolo.com/tutorial/response-model/#use-the-response_model_exclude_unset-parameter).
                """
            ),
        ] = False,
        response_model_exclude_defaults: Annotated[
            bool,
            Doc(
                """
                Configuration passed to Pydantic to define if the response data
                should have all the fields, including the ones that have the same value
                as the default. This is different from `response_model_exclude_unset`
                in that if the fields are set but contain the same default values,
                they will be excluded from the response.

                When `True`, default values are omitted from the response.

                Read more about it in the
                [FastAPI docs for Response Model - Return Type](https://fastapi.tiangolo.com/tutorial/response-model/#use-the-response_model_exclude_unset-parameter).
                """
            ),
        ] = False,
        response_model_exclude_none: Annotated[
            bool,
            Doc(
                """
                Configuration passed to Pydantic to define if the response data should
                exclude fields set to `None`.

                This is much simpler (less smart) than `response_model_exclude_unset`
                and `response_model_exclude_defaults`. You probably want to use one of
                those two instead of this one, as those allow returning `None` values
                when it makes sense.

                Read more about it in the
                [FastAPI docs for Response Model - Return Type](https://fastapi.tiangolo.com/tutorial/response-model/#response_model_exclude_none).
                """
            ),
        ] = False,
        include_in_schema: Annotated[
            bool,
            Doc(
                """
                Include this *path operation* in the generated OpenAPI schema.

                This affects the generated OpenAPI (e.g. visible at `/docs`).

                Read more about it in the
                [FastAPI docs for Query Parameters and String Validations](https://fastapi.tiangolo.com/tutorial/query-params-str-validations/#exclude-parameters-from-openapi).
                """
            ),
        ] = True,
        response_class: Annotated[
            Type[Response],
            Doc(
                """
                Response class to be used for this *path operation*.

                This will not be used if you return a response directly.

                Read more about it in the
                [FastAPI docs for Custom Response - HTML, Stream, File, others](https://fastapi.tiangolo.com/advanced/custom-response/#redirectresponse).
                """
            ),
        ] = Default(JSONResponse),
        name: Annotated[
            Optional[str],
            Doc(
                """
                Name for this *path operation*. Only used internally.
                """
            ),
        ] = None,
        callbacks: Annotated[
            Optional[List[BaseRoute]],
            Doc(
                """
                List of *path operations* that will be used as OpenAPI callbacks.

                This is only for OpenAPI documentation, the callbacks won't be used
                directly.

                It will be added to the generated OpenAPI (e.g. visible at `/docs`).

                Read more about it in the
                [FastAPI docs for OpenAPI Callbacks](https://fastapi.tiangolo.com/advanced/openapi-callbacks/).
                """
            ),
        ] = None,
        openapi_extra: Annotated[
            Optional[Dict[str, Any]],
            Doc(
                """
                Extra metadata to be included in the OpenAPI schema for this *path
                operation*.

                Read more about it in the
                [FastAPI docs for Path Operation Advanced Configuration](https://fastapi.tiangolo.com/advanced/path-operation-advanced-configuration/#custom-openapi-path-operation-schema).
                """
            ),
        ] = None,
        generate_unique_id_function: Annotated[
            Callable[[APIRoute], str],
            Doc(
                """
                Customize the function used to generate unique IDs for the *path
                operations* shown in the generated OpenAPI.

                This is particularly useful when automatically generating clients or
                SDKs for your API.

                Read more about it in the
                [FastAPI docs about how to Generate Clients](https://fastapi.tiangolo.com/advanced/generate-clients/#custom-generate-unique-id-function).
                """
            ),
        ] = Default(generate_unique_id),
    ) -> Callable[[DecoratedCallable], DecoratedCallable]:
        """
        Add a *path operation* using an HTTP GET operation.

        ## Example

        ```python
        from fastapi import APIRouter, FastAPI

        app = FastAPI()
        router = APIRouter()

        @router.get("/items/")
        def read_items():
            return [{"name": "Empanada"}, {"name": "Arepa"}]

        app.include_router(router)
        ```
        """
        return self.api_route(
            path=path,
            response_model=response_model,
            status_code=status_code,
            tags=tags,
            dependencies=dependencies,
            summary=summary,
            description=description,
            response_description=response_description,
            responses=responses,
            deprecated=deprecated,
            methods=["GET"],
            operation_id=operation_id,
            response_model_include=response_model_include,
            response_model_exclude=response_model_exclude,
            response_model_by_alias=response_model_by_alias,
            response_model_exclude_unset=response_model_exclude_unset,
            response_model_exclude_defaults=response_model_exclude_defaults,
            response_model_exclude_none=response_model_exclude_none,
            include_in_schema=include_in_schema,
            response_class=response_class,
            name=name,
            callbacks=callbacks,
            openapi_extra=openapi_extra,
            generate_unique_id_function=generate_unique_id_function,
        )

    def put(
        self,
        path: Annotated[
            str,
            Doc(
                """
                The URL path to be used for this *path operation*.

                For example, in `http://example.com/items`, the path is `/items`.
                """
            ),
        ],
        *,
        response_model: Annotated[
            Any,
            Doc(
                """
                The type to use for the response.

                It could be any valid Pydantic *field* type. So, it doesn't have to
                be a Pydantic model, it could be other things, like a `list`, `dict`,
                etc.

                It will be used for:

                * Documentation: the generated OpenAPI (and the UI at `/docs`) will
                    show it as the response (JSON Schema).
                * Serialization: you could return an arbitrary object and the
                    `response_model` would be used to serialize that object into the
                    corresponding JSON.
                * Filtering: the JSON sent to the client will only contain the data
                    (fields) defined in the `response_model`. If you returned an object
                    that contains an attribute `password` but the `response_model` does
                    not include that field, the JSON sent to the client would not have
                    that `password`.
                * Validation: whatever you return will be serialized with the
                    `response_model`, converting any data as necessary to generate the
                    corresponding JSON. But if the data in the object returned is not
                    valid, that would mean a violation of the contract with the client,
                    so it's an error from the API developer. So, FastAPI will raise an
                    error and return a 500 error code (Internal Server Error).

                Read more about it in the
                [FastAPI docs for Response Model](https://fastapi.tiangolo.com/tutorial/response-model/).
                """
            ),
        ] = Default(None),
        status_code: Annotated[
            Optional[int],
            Doc(
                """
                The default status code to be used for the response.

                You could override the status code by returning a response directly.

                Read more about it in the
                [FastAPI docs for Response Status Code](https://fastapi.tiangolo.com/tutorial/response-status-code/).
                """
            ),
        ] = None,
        tags: Annotated[
            Optional[List[Union[str, Enum]]],
            Doc(
                """
                A list of tags to be applied to the *path operation*.

                It will be added to the generated OpenAPI (e.g. visible at `/docs`).

                Read more about it in the
                [FastAPI docs for Path Operation Configuration](https://fastapi.tiangolo.com/tutorial/path-operation-configuration/#tags).
                """
            ),
        ] = None,
        dependencies: Annotated[
            Optional[Sequence[params.Depends]],
            Doc(
                """
                A list of dependencies (using `Depends()`) to be applied to the
                *path operation*.

                Read more about it in the
                [FastAPI docs for Dependencies in path operation decorators](https://fastapi.tiangolo.com/tutorial/dependencies/dependencies-in-path-operation-decorators/).
                """
            ),
        ] = None,
        summary: Annotated[
            Optional[str],
            Doc(
                """
                A summary for the *path operation*.

                It will be added to the generated OpenAPI (e.g. visible at `/docs`).

                Read more about it in the
                [FastAPI docs for Path Operation Configuration](https://fastapi.tiangolo.com/tutorial/path-operation-configuration/).
                """
            ),
        ] = None,
        description: Annotated[
            Optional[str],
            Doc(
                """
                A description for the *path operation*.

                If not provided, it will be extracted automatically from the docstring
                of the *path operation function*.

                It can contain Markdown.

                It will be added to the generated OpenAPI (e.g. visible at `/docs`).

                Read more about it in the
                [FastAPI docs for Path Operation Configuration](https://fastapi.tiangolo.com/tutorial/path-operation-configuration/).
                """
            ),
        ] = None,
        response_description: Annotated[
            str,
            Doc(
                """
                The description for the default response.

                It will be added to the generated OpenAPI (e.g. visible at `/docs`).
                """
            ),
        ] = "Successful Response",
        responses: Annotated[
            Optional[Dict[Union[int, str], Dict[str, Any]]],
            Doc(
                """
                Additional responses that could be returned by this *path operation*.

                It will be added to the generated OpenAPI (e.g. visible at `/docs`).
                """
            ),
        ] = None,
        deprecated: Annotated[
            Optional[bool],
            Doc(
                """
                Mark this *path operation* as deprecated.

                It will be added to the generated OpenAPI (e.g. visible at `/docs`).
                """
            ),
        ] = None,
        operation_id: Annotated[
            Optional[str],
            Doc(
                """
                Custom operation ID to be used by this *path operation*.

                By default, it is generated automatically.

                If you provide a custom operation ID, you need to make sure it is
                unique for the whole API.

                You can customize the
                operation ID generation with the parameter
                `generate_unique_id_function` in the `FastAPI` class.

                Read more about it in the
                [FastAPI docs about how to Generate Clients](https://fastapi.tiangolo.com/advanced/generate-clients/#custom-generate-unique-id-function).
                """
            ),
        ] = None,
        response_model_include: Annotated[
            Optional[IncEx],
            Doc(
                """
                Configuration passed to Pydantic to include only certain fields in the
                response data.

                Read more about it in the
                [FastAPI docs for Response Model - Return Type](https://fastapi.tiangolo.com/tutorial/response-model/#response_model_include-and-response_model_exclude).
                """
            ),
        ] = None,
        response_model_exclude: Annotated[
            Optional[IncEx],
            Doc(
                """
                Configuration passed to Pydantic to exclude certain fields in the
                response data.

                Read more about it in the
                [FastAPI docs for Response Model - Return Type](https://fastapi.tiangolo.com/tutorial/response-model/#response_model_include-and-response_model_exclude).
                """
            ),
        ] = None,
        response_model_by_alias: Annotated[
            bool,
            Doc(
                """
                Configuration passed to Pydantic to define if the response model
                should be serialized by alias when an alias is used.

                Read more about it in the
                [FastAPI docs for Response Model - Return Type](https://fastapi.tiangolo.com/tutorial/response-model/#response_model_include-and-response_model_exclude).
                """
            ),
        ] = True,
        response_model_exclude_unset: Annotated[
            bool,
            Doc(
                """
                Configuration passed to Pydantic to define if the response data
                should have all the fields, including the ones that were not set and
                have their default values. This is different from
                `response_model_exclude_defaults` in that if the fields are set,
                they will be included in the response, even if the value is the same
                as the default.

                When `True`, default values are omitted from the response.

                Read more about it in the
                [FastAPI docs for Response Model - Return Type](https://fastapi.tiangolo.com/tutorial/response-model/#use-the-response_model_exclude_unset-parameter).
                """
            ),
        ] = False,
        response_model_exclude_defaults: Annotated[
            bool,
            Doc(
                """
                Configuration passed to Pydantic to define if the response data
                should have all the fields, including the ones that have the same value
                as the default. This is different from `response_model_exclude_unset`
                in that if the fields are set but contain the same default values,
                they will be excluded from the response.

                When `True`, default values are omitted from the response.

                Read more about it in the
                [FastAPI docs for Response Model - Return Type](https://fastapi.tiangolo.com/tutorial/response-model/#use-the-response_model_exclude_unset-parameter).
                """
            ),
        ] = False,
        response_model_exclude_none: Annotated[
            bool,
            Doc(
                """
                Configuration passed to Pydantic to define if the response data should
                exclude fields set to `None`.

                This is much simpler (less smart) than `response_model_exclude_unset`
                and `response_model_exclude_defaults`. You probably want to use one of
                those two instead of this one, as those allow returning `None` values
                when it makes sense.

                Read more about it in the
                [FastAPI docs for Response Model - Return Type](https://fastapi.tiangolo.com/tutorial/response-model/#response_model_exclude_none).
                """
            ),
        ] = False,
        include_in_schema: Annotated[
            bool,
            Doc(
                """
                Include this *path operation* in the generated OpenAPI schema.

                This affects the generated OpenAPI (e.g. visible at `/docs`).

                Read more about it in the
                [FastAPI docs for Query Parameters and String Validations](https://fastapi.tiangolo.com/tutorial/query-params-str-validations/#exclude-parameters-from-openapi).
                """
            ),
        ] = True,
        response_class: Annotated[
            Type[Response],
            Doc(
                """
                Response class to be used for this *path operation*.

                This will not be used if you return a response directly.

                Read more about it in the
                [FastAPI docs for Custom Response - HTML, Stream, File, others](https://fastapi.tiangolo.com/advanced/custom-response/#redirectresponse).
                """
            ),
        ] = Default(JSONResponse),
        name: Annotated[
            Optional[str],
            Doc(
                """
                Name for this *path operation*. Only used internally.
                """
            ),
        ] = None,
        callbacks: Annotated[
            Optional[List[BaseRoute]],
            Doc(
                """
                List of *path operations* that will be used as OpenAPI callbacks.

                This is only for OpenAPI documentation, the callbacks won't be used
                directly.

                It will be added to the generated OpenAPI (e.g. visible at `/docs`).

                Read more about it in the
                [FastAPI docs for OpenAPI Callbacks](https://fastapi.tiangolo.com/advanced/openapi-callbacks/).
                """
            ),
        ] = None,
        openapi_extra: Annotated[
            Optional[Dict[str, Any]],
            Doc(
                """
                Extra metadata to be included in the OpenAPI schema for this *path
                operation*.

                Read more about it in the
                [FastAPI docs for Path Operation Advanced Configuration](https://fastapi.tiangolo.com/advanced/path-operation-advanced-configuration/#custom-openapi-path-operation-schema).
                """
            ),
        ] = None,
        generate_unique_id_function: Annotated[
            Callable[[APIRoute], str],
            Doc(
                """
                Customize the function used to generate unique IDs for the *path
                operations* shown in the generated OpenAPI.

                This is particularly useful when automatically generating clients or
                SDKs for your API.

                Read more about it in the
                [FastAPI docs about how to Generate Clients](https://fastapi.tiangolo.com/advanced/generate-clients/#custom-generate-unique-id-function).
                """
            ),
        ] = Default(generate_unique_id),
    ) -> Callable[[DecoratedCallable], DecoratedCallable]:
        """
        Add a *path operation* using an HTTP PUT operation.

        ## Example

        ```python
        from fastapi import APIRouter, FastAPI
        from pydantic import BaseModel

        class Item(BaseModel):
            name: str
            description: str | None = None

        app = FastAPI()
        router = APIRouter()

        @router.put("/items/{item_id}")
        def replace_item(item_id: str, item: Item):
            return {"message": "Item replaced", "id": item_id}

        app.include_router(router)
        ```
        """
        return self.api_route(
            path=path,
            response_model=response_model,
            status_code=status_code,
            tags=tags,
            dependencies=dependencies,
            summary=summary,
            description=description,
            response_description=response_description,
            responses=responses,
            deprecated=deprecated,
            methods=["PUT"],
            operation_id=operation_id,
            response_model_include=response_model_include,
            response_model_exclude=response_model_exclude,
            response_model_by_alias=response_model_by_alias,
            response_model_exclude_unset=response_model_exclude_unset,
            response_model_exclude_defaults=response_model_exclude_defaults,
            response_model_exclude_none=response_model_exclude_none,
            include_in_schema=include_in_schema,
            response_class=response_class,
            name=name,
            callbacks=callbacks,
            openapi_extra=openapi_extra,
            generate_unique_id_function=generate_unique_id_function,
        )

    def post(
        self,
        path: Annotated[
            str,
            Doc(
                """
                The URL path to be used for this *path operation*.

                For example, in `http://example.com/items`, the path is `/items`.
                """
            ),
        ],
        *,
        response_model: Annotated[
            Any,
            Doc(
                """
                The type to use for the response.

                It could be any valid Pydantic *field* type. So, it doesn't have to
                be a Pydantic model, it could be other things, like a `list`, `dict`,
                etc.

                It will be used for:

                * Documentation: the generated OpenAPI (and the UI at `/docs`) will
                    show it as the response (JSON Schema).
                * Serialization: you could return an arbitrary object and the
                    `response_model` would be used to serialize that object into the
                    corresponding JSON.
                * Filtering: the JSON sent to the client will only contain the data
                    (fields) defined in the `response_model`. If you returned an object
                    that contains an attribute `password` but the `response_model` does
                    not include that field, the JSON sent to the client would not have
                    that `password`.
                * Validation: whatever you return will be serialized with the
                    `response_model`, converting any data as necessary to generate the
                    corresponding JSON. But if the data in the object returned is not
                    valid, that would mean a violation of the contract with the client,
                    so it's an error from the API developer. So, FastAPI will raise an
                    error and return a 500 error code (Internal Server Error).

                Read more about it in the
                [FastAPI docs for Response Model](https://fastapi.tiangolo.com/tutorial/response-model/).
                """
            ),
        ] = Default(None),
        status_code: Annotated[
            Optional[int],
            Doc(
                """
                The default status code to be used for the response.

                You could override the status code by returning a response directly.

                Read more about it in the
                [FastAPI docs for Response Status Code](https://fastapi.tiangolo.com/tutorial/response-status-code/).
                """
            ),
        ] = None,
        tags: Annotated[
            Optional[List[Union[str, Enum]]],
            Doc(
                """
                A list of tags to be applied to the *path operation*.

                It will be added to the generated OpenAPI (e.g. visible at `/docs`).

                Read more about it in the
                [FastAPI docs for Path Operation Configuration](https://fastapi.tiangolo.com/tutorial/path-operation-configuration/#tags).
                """
            ),
        ] = None,
        dependencies: Annotated[
            Optional[Sequence[params.Depends]],
            Doc(
                """
                A list of dependencies (using `Depends()`) to be applied to the
                *path operation*.

                Read more about it in the
                [FastAPI docs for Dependencies in path operation decorators](https://fastapi.tiangolo.com/tutorial/dependencies/dependencies-in-path-operation-decorators/).
                """
            ),
        ] = None,
        summary: Annotated[
            Optional[str],
            Doc(
                """
                A summary for the *path operation*.

                It will be added to the generated OpenAPI (e.g. visible at `/docs`).

                Read more about it in the
                [FastAPI docs for Path Operation Configuration](https://fastapi.tiangolo.com/tutorial/path-operation-configuration/).
                """
            ),
        ] = None,
        description: Annotated[
            Optional[str],
            Doc(
                """
                A description for the *path operation*.

                If not provided, it will be extracted automatically from the docstring
                of the *path operation function*.

                It can contain Markdown.

                It will be added to the generated OpenAPI (e.g. visible at `/docs`).

                Read more about it in the
                [FastAPI docs for Path Operation Configuration](https://fastapi.tiangolo.com/tutorial/path-operation-configuration/).
                """
            ),
        ] = None,
        response_description: Annotated[
            str,
            Doc(
                """
                The description for the default response.

                It will be added to the generated OpenAPI (e.g. visible at `/docs`).
                """
            ),
        ] = "Successful Response",
        responses: Annotated[
            Optional[Dict[Union[int, str], Dict[str, Any]]],
            Doc(
                """
                Additional responses that could be returned by this *path operation*.

                It will be added to the generated OpenAPI (e.g. visible at `/docs`).
                """
            ),
        ] = None,
        deprecated: Annotated[
            Optional[bool],
            Doc(
                """
                Mark this *path operation* as deprecated.

                It will be added to the generated OpenAPI (e.g. visible at `/docs`).
                """
            ),
        ] = None,
        operation_id: Annotated[
            Optional[str],
            Doc(
                """
                Custom operation ID to be used by this *path operation*.

                By default, it is generated automatically.

                If you provide a custom operation ID, you need to make sure it is
                unique for the whole API.

                You can customize the
                operation ID generation with the parameter
                `generate_unique_id_function` in the `FastAPI` class.

                Read more about it in the
                [FastAPI docs about how to Generate Clients](https://fastapi.tiangolo.com/advanced/generate-clients/#custom-generate-unique-id-function).
                """
            ),
        ] = None,
        response_model_include: Annotated[
            Optional[IncEx],
            Doc(
                """
                Configuration passed to Pydantic to include only certain fields in the
                response data.

                Read more about it in the
                [FastAPI docs for Response Model - Return Type](https://fastapi.tiangolo.com/tutorial/response-model/#response_model_include-and-response_model_exclude).
                """
            ),
        ] = None,
        response_model_exclude: Annotated[
            Optional[IncEx],
            Doc(
                """
                Configuration passed to Pydantic to exclude certain fields in the
                response data.

                Read more about it in the
                [FastAPI docs for Response Model - Return Type](https://fastapi.tiangolo.com/tutorial/response-model/#response_model_include-and-response_model_exclude).
                """
            ),
        ] = None,
        response_model_by_alias: Annotated[
            bool,
            Doc(
                """
                Configuration passed to Pydantic to define if the response model
                should be serialized by alias when an alias is used.

                Read more about it in the
                [FastAPI docs for Response Model - Return Type](https://fastapi.tiangolo.com/tutorial/response-model/#response_model_include-and-response_model_exclude).
                """
            ),
        ] = True,
        response_model_exclude_unset: Annotated[
            bool,
            Doc(
                """
                Configuration passed to Pydantic to define if the response data
                should have all the fields, including the ones that were not set and
                have their default values. This is different from
                `response_model_exclude_defaults` in that if the fields are set,
                they will be included in the response, even if the value is the same
                as the default.

                When `True`, default values are omitted from the response.

                Read more about it in the
                [FastAPI docs for Response Model - Return Type](https://fastapi.tiangolo.com/tutorial/response-model/#use-the-response_model_exclude_unset-parameter).
                """
            ),
        ] = False,
        response_model_exclude_defaults: Annotated[
            bool,
            Doc(
                """
                Configuration passed to Pydantic to define if the response data
                should have all the fields, including the ones that have the same value
                as the default. This is different from `response_model_exclude_unset`
                in that if the fields are set but contain the same default values,
                they will be excluded from the response.

                When `True`, default values are omitted from the response.

                Read more about it in the
                [FastAPI docs for Response Model - Return Type](https://fastapi.tiangolo.com/tutorial/response-model/#use-the-response_model_exclude_unset-parameter).
                """
            ),
        ] = False,
        response_model_exclude_none: Annotated[
            bool,
            Doc(
                """
                Configuration passed to Pydantic to define if the response data should
                exclude fields set to `None`.

                This is much simpler (less smart) than `response_model_exclude_unset`
                and `response_model_exclude_defaults`. You probably want to use one of
                those two instead of this one, as those allow returning `None` values
                when it makes sense.

                Read more about it in the
                [FastAPI docs for Response Model - Return Type](https://fastapi.tiangolo.com/tutorial/response-model/#response_model_exclude_none).
                """
            ),
        ] = False,
        include_in_schema: Annotated[
            bool,
            Doc(
                """
                Include this *path operation* in the generated OpenAPI schema.

                This affects the generated OpenAPI (e.g. visible at `/docs`).

                Read more about it in the
                [FastAPI docs for Query Parameters and String Validations](https://fastapi.tiangolo.com/tutorial/query-params-str-validations/#exclude-parameters-from-openapi).
                """
            ),
        ] = True,
        response_class: Annotated[
            Type[Response],
            Doc(
                """
                Response class to be used for this *path operation*.

                This will not be used if you return a response directly.

                Read more about it in the
                [FastAPI docs for Custom Response - HTML, Stream, File, others](https://fastapi.tiangolo.com/advanced/custom-response/#redirectresponse).
                """
            ),
        ] = Default(JSONResponse),
        name: Annotated[
            Optional[str],
            Doc(
                """
                Name for this *path operation*. Only used internally.
                """
            ),
        ] = None,
        callbacks: Annotated[
            Optional[List[BaseRoute]],
            Doc(
                """
                List of *path operations* that will be used as OpenAPI callbacks.

                This is only for OpenAPI documentation, the callbacks won't be used
                directly.

                It will be added to the generated OpenAPI (e.g. visible at `/docs`).

                Read more about it in the
                [FastAPI docs for OpenAPI Callbacks](https://fastapi.tiangolo.com/advanced/openapi-callbacks/).
                """
            ),
        ] = None,
        openapi_extra: Annotated[
            Optional[Dict[str, Any]],
            Doc(
                """
                Extra metadata to be included in the OpenAPI schema for this *path
                operation*.

                Read more about it in the
                [FastAPI docs for Path Operation Advanced Configuration](https://fastapi.tiangolo.com/advanced/path-operation-advanced-configuration/#custom-openapi-path-operation-schema).
                """
            ),
        ] = None,
        generate_unique_id_function: Annotated[
            Callable[[APIRoute], str],
            Doc(
                """
                Customize the function used to generate unique IDs for the *path
                operations* shown in the generated OpenAPI.

                This is particularly useful when automatically generating clients or
                SDKs for your API.

                Read more about it in the
                [FastAPI docs about how to Generate Clients](https://fastapi.tiangolo.com/advanced/generate-clients/#custom-generate-unique-id-function).
                """
            ),
        ] = Default(generate_unique_id),
    ) -> Callable[[DecoratedCallable], DecoratedCallable]:
        """
        Add a *path operation* using an HTTP POST operation.

        ## Example

        ```python
        from fastapi import APIRouter, FastAPI
        from pydantic import BaseModel

        class Item(BaseModel):
            name: str
            description: str | None = None

        app = FastAPI()
        router = APIRouter()

        @router.post("/items/")
        def create_item(item: Item):
            return {"message": "Item created"}

        app.include_router(router)
        ```
        """
        return self.api_route(
            path=path,
            response_model=response_model,
            status_code=status_code,
            tags=tags,
            dependencies=dependencies,
            summary=summary,
            description=description,
            response_description=response_description,
            responses=responses,
            deprecated=deprecated,
            methods=["POST"],
            operation_id=operation_id,
            response_model_include=response_model_include,
            response_model_exclude=response_model_exclude,
            response_model_by_alias=response_model_by_alias,
            response_model_exclude_unset=response_model_exclude_unset,
            response_model_exclude_defaults=response_model_exclude_defaults,
            response_model_exclude_none=response_model_exclude_none,
            include_in_schema=include_in_schema,
            response_class=response_class,
            name=name,
            callbacks=callbacks,
            openapi_extra=openapi_extra,
            generate_unique_id_function=generate_unique_id_function,
        )

    def delete(
        self,
        path: Annotated[
            str,
            Doc(
                """
                The URL path to be used for this *path operation*.

                For example, in `http://example.com/items`, the path is `/items`.
                """
            ),
        ],
        *,
        response_model: Annotated[
            Any,
            Doc(
                """
                The type to use for the response.

                It could be any valid Pydantic *field* type. So, it doesn't have to
                be a Pydantic model, it could be other things, like a `list`, `dict`,
                etc.

                It will be used for:

                * Documentation: the generated OpenAPI (and the UI at `/docs`) will
                    show it as the response (JSON Schema).
                * Serialization: you could return an arbitrary object and the
                    `response_model` would be used to serialize that object into the
                    corresponding JSON.
                * Filtering: the JSON sent to the client will only contain the data
                    (fields) defined in the `response_model`. If you returned an object
                    that contains an attribute `password` but the `response_model` does
                    not include that field, the JSON sent to the client would not have
                    that `password`.
                * Validation: whatever you return will be serialized with the
                    `response_model`, converting any data as necessary to generate the
                    corresponding JSON. But if the data in the object returned is not
                    valid, that would mean a violation of the contract with the client,
                    so it's an error from the API developer. So, FastAPI will raise an
                    error and return a 500 error code (Internal Server Error).

                Read more about it in the
                [FastAPI docs for Response Model](https://fastapi.tiangolo.com/tutorial/response-model/).
                """
            ),
        ] = Default(None),
        status_code: Annotated[
            Optional[int],
            Doc(
                """
                The default status code to be used for the response.

                You could override the status code by returning a response directly.

                Read more about it in the
                [FastAPI docs for Response Status Code](https://fastapi.tiangolo.com/tutorial/response-status-code/).
                """
            ),
        ] = None,
        tags: Annotated[
            Optional[List[Union[str, Enum]]],
            Doc(
                """
                A list of tags to be applied to the *path operation*.

                It will be added to the generated OpenAPI (e.g. visible at `/docs`).

                Read more about it in the
                [FastAPI docs for Path Operation Configuration](https://fastapi.tiangolo.com/tutorial/path-operation-configuration/#tags).
                """
            ),
        ] = None,
        dependencies: Annotated[
            Optional[Sequence[params.Depends]],
            Doc(
                """
                A list of dependencies (using `Depends()`) to be applied to the
                *path operation*.

                Read more about it in the
                [FastAPI docs for Dependencies in path operation decorators](https://fastapi.tiangolo.com/tutorial/dependencies/dependencies-in-path-operation-decorators/).
                """
            ),
        ] = None,
        summary: Annotated[
            Optional[str],
            Doc(
                """
                A summary for the *path operation*.

                It will be added to the generated OpenAPI (e.g. visible at `/docs`).

                Read more about it in the
                [FastAPI docs for Path Operation Configuration](https://fastapi.tiangolo.com/tutorial/path-operation-configuration/).
                """
            ),
        ] = None,
        description: Annotated[
            Optional[str],
            Doc(
                """
                A description for the *path operation*.

                If not provided, it will be extracted automatically from the docstring
                of the *path operation function*.

                It can contain Markdown.

                It will be added to the generated OpenAPI (e.g. visible at `/docs`).

                Read more about it in the
                [FastAPI docs for Path Operation Configuration](https://fastapi.tiangolo.com/tutorial/path-operation-configuration/).
                """
            ),
        ] = None,
        response_description: Annotated[
            str,
            Doc(
                """
                The description for the default response.

                It will be added to the generated OpenAPI (e.g. visible at `/docs`).
                """
            ),
        ] = "Successful Response",
        responses: Annotated[
            Optional[Dict[Union[int, str], Dict[str, Any]]],
            Doc(
                """
                Additional responses that could be returned by this *path operation*.

                It will be added to the generated OpenAPI (e.g. visible at `/docs`).
                """
            ),
        ] = None,
        deprecated: Annotated[
            Optional[bool],
            Doc(
                """
                Mark this *path operation* as deprecated.

                It will be added to the generated OpenAPI (e.g. visible at `/docs`).
                """
            ),
        ] = None,
        operation_id: Annotated[
            Optional[str],
            Doc(
                """
                Custom operation ID to be used by this *path operation*.

                By default, it is generated automatically.

                If you provide a custom operation ID, you need to make sure it is
                unique for the whole API.

                You can customize the
                operation ID generation with the parameter
                `generate_unique_id_function` in the `FastAPI` class.

                Read more about it in the
                [FastAPI docs about how to Generate Clients](https://fastapi.tiangolo.com/advanced/generate-clients/#custom-generate-unique-id-function).
                """
            ),
        ] = None,
        response_model_include: Annotated[
            Optional[IncEx],
            Doc(
                """
                Configuration passed to Pydantic to include only certain fields in the
                response data.

                Read more about it in the
                [FastAPI docs for Response Model - Return Type](https://fastapi.tiangolo.com/tutorial/response-model/#response_model_include-and-response_model_exclude).
                """
            ),
        ] = None,
        response_model_exclude: Annotated[
            Optional[IncEx],
            Doc(
                """
                Configuration passed to Pydantic to exclude certain fields in the
                response data.

                Read more about it in the
                [FastAPI docs for Response Model - Return Type](https://fastapi.tiangolo.com/tutorial/response-model/#response_model_include-and-response_model_exclude).
                """
            ),
        ] = None,
        response_model_by_alias: Annotated[
            bool,
            Doc(
                """
                Configuration passed to Pydantic to define if the response model
                should be serialized by alias when an alias is used.

                Read more about it in the
                [FastAPI docs for Response Model - Return Type](https://fastapi.tiangolo.com/tutorial/response-model/#response_model_include-and-response_model_exclude).
                """
            ),
        ] = True,
        response_model_exclude_unset: Annotated[
            bool,
            Doc(
                """
                Configuration passed to Pydantic to define if the response data
                should have all the fields, including the ones that were not set and
                have their default values. This is different from
                `response_model_exclude_defaults` in that if the fields are set,
                they will be included in the response, even if the value is the same
                as the default.

                When `True`, default values are omitted from the response.

                Read more about it in the
                [FastAPI docs for Response Model - Return Type](https://fastapi.tiangolo.com/tutorial/response-model/#use-the-response_model_exclude_unset-parameter).
                """
            ),
        ] = False,
        response_model_exclude_defaults: Annotated[
            bool,
            Doc(
                """
                Configuration passed to Pydantic to define if the response data
                should have all the fields, including the ones that have the same value
                as the default. This is different from `response_model_exclude_unset`
                in that if the fields are set but contain the same default values,
                they will be excluded from the response.

                When `True`, default values are omitted from the response.

                Read more about it in the
                [FastAPI docs for Response Model - Return Type](https://fastapi.tiangolo.com/tutorial/response-model/#use-the-response_model_exclude_unset-parameter).
                """
            ),
        ] = False,
        response_model_exclude_none: Annotated[
            bool,
            Doc(
                """
                Configuration passed to Pydantic to define if the response data should
                exclude fields set to `None`.

                This is much simpler (less smart) than `response_model_exclude_unset`
                and `response_model_exclude_defaults`. You probably want to use one of
                those two instead of this one, as those allow returning `None` values
                when it makes sense.

                Read more about it in the
                [FastAPI docs for Response Model - Return Type](https://fastapi.tiangolo.com/tutorial/response-model/#response_model_exclude_none).
                """
            ),
        ] = False,
        include_in_schema: Annotated[
            bool,
            Doc(
                """
                Include this *path operation* in the generated OpenAPI schema.

                This affects the generated OpenAPI (e.g. visible at `/docs`).

                Read more about it in the
                [FastAPI docs for Query Parameters and String Validations](https://fastapi.tiangolo.com/tutorial/query-params-str-validations/#exclude-parameters-from-openapi).
                """
            ),
        ] = True,
        response_class: Annotated[
            Type[Response],
            Doc(
                """
                Response class to be used for this *path operation*.

                This will not be used if you return a response directly.

                Read more about it in the
                [FastAPI docs for Custom Response - HTML, Stream, File, others](https://fastapi.tiangolo.com/advanced/custom-response/#redirectresponse).
                """
            ),
        ] = Default(JSONResponse),
        name: Annotated[
            Optional[str],
            Doc(
                """
                Name for this *path operation*. Only used internally.
                """
            ),
        ] = None,
        callbacks: Annotated[
            Optional[List[BaseRoute]],
            Doc(
                """
                List of *path operations* that will be used as OpenAPI callbacks.

                This is only for OpenAPI documentation, the callbacks won't be used
                directly.

                It will be added to the generated OpenAPI (e.g. visible at `/docs`).

                Read more about it in the
                [FastAPI docs for OpenAPI Callbacks](https://fastapi.tiangolo.com/advanced/openapi-callbacks/).
                """
            ),
        ] = None,
        openapi_extra: Annotated[
            Optional[Dict[str, Any]],
            Doc(
                """
                Extra metadata to be included in the OpenAPI schema for this *path
                operation*.

                Read more about it in the
                [FastAPI docs for Path Operation Advanced Configuration](https://fastapi.tiangolo.com/advanced/path-operation-advanced-configuration/#custom-openapi-path-operation-schema).
                """
            ),
        ] = None,
        generate_unique_id_function: Annotated[
            Callable[[APIRoute], str],
            Doc(
                """
                Customize the function used to generate unique IDs for the *path
                operations* shown in the generated OpenAPI.

                This is particularly useful when automatically generating clients or
                SDKs for your API.

                Read more about it in the
                [FastAPI docs about how to Generate Clients](https://fastapi.tiangolo.com/advanced/generate-clients/#custom-generate-unique-id-function).
                """
            ),
        ] = Default(generate_unique_id),
    ) -> Callable[[DecoratedCallable], DecoratedCallable]:
        """
        Add a *path operation* using an HTTP DELETE operation.

        ## Example

        ```python
        from fastapi import APIRouter, FastAPI

        app = FastAPI()
        router = APIRouter()

        @router.delete("/items/{item_id}")
        def delete_item(item_id: str):
            return {"message": "Item deleted"}

        app.include_router(router)
        ```
        """
        return self.api_route(
            path=path,
            response_model=response_model,
            status_code=status_code,
            tags=tags,
            dependencies=dependencies,
            summary=summary,
            description=description,
            response_description=response_description,
            responses=responses,
            deprecated=deprecated,
            methods=["DELETE"],
            operation_id=operation_id,
            response_model_include=response_model_include,
            response_model_exclude=response_model_exclude,
            response_model_by_alias=response_model_by_alias,
            response_model_exclude_unset=response_model_exclude_unset,
            response_model_exclude_defaults=response_model_exclude_defaults,
            response_model_exclude_none=response_model_exclude_none,
            include_in_schema=include_in_schema,
            response_class=response_class,
            name=name,
            callbacks=callbacks,
            openapi_extra=openapi_extra,
            generate_unique_id_function=generate_unique_id_function,
        )

    def options(
        self,
        path: Annotated[
            str,
            Doc(
                """
                The URL path to be used for this *path operation*.

                For example, in `http://example.com/items`, the path is `/items`.
                """
            ),
        ],
        *,
        response_model: Annotated[
            Any,
            Doc(
                """
                The type to use for the response.

                It could be any valid Pydantic *field* type. So, it doesn't have to
                be a Pydantic model, it could be other things, like a `list`, `dict`,
                etc.

                It will be used for:

                * Documentation: the generated OpenAPI (and the UI at `/docs`) will
                    show it as the response (JSON Schema).
                * Serialization: you could return an arbitrary object and the
                    `response_model` would be used to serialize that object into the
                    corresponding JSON.
                * Filtering: the JSON sent to the client will only contain the data
                    (fields) defined in the `response_model`. If you returned an object
                    that contains an attribute `password` but the `response_model` does
                    not include that field, the JSON sent to the client would not have
                    that `password`.
                * Validation: whatever you return will be serialized with the
                    `response_model`, converting any data as necessary to generate the
                    corresponding JSON. But if the data in the object returned is not
                    valid, that would mean a violation of the contract with the client,
                    so it's an error from the API developer. So, FastAPI will raise an
                    error and return a 500 error code (Internal Server Error).

                Read more about it in the
                [FastAPI docs for Response Model](https://fastapi.tiangolo.com/tutorial/response-model/).
                """
            ),
        ] = Default(None),
        status_code: Annotated[
            Optional[int],
            Doc(
                """
                The default status code to be used for the response.

                You could override the status code by returning a response directly.

                Read more about it in the
                [FastAPI docs for Response Status Code](https://fastapi.tiangolo.com/tutorial/response-status-code/).
                """
            ),
        ] = None,
        tags: Annotated[
            Optional[List[Union[str, Enum]]],
            Doc(
                """
                A list of tags to be applied to the *path operation*.

                It will be added to the generated OpenAPI (e.g. visible at `/docs`).

                Read more about it in the
                [FastAPI docs for Path Operation Configuration](https://fastapi.tiangolo.com/tutorial/path-operation-configuration/#tags).
                """
            ),
        ] = None,
        dependencies: Annotated[
            Optional[Sequence[params.Depends]],
            Doc(
                """
                A list of dependencies (using `Depends()`) to be applied to the
                *path operation*.

                Read more about it in the
                [FastAPI docs for Dependencies in path operation decorators](https://fastapi.tiangolo.com/tutorial/dependencies/dependencies-in-path-operation-decorators/).
                """
            ),
        ] = None,
        summary: Annotated[
            Optional[str],
            Doc(
                """
                A summary for the *path operation*.

                It will be added to the generated OpenAPI (e.g. visible at `/docs`).

                Read more about it in the
                [FastAPI docs for Path Operation Configuration](https://fastapi.tiangolo.com/tutorial/path-operation-configuration/).
                """
            ),
        ] = None,
        description: Annotated[
            Optional[str],
            Doc(
                """
                A description for the *path operation*.

                If not provided, it will be extracted automatically from the docstring
                of the *path operation function*.

                It can contain Markdown.

                It will be added to the generated OpenAPI (e.g. visible at `/docs`).

                Read more about it in the
                [FastAPI docs for Path Operation Configuration](https://fastapi.tiangolo.com/tutorial/path-operation-configuration/).
                """
            ),
        ] = None,
        response_description: Annotated[
            str,
            Doc(
                """
                The description for the default response.

                It will be added to the generated OpenAPI (e.g. visible at `/docs`).
                """
            ),
        ] = "Successful Response",
        responses: Annotated[
            Optional[Dict[Union[int, str], Dict[str, Any]]],
            Doc(
                """
                Additional responses that could be returned by this *path operation*.

                It will be added to the generated OpenAPI (e.g. visible at `/docs`).
                """
            ),
        ] = None,
        deprecated: Annotated[
            Optional[bool],
            Doc(
                """
                Mark this *path operation* as deprecated.

                It will be added to the generated OpenAPI (e.g. visible at `/docs`).
                """
            ),
        ] = None,
        operation_id: Annotated[
            Optional[str],
            Doc(
                """
                Custom operation ID to be used by this *path operation*.

                By default, it is generated automatically.

                If you provide a custom operation ID, you need to make sure it is
                unique for the whole API.

                You can customize the
                operation ID generation with the parameter
                `generate_unique_id_function` in the `FastAPI` class.

                Read more about it in the
                [FastAPI docs about how to Generate Clients](https://fastapi.tiangolo.com/advanced/generate-clients/#custom-generate-unique-id-function).
                """
            ),
        ] = None,
        response_model_include: Annotated[
            Optional[IncEx],
            Doc(
                """
                Configuration passed to Pydantic to include only certain fields in the
                response data.

                Read more about it in the
                [FastAPI docs for Response Model - Return Type](https://fastapi.tiangolo.com/tutorial/response-model/#response_model_include-and-response_model_exclude).
                """
            ),
        ] = None,
        response_model_exclude: Annotated[
            Optional[IncEx],
            Doc(
                """
                Configuration passed to Pydantic to exclude certain fields in the
                response data.

                Read more about it in the
                [FastAPI docs for Response Model - Return Type](https://fastapi.tiangolo.com/tutorial/response-model/#response_model_include-and-response_model_exclude).
                """
            ),
        ] = None,
        response_model_by_alias: Annotated[
            bool,
            Doc(
                """
                Configuration passed to Pydantic to define if the response model
                should be serialized by alias when an alias is used.

                Read more about it in the
                [FastAPI docs for Response Model - Return Type](https://fastapi.tiangolo.com/tutorial/response-model/#response_model_include-and-response_model_exclude).
                """
            ),
        ] = True,
        response_model_exclude_unset: Annotated[
            bool,
            Doc(
                """
                Configuration passed to Pydantic to define if the response data
                should have all the fields, including the ones that were not set and
                have their default values. This is different from
                `response_model_exclude_defaults` in that if the fields are set,
                they will be included in the response, even if the value is the same
                as the default.

                When `True`, default values are omitted from the response.

                Read more about it in the
                [FastAPI docs for Response Model - Return Type](https://fastapi.tiangolo.com/tutorial/response-model/#use-the-response_model_exclude_unset-parameter).
                """
            ),
        ] = False,
        response_model_exclude_defaults: Annotated[
            bool,
            Doc(
                """
                Configuration passed to Pydantic to define if the response data
                should have all the fields, including the ones that have the same value
                as the default. This is different from `response_model_exclude_unset`
                in that if the fields are set but contain the same default values,
                they will be excluded from the response.

                When `True`, default values are omitted from the response.

                Read more about it in the
                [FastAPI docs for Response Model - Return Type](https://fastapi.tiangolo.com/tutorial/response-model/#use-the-response_model_exclude_unset-parameter).
                """
            ),
        ] = False,
        response_model_exclude_none: Annotated[
            bool,
            Doc(
                """
                Configuration passed to Pydantic to define if the response data should
                exclude fields set to `None`.

                This is much simpler (less smart) than `response_model_exclude_unset`
                and `response_model_exclude_defaults`. You probably want to use one of
                those two instead of this one, as those allow returning `None` values
                when it makes sense.

                Read more about it in the
                [FastAPI docs for Response Model - Return Type](https://fastapi.tiangolo.com/tutorial/response-model/#response_model_exclude_none).
                """
            ),
        ] = False,
        include_in_schema: Annotated[
            bool,
            Doc(
                """
                Include this *path operation* in the generated OpenAPI schema.

                This affects the generated OpenAPI (e.g. visible at `/docs`).

                Read more about it in the
                [FastAPI docs for Query Parameters and String Validations](https://fastapi.tiangolo.com/tutorial/query-params-str-validations/#exclude-parameters-from-openapi).
                """
            ),
        ] = True,
        response_class: Annotated[
            Type[Response],
            Doc(
                """
                Response class to be used for this *path operation*.

                This will not be used if you return a response directly.

                Read more about it in the
                [FastAPI docs for Custom Response - HTML, Stream, File, others](https://fastapi.tiangolo.com/advanced/custom-response/#redirectresponse).
                """
            ),
        ] = Default(JSONResponse),
        name: Annotated[
            Optional[str],
            Doc(
                """
                Name for this *path operation*. Only used internally.
                """
            ),
        ] = None,
        callbacks: Annotated[
            Optional[List[BaseRoute]],
            Doc(
                """
                List of *path operations* that will be used as OpenAPI callbacks.

                This is only for OpenAPI documentation, the callbacks won't be used
                directly.

                It will be added to the generated OpenAPI (e.g. visible at `/docs`).

                Read more about it in the
                [FastAPI docs for OpenAPI Callbacks](https://fastapi.tiangolo.com/advanced/openapi-callbacks/).
                """
            ),
        ] = None,
        openapi_extra: Annotated[
            Optional[Dict[str, Any]],
            Doc(
                """
                Extra metadata to be included in the OpenAPI schema for this *path
                operation*.

                Read more about it in the
                [FastAPI docs for Path Operation Advanced Configuration](https://fastapi.tiangolo.com/advanced/path-operation-advanced-configuration/#custom-openapi-path-operation-schema).
                """
            ),
        ] = None,
        generate_unique_id_function: Annotated[
            Callable[[APIRoute], str],
            Doc(
                """
                Customize the function used to generate unique IDs for the *path
                operations* shown in the generated OpenAPI.

                This is particularly useful when automatically generating clients or
                SDKs for your API.

                Read more about it in the
                [FastAPI docs about how to Generate Clients](https://fastapi.tiangolo.com/advanced/generate-clients/#custom-generate-unique-id-function).
                """
            ),
        ] = Default(generate_unique_id),
    ) -> Callable[[DecoratedCallable], DecoratedCallable]:
        """
        Add a *path operation* using an HTTP OPTIONS operation.

        ## Example

        ```python
        from fastapi import APIRouter, FastAPI

        app = FastAPI()
        router = APIRouter()

        @router.options("/items/")
        def get_item_options():
            return {"additions": ["Aji", "Guacamole"]}

        app.include_router(router)
        ```
        """
        return self.api_route(
            path=path,
            response_model=response_model,
            status_code=status_code,
            tags=tags,
            dependencies=dependencies,
            summary=summary,
            description=description,
            response_description=response_description,
            responses=responses,
            deprecated=deprecated,
            methods=["OPTIONS"],
            operation_id=operation_id,
            response_model_include=response_model_include,
            response_model_exclude=response_model_exclude,
            response_model_by_alias=response_model_by_alias,
            response_model_exclude_unset=response_model_exclude_unset,
            response_model_exclude_defaults=response_model_exclude_defaults,
            response_model_exclude_none=response_model_exclude_none,
            include_in_schema=include_in_schema,
            response_class=response_class,
            name=name,
            callbacks=callbacks,
            openapi_extra=openapi_extra,
            generate_unique_id_function=generate_unique_id_function,
        )

    def head(
        self,
        path: Annotated[
            str,
            Doc(
                """
                The URL path to be used for this *path operation*.

                For example, in `http://example.com/items`, the path is `/items`.
                """
            ),
        ],
        *,
        response_model: Annotated[
            Any,
            Doc(
                """
                The type to use for the response.

                It could be any valid Pydantic *field* type. So, it doesn't have to
                be a Pydantic model, it could be other things, like a `list`, `dict`,
                etc.

                It will be used for:

                * Documentation: the generated OpenAPI (and the UI at `/docs`) will
                    show it as the response (JSON Schema).
                * Serialization: you could return an arbitrary object and the
                    `response_model` would be used to serialize that object into the
                    corresponding JSON.
                * Filtering: the JSON sent to the client will only contain the data
                    (fields) defined in the `response_model`. If you returned an object
                    that contains an attribute `password` but the `response_model` does
                    not include that field, the JSON sent to the client would not have
                    that `password`.
                * Validation: whatever you return will be serialized with the
                    `response_model`, converting any data as necessary to generate the
                    corresponding JSON. But if the data in the object returned is not
                    valid, that would mean a violation of the contract with the client,
                    so it's an error from the API developer. So, FastAPI will raise an
                    error and return a 500 error code (Internal Server Error).

                Read more about it in the
                [FastAPI docs for Response Model](https://fastapi.tiangolo.com/tutorial/response-model/).
                """
            ),
        ] = Default(None),
        status_code: Annotated[
            Optional[int],
            Doc(
                """
                The default status code to be used for the response.

                You could override the status code by returning a response directly.

                Read more about it in the
                [FastAPI docs for Response Status Code](https://fastapi.tiangolo.com/tutorial/response-status-code/).
                """
            ),
        ] = None,
        tags: Annotated[
            Optional[List[Union[str, Enum]]],
            Doc(
                """
                A list of tags to be applied to the *path operation*.

                It will be added to the generated OpenAPI (e.g. visible at `/docs`).

                Read more about it in the
                [FastAPI docs for Path Operation Configuration](https://fastapi.tiangolo.com/tutorial/path-operation-configuration/#tags).
                """
            ),
        ] = None,
        dependencies: Annotated[
            Optional[Sequence[params.Depends]],
            Doc(
                """
                A list of dependencies (using `Depends()`) to be applied to the
                *path operation*.

                Read more about it in the
                [FastAPI docs for Dependencies in path operation decorators](https://fastapi.tiangolo.com/tutorial/dependencies/dependencies-in-path-operation-decorators/).
                """
            ),
        ] = None,
        summary: Annotated[
            Optional[str],
            Doc(
                """
                A summary for the *path operation*.

                It will be added to the generated OpenAPI (e.g. visible at `/docs`).

                Read more about it in the
                [FastAPI docs for Path Operation Configuration](https://fastapi.tiangolo.com/tutorial/path-operation-configuration/).
                """
            ),
        ] = None,
        description: Annotated[
            Optional[str],
            Doc(
                """
                A description for the *path operation*.

                If not provided, it will be extracted automatically from the docstring
                of the *path operation function*.

                It can contain Markdown.

                It will be added to the generated OpenAPI (e.g. visible at `/docs`).

                Read more about it in the
                [FastAPI docs for Path Operation Configuration](https://fastapi.tiangolo.com/tutorial/path-operation-configuration/).
                """
            ),
        ] = None,
        response_description: Annotated[
            str,
            Doc(
                """
                The description for the default response.

                It will be added to the generated OpenAPI (e.g. visible at `/docs`).
                """
            ),
        ] = "Successful Response",
        responses: Annotated[
            Optional[Dict[Union[int, str], Dict[str, Any]]],
            Doc(
                """
                Additional responses that could be returned by this *path operation*.

                It will be added to the generated OpenAPI (e.g. visible at `/docs`).
                """
            ),
        ] = None,
        deprecated: Annotated[
            Optional[bool],
            Doc(
                """
                Mark this *path operation* as deprecated.

                It will be added to the generated OpenAPI (e.g. visible at `/docs`).
                """
            ),
        ] = None,
        operation_id: Annotated[
            Optional[str],
            Doc(
                """
                Custom operation ID to be used by this *path operation*.

                By default, it is generated automatically.

                If you provide a custom operation ID, you need to make sure it is
                unique for the whole API.

                You can customize the
                operation ID generation with the parameter
                `generate_unique_id_function` in the `FastAPI` class.

                Read more about it in the
                [FastAPI docs about how to Generate Clients](https://fastapi.tiangolo.com/advanced/generate-clients/#custom-generate-unique-id-function).
                """
            ),
        ] = None,
        response_model_include: Annotated[
            Optional[IncEx],
            Doc(
                """
                Configuration passed to Pydantic to include only certain fields in the
                response data.

                Read more about it in the
                [FastAPI docs for Response Model - Return Type](https://fastapi.tiangolo.com/tutorial/response-model/#response_model_include-and-response_model_exclude).
                """
            ),
        ] = None,
        response_model_exclude: Annotated[
            Optional[IncEx],
            Doc(
                """
                Configuration passed to Pydantic to exclude certain fields in the
                response data.

                Read more about it in the
                [FastAPI docs for Response Model - Return Type](https://fastapi.tiangolo.com/tutorial/response-model/#response_model_include-and-response_model_exclude).
                """
            ),
        ] = None,
        response_model_by_alias: Annotated[
            bool,
            Doc(
                """
                Configuration passed to Pydantic to define if the response model
                should be serialized by alias when an alias is used.

                Read more about it in the
                [FastAPI docs for Response Model - Return Type](https://fastapi.tiangolo.com/tutorial/response-model/#response_model_include-and-response_model_exclude).
                """
            ),
        ] = True,
        response_model_exclude_unset: Annotated[
            bool,
            Doc(
                """
                Configuration passed to Pydantic to define if the response data
                should have all the fields, including the ones that were not set and
                have their default values. This is different from
                `response_model_exclude_defaults` in that if the fields are set,
                they will be included in the response, even if the value is the same
                as the default.

                When `True`, default values are omitted from the response.

                Read more about it in the
                [FastAPI docs for Response Model - Return Type](https://fastapi.tiangolo.com/tutorial/response-model/#use-the-response_model_exclude_unset-parameter).
                """
            ),
        ] = False,
        response_model_exclude_defaults: Annotated[
            bool,
            Doc(
                """
                Configuration passed to Pydantic to define if the response data
                should have all the fields, including the ones that have the same value
                as the default. This is different from `response_model_exclude_unset`
                in that if the fields are set but contain the same default values,
                they will be excluded from the response.

                When `True`, default values are omitted from the response.

                Read more about it in the
                [FastAPI docs for Response Model - Return Type](https://fastapi.tiangolo.com/tutorial/response-model/#use-the-response_model_exclude_unset-parameter).
                """
            ),
        ] = False,
        response_model_exclude_none: Annotated[
            bool,
            Doc(
                """
                Configuration passed to Pydantic to define if the response data should
                exclude fields set to `None`.

                This is much simpler (less smart) than `response_model_exclude_unset`
                and `response_model_exclude_defaults`. You probably want to use one of
                those two instead of this one, as those allow returning `None` values
                when it makes sense.

                Read more about it in the
                [FastAPI docs for Response Model - Return Type](https://fastapi.tiangolo.com/tutorial/response-model/#response_model_exclude_none).
                """
            ),
        ] = False,
        include_in_schema: Annotated[
            bool,
            Doc(
                """
                Include this *path operation* in the generated OpenAPI schema.

                This affects the generated OpenAPI (e.g. visible at `/docs`).

                Read more about it in the
                [FastAPI docs for Query Parameters and String Validations](https://fastapi.tiangolo.com/tutorial/query-params-str-validations/#exclude-parameters-from-openapi).
                """
            ),
        ] = True,
        response_class: Annotated[
            Type[Response],
            Doc(
                """
                Response class to be used for this *path operation*.

                This will not be used if you return a response directly.

                Read more about it in the
                [FastAPI docs for Custom Response - HTML, Stream, File, others](https://fastapi.tiangolo.com/advanced/custom-response/#redirectresponse).
                """
            ),
        ] = Default(JSONResponse),
        name: Annotated[
            Optional[str],
            Doc(
                """
                Name for this *path operation*. Only used internally.
                """
            ),
        ] = None,
        callbacks: Annotated[
            Optional[List[BaseRoute]],
            Doc(
                """
                List of *path operations* that will be used as OpenAPI callbacks.

                This is only for OpenAPI documentation, the callbacks won't be used
                directly.

                It will be added to the generated OpenAPI (e.g. visible at `/docs`).

                Read more about it in the
                [FastAPI docs for OpenAPI Callbacks](https://fastapi.tiangolo.com/advanced/openapi-callbacks/).
                """
            ),
        ] = None,
        openapi_extra: Annotated[
            Optional[Dict[str, Any]],
            Doc(
                """
                Extra metadata to be included in the OpenAPI schema for this *path
                operation*.

                Read more about it in the
                [FastAPI docs for Path Operation Advanced Configuration](https://fastapi.tiangolo.com/advanced/path-operation-advanced-configuration/#custom-openapi-path-operation-schema).
                """
            ),
        ] = None,
        generate_unique_id_function: Annotated[
            Callable[[APIRoute], str],
            Doc(
                """
                Customize the function used to generate unique IDs for the *path
                operations* shown in the generated OpenAPI.

                This is particularly useful when automatically generating clients or
                SDKs for your API.

                Read more about it in the
                [FastAPI docs about how to Generate Clients](https://fastapi.tiangolo.com/advanced/generate-clients/#custom-generate-unique-id-function).
                """
            ),
        ] = Default(generate_unique_id),
    ) -> Callable[[DecoratedCallable], DecoratedCallable]:
        """
        Add a *path operation* using an HTTP HEAD operation.

        ## Example

        ```python
        from fastapi import APIRouter, FastAPI
        from pydantic import BaseModel

        class Item(BaseModel):
            name: str
            description: str | None = None

        app = FastAPI()
        router = APIRouter()

        @router.head("/items/", status_code=204)
        def get_items_headers(response: Response):
            response.headers["X-Cat-Dog"] = "Alone in the world"

        app.include_router(router)
        ```
        """
        return self.api_route(
            path=path,
            response_model=response_model,
            status_code=status_code,
            tags=tags,
            dependencies=dependencies,
            summary=summary,
            description=description,
            response_description=response_description,
            responses=responses,
            deprecated=deprecated,
            methods=["HEAD"],
            operation_id=operation_id,
            response_model_include=response_model_include,
            response_model_exclude=response_model_exclude,
            response_model_by_alias=response_model_by_alias,
            response_model_exclude_unset=response_model_exclude_unset,
            response_model_exclude_defaults=response_model_exclude_defaults,
            response_model_exclude_none=response_model_exclude_none,
            include_in_schema=include_in_schema,
            response_class=response_class,
            name=name,
            callbacks=callbacks,
            openapi_extra=openapi_extra,
            generate_unique_id_function=generate_unique_id_function,
        )

    def patch(
        self,
        path: Annotated[
            str,
            Doc(
                """
                The URL path to be used for this *path operation*.

                For example, in `http://example.com/items`, the path is `/items`.
                """
            ),
        ],
        *,
        response_model: Annotated[
            Any,
            Doc(
                """
                The type to use for the response.

                It could be any valid Pydantic *field* type. So, it doesn't have to
                be a Pydantic model, it could be other things, like a `list`, `dict`,
                etc.

                It will be used for:

                * Documentation: the generated OpenAPI (and the UI at `/docs`) will
                    show it as the response (JSON Schema).
                * Serialization: you could return an arbitrary object and the
                    `response_model` would be used to serialize that object into the
                    corresponding JSON.
                * Filtering: the JSON sent to the client will only contain the data
                    (fields) defined in the `response_model`. If you returned an object
                    that contains an attribute `password` but the `response_model` does
                    not include that field, the JSON sent to the client would not have
                    that `password`.
                * Validation: whatever you return will be serialized with the
                    `response_model`, converting any data as necessary to generate the
                    corresponding JSON. But if the data in the object returned is not
                    valid, that would mean a violation of the contract with the client,
                    so it's an error from the API developer. So, FastAPI will raise an
                    error and return a 500 error code (Internal Server Error).

                Read more about it in the
                [FastAPI docs for Response Model](https://fastapi.tiangolo.com/tutorial/response-model/).
                """
            ),
        ] = Default(None),
        status_code: Annotated[
            Optional[int],
            Doc(
                """
                The default status code to be used for the response.

                You could override the status code by returning a response directly.

                Read more about it in the
                [FastAPI docs for Response Status Code](https://fastapi.tiangolo.com/tutorial/response-status-code/).
                """
            ),
        ] = None,
        tags: Annotated[
            Optional[List[Union[str, Enum]]],
            Doc(
                """
                A list of tags to be applied to the *path operation*.

                It will be added to the generated OpenAPI (e.g. visible at `/docs`).

                Read more about it in the
                [FastAPI docs for Path Operation Configuration](https://fastapi.tiangolo.com/tutorial/path-operation-configuration/#tags).
                """
            ),
        ] = None,
        dependencies: Annotated[
            Optional[Sequence[params.Depends]],
            Doc(
                """
                A list of dependencies (using `Depends()`) to be applied to the
                *path operation*.

                Read more about it in the
                [FastAPI docs for Dependencies in path operation decorators](https://fastapi.tiangolo.com/tutorial/dependencies/dependencies-in-path-operation-decorators/).
                """
            ),
        ] = None,
        summary: Annotated[
            Optional[str],
            Doc(
                """
                A summary for the *path operation*.

                It will be added to the generated OpenAPI (e.g. visible at `/docs`).

                Read more about it in the
                [FastAPI docs for Path Operation Configuration](https://fastapi.tiangolo.com/tutorial/path-operation-configuration/).
                """
            ),
        ] = None,
        description: Annotated[
            Optional[str],
            Doc(
                """
                A description for the *path operation*.

                If not provided, it will be extracted automatically from the docstring
                of the *path operation function*.

                It can contain Markdown.

                It will be added to the generated OpenAPI (e.g. visible at `/docs`).

                Read more about it in the
                [FastAPI docs for Path Operation Configuration](https://fastapi.tiangolo.com/tutorial/path-operation-configuration/).
                """
            ),
        ] = None,
        response_description: Annotated[
            str,
            Doc(
                """
                The description for the default response.

                It will be added to the generated OpenAPI (e.g. visible at `/docs`).
                """
            ),
        ] = "Successful Response",
        responses: Annotated[
            Optional[Dict[Union[int, str], Dict[str, Any]]],
            Doc(
                """
                Additional responses that could be returned by this *path operation*.

                It will be added to the generated OpenAPI (e.g. visible at `/docs`).
                """
            ),
        ] = None,
        deprecated: Annotated[
            Optional[bool],
            Doc(
                """
                Mark this *path operation* as deprecated.

                It will be added to the generated OpenAPI (e.g. visible at `/docs`).
                """
            ),
        ] = None,
        operation_id: Annotated[
            Optional[str],
            Doc(
                """
                Custom operation ID to be used by this *path operation*.

                By default, it is generated automatically.

                If you provide a custom operation ID, you need to make sure it is
                unique for the whole API.

                You can customize the
                operation ID generation with the parameter
                `generate_unique_id_function` in the `FastAPI` class.

                Read more about it in the
                [FastAPI docs about how to Generate Clients](https://fastapi.tiangolo.com/advanced/generate-clients/#custom-generate-unique-id-function).
                """
            ),
        ] = None,
        response_model_include: Annotated[
            Optional[IncEx],
            Doc(
                """
                Configuration passed to Pydantic to include only certain fields in the
                response data.

                Read more about it in the
                [FastAPI docs for Response Model - Return Type](https://fastapi.tiangolo.com/tutorial/response-model/#response_model_include-and-response_model_exclude).
                """
            ),
        ] = None,
        response_model_exclude: Annotated[
            Optional[IncEx],
            Doc(
                """
                Configuration passed to Pydantic to exclude certain fields in the
                response data.

                Read more about it in the
                [FastAPI docs for Response Model - Return Type](https://fastapi.tiangolo.com/tutorial/response-model/#response_model_include-and-response_model_exclude).
                """
            ),
        ] = None,
        response_model_by_alias: Annotated[
            bool,
            Doc(
                """
                Configuration passed to Pydantic to define if the response model
                should be serialized by alias when an alias is used.

                Read more about it in the
                [FastAPI docs for Response Model - Return Type](https://fastapi.tiangolo.com/tutorial/response-model/#response_model_include-and-response_model_exclude).
                """
            ),
        ] = True,
        response_model_exclude_unset: Annotated[
            bool,
            Doc(
                """
                Configuration passed to Pydantic to define if the response data
                should have all the fields, including the ones that were not set and
                have their default values. This is different from
                `response_model_exclude_defaults` in that if the fields are set,
                they will be included in the response, even if the value is the same
                as the default.

                When `True`, default values are omitted from the response.

                Read more about it in the
                [FastAPI docs for Response Model - Return Type](https://fastapi.tiangolo.com/tutorial/response-model/#use-the-response_model_exclude_unset-parameter).
                """
            ),
        ] = False,
        response_model_exclude_defaults: Annotated[
            bool,
            Doc(
                """
                Configuration passed to Pydantic to define if the response data
                should have all the fields, including the ones that have the same value
                as the default. This is different from `response_model_exclude_unset`
                in that if the fields are set but contain the same default values,
                they will be excluded from the response.

                When `True`, default values are omitted from the response.

                Read more about it in the
                [FastAPI docs for Response Model - Return Type](https://fastapi.tiangolo.com/tutorial/response-model/#use-the-response_model_exclude_unset-parameter).
                """
            ),
        ] = False,
        response_model_exclude_none: Annotated[
            bool,
            Doc(
                """
                Configuration passed to Pydantic to define if the response data should
                exclude fields set to `None`.

                This is much simpler (less smart) than `response_model_exclude_unset`
                and `response_model_exclude_defaults`. You probably want to use one of
                those two instead of this one, as those allow returning `None` values
                when it makes sense.

                Read more about it in the
                [FastAPI docs for Response Model - Return Type](https://fastapi.tiangolo.com/tutorial/response-model/#response_model_exclude_none).
                """
            ),
        ] = False,
        include_in_schema: Annotated[
            bool,
            Doc(
                """
                Include this *path operation* in the generated OpenAPI schema.

                This affects the generated OpenAPI (e.g. visible at `/docs`).

                Read more about it in the
                [FastAPI docs for Query Parameters and String Validations](https://fastapi.tiangolo.com/tutorial/query-params-str-validations/#exclude-parameters-from-openapi).
                """
            ),
        ] = True,
        response_class: Annotated[
            Type[Response],
            Doc(
                """
                Response class to be used for this *path operation*.

                This will not be used if you return a response directly.

                Read more about it in the
                [FastAPI docs for Custom Response - HTML, Stream, File, others](https://fastapi.tiangolo.com/advanced/custom-response/#redirectresponse).
                """
            ),
        ] = Default(JSONResponse),
        name: Annotated[
            Optional[str],
            Doc(
                """
                Name for this *path operation*. Only used internally.
                """
            ),
        ] = None,
        callbacks: Annotated[
            Optional[List[BaseRoute]],
            Doc(
                """
                List of *path operations* that will be used as OpenAPI callbacks.

                This is only for OpenAPI documentation, the callbacks won't be used
                directly.

                It will be added to the generated OpenAPI (e.g. visible at `/docs`).

                Read more about it in the
                [FastAPI docs for OpenAPI Callbacks](https://fastapi.tiangolo.com/advanced/openapi-callbacks/).
                """
            ),
        ] = None,
        openapi_extra: Annotated[
            Optional[Dict[str, Any]],
            Doc(
                """
                Extra metadata to be included in the OpenAPI schema for this *path
                operation*.

                Read more about it in the
                [FastAPI docs for Path Operation Advanced Configuration](https://fastapi.tiangolo.com/advanced/path-operation-advanced-configuration/#custom-openapi-path-operation-schema).
                """
            ),
        ] = None,
        generate_unique_id_function: Annotated[
            Callable[[APIRoute], str],
            Doc(
                """
                Customize the function used to generate unique IDs for the *path
                operations* shown in the generated OpenAPI.

                This is particularly useful when automatically generating clients or
                SDKs for your API.

                Read more about it in the
                [FastAPI docs about how to Generate Clients](https://fastapi.tiangolo.com/advanced/generate-clients/#custom-generate-unique-id-function).
                """
            ),
        ] = Default(generate_unique_id),
    ) -> Callable[[DecoratedCallable], DecoratedCallable]:
        """
        Add a *path operation* using an HTTP PATCH operation.

        ## Example

        ```python
        from fastapi import APIRouter, FastAPI
        from pydantic import BaseModel

        class Item(BaseModel):
            name: str
            description: str | None = None

        app = FastAPI()
        router = APIRouter()

        @router.patch("/items/")
        def update_item(item: Item):
            return {"message": "Item updated in place"}

        app.include_router(router)
        ```
        """
        return self.api_route(
            path=path,
            response_model=response_model,
            status_code=status_code,
            tags=tags,
            dependencies=dependencies,
            summary=summary,
            description=description,
            response_description=response_description,
            responses=responses,
            deprecated=deprecated,
            methods=["PATCH"],
            operation_id=operation_id,
            response_model_include=response_model_include,
            response_model_exclude=response_model_exclude,
            response_model_by_alias=response_model_by_alias,
            response_model_exclude_unset=response_model_exclude_unset,
            response_model_exclude_defaults=response_model_exclude_defaults,
            response_model_exclude_none=response_model_exclude_none,
            include_in_schema=include_in_schema,
            response_class=response_class,
            name=name,
            callbacks=callbacks,
            openapi_extra=openapi_extra,
            generate_unique_id_function=generate_unique_id_function,
        )

    def trace(
        self,
        path: Annotated[
            str,
            Doc(
                """
                The URL path to be used for this *path operation*.

                For example, in `http://example.com/items`, the path is `/items`.
                """
            ),
        ],
        *,
        response_model: Annotated[
            Any,
            Doc(
                """
                The type to use for the response.

                It could be any valid Pydantic *field* type. So, it doesn't have to
                be a Pydantic model, it could be other things, like a `list`, `dict`,
                etc.

                It will be used for:

                * Documentation: the generated OpenAPI (and the UI at `/docs`) will
                    show it as the response (JSON Schema).
                * Serialization: you could return an arbitrary object and the
                    `response_model` would be used to serialize that object into the
                    corresponding JSON.
                * Filtering: the JSON sent to the client will only contain the data
                    (fields) defined in the `response_model`. If you returned an object
                    that contains an attribute `password` but the `response_model` does
                    not include that field, the JSON sent to the client would not have
                    that `password`.
                * Validation: whatever you return will be serialized with the
                    `response_model`, converting any data as necessary to generate the
                    corresponding JSON. But if the data in the object returned is not
                    valid, that would mean a violation of the contract with the client,
                    so it's an error from the API developer. So, FastAPI will raise an
                    error and return a 500 error code (Internal Server Error).

                Read more about it in the
                [FastAPI docs for Response Model](https://fastapi.tiangolo.com/tutorial/response-model/).
                """
            ),
        ] = Default(None),
        status_code: Annotated[
            Optional[int],
            Doc(
                """
                The default status code to be used for the response.

                You could override the status code by returning a response directly.

                Read more about it in the
                [FastAPI docs for Response Status Code](https://fastapi.tiangolo.com/tutorial/response-status-code/).
                """
            ),
        ] = None,
        tags: Annotated[
            Optional[List[Union[str, Enum]]],
            Doc(
                """
                A list of tags to be applied to the *path operation*.

                It will be added to the generated OpenAPI (e.g. visible at `/docs`).

                Read more about it in the
                [FastAPI docs for Path Operation Configuration](https://fastapi.tiangolo.com/tutorial/path-operation-configuration/#tags).
                """
            ),
        ] = None,
        dependencies: Annotated[
            Optional[Sequence[params.Depends]],
            Doc(
                """
                A list of dependencies (using `Depends()`) to be applied to the
                *path operation*.

                Read more about it in the
                [FastAPI docs for Dependencies in path operation decorators](https://fastapi.tiangolo.com/tutorial/dependencies/dependencies-in-path-operation-decorators/).
                """
            ),
        ] = None,
        summary: Annotated[
            Optional[str],
            Doc(
                """
                A summary for the *path operation*.

                It will be added to the generated OpenAPI (e.g. visible at `/docs`).

                Read more about it in the
                [FastAPI docs for Path Operation Configuration](https://fastapi.tiangolo.com/tutorial/path-operation-configuration/).
                """
            ),
        ] = None,
        description: Annotated[
            Optional[str],
            Doc(
                """
                A description for the *path operation*.

                If not provided, it will be extracted automatically from the docstring
                of the *path operation function*.

                It can contain Markdown.

                It will be added to the generated OpenAPI (e.g. visible at `/docs`).

                Read more about it in the
                [FastAPI docs for Path Operation Configuration](https://fastapi.tiangolo.com/tutorial/path-operation-configuration/).
                """
            ),
        ] = None,
        response_description: Annotated[
            str,
            Doc(
                """
                The description for the default response.

                It will be added to the generated OpenAPI (e.g. visible at `/docs`).
                """
            ),
        ] = "Successful Response",
        responses: Annotated[
            Optional[Dict[Union[int, str], Dict[str, Any]]],
            Doc(
                """
                Additional responses that could be returned by this *path operation*.

                It will be added to the generated OpenAPI (e.g. visible at `/docs`).
                """
            ),
        ] = None,
        deprecated: Annotated[
            Optional[bool],
            Doc(
                """
                Mark this *path operation* as deprecated.

                It will be added to the generated OpenAPI (e.g. visible at `/docs`).
                """
            ),
        ] = None,
        operation_id: Annotated[
            Optional[str],
            Doc(
                """
                Custom operation ID to be used by this *path operation*.

                By default, it is generated automatically.

                If you provide a custom operation ID, you need to make sure it is
                unique for the whole API.

                You can customize the
                operation ID generation with the parameter
                `generate_unique_id_function` in the `FastAPI` class.

                Read more about it in the
                [FastAPI docs about how to Generate Clients](https://fastapi.tiangolo.com/advanced/generate-clients/#custom-generate-unique-id-function).
                """
            ),
        ] = None,
        response_model_include: Annotated[
            Optional[IncEx],
            Doc(
                """
                Configuration passed to Pydantic to include only certain fields in the
                response data.

                Read more about it in the
                [FastAPI docs for Response Model - Return Type](https://fastapi.tiangolo.com/tutorial/response-model/#response_model_include-and-response_model_exclude).
                """
            ),
        ] = None,
        response_model_exclude: Annotated[
            Optional[IncEx],
            Doc(
                """
                Configuration passed to Pydantic to exclude certain fields in the
                response data.

                Read more about it in the
                [FastAPI docs for Response Model - Return Type](https://fastapi.tiangolo.com/tutorial/response-model/#response_model_include-and-response_model_exclude).
                """
            ),
        ] = None,
        response_model_by_alias: Annotated[
            bool,
            Doc(
                """
                Configuration passed to Pydantic to define if the response model
                should be serialized by alias when an alias is used.

                Read more about it in the
                [FastAPI docs for Response Model - Return Type](https://fastapi.tiangolo.com/tutorial/response-model/#response_model_include-and-response_model_exclude).
                """
            ),
        ] = True,
        response_model_exclude_unset: Annotated[
            bool,
            Doc(
                """
                Configuration passed to Pydantic to define if the response data
                should have all the fields, including the ones that were not set and
                have their default values. This is different from
                `response_model_exclude_defaults` in that if the fields are set,
                they will be included in the response, even if the value is the same
                as the default.

                When `True`, default values are omitted from the response.

                Read more about it in the
                [FastAPI docs for Response Model - Return Type](https://fastapi.tiangolo.com/tutorial/response-model/#use-the-response_model_exclude_unset-parameter).
                """
            ),
        ] = False,
        response_model_exclude_defaults: Annotated[
            bool,
            Doc(
                """
                Configuration passed to Pydantic to define if the response data
                should have all the fields, including the ones that have the same value
                as the default. This is different from `response_model_exclude_unset`
                in that if the fields are set but contain the same default values,
                they will be excluded from the response.

                When `True`, default values are omitted from the response.

                Read more about it in the
                [FastAPI docs for Response Model - Return Type](https://fastapi.tiangolo.com/tutorial/response-model/#use-the-response_model_exclude_unset-parameter).
                """
            ),
        ] = False,
        response_model_exclude_none: Annotated[
            bool,
            Doc(
                """
                Configuration passed to Pydantic to define if the response data should
                exclude fields set to `None`.

                This is much simpler (less smart) than `response_model_exclude_unset`
                and `response_model_exclude_defaults`. You probably want to use one of
                those two instead of this one, as those allow returning `None` values
                when it makes sense.

                Read more about it in the
                [FastAPI docs for Response Model - Return Type](https://fastapi.tiangolo.com/tutorial/response-model/#response_model_exclude_none).
                """
            ),
        ] = False,
        include_in_schema: Annotated[
            bool,
            Doc(
                """
                Include this *path operation* in the generated OpenAPI schema.

                This affects the generated OpenAPI (e.g. visible at `/docs`).

                Read more about it in the
                [FastAPI docs for Query Parameters and String Validations](https://fastapi.tiangolo.com/tutorial/query-params-str-validations/#exclude-parameters-from-openapi).
                """
            ),
        ] = True,
        response_class: Annotated[
            Type[Response],
            Doc(
                """
                Response class to be used for this *path operation*.

                This will not be used if you return a response directly.

                Read more about it in the
                [FastAPI docs for Custom Response - HTML, Stream, File, others](https://fastapi.tiangolo.com/advanced/custom-response/#redirectresponse).
                """
            ),
        ] = Default(JSONResponse),
        name: Annotated[
            Optional[str],
            Doc(
                """
                Name for this *path operation*. Only used internally.
                """
            ),
        ] = None,
        callbacks: Annotated[
            Optional[List[BaseRoute]],
            Doc(
                """
                List of *path operations* that will be used as OpenAPI callbacks.

                This is only for OpenAPI documentation, the callbacks won't be used
                directly.

                It will be added to the generated OpenAPI (e.g. visible at `/docs`).

                Read more about it in the
                [FastAPI docs for OpenAPI Callbacks](https://fastapi.tiangolo.com/advanced/openapi-callbacks/).
                """
            ),
        ] = None,
        openapi_extra: Annotated[
            Optional[Dict[str, Any]],
            Doc(
                """
                Extra metadata to be included in the OpenAPI schema for this *path
                operation*.

                Read more about it in the
                [FastAPI docs for Path Operation Advanced Configuration](https://fastapi.tiangolo.com/advanced/path-operation-advanced-configuration/#custom-openapi-path-operation-schema).
                """
            ),
        ] = None,
        generate_unique_id_function: Annotated[
            Callable[[APIRoute], str],
            Doc(
                """
                Customize the function used to generate unique IDs for the *path
                operations* shown in the generated OpenAPI.

                This is particularly useful when automatically generating clients or
                SDKs for your API.

                Read more about it in the
                [FastAPI docs about how to Generate Clients](https://fastapi.tiangolo.com/advanced/generate-clients/#custom-generate-unique-id-function).
                """
            ),
        ] = Default(generate_unique_id),
    ) -> Callable[[DecoratedCallable], DecoratedCallable]:
        """
        Add a *path operation* using an HTTP TRACE operation.

        ## Example

        ```python
        from fastapi import APIRouter, FastAPI
        from pydantic import BaseModel

        class Item(BaseModel):
            name: str
            description: str | None = None

        app = FastAPI()
        router = APIRouter()

        @router.trace("/items/{item_id}")
        def trace_item(item_id: str):
            return None

        app.include_router(router)
        ```
        """
        return self.api_route(
            path=path,
            response_model=response_model,
            status_code=status_code,
            tags=tags,
            dependencies=dependencies,
            summary=summary,
            description=description,
            response_description=response_description,
            responses=responses,
            deprecated=deprecated,
            methods=["TRACE"],
            operation_id=operation_id,
            response_model_include=response_model_include,
            response_model_exclude=response_model_exclude,
            response_model_by_alias=response_model_by_alias,
            response_model_exclude_unset=response_model_exclude_unset,
            response_model_exclude_defaults=response_model_exclude_defaults,
            response_model_exclude_none=response_model_exclude_none,
            include_in_schema=include_in_schema,
            response_class=response_class,
            name=name,
            callbacks=callbacks,
            openapi_extra=openapi_extra,
            generate_unique_id_function=generate_unique_id_function,
        )

    @deprecated(
        """
        on_event is deprecated, use lifespan event handlers instead.

        Read more about it in the
        [FastAPI docs for Lifespan Events](https://fastapi.tiangolo.com/advanced/events/).
        """
    )
    def on_event(
        self,
        event_type: Annotated[
            str,
            Doc(
                """
                The type of event. `startup` or `shutdown`.
                """
            ),
        ],
    ) -> Callable[[DecoratedCallable], DecoratedCallable]:
        """
        Add an event handler for the router.

        `on_event` is deprecated, use `lifespan` event handlers instead.

        Read more about it in the
        [FastAPI docs for Lifespan Events](https://fastapi.tiangolo.com/advanced/events/#alternative-events-deprecated).
        """

        def decorator(func: DecoratedCallable) -> DecoratedCallable:
            self.add_event_handler(event_type, func)
            return func

        return decorator<|MERGE_RESOLUTION|>--- conflicted
+++ resolved
@@ -315,78 +315,6 @@
 
     async def app(request: Request) -> Response:
         response: Union[Response, None] = None
-<<<<<<< HEAD
-        async with AsyncExitStack() as file_stack:
-            try:
-                body: Any = None
-                if body_field:
-                    if is_body_form:
-                        body = await request.form()
-                        file_stack.push_async_callback(body.close)
-                    else:
-                        body_bytes = await request.body()
-                        if body_bytes:
-                            json_body: Any = Undefined
-                            content_type_value = request.headers.get("content-type")
-                            if not content_type_value:
-                                json_body = await request.json()
-                            else:
-                                message = email.message.Message()
-                                message["content-type"] = content_type_value
-                                if message.get_content_maintype() == "application":
-                                    subtype = message.get_content_subtype()
-                                    if subtype == "json" or subtype.endswith("+json"):
-                                        json_body = await request.json()
-                            if json_body != Undefined:
-                                body = json_body
-                            else:
-                                body = body_bytes
-            except json.JSONDecodeError as e:
-                start_pos = max(0, e.pos - 40)
-                end_pos = min(len(e.doc), e.pos + 40)
-                error_snippet = e.doc[start_pos:end_pos]
-                if start_pos > 0:
-                    error_snippet = "..." + error_snippet
-                if end_pos < len(e.doc):
-                    error_snippet = error_snippet + "..."
-
-                validation_error = RequestValidationError(
-                    [
-                        {
-                            "type": "json_invalid",
-                            "loc": ("body", e.pos),
-                            "msg": "JSON decode error",
-                            "input": {},
-                            "ctx": {
-                                "error": e.msg,
-                                "position": e.pos,
-                                "line": e.lineno - 1,
-                                "column": e.colno - 1,
-                                "snippet": error_snippet,
-                            },
-                        }
-                    ],
-                    body=e.doc,
-                )
-                raise validation_error from e
-            except HTTPException:
-                # If a middleware raises an HTTPException, it should be raised again
-                raise
-            except Exception as e:
-                http_error = HTTPException(
-                    status_code=400, detail="There was an error parsing the body"
-                )
-                raise http_error from e
-            errors: List[Any] = []
-            async with AsyncExitStack() as async_exit_stack:
-                solved_result = await solve_dependencies(
-                    request=request,
-                    dependant=dependant,
-                    body=body,
-                    dependency_overrides_provider=dependency_overrides_provider,
-                    async_exit_stack=async_exit_stack,
-                    embed_body_fields=embed_body_fields,
-=======
         file_stack = request.scope.get("fastapi_middleware_astack")
         assert isinstance(file_stack, AsyncExitStack), (
             "fastapi_middleware_astack not found in request scope"
@@ -418,6 +346,14 @@
                         else:
                             body = body_bytes
         except json.JSONDecodeError as e:
+            start_pos = max(0, e.pos - 40)
+            end_pos = min(len(e.doc), e.pos + 40)
+            error_snippet = e.doc[start_pos:end_pos]
+            if start_pos > 0:
+                error_snippet = "..." + error_snippet
+            if end_pos < len(e.doc):
+                error_snippet = error_snippet + "..."
+
             validation_error = RequestValidationError(
                 [
                     {
@@ -425,7 +361,13 @@
                         "loc": ("body", e.pos),
                         "msg": "JSON decode error",
                         "input": {},
-                        "ctx": {"error": e.msg},
+                        "ctx": {
+                            "error": e.msg,
+                            "position": e.pos,
+                            "line": e.lineno - 1,
+                            "column": e.colno - 1,
+                            "snippet": error_snippet,
+                        },
                     }
                 ],
                 body=e.doc,
@@ -473,7 +415,6 @@
                 # response class, in the case of redirect it's 307
                 current_status_code = (
                     status_code if status_code else solved_result.response.status_code
->>>>>>> e820049c
                 )
                 if current_status_code is not None:
                     response_args["status_code"] = current_status_code
