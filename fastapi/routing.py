--- conflicted
+++ resolved
@@ -306,20 +306,15 @@
     embed_body_fields: bool = False,
 ) -> Callable[[Request], Coroutine[Any, Any, Response]]:
     assert dependant.call is not None, "dependant.call must be a function"
-<<<<<<< HEAD
     if inspect.isfunction(dependant.call):
         is_coroutine = iscoroutinefunction(dependant.call)
     else:
         is_coroutine = iscoroutinefunction(
             getattr(dependant.call, "__call__", dependant.call)  # noqa: B004
         )
-    is_body_form = body_field and isinstance(body_field.field_info, params.Form)
-=======
-    is_coroutine = iscoroutinefunction(dependant.call)
     is_body_form = body_field and isinstance(
         body_field.field_info, (params.Form, temp_pydantic_v1_params.Form)
     )
->>>>>>> 046d49b5
     if isinstance(response_class, DefaultPlaceholder):
         actual_response_class: Type[Response] = response_class.value
     else:
