--- conflicted
+++ resolved
@@ -116,9 +116,6 @@
     exclude_none: bool = False,
     is_coroutine: bool = True,
 ) -> Any:
-<<<<<<< HEAD
-    if not field:
-=======
     if field:
         errors = []
         response_content = _prepare_response_content(
@@ -149,7 +146,6 @@
             exclude_none=exclude_none,
         )
     else:
->>>>>>> b2aa3593
         return jsonable_encoder(response_content)
     errors = []
     response_content = _prepare_response_content(
@@ -406,12 +402,6 @@
         if methods is None:
             methods = ["GET"]
         self.methods: Set[str] = {method.upper() for method in methods}
-<<<<<<< HEAD
-        self.unique_id = generate_operation_id_for_path(
-            name=self.name, path=self.path_format, method=list(methods)[0]
-        )
-        self.response_model = response_model
-=======
         if isinstance(generate_unique_id_function, DefaultPlaceholder):
             current_generate_unique_id: Callable[
                 ["APIRoute"], str
@@ -423,7 +413,6 @@
         if isinstance(status_code, IntEnum):
             status_code = int(status_code)
         self.status_code = status_code
->>>>>>> b2aa3593
         if self.response_model:
             assert is_body_allowed_for_status_code(
                 status_code
@@ -445,17 +434,10 @@
         else:
             self.response_field = None  # type: ignore
             self.secure_cloned_response_field = None
-<<<<<<< HEAD
-        self.status_code = status_code
-        self.tags = tags or []
-        self.dependencies = list(dependencies) if dependencies else []
-        self.summary = summary
-=======
         if dependencies:
             self.dependencies = list(dependencies)
         else:
             self.dependencies = []
->>>>>>> b2aa3593
         self.description = description or inspect.cleandoc(self.endpoint.__doc__ or "")
         # if a "form feed" character (page break) is found in the description text,
         # truncate description text to the content preceding the first "form feed"
