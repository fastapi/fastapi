--- conflicted
+++ resolved
@@ -637,9 +637,6 @@
             assert is_body_allowed_for_status_code(status_code), (
                 f"Status code {status_code} must not have a response body"
             )
-<<<<<<< HEAD
-=======
-            response_name = "Response_" + self.unique_id
             if annotation_is_pydantic_v1(self.response_model):
                 warnings.warn(
                     "pydantic.v1 is deprecated and will soon stop being supported by FastAPI."
@@ -647,26 +644,7 @@
                     category=DeprecationWarning,
                     stacklevel=4,
                 )
-            self.response_field = create_model_field(
-                name=response_name,
-                type_=self.response_model,
-                mode="serialization",
-            )
-            # Create a clone of the field, so that a Pydantic submodel is not returned
-            # as is just because it's an instance of a subclass of a more limited class
-            # e.g. UserInDB (containing hashed_password) could be a subclass of User
-            # that doesn't have the hashed_password. But because it's a subclass, it
-            # would pass the validation and be returned as is.
-            # By being a new field, no inheritance will be passed as is. A new model
-            # will always be created.
-            # TODO: remove when deprecating Pydantic v1
-            self.secure_cloned_response_field: Optional[ModelField] = (
-                create_cloned_field(self.response_field)
-            )
-        else:
-            self.response_field = None  # type: ignore
-            self.secure_cloned_response_field = None
->>>>>>> a7a0aee9
+
         self.dependencies = list(dependencies or [])
         self.description = description or inspect.cleandoc(self.endpoint.__doc__ or "")
         # if a "form feed" character (page break) is found in the description text,
