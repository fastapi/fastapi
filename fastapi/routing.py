import asyncio
import dataclasses
import email.message
import inspect
import json
from enum import Enum, IntEnum
from typing import (
    Any,
    Callable,
    Coroutine,
    Dict,
    List,
    Optional,
    Sequence,
    Set,
    Tuple,
    Type,
    Union,
)

from fastapi import params
from fastapi.datastructures import Default, DefaultPlaceholder
from fastapi.dependencies.models import Dependant
from fastapi.dependencies.utils import (
    get_body_field,
    get_dependant,
    get_parameterless_sub_dependant,
    solve_dependencies,
)
from fastapi.encoders import DictIntStrAny, SetIntStr, jsonable_encoder
from fastapi.exceptions import RequestValidationError, WebSocketRequestValidationError
from fastapi.types import DecoratedCallable
from fastapi.utils import (
    create_cloned_field,
    create_response_field,
    generate_unique_id,
    get_value_or_default,
    is_body_allowed_for_status_code,
)
from pydantic import BaseModel
from pydantic.error_wrappers import ErrorWrapper, ValidationError
from pydantic.fields import ModelField, Undefined
from starlette import routing
from starlette.concurrency import run_in_threadpool
from starlette.exceptions import HTTPException
from starlette.requests import Request
from starlette.responses import JSONResponse, Response
from starlette.routing import BaseRoute, Match
from starlette.routing import Mount as Mount  # noqa
from starlette.routing import (
    compile_path,
    get_name,
    request_response,
    websocket_session,
)
from starlette.status import WS_1008_POLICY_VIOLATION
from starlette.types import ASGIApp, Scope
from starlette.websockets import WebSocket


def _prepare_response_content(
    res: Any,
    *,
    exclude_unset: bool,
    exclude_defaults: bool = False,
    exclude_none: bool = False,
) -> Any:
    if isinstance(res, BaseModel):
        read_with_orm_mode = getattr(res.__config__, "read_with_orm_mode", None)
        if read_with_orm_mode:
            # Let from_orm extract the data from this model instead of converting
            # it now to a dict.
            # Otherwise there's no way to extract lazy data that requires attribute
            # access instead of dict iteration, e.g. lazy relationships.
            return res
        return res.dict(
            by_alias=True,
            exclude_unset=exclude_unset,
            exclude_defaults=exclude_defaults,
            exclude_none=exclude_none,
        )
    elif isinstance(res, list):
        return [
            _prepare_response_content(
                item,
                exclude_unset=exclude_unset,
                exclude_defaults=exclude_defaults,
                exclude_none=exclude_none,
            )
            for item in res
        ]
    elif isinstance(res, dict):
        return {
            k: _prepare_response_content(
                v,
                exclude_unset=exclude_unset,
                exclude_defaults=exclude_defaults,
                exclude_none=exclude_none,
            )
            for k, v in res.items()
        }
    elif dataclasses.is_dataclass(res):
        return dataclasses.asdict(res)
    return res


async def serialize_response(
    *,
    field: Optional[ModelField] = None,
    response_content: Any,
    include: Optional[Union[SetIntStr, DictIntStrAny]] = None,
    exclude: Optional[Union[SetIntStr, DictIntStrAny]] = None,
    by_alias: bool = True,
    exclude_unset: bool = False,
    exclude_defaults: bool = False,
    exclude_none: bool = False,
    is_coroutine: bool = True,
) -> Any:
    if field:
        errors = []
        response_content = _prepare_response_content(
            response_content,
            exclude_unset=exclude_unset,
            exclude_defaults=exclude_defaults,
            exclude_none=exclude_none,
        )
        if is_coroutine:
            value, errors_ = field.validate(response_content, {}, loc=("response",))
        else:
            value, errors_ = await run_in_threadpool(  # type: ignore[misc]
                field.validate, response_content, {}, loc=("response",)
            )
        if isinstance(errors_, ErrorWrapper):
            errors.append(errors_)
        elif isinstance(errors_, list):
            errors.extend(errors_)
        if errors:
            raise ValidationError(errors, field.type_)
        return jsonable_encoder(
            value,
            include=include,
            exclude=exclude,
            by_alias=by_alias,
            exclude_unset=exclude_unset,
            exclude_defaults=exclude_defaults,
            exclude_none=exclude_none,
        )
    else:
        return jsonable_encoder(response_content)


async def run_endpoint_function(
    *, dependant: Dependant, values: Dict[str, Any], is_coroutine: bool
) -> Any:
    # Only called by get_request_handler. Has been split into its own function to
    # facilitate profiling endpoints, since inner functions are harder to profile.
    assert dependant.call is not None, "dependant.call must be a function"

    if is_coroutine:
        return await dependant.call(**values)
    else:
        return await run_in_threadpool(dependant.call, **values)


def get_request_handler(
    dependant: Dependant,
    body_field: Optional[ModelField] = None,
    status_code: Optional[int] = None,
    response_class: Union[Type[Response], DefaultPlaceholder] = Default(JSONResponse),
    response_field: Optional[ModelField] = None,
    response_model_include: Optional[Union[SetIntStr, DictIntStrAny]] = None,
    response_model_exclude: Optional[Union[SetIntStr, DictIntStrAny]] = None,
    response_model_by_alias: bool = True,
    response_model_exclude_unset: bool = False,
    response_model_exclude_defaults: bool = False,
    response_model_exclude_none: bool = False,
    dependency_overrides_provider: Optional[Any] = None,
) -> Callable[[Request], Coroutine[Any, Any, Response]]:
    assert dependant.call is not None, "dependant.call must be a function"
    is_coroutine = asyncio.iscoroutinefunction(dependant.call)
    is_body_form = body_field and isinstance(body_field.field_info, params.Form)
    if isinstance(response_class, DefaultPlaceholder):
        actual_response_class: Type[Response] = response_class.value
    else:
        actual_response_class = response_class

    async def app(request: Request) -> Response:
        try:
            body: Any = None
            if body_field:
                if is_body_form:
                    body = await request.form()
                else:
                    body_bytes = await request.body()
                    if body_bytes:
                        json_body: Any = Undefined
                        content_type_value = request.headers.get("content-type")
                        if not content_type_value:
                            json_body = await request.json()
                        else:
                            message = email.message.Message()
                            message["content-type"] = content_type_value
                            if message.get_content_maintype() == "application":
                                subtype = message.get_content_subtype()
                                if subtype == "json" or subtype.endswith("+json"):
                                    json_body = await request.json()
                        if json_body != Undefined:
                            body = json_body
                        else:
                            body = body_bytes
        except json.JSONDecodeError as e:
            raise RequestValidationError([ErrorWrapper(e, ("body", e.pos))], body=e.doc)
        except Exception as e:
            raise HTTPException(
                status_code=400, detail="There was an error parsing the body"
            ) from e
        solved_result = await solve_dependencies(
            request=request,
            dependant=dependant,
            body=body,
            dependency_overrides_provider=dependency_overrides_provider,
        )
        values, errors, background_tasks, sub_response, _ = solved_result
        if errors:
            raise RequestValidationError(errors, body=body)
        else:
            raw_response = await run_endpoint_function(
                dependant=dependant, values=values, is_coroutine=is_coroutine
            )

            if isinstance(raw_response, Response):
                if raw_response.background is None:
                    raw_response.background = background_tasks
                return raw_response
            response_args: Dict[str, Any] = {"background": background_tasks}
            # If status_code was set, use it, otherwise use the default from the
            # response class, in the case of redirect it's 307
            current_status_code = (
                status_code if status_code else sub_response.status_code
            )
            if current_status_code is not None:
                response_args["status_code"] = current_status_code
            if sub_response.status_code:
                response_args["status_code"] = sub_response.status_code
            content = await serialize_response(
                field=response_field,
                response_content=raw_response,
                include=response_model_include,
                exclude=response_model_exclude,
                by_alias=response_model_by_alias,
                exclude_unset=response_model_exclude_unset,
                exclude_defaults=response_model_exclude_defaults,
                exclude_none=response_model_exclude_none,
                is_coroutine=is_coroutine,
            )
            response = actual_response_class(content, **response_args)
            if not is_body_allowed_for_status_code(status_code):
                response.body = b""
            response.headers.raw.extend(sub_response.headers.raw)
            return response

    return app


def get_websocket_app(
    dependant: Dependant, dependency_overrides_provider: Optional[Any] = None
) -> Callable[[WebSocket], Coroutine[Any, Any, Any]]:
    async def app(websocket: WebSocket) -> None:
        solved_result = await solve_dependencies(
            request=websocket,
            dependant=dependant,
            dependency_overrides_provider=dependency_overrides_provider,
        )
        values, errors, _, _2, _3 = solved_result
        if errors:
            await websocket.close(code=WS_1008_POLICY_VIOLATION)
            raise WebSocketRequestValidationError(errors)
        assert dependant.call is not None, "dependant.call must be a function"
        await dependant.call(**values)

    return app


class APIWebSocketRoute(routing.WebSocketRoute):
    def __init__(
        self,
        path: str,
        endpoint: Callable[..., Any],
        *,
        name: Optional[str] = None,
        dependency_overrides_provider: Optional[Any] = None,
    ) -> None:
        self.path = path
        self.endpoint = endpoint
        self.name = get_name(endpoint) if name is None else name
        self.dependant = get_dependant(path=path, call=self.endpoint)
        self.app = websocket_session(
            get_websocket_app(
                dependant=self.dependant,
                dependency_overrides_provider=dependency_overrides_provider,
            )
        )
        self.path_regex, self.path_format, self.param_convertors = compile_path(path)

    def matches(self, scope: Scope) -> Tuple[Match, Scope]:
        match, child_scope = super().matches(scope)
        if match != Match.NONE:
            child_scope["route"] = self
        return match, child_scope


class APIRoute(routing.Route):
    def __init__(
        self,
        path: str,
        endpoint: Callable[..., Any],
        *,
        response_model: Any = None,
        status_code: Optional[int] = None,
        tags: Optional[List[Union[str, Enum]]] = None,
        dependencies: Optional[Sequence[params.Depends]] = None,
        summary: Optional[str] = None,
        description: Optional[str] = None,
        response_description: str = "Successful Response",
        responses: Optional[Dict[Union[int, str], Dict[str, Any]]] = None,
        deprecated: Optional[bool] = None,
        name: Optional[str] = None,
        methods: Optional[Union[Set[str], List[str]]] = None,
        operation_id: Optional[str] = None,
        response_model_include: Optional[Union[SetIntStr, DictIntStrAny]] = None,
        response_model_exclude: Optional[Union[SetIntStr, DictIntStrAny]] = None,
        response_model_by_alias: bool = True,
        response_model_exclude_unset: bool = False,
        response_model_exclude_defaults: bool = False,
        response_model_exclude_none: bool = False,
        include_in_schema: bool = True,
        response_class: Union[Type[Response], DefaultPlaceholder] = Default(
            JSONResponse
        ),
        dependency_overrides_provider: Optional[Any] = None,
        callbacks: Optional[List[BaseRoute]] = None,
        openapi_extra: Optional[Dict[str, Any]] = None,
        generate_unique_id_function: Union[
            Callable[["APIRoute"], str], DefaultPlaceholder
        ] = Default(generate_unique_id),
    ) -> None:
        self.path = path
        self.endpoint = endpoint
        self.response_model = response_model
        self.summary = summary
        self.response_description = response_description
        self.deprecated = deprecated
        self.operation_id = operation_id
        self.response_model_include = response_model_include
        self.response_model_exclude = response_model_exclude
        self.response_model_by_alias = response_model_by_alias
        self.response_model_exclude_unset = response_model_exclude_unset
        self.response_model_exclude_defaults = response_model_exclude_defaults
        self.response_model_exclude_none = response_model_exclude_none
        self.include_in_schema = include_in_schema
        self.response_class = response_class
        self.dependency_overrides_provider = dependency_overrides_provider
        self.callbacks = callbacks
        self.openapi_extra = openapi_extra
        self.generate_unique_id_function = generate_unique_id_function
        self.tags = tags or []
        self.responses = responses or {}
        self.name = get_name(endpoint) if name is None else name
        self.path_regex, self.path_format, self.param_convertors = compile_path(path)
        if methods is None:
            methods = ["GET"]
        self.methods: Set[str] = {method.upper() for method in methods}
        if isinstance(generate_unique_id_function, DefaultPlaceholder):
            current_generate_unique_id: Callable[
                ["APIRoute"], str
            ] = generate_unique_id_function.value
        else:
            current_generate_unique_id = generate_unique_id_function
        self.unique_id = self.operation_id or current_generate_unique_id(self)
        # normalize enums e.g. http.HTTPStatus
        if isinstance(status_code, IntEnum):
            status_code = int(status_code)
        self.status_code = status_code
        if self.response_model:
            assert is_body_allowed_for_status_code(
                status_code
            ), f"Status code {status_code} must not have a response body"
            response_name = "Response_" + self.unique_id
            self.response_field = create_response_field(
                name=response_name, type_=self.response_model
            )
            # Create a clone of the field, so that a Pydantic submodel is not returned
            # as is just because it's an instance of a subclass of a more limited class
            # e.g. UserInDB (containing hashed_password) could be a subclass of User
            # that doesn't have the hashed_password. But because it's a subclass, it
            # would pass the validation and be returned as is.
            # By being a new field, no inheritance will be passed as is. A new model
            # will be always created.
            self.secure_cloned_response_field: Optional[
                ModelField
            ] = create_cloned_field(self.response_field)
        else:
            self.response_field = None  # type: ignore
            self.secure_cloned_response_field = None
        if dependencies:
            self.dependencies = list(dependencies)
        else:
            self.dependencies = []
        self.description = description or inspect.cleandoc(self.endpoint.__doc__ or "")
        # if a "form feed" character (page break) is found in the description text,
        # truncate description text to the content preceding the first "form feed"
<<<<<<< HEAD
        self.description = self.description.split("\f")[0].strip()
        self.response_description = response_description
        self.responses = responses or {}
=======
        self.description = self.description.split("\f")[0]
>>>>>>> f8f5281e
        response_fields = {}
        for additional_status_code, response in self.responses.items():
            assert isinstance(response, dict), "An additional response must be a dict"
            model = response.get("model")
            if model:
                assert is_body_allowed_for_status_code(
                    additional_status_code
                ), f"Status code {additional_status_code} must not have a response body"
                response_name = f"Response_{additional_status_code}_{self.unique_id}"
                response_field = create_response_field(name=response_name, type_=model)
                response_fields[additional_status_code] = response_field
        if response_fields:
            self.response_fields: Dict[Union[int, str], ModelField] = response_fields
        else:
            self.response_fields = {}

        assert callable(endpoint), "An endpoint must be a callable"
        self.dependant = get_dependant(path=self.path_format, call=self.endpoint)
        for depends in self.dependencies[::-1]:
            self.dependant.dependencies.insert(
                0,
                get_parameterless_sub_dependant(depends=depends, path=self.path_format),
            )
        self.body_field = get_body_field(dependant=self.dependant, name=self.unique_id)
        self.app = request_response(self.get_route_handler())

    def get_route_handler(self) -> Callable[[Request], Coroutine[Any, Any, Response]]:
        return get_request_handler(
            dependant=self.dependant,
            body_field=self.body_field,
            status_code=self.status_code,
            response_class=self.response_class,
            response_field=self.secure_cloned_response_field,
            response_model_include=self.response_model_include,
            response_model_exclude=self.response_model_exclude,
            response_model_by_alias=self.response_model_by_alias,
            response_model_exclude_unset=self.response_model_exclude_unset,
            response_model_exclude_defaults=self.response_model_exclude_defaults,
            response_model_exclude_none=self.response_model_exclude_none,
            dependency_overrides_provider=self.dependency_overrides_provider,
        )

    def matches(self, scope: Scope) -> Tuple[Match, Scope]:
        match, child_scope = super().matches(scope)
        if match != Match.NONE:
            child_scope["route"] = self
        return match, child_scope


class APIRouter(routing.Router):
    def __init__(
        self,
        *,
        prefix: str = "",
        tags: Optional[List[Union[str, Enum]]] = None,
        dependencies: Optional[Sequence[params.Depends]] = None,
        default_response_class: Type[Response] = Default(JSONResponse),
        responses: Optional[Dict[Union[int, str], Dict[str, Any]]] = None,
        callbacks: Optional[List[BaseRoute]] = None,
        routes: Optional[List[routing.BaseRoute]] = None,
        redirect_slashes: bool = True,
        default: Optional[ASGIApp] = None,
        dependency_overrides_provider: Optional[Any] = None,
        route_class: Type[APIRoute] = APIRoute,
        on_startup: Optional[Sequence[Callable[[], Any]]] = None,
        on_shutdown: Optional[Sequence[Callable[[], Any]]] = None,
        deprecated: Optional[bool] = None,
        include_in_schema: bool = True,
        generate_unique_id_function: Callable[[APIRoute], str] = Default(
            generate_unique_id
        ),
    ) -> None:
        super().__init__(
            routes=routes,
            redirect_slashes=redirect_slashes,
            default=default,
            on_startup=on_startup,
            on_shutdown=on_shutdown,
        )
        if prefix:
            assert prefix.startswith("/"), "A path prefix must start with '/'"
            assert not prefix.endswith(
                "/"
            ), "A path prefix must not end with '/', as the routes will start with '/'"
        self.prefix = prefix
        self.tags: List[Union[str, Enum]] = tags or []
        self.dependencies = list(dependencies or []) or []
        self.deprecated = deprecated
        self.include_in_schema = include_in_schema
        self.responses = responses or {}
        self.callbacks = callbacks or []
        self.dependency_overrides_provider = dependency_overrides_provider
        self.route_class = route_class
        self.default_response_class = default_response_class
        self.generate_unique_id_function = generate_unique_id_function

    def add_api_route(
        self,
        path: str,
        endpoint: Callable[..., Any],
        *,
        response_model: Any = None,
        status_code: Optional[int] = None,
        tags: Optional[List[Union[str, Enum]]] = None,
        dependencies: Optional[Sequence[params.Depends]] = None,
        summary: Optional[str] = None,
        description: Optional[str] = None,
        response_description: str = "Successful Response",
        responses: Optional[Dict[Union[int, str], Dict[str, Any]]] = None,
        deprecated: Optional[bool] = None,
        methods: Optional[Union[Set[str], List[str]]] = None,
        operation_id: Optional[str] = None,
        response_model_include: Optional[Union[SetIntStr, DictIntStrAny]] = None,
        response_model_exclude: Optional[Union[SetIntStr, DictIntStrAny]] = None,
        response_model_by_alias: bool = True,
        response_model_exclude_unset: bool = False,
        response_model_exclude_defaults: bool = False,
        response_model_exclude_none: bool = False,
        include_in_schema: bool = True,
        response_class: Union[Type[Response], DefaultPlaceholder] = Default(
            JSONResponse
        ),
        name: Optional[str] = None,
        route_class_override: Optional[Type[APIRoute]] = None,
        callbacks: Optional[List[BaseRoute]] = None,
        openapi_extra: Optional[Dict[str, Any]] = None,
        generate_unique_id_function: Union[
            Callable[[APIRoute], str], DefaultPlaceholder
        ] = Default(generate_unique_id),
    ) -> None:
        route_class = route_class_override or self.route_class
        responses = responses or {}
        combined_responses = {**self.responses, **responses}
        current_response_class = get_value_or_default(
            response_class, self.default_response_class
        )
        current_tags = self.tags.copy()
        if tags:
            current_tags.extend(tags)
        current_dependencies = self.dependencies.copy()
        if dependencies:
            current_dependencies.extend(dependencies)
        current_callbacks = self.callbacks.copy()
        if callbacks:
            current_callbacks.extend(callbacks)
        current_generate_unique_id = get_value_or_default(
            generate_unique_id_function, self.generate_unique_id_function
        )
        route = route_class(
            self.prefix + path,
            endpoint=endpoint,
            response_model=response_model,
            status_code=status_code,
            tags=current_tags,
            dependencies=current_dependencies,
            summary=summary,
            description=description,
            response_description=response_description,
            responses=combined_responses,
            deprecated=deprecated or self.deprecated,
            methods=methods,
            operation_id=operation_id,
            response_model_include=response_model_include,
            response_model_exclude=response_model_exclude,
            response_model_by_alias=response_model_by_alias,
            response_model_exclude_unset=response_model_exclude_unset,
            response_model_exclude_defaults=response_model_exclude_defaults,
            response_model_exclude_none=response_model_exclude_none,
            include_in_schema=include_in_schema and self.include_in_schema,
            response_class=current_response_class,
            name=name,
            dependency_overrides_provider=self.dependency_overrides_provider,
            callbacks=current_callbacks,
            openapi_extra=openapi_extra,
            generate_unique_id_function=current_generate_unique_id,
        )
        self.routes.append(route)

    def api_route(
        self,
        path: str,
        *,
        response_model: Any = None,
        status_code: Optional[int] = None,
        tags: Optional[List[Union[str, Enum]]] = None,
        dependencies: Optional[Sequence[params.Depends]] = None,
        summary: Optional[str] = None,
        description: Optional[str] = None,
        response_description: str = "Successful Response",
        responses: Optional[Dict[Union[int, str], Dict[str, Any]]] = None,
        deprecated: Optional[bool] = None,
        methods: Optional[List[str]] = None,
        operation_id: Optional[str] = None,
        response_model_include: Optional[Union[SetIntStr, DictIntStrAny]] = None,
        response_model_exclude: Optional[Union[SetIntStr, DictIntStrAny]] = None,
        response_model_by_alias: bool = True,
        response_model_exclude_unset: bool = False,
        response_model_exclude_defaults: bool = False,
        response_model_exclude_none: bool = False,
        include_in_schema: bool = True,
        response_class: Type[Response] = Default(JSONResponse),
        name: Optional[str] = None,
        callbacks: Optional[List[BaseRoute]] = None,
        openapi_extra: Optional[Dict[str, Any]] = None,
        generate_unique_id_function: Callable[[APIRoute], str] = Default(
            generate_unique_id
        ),
    ) -> Callable[[DecoratedCallable], DecoratedCallable]:
        def decorator(func: DecoratedCallable) -> DecoratedCallable:
            self.add_api_route(
                path,
                func,
                response_model=response_model,
                status_code=status_code,
                tags=tags,
                dependencies=dependencies,
                summary=summary,
                description=description,
                response_description=response_description,
                responses=responses,
                deprecated=deprecated,
                methods=methods,
                operation_id=operation_id,
                response_model_include=response_model_include,
                response_model_exclude=response_model_exclude,
                response_model_by_alias=response_model_by_alias,
                response_model_exclude_unset=response_model_exclude_unset,
                response_model_exclude_defaults=response_model_exclude_defaults,
                response_model_exclude_none=response_model_exclude_none,
                include_in_schema=include_in_schema,
                response_class=response_class,
                name=name,
                callbacks=callbacks,
                openapi_extra=openapi_extra,
                generate_unique_id_function=generate_unique_id_function,
            )
            return func

        return decorator

    def add_api_websocket_route(
        self, path: str, endpoint: Callable[..., Any], name: Optional[str] = None
    ) -> None:
        route = APIWebSocketRoute(
            self.prefix + path,
            endpoint=endpoint,
            name=name,
            dependency_overrides_provider=self.dependency_overrides_provider,
        )
        self.routes.append(route)

    def websocket(
        self, path: str, name: Optional[str] = None
    ) -> Callable[[DecoratedCallable], DecoratedCallable]:
        def decorator(func: DecoratedCallable) -> DecoratedCallable:
            self.add_api_websocket_route(path, func, name=name)
            return func

        return decorator

    def include_router(
        self,
        router: "APIRouter",
        *,
        prefix: str = "",
        tags: Optional[List[Union[str, Enum]]] = None,
        dependencies: Optional[Sequence[params.Depends]] = None,
        default_response_class: Type[Response] = Default(JSONResponse),
        responses: Optional[Dict[Union[int, str], Dict[str, Any]]] = None,
        callbacks: Optional[List[BaseRoute]] = None,
        deprecated: Optional[bool] = None,
        include_in_schema: bool = True,
        generate_unique_id_function: Callable[[APIRoute], str] = Default(
            generate_unique_id
        ),
    ) -> None:
        if prefix:
            assert prefix.startswith("/"), "A path prefix must start with '/'"
            assert not prefix.endswith(
                "/"
            ), "A path prefix must not end with '/', as the routes will start with '/'"
        else:
            for r in router.routes:
                path = getattr(r, "path")
                name = getattr(r, "name", "unknown")
                if path is not None and not path:
                    raise Exception(
                        f"Prefix and path cannot be both empty (path operation: {name})"
                    )
        if responses is None:
            responses = {}
        for route in router.routes:
            if isinstance(route, APIRoute):
                combined_responses = {**responses, **route.responses}
                use_response_class = get_value_or_default(
                    route.response_class,
                    router.default_response_class,
                    default_response_class,
                    self.default_response_class,
                )
                current_tags = []
                if tags:
                    current_tags.extend(tags)
                if route.tags:
                    current_tags.extend(route.tags)
                current_dependencies: List[params.Depends] = []
                if dependencies:
                    current_dependencies.extend(dependencies)
                if route.dependencies:
                    current_dependencies.extend(route.dependencies)
                current_callbacks = []
                if callbacks:
                    current_callbacks.extend(callbacks)
                if route.callbacks:
                    current_callbacks.extend(route.callbacks)
                current_generate_unique_id = get_value_or_default(
                    route.generate_unique_id_function,
                    router.generate_unique_id_function,
                    generate_unique_id_function,
                    self.generate_unique_id_function,
                )
                self.add_api_route(
                    prefix + route.path,
                    route.endpoint,
                    response_model=route.response_model,
                    status_code=route.status_code,
                    tags=current_tags,
                    dependencies=current_dependencies,
                    summary=route.summary,
                    description=route.description,
                    response_description=route.response_description,
                    responses=combined_responses,
                    deprecated=route.deprecated or deprecated or self.deprecated,
                    methods=route.methods,
                    operation_id=route.operation_id,
                    response_model_include=route.response_model_include,
                    response_model_exclude=route.response_model_exclude,
                    response_model_by_alias=route.response_model_by_alias,
                    response_model_exclude_unset=route.response_model_exclude_unset,
                    response_model_exclude_defaults=route.response_model_exclude_defaults,
                    response_model_exclude_none=route.response_model_exclude_none,
                    include_in_schema=route.include_in_schema
                    and self.include_in_schema
                    and include_in_schema,
                    response_class=use_response_class,
                    name=route.name,
                    route_class_override=type(route),
                    callbacks=current_callbacks,
                    openapi_extra=route.openapi_extra,
                    generate_unique_id_function=current_generate_unique_id,
                )
            elif isinstance(route, routing.Route):
                methods = list(route.methods or [])
                self.add_route(
                    prefix + route.path,
                    route.endpoint,
                    methods=methods,
                    include_in_schema=route.include_in_schema,
                    name=route.name,
                )
            elif isinstance(route, APIWebSocketRoute):
                self.add_api_websocket_route(
                    prefix + route.path, route.endpoint, name=route.name
                )
            elif isinstance(route, routing.WebSocketRoute):
                self.add_websocket_route(
                    prefix + route.path, route.endpoint, name=route.name
                )
        for handler in router.on_startup:
            self.add_event_handler("startup", handler)
        for handler in router.on_shutdown:
            self.add_event_handler("shutdown", handler)

    def get(
        self,
        path: str,
        *,
        response_model: Any = None,
        status_code: Optional[int] = None,
        tags: Optional[List[Union[str, Enum]]] = None,
        dependencies: Optional[Sequence[params.Depends]] = None,
        summary: Optional[str] = None,
        description: Optional[str] = None,
        response_description: str = "Successful Response",
        responses: Optional[Dict[Union[int, str], Dict[str, Any]]] = None,
        deprecated: Optional[bool] = None,
        operation_id: Optional[str] = None,
        response_model_include: Optional[Union[SetIntStr, DictIntStrAny]] = None,
        response_model_exclude: Optional[Union[SetIntStr, DictIntStrAny]] = None,
        response_model_by_alias: bool = True,
        response_model_exclude_unset: bool = False,
        response_model_exclude_defaults: bool = False,
        response_model_exclude_none: bool = False,
        include_in_schema: bool = True,
        response_class: Type[Response] = Default(JSONResponse),
        name: Optional[str] = None,
        callbacks: Optional[List[BaseRoute]] = None,
        openapi_extra: Optional[Dict[str, Any]] = None,
        generate_unique_id_function: Callable[[APIRoute], str] = Default(
            generate_unique_id
        ),
    ) -> Callable[[DecoratedCallable], DecoratedCallable]:
        return self.api_route(
            path=path,
            response_model=response_model,
            status_code=status_code,
            tags=tags,
            dependencies=dependencies,
            summary=summary,
            description=description,
            response_description=response_description,
            responses=responses,
            deprecated=deprecated,
            methods=["GET"],
            operation_id=operation_id,
            response_model_include=response_model_include,
            response_model_exclude=response_model_exclude,
            response_model_by_alias=response_model_by_alias,
            response_model_exclude_unset=response_model_exclude_unset,
            response_model_exclude_defaults=response_model_exclude_defaults,
            response_model_exclude_none=response_model_exclude_none,
            include_in_schema=include_in_schema,
            response_class=response_class,
            name=name,
            callbacks=callbacks,
            openapi_extra=openapi_extra,
            generate_unique_id_function=generate_unique_id_function,
        )

    def put(
        self,
        path: str,
        *,
        response_model: Any = None,
        status_code: Optional[int] = None,
        tags: Optional[List[Union[str, Enum]]] = None,
        dependencies: Optional[Sequence[params.Depends]] = None,
        summary: Optional[str] = None,
        description: Optional[str] = None,
        response_description: str = "Successful Response",
        responses: Optional[Dict[Union[int, str], Dict[str, Any]]] = None,
        deprecated: Optional[bool] = None,
        operation_id: Optional[str] = None,
        response_model_include: Optional[Union[SetIntStr, DictIntStrAny]] = None,
        response_model_exclude: Optional[Union[SetIntStr, DictIntStrAny]] = None,
        response_model_by_alias: bool = True,
        response_model_exclude_unset: bool = False,
        response_model_exclude_defaults: bool = False,
        response_model_exclude_none: bool = False,
        include_in_schema: bool = True,
        response_class: Type[Response] = Default(JSONResponse),
        name: Optional[str] = None,
        callbacks: Optional[List[BaseRoute]] = None,
        openapi_extra: Optional[Dict[str, Any]] = None,
        generate_unique_id_function: Callable[[APIRoute], str] = Default(
            generate_unique_id
        ),
    ) -> Callable[[DecoratedCallable], DecoratedCallable]:
        return self.api_route(
            path=path,
            response_model=response_model,
            status_code=status_code,
            tags=tags,
            dependencies=dependencies,
            summary=summary,
            description=description,
            response_description=response_description,
            responses=responses,
            deprecated=deprecated,
            methods=["PUT"],
            operation_id=operation_id,
            response_model_include=response_model_include,
            response_model_exclude=response_model_exclude,
            response_model_by_alias=response_model_by_alias,
            response_model_exclude_unset=response_model_exclude_unset,
            response_model_exclude_defaults=response_model_exclude_defaults,
            response_model_exclude_none=response_model_exclude_none,
            include_in_schema=include_in_schema,
            response_class=response_class,
            name=name,
            callbacks=callbacks,
            openapi_extra=openapi_extra,
            generate_unique_id_function=generate_unique_id_function,
        )

    def post(
        self,
        path: str,
        *,
        response_model: Any = None,
        status_code: Optional[int] = None,
        tags: Optional[List[Union[str, Enum]]] = None,
        dependencies: Optional[Sequence[params.Depends]] = None,
        summary: Optional[str] = None,
        description: Optional[str] = None,
        response_description: str = "Successful Response",
        responses: Optional[Dict[Union[int, str], Dict[str, Any]]] = None,
        deprecated: Optional[bool] = None,
        operation_id: Optional[str] = None,
        response_model_include: Optional[Union[SetIntStr, DictIntStrAny]] = None,
        response_model_exclude: Optional[Union[SetIntStr, DictIntStrAny]] = None,
        response_model_by_alias: bool = True,
        response_model_exclude_unset: bool = False,
        response_model_exclude_defaults: bool = False,
        response_model_exclude_none: bool = False,
        include_in_schema: bool = True,
        response_class: Type[Response] = Default(JSONResponse),
        name: Optional[str] = None,
        callbacks: Optional[List[BaseRoute]] = None,
        openapi_extra: Optional[Dict[str, Any]] = None,
        generate_unique_id_function: Callable[[APIRoute], str] = Default(
            generate_unique_id
        ),
    ) -> Callable[[DecoratedCallable], DecoratedCallable]:
        return self.api_route(
            path=path,
            response_model=response_model,
            status_code=status_code,
            tags=tags,
            dependencies=dependencies,
            summary=summary,
            description=description,
            response_description=response_description,
            responses=responses,
            deprecated=deprecated,
            methods=["POST"],
            operation_id=operation_id,
            response_model_include=response_model_include,
            response_model_exclude=response_model_exclude,
            response_model_by_alias=response_model_by_alias,
            response_model_exclude_unset=response_model_exclude_unset,
            response_model_exclude_defaults=response_model_exclude_defaults,
            response_model_exclude_none=response_model_exclude_none,
            include_in_schema=include_in_schema,
            response_class=response_class,
            name=name,
            callbacks=callbacks,
            openapi_extra=openapi_extra,
            generate_unique_id_function=generate_unique_id_function,
        )

    def delete(
        self,
        path: str,
        *,
        response_model: Any = None,
        status_code: Optional[int] = None,
        tags: Optional[List[Union[str, Enum]]] = None,
        dependencies: Optional[Sequence[params.Depends]] = None,
        summary: Optional[str] = None,
        description: Optional[str] = None,
        response_description: str = "Successful Response",
        responses: Optional[Dict[Union[int, str], Dict[str, Any]]] = None,
        deprecated: Optional[bool] = None,
        operation_id: Optional[str] = None,
        response_model_include: Optional[Union[SetIntStr, DictIntStrAny]] = None,
        response_model_exclude: Optional[Union[SetIntStr, DictIntStrAny]] = None,
        response_model_by_alias: bool = True,
        response_model_exclude_unset: bool = False,
        response_model_exclude_defaults: bool = False,
        response_model_exclude_none: bool = False,
        include_in_schema: bool = True,
        response_class: Type[Response] = Default(JSONResponse),
        name: Optional[str] = None,
        callbacks: Optional[List[BaseRoute]] = None,
        openapi_extra: Optional[Dict[str, Any]] = None,
        generate_unique_id_function: Callable[[APIRoute], str] = Default(
            generate_unique_id
        ),
    ) -> Callable[[DecoratedCallable], DecoratedCallable]:
        return self.api_route(
            path=path,
            response_model=response_model,
            status_code=status_code,
            tags=tags,
            dependencies=dependencies,
            summary=summary,
            description=description,
            response_description=response_description,
            responses=responses,
            deprecated=deprecated,
            methods=["DELETE"],
            operation_id=operation_id,
            response_model_include=response_model_include,
            response_model_exclude=response_model_exclude,
            response_model_by_alias=response_model_by_alias,
            response_model_exclude_unset=response_model_exclude_unset,
            response_model_exclude_defaults=response_model_exclude_defaults,
            response_model_exclude_none=response_model_exclude_none,
            include_in_schema=include_in_schema,
            response_class=response_class,
            name=name,
            callbacks=callbacks,
            openapi_extra=openapi_extra,
            generate_unique_id_function=generate_unique_id_function,
        )

    def options(
        self,
        path: str,
        *,
        response_model: Any = None,
        status_code: Optional[int] = None,
        tags: Optional[List[Union[str, Enum]]] = None,
        dependencies: Optional[Sequence[params.Depends]] = None,
        summary: Optional[str] = None,
        description: Optional[str] = None,
        response_description: str = "Successful Response",
        responses: Optional[Dict[Union[int, str], Dict[str, Any]]] = None,
        deprecated: Optional[bool] = None,
        operation_id: Optional[str] = None,
        response_model_include: Optional[Union[SetIntStr, DictIntStrAny]] = None,
        response_model_exclude: Optional[Union[SetIntStr, DictIntStrAny]] = None,
        response_model_by_alias: bool = True,
        response_model_exclude_unset: bool = False,
        response_model_exclude_defaults: bool = False,
        response_model_exclude_none: bool = False,
        include_in_schema: bool = True,
        response_class: Type[Response] = Default(JSONResponse),
        name: Optional[str] = None,
        callbacks: Optional[List[BaseRoute]] = None,
        openapi_extra: Optional[Dict[str, Any]] = None,
        generate_unique_id_function: Callable[[APIRoute], str] = Default(
            generate_unique_id
        ),
    ) -> Callable[[DecoratedCallable], DecoratedCallable]:
        return self.api_route(
            path=path,
            response_model=response_model,
            status_code=status_code,
            tags=tags,
            dependencies=dependencies,
            summary=summary,
            description=description,
            response_description=response_description,
            responses=responses,
            deprecated=deprecated,
            methods=["OPTIONS"],
            operation_id=operation_id,
            response_model_include=response_model_include,
            response_model_exclude=response_model_exclude,
            response_model_by_alias=response_model_by_alias,
            response_model_exclude_unset=response_model_exclude_unset,
            response_model_exclude_defaults=response_model_exclude_defaults,
            response_model_exclude_none=response_model_exclude_none,
            include_in_schema=include_in_schema,
            response_class=response_class,
            name=name,
            callbacks=callbacks,
            openapi_extra=openapi_extra,
            generate_unique_id_function=generate_unique_id_function,
        )

    def head(
        self,
        path: str,
        *,
        response_model: Any = None,
        status_code: Optional[int] = None,
        tags: Optional[List[Union[str, Enum]]] = None,
        dependencies: Optional[Sequence[params.Depends]] = None,
        summary: Optional[str] = None,
        description: Optional[str] = None,
        response_description: str = "Successful Response",
        responses: Optional[Dict[Union[int, str], Dict[str, Any]]] = None,
        deprecated: Optional[bool] = None,
        operation_id: Optional[str] = None,
        response_model_include: Optional[Union[SetIntStr, DictIntStrAny]] = None,
        response_model_exclude: Optional[Union[SetIntStr, DictIntStrAny]] = None,
        response_model_by_alias: bool = True,
        response_model_exclude_unset: bool = False,
        response_model_exclude_defaults: bool = False,
        response_model_exclude_none: bool = False,
        include_in_schema: bool = True,
        response_class: Type[Response] = Default(JSONResponse),
        name: Optional[str] = None,
        callbacks: Optional[List[BaseRoute]] = None,
        openapi_extra: Optional[Dict[str, Any]] = None,
        generate_unique_id_function: Callable[[APIRoute], str] = Default(
            generate_unique_id
        ),
    ) -> Callable[[DecoratedCallable], DecoratedCallable]:
        return self.api_route(
            path=path,
            response_model=response_model,
            status_code=status_code,
            tags=tags,
            dependencies=dependencies,
            summary=summary,
            description=description,
            response_description=response_description,
            responses=responses,
            deprecated=deprecated,
            methods=["HEAD"],
            operation_id=operation_id,
            response_model_include=response_model_include,
            response_model_exclude=response_model_exclude,
            response_model_by_alias=response_model_by_alias,
            response_model_exclude_unset=response_model_exclude_unset,
            response_model_exclude_defaults=response_model_exclude_defaults,
            response_model_exclude_none=response_model_exclude_none,
            include_in_schema=include_in_schema,
            response_class=response_class,
            name=name,
            callbacks=callbacks,
            openapi_extra=openapi_extra,
            generate_unique_id_function=generate_unique_id_function,
        )

    def patch(
        self,
        path: str,
        *,
        response_model: Any = None,
        status_code: Optional[int] = None,
        tags: Optional[List[Union[str, Enum]]] = None,
        dependencies: Optional[Sequence[params.Depends]] = None,
        summary: Optional[str] = None,
        description: Optional[str] = None,
        response_description: str = "Successful Response",
        responses: Optional[Dict[Union[int, str], Dict[str, Any]]] = None,
        deprecated: Optional[bool] = None,
        operation_id: Optional[str] = None,
        response_model_include: Optional[Union[SetIntStr, DictIntStrAny]] = None,
        response_model_exclude: Optional[Union[SetIntStr, DictIntStrAny]] = None,
        response_model_by_alias: bool = True,
        response_model_exclude_unset: bool = False,
        response_model_exclude_defaults: bool = False,
        response_model_exclude_none: bool = False,
        include_in_schema: bool = True,
        response_class: Type[Response] = Default(JSONResponse),
        name: Optional[str] = None,
        callbacks: Optional[List[BaseRoute]] = None,
        openapi_extra: Optional[Dict[str, Any]] = None,
        generate_unique_id_function: Callable[[APIRoute], str] = Default(
            generate_unique_id
        ),
    ) -> Callable[[DecoratedCallable], DecoratedCallable]:
        return self.api_route(
            path=path,
            response_model=response_model,
            status_code=status_code,
            tags=tags,
            dependencies=dependencies,
            summary=summary,
            description=description,
            response_description=response_description,
            responses=responses,
            deprecated=deprecated,
            methods=["PATCH"],
            operation_id=operation_id,
            response_model_include=response_model_include,
            response_model_exclude=response_model_exclude,
            response_model_by_alias=response_model_by_alias,
            response_model_exclude_unset=response_model_exclude_unset,
            response_model_exclude_defaults=response_model_exclude_defaults,
            response_model_exclude_none=response_model_exclude_none,
            include_in_schema=include_in_schema,
            response_class=response_class,
            name=name,
            callbacks=callbacks,
            openapi_extra=openapi_extra,
            generate_unique_id_function=generate_unique_id_function,
        )

    def trace(
        self,
        path: str,
        *,
        response_model: Any = None,
        status_code: Optional[int] = None,
        tags: Optional[List[Union[str, Enum]]] = None,
        dependencies: Optional[Sequence[params.Depends]] = None,
        summary: Optional[str] = None,
        description: Optional[str] = None,
        response_description: str = "Successful Response",
        responses: Optional[Dict[Union[int, str], Dict[str, Any]]] = None,
        deprecated: Optional[bool] = None,
        operation_id: Optional[str] = None,
        response_model_include: Optional[Union[SetIntStr, DictIntStrAny]] = None,
        response_model_exclude: Optional[Union[SetIntStr, DictIntStrAny]] = None,
        response_model_by_alias: bool = True,
        response_model_exclude_unset: bool = False,
        response_model_exclude_defaults: bool = False,
        response_model_exclude_none: bool = False,
        include_in_schema: bool = True,
        response_class: Type[Response] = Default(JSONResponse),
        name: Optional[str] = None,
        callbacks: Optional[List[BaseRoute]] = None,
        openapi_extra: Optional[Dict[str, Any]] = None,
        generate_unique_id_function: Callable[[APIRoute], str] = Default(
            generate_unique_id
        ),
    ) -> Callable[[DecoratedCallable], DecoratedCallable]:

        return self.api_route(
            path=path,
            response_model=response_model,
            status_code=status_code,
            tags=tags,
            dependencies=dependencies,
            summary=summary,
            description=description,
            response_description=response_description,
            responses=responses,
            deprecated=deprecated,
            methods=["TRACE"],
            operation_id=operation_id,
            response_model_include=response_model_include,
            response_model_exclude=response_model_exclude,
            response_model_by_alias=response_model_by_alias,
            response_model_exclude_unset=response_model_exclude_unset,
            response_model_exclude_defaults=response_model_exclude_defaults,
            response_model_exclude_none=response_model_exclude_none,
            include_in_schema=include_in_schema,
            response_class=response_class,
            name=name,
            callbacks=callbacks,
            openapi_extra=openapi_extra,
            generate_unique_id_function=generate_unique_id_function,
        )<|MERGE_RESOLUTION|>--- conflicted
+++ resolved
@@ -409,13 +409,7 @@
         self.description = description or inspect.cleandoc(self.endpoint.__doc__ or "")
         # if a "form feed" character (page break) is found in the description text,
         # truncate description text to the content preceding the first "form feed"
-<<<<<<< HEAD
         self.description = self.description.split("\f")[0].strip()
-        self.response_description = response_description
-        self.responses = responses or {}
-=======
-        self.description = self.description.split("\f")[0]
->>>>>>> f8f5281e
         response_fields = {}
         for additional_status_code, response in self.responses.items():
             assert isinstance(response, dict), "An additional response must be a dict"
