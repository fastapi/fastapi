--- conflicted
+++ resolved
@@ -102,13 +102,6 @@
     elif dataclasses.is_dataclass(res):
         return dataclasses.asdict(res)
     return res
-
-
-def _get_return_annotation(func: Callable) -> Optional[Type[Any]]:
-    try:
-        return func.__annotations__["return"]
-    except (AttributeError, KeyError):
-        return None
 
 
 async def serialize_response(
@@ -380,17 +373,6 @@
         self.path_regex, self.path_format, self.param_convertors = compile_path(path)
         if methods is None:
             methods = ["GET"]
-<<<<<<< HEAD
-        self.methods = set([method.upper() for method in methods])
-        self.unique_id = generate_operation_id_for_path(
-            name=self.name, path=self.path_format, method=list(methods)[0]
-        )
-        self.response_model = (
-            _get_return_annotation(endpoint)
-            if response_model is None
-            else response_model
-        )
-=======
         self.methods: Set[str] = {method.upper() for method in methods}
         if isinstance(generate_unique_id_function, DefaultPlaceholder):
             current_generate_unique_id: Callable[
@@ -403,7 +385,6 @@
         if isinstance(status_code, IntEnum):
             status_code = int(status_code)
         self.status_code = status_code
->>>>>>> f67b19f0
         if self.response_model:
             assert is_body_allowed_for_status_code(
                 status_code
