--- conflicted
+++ resolved
@@ -557,10 +557,6 @@
                 0,
                 get_parameterless_sub_dependant(depends=depends, path=self.path_format),
             )
-<<<<<<< HEAD
-        self.body_field = get_body_field(dependant=self.dependant, name=self.unique_id)
-        self.hash_val = get_path_hash_val(self.path, self.methods)
-=======
         self._flat_dependant = get_flat_dependant(self.dependant)
         self._embed_body_fields = _should_embed_body_fields(
             self._flat_dependant.body_params
@@ -570,7 +566,7 @@
             name=self.unique_id,
             embed_body_fields=self._embed_body_fields,
         )
->>>>>>> 4d6cab3e
+        self.hash_val = get_path_hash_val(self.path, self.methods)
         self.app = request_response(self.get_route_handler())
 
     def get_route_handler(self) -> Callable[[Request], Coroutine[Any, Any, Response]]:
