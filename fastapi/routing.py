import asyncio
import dataclasses
import email.message
import inspect
import json
from contextlib import AsyncExitStack
from enum import Enum, IntEnum
from typing import (
    Any,
    Callable,
    Coroutine,
    Dict,
    List,
    Optional,
    Sequence,
    Set,
    Tuple,
    Type,
    Union,
)

from fastapi import params
from fastapi._compat import (
    ModelField,
    Undefined,
    _get_model_config,
    _model_dump,
    _normalize_errors,
    lenient_issubclass,
)
from fastapi.datastructures import Default, DefaultPlaceholder
from fastapi.dependencies.models import Dependant
from fastapi.dependencies.utils import (
    get_body_field,
    get_dependant,
    get_parameterless_sub_dependant,
    get_path_hash_val,
    get_typed_return_annotation,
    solve_dependencies,
)
from fastapi.encoders import jsonable_encoder
from fastapi.exceptions import (
    FastAPIError,
    RequestValidationError,
<<<<<<< HEAD
    RouteAlreadyExistsError,
=======
    ResponseValidationError,
>>>>>>> c165be38
    WebSocketRequestValidationError,
)
from fastapi.types import DecoratedCallable, IncEx
from fastapi.utils import (
    create_cloned_field,
    create_response_field,
    generate_unique_id,
    get_value_or_default,
    is_body_allowed_for_status_code,
)
from pydantic import BaseModel
from starlette import routing
from starlette.concurrency import run_in_threadpool
from starlette.exceptions import HTTPException
from starlette.requests import Request
from starlette.responses import JSONResponse, Response
from starlette.routing import (
    BaseRoute,
    Match,
    compile_path,
    get_name,
    request_response,
    websocket_session,
)
from starlette.routing import Mount as Mount  # noqa
from starlette.types import ASGIApp, Lifespan, Scope
from starlette.websockets import WebSocket


def _prepare_response_content(
    res: Any,
    *,
    exclude_unset: bool,
    exclude_defaults: bool = False,
    exclude_none: bool = False,
) -> Any:
    if isinstance(res, BaseModel):
        read_with_orm_mode = getattr(_get_model_config(res), "read_with_orm_mode", None)
        if read_with_orm_mode:
            # Let from_orm extract the data from this model instead of converting
            # it now to a dict.
            # Otherwise there's no way to extract lazy data that requires attribute
            # access instead of dict iteration, e.g. lazy relationships.
            return res
        return _model_dump(
            res,
            by_alias=True,
            exclude_unset=exclude_unset,
            exclude_defaults=exclude_defaults,
            exclude_none=exclude_none,
        )
    elif isinstance(res, list):
        return [
            _prepare_response_content(
                item,
                exclude_unset=exclude_unset,
                exclude_defaults=exclude_defaults,
                exclude_none=exclude_none,
            )
            for item in res
        ]
    elif isinstance(res, dict):
        return {
            k: _prepare_response_content(
                v,
                exclude_unset=exclude_unset,
                exclude_defaults=exclude_defaults,
                exclude_none=exclude_none,
            )
            for k, v in res.items()
        }
    elif dataclasses.is_dataclass(res):
        return dataclasses.asdict(res)
    return res


async def serialize_response(
    *,
    field: Optional[ModelField] = None,
    response_content: Any,
    include: Optional[IncEx] = None,
    exclude: Optional[IncEx] = None,
    by_alias: bool = True,
    exclude_unset: bool = False,
    exclude_defaults: bool = False,
    exclude_none: bool = False,
    is_coroutine: bool = True,
) -> Any:
    if field:
        errors = []
        if not hasattr(field, "serialize"):
            # pydantic v1
            response_content = _prepare_response_content(
                response_content,
                exclude_unset=exclude_unset,
                exclude_defaults=exclude_defaults,
                exclude_none=exclude_none,
            )
        if is_coroutine:
            value, errors_ = field.validate(response_content, {}, loc=("response",))
        else:
            value, errors_ = await run_in_threadpool(
                field.validate, response_content, {}, loc=("response",)
            )
        if isinstance(errors_, list):
            errors.extend(errors_)
        elif errors_:
            errors.append(errors_)
        if errors:
            raise ResponseValidationError(
                errors=_normalize_errors(errors), body=response_content
            )

        if hasattr(field, "serialize"):
            return field.serialize(
                value,
                include=include,
                exclude=exclude,
                by_alias=by_alias,
                exclude_unset=exclude_unset,
                exclude_defaults=exclude_defaults,
                exclude_none=exclude_none,
            )

        return jsonable_encoder(
            value,
            include=include,
            exclude=exclude,
            by_alias=by_alias,
            exclude_unset=exclude_unset,
            exclude_defaults=exclude_defaults,
            exclude_none=exclude_none,
        )
    else:
        return jsonable_encoder(response_content)


async def run_endpoint_function(
    *, dependant: Dependant, values: Dict[str, Any], is_coroutine: bool
) -> Any:
    # Only called by get_request_handler. Has been split into its own function to
    # facilitate profiling endpoints, since inner functions are harder to profile.
    assert dependant.call is not None, "dependant.call must be a function"

    if is_coroutine:
        return await dependant.call(**values)
    else:
        return await run_in_threadpool(dependant.call, **values)


def get_request_handler(
    dependant: Dependant,
    body_field: Optional[ModelField] = None,
    status_code: Optional[int] = None,
    response_class: Union[Type[Response], DefaultPlaceholder] = Default(JSONResponse),
    response_field: Optional[ModelField] = None,
    response_model_include: Optional[IncEx] = None,
    response_model_exclude: Optional[IncEx] = None,
    response_model_by_alias: bool = True,
    response_model_exclude_unset: bool = False,
    response_model_exclude_defaults: bool = False,
    response_model_exclude_none: bool = False,
    dependency_overrides_provider: Optional[Any] = None,
) -> Callable[[Request], Coroutine[Any, Any, Response]]:
    assert dependant.call is not None, "dependant.call must be a function"
    is_coroutine = asyncio.iscoroutinefunction(dependant.call)
    is_body_form = body_field and isinstance(body_field.field_info, params.Form)
    if isinstance(response_class, DefaultPlaceholder):
        actual_response_class: Type[Response] = response_class.value
    else:
        actual_response_class = response_class

    async def app(request: Request) -> Response:
        try:
            body: Any = None
            if body_field:
                if is_body_form:
                    body = await request.form()
                    stack = request.scope.get("fastapi_astack")
                    assert isinstance(stack, AsyncExitStack)
                    stack.push_async_callback(body.close)
                else:
                    body_bytes = await request.body()
                    if body_bytes:
                        json_body: Any = Undefined
                        content_type_value = request.headers.get("content-type")
                        if not content_type_value:
                            json_body = await request.json()
                        else:
                            message = email.message.Message()
                            message["content-type"] = content_type_value
                            if message.get_content_maintype() == "application":
                                subtype = message.get_content_subtype()
                                if subtype == "json" or subtype.endswith("+json"):
                                    json_body = await request.json()
                        if json_body != Undefined:
                            body = json_body
                        else:
                            body = body_bytes
        except json.JSONDecodeError as e:
            raise RequestValidationError(
                [
                    {
                        "type": "json_invalid",
                        "loc": ("body", e.pos),
                        "msg": "JSON decode error",
                        "input": {},
                        "ctx": {"error": e.msg},
                    }
                ],
                body=e.doc,
            ) from e
        except HTTPException:
            raise
        except Exception as e:
            raise HTTPException(
                status_code=400, detail="There was an error parsing the body"
            ) from e
        solved_result = await solve_dependencies(
            request=request,
            dependant=dependant,
            body=body,
            dependency_overrides_provider=dependency_overrides_provider,
        )
        values, errors, background_tasks, sub_response, _ = solved_result
        if errors:
            raise RequestValidationError(_normalize_errors(errors), body=body)
        else:
            raw_response = await run_endpoint_function(
                dependant=dependant, values=values, is_coroutine=is_coroutine
            )

            if isinstance(raw_response, Response):
                if raw_response.background is None:
                    raw_response.background = background_tasks
                return raw_response
            response_args: Dict[str, Any] = {"background": background_tasks}
            # If status_code was set, use it, otherwise use the default from the
            # response class, in the case of redirect it's 307
            current_status_code = (
                status_code if status_code else sub_response.status_code
            )
            if current_status_code is not None:
                response_args["status_code"] = current_status_code
            if sub_response.status_code:
                response_args["status_code"] = sub_response.status_code
            content = await serialize_response(
                field=response_field,
                response_content=raw_response,
                include=response_model_include,
                exclude=response_model_exclude,
                by_alias=response_model_by_alias,
                exclude_unset=response_model_exclude_unset,
                exclude_defaults=response_model_exclude_defaults,
                exclude_none=response_model_exclude_none,
                is_coroutine=is_coroutine,
            )
            response = actual_response_class(content, **response_args)
            if not is_body_allowed_for_status_code(response.status_code):
                response.body = b""
            response.headers.raw.extend(sub_response.headers.raw)
            return response

    return app


def get_websocket_app(
    dependant: Dependant, dependency_overrides_provider: Optional[Any] = None
) -> Callable[[WebSocket], Coroutine[Any, Any, Any]]:
    async def app(websocket: WebSocket) -> None:
        solved_result = await solve_dependencies(
            request=websocket,
            dependant=dependant,
            dependency_overrides_provider=dependency_overrides_provider,
        )
        values, errors, _, _2, _3 = solved_result
        if errors:
            raise WebSocketRequestValidationError(_normalize_errors(errors))
        assert dependant.call is not None, "dependant.call must be a function"
        await dependant.call(**values)

    return app


class APIWebSocketRoute(routing.WebSocketRoute):
    def __init__(
        self,
        path: str,
        endpoint: Callable[..., Any],
        *,
        name: Optional[str] = None,
        dependencies: Optional[Sequence[params.Depends]] = None,
        dependency_overrides_provider: Optional[Any] = None,
    ) -> None:
        self.path = path
        self.endpoint = endpoint
        self.name = get_name(endpoint) if name is None else name
        self.dependencies = list(dependencies or [])
        self.path_regex, self.path_format, self.param_convertors = compile_path(path)
        self.dependant = get_dependant(path=self.path_format, call=self.endpoint)
        for depends in self.dependencies[::-1]:
            self.dependant.dependencies.insert(
                0,
                get_parameterless_sub_dependant(depends=depends, path=self.path_format),
            )

        self.app = websocket_session(
            get_websocket_app(
                dependant=self.dependant,
                dependency_overrides_provider=dependency_overrides_provider,
            )
        )

    def matches(self, scope: Scope) -> Tuple[Match, Scope]:
        match, child_scope = super().matches(scope)
        if match != Match.NONE:
            child_scope["route"] = self
        return match, child_scope


class APIRoute(routing.Route):
    def __init__(
        self,
        path: str,
        endpoint: Callable[..., Any],
        *,
        response_model: Any = Default(None),
        status_code: Optional[int] = None,
        tags: Optional[List[Union[str, Enum]]] = None,
        dependencies: Optional[Sequence[params.Depends]] = None,
        summary: Optional[str] = None,
        description: Optional[str] = None,
        response_description: str = "Successful Response",
        responses: Optional[Dict[Union[int, str], Dict[str, Any]]] = None,
        deprecated: Optional[bool] = None,
        name: Optional[str] = None,
        methods: Optional[Union[Set[str], List[str]]] = None,
        operation_id: Optional[str] = None,
        response_model_include: Optional[IncEx] = None,
        response_model_exclude: Optional[IncEx] = None,
        response_model_by_alias: bool = True,
        response_model_exclude_unset: bool = False,
        response_model_exclude_defaults: bool = False,
        response_model_exclude_none: bool = False,
        include_in_schema: bool = True,
        response_class: Union[Type[Response], DefaultPlaceholder] = Default(
            JSONResponse
        ),
        dependency_overrides_provider: Optional[Any] = None,
        callbacks: Optional[List[BaseRoute]] = None,
        openapi_extra: Optional[Dict[str, Any]] = None,
        generate_unique_id_function: Union[
            Callable[["APIRoute"], str], DefaultPlaceholder
        ] = Default(generate_unique_id),
    ) -> None:
        self.path = path
        self.endpoint = endpoint
        if isinstance(response_model, DefaultPlaceholder):
            return_annotation = get_typed_return_annotation(endpoint)
            if lenient_issubclass(return_annotation, Response):
                response_model = None
            else:
                response_model = return_annotation
        self.response_model = response_model
        self.summary = summary
        self.response_description = response_description
        self.deprecated = deprecated
        self.operation_id = operation_id
        self.response_model_include = response_model_include
        self.response_model_exclude = response_model_exclude
        self.response_model_by_alias = response_model_by_alias
        self.response_model_exclude_unset = response_model_exclude_unset
        self.response_model_exclude_defaults = response_model_exclude_defaults
        self.response_model_exclude_none = response_model_exclude_none
        self.include_in_schema = include_in_schema
        self.response_class = response_class
        self.dependency_overrides_provider = dependency_overrides_provider
        self.callbacks = callbacks
        self.openapi_extra = openapi_extra
        self.generate_unique_id_function = generate_unique_id_function
        self.tags = tags or []
        self.responses = responses or {}
        self.name = get_name(endpoint) if name is None else name
        self.path_regex, self.path_format, self.param_convertors = compile_path(path)
        if methods is None:
            methods = ["GET"]
        self.methods: Set[str] = {method.upper() for method in methods}
        if isinstance(generate_unique_id_function, DefaultPlaceholder):
            current_generate_unique_id: Callable[
                ["APIRoute"], str
            ] = generate_unique_id_function.value
        else:
            current_generate_unique_id = generate_unique_id_function
        self.unique_id = self.operation_id or current_generate_unique_id(self)
        # normalize enums e.g. http.HTTPStatus
        if isinstance(status_code, IntEnum):
            status_code = int(status_code)
        self.status_code = status_code
        if self.response_model:
            assert is_body_allowed_for_status_code(
                status_code
            ), f"Status code {status_code} must not have a response body"
            response_name = "Response_" + self.unique_id
            self.response_field = create_response_field(
                name=response_name,
                type_=self.response_model,
                # TODO: This should actually set mode='serialization', just, that changes the schemas
                # mode="serialization",
                mode="validation",
            )
            # Create a clone of the field, so that a Pydantic submodel is not returned
            # as is just because it's an instance of a subclass of a more limited class
            # e.g. UserInDB (containing hashed_password) could be a subclass of User
            # that doesn't have the hashed_password. But because it's a subclass, it
            # would pass the validation and be returned as is.
            # By being a new field, no inheritance will be passed as is. A new model
            # will be always created.
            # TODO: remove when deprecating Pydantic v1
            self.secure_cloned_response_field: Optional[
                ModelField
            ] = create_cloned_field(self.response_field)
        else:
            self.response_field = None  # type: ignore
            self.secure_cloned_response_field = None
        self.dependencies = list(dependencies or [])
        self.description = description or inspect.cleandoc(self.endpoint.__doc__ or "")
        # if a "form feed" character (page break) is found in the description text,
        # truncate description text to the content preceding the first "form feed"
        self.description = self.description.split("\f")[0].strip()
        response_fields = {}
        for additional_status_code, response in self.responses.items():
            assert isinstance(response, dict), "An additional response must be a dict"
            model = response.get("model")
            if model:
                assert is_body_allowed_for_status_code(
                    additional_status_code
                ), f"Status code {additional_status_code} must not have a response body"
                response_name = f"Response_{additional_status_code}_{self.unique_id}"
                response_field = create_response_field(name=response_name, type_=model)
                response_fields[additional_status_code] = response_field
        if response_fields:
            self.response_fields: Dict[Union[int, str], ModelField] = response_fields
        else:
            self.response_fields = {}

        assert callable(endpoint), "An endpoint must be a callable"
        self.dependant = get_dependant(path=self.path_format, call=self.endpoint)
        for depends in self.dependencies[::-1]:
            self.dependant.dependencies.insert(
                0,
                get_parameterless_sub_dependant(depends=depends, path=self.path_format),
            )
        self.body_field = get_body_field(dependant=self.dependant, name=self.unique_id)
        self.hash_val = get_path_hash_val(self.path, self.methods)
        self.app = request_response(self.get_route_handler())

    def get_route_handler(self) -> Callable[[Request], Coroutine[Any, Any, Response]]:
        return get_request_handler(
            dependant=self.dependant,
            body_field=self.body_field,
            status_code=self.status_code,
            response_class=self.response_class,
            response_field=self.secure_cloned_response_field,
            response_model_include=self.response_model_include,
            response_model_exclude=self.response_model_exclude,
            response_model_by_alias=self.response_model_by_alias,
            response_model_exclude_unset=self.response_model_exclude_unset,
            response_model_exclude_defaults=self.response_model_exclude_defaults,
            response_model_exclude_none=self.response_model_exclude_none,
            dependency_overrides_provider=self.dependency_overrides_provider,
        )

    def matches(self, scope: Scope) -> Tuple[Match, Scope]:
        match, child_scope = super().matches(scope)
        if match != Match.NONE:
            child_scope["route"] = self
        return match, child_scope


class APIRouter(routing.Router):
    def __init__(
        self,
        *,
        prefix: str = "",
        tags: Optional[List[Union[str, Enum]]] = None,
        dependencies: Optional[Sequence[params.Depends]] = None,
        default_response_class: Type[Response] = Default(JSONResponse),
        responses: Optional[Dict[Union[int, str], Dict[str, Any]]] = None,
        callbacks: Optional[List[BaseRoute]] = None,
        routes: Optional[List[routing.BaseRoute]] = None,
        redirect_slashes: bool = True,
        default: Optional[ASGIApp] = None,
        dependency_overrides_provider: Optional[Any] = None,
        route_class: Type[APIRoute] = APIRoute,
        on_startup: Optional[Sequence[Callable[[], Any]]] = None,
        on_shutdown: Optional[Sequence[Callable[[], Any]]] = None,
        # the generic to Lifespan[AppType] is the type of the top level application
        # which the router cannot know statically, so we use typing.Any
        lifespan: Optional[Lifespan[Any]] = None,
        deprecated: Optional[bool] = None,
        include_in_schema: bool = True,
        generate_unique_id_function: Callable[[APIRoute], str] = Default(
            generate_unique_id
        ),
    ) -> None:
        super().__init__(
            routes=routes,
            redirect_slashes=redirect_slashes,
            default=default,
            on_startup=on_startup,
            on_shutdown=on_shutdown,
            lifespan=lifespan,
        )
        if prefix:
            assert prefix.startswith("/"), "A path prefix must start with '/'"
            assert not prefix.endswith(
                "/"
            ), "A path prefix must not end with '/', as the routes will start with '/'"
        self.prefix = prefix
        self.tags: List[Union[str, Enum]] = tags or []
        self.dependencies = list(dependencies or [])
        self.deprecated = deprecated
        self.include_in_schema = include_in_schema
        self.responses = responses or {}
        self.callbacks = callbacks or []
        self.dependency_overrides_provider = dependency_overrides_provider
        self.route_class = route_class
        self.default_response_class = default_response_class
        self.generate_unique_id_function = generate_unique_id_function
        self.added_routes: Set[str] = set()

    def route(
        self,
        path: str,
        methods: Optional[List[str]] = None,
        name: Optional[str] = None,
        include_in_schema: bool = True,
    ) -> Callable[[DecoratedCallable], DecoratedCallable]:
        def decorator(func: DecoratedCallable) -> DecoratedCallable:
            self.add_route(
                path,
                func,
                methods=methods,
                name=name,
                include_in_schema=include_in_schema,
            )
            return func

        return decorator

    def add_api_route(
        self,
        path: str,
        endpoint: Callable[..., Any],
        *,
        response_model: Any = Default(None),
        status_code: Optional[int] = None,
        tags: Optional[List[Union[str, Enum]]] = None,
        dependencies: Optional[Sequence[params.Depends]] = None,
        summary: Optional[str] = None,
        description: Optional[str] = None,
        response_description: str = "Successful Response",
        responses: Optional[Dict[Union[int, str], Dict[str, Any]]] = None,
        deprecated: Optional[bool] = None,
        methods: Optional[Union[Set[str], List[str]]] = None,
        operation_id: Optional[str] = None,
        response_model_include: Optional[IncEx] = None,
        response_model_exclude: Optional[IncEx] = None,
        response_model_by_alias: bool = True,
        response_model_exclude_unset: bool = False,
        response_model_exclude_defaults: bool = False,
        response_model_exclude_none: bool = False,
        include_in_schema: bool = True,
        response_class: Union[Type[Response], DefaultPlaceholder] = Default(
            JSONResponse
        ),
        name: Optional[str] = None,
        route_class_override: Optional[Type[APIRoute]] = None,
        callbacks: Optional[List[BaseRoute]] = None,
        openapi_extra: Optional[Dict[str, Any]] = None,
        generate_unique_id_function: Union[
            Callable[[APIRoute], str], DefaultPlaceholder
        ] = Default(generate_unique_id),
    ) -> None:
        route_class = route_class_override or self.route_class
        responses = responses or {}
        combined_responses = {**self.responses, **responses}
        current_response_class = get_value_or_default(
            response_class, self.default_response_class
        )
        current_tags = self.tags.copy()
        if tags:
            current_tags.extend(tags)
        current_dependencies = self.dependencies.copy()
        if dependencies:
            current_dependencies.extend(dependencies)
        current_callbacks = self.callbacks.copy()
        if callbacks:
            current_callbacks.extend(callbacks)
        current_generate_unique_id = get_value_or_default(
            generate_unique_id_function, self.generate_unique_id_function
        )
        route = route_class(
            self.prefix + path,
            endpoint=endpoint,
            response_model=response_model,
            status_code=status_code,
            tags=current_tags,
            dependencies=current_dependencies,
            summary=summary,
            description=description,
            response_description=response_description,
            responses=combined_responses,
            deprecated=deprecated or self.deprecated,
            methods=methods,
            operation_id=operation_id,
            response_model_include=response_model_include,
            response_model_exclude=response_model_exclude,
            response_model_by_alias=response_model_by_alias,
            response_model_exclude_unset=response_model_exclude_unset,
            response_model_exclude_defaults=response_model_exclude_defaults,
            response_model_exclude_none=response_model_exclude_none,
            include_in_schema=include_in_schema and self.include_in_schema,
            response_class=current_response_class,
            name=name,
            dependency_overrides_provider=self.dependency_overrides_provider,
            callbacks=current_callbacks,
            openapi_extra=openapi_extra,
            generate_unique_id_function=current_generate_unique_id,
        )
        if route.hash_val in self.added_routes:
            raise RouteAlreadyExistsError(route.name)
        self.added_routes.add(route.hash_val)
        self.routes.append(route)

    def api_route(
        self,
        path: str,
        *,
        response_model: Any = Default(None),
        status_code: Optional[int] = None,
        tags: Optional[List[Union[str, Enum]]] = None,
        dependencies: Optional[Sequence[params.Depends]] = None,
        summary: Optional[str] = None,
        description: Optional[str] = None,
        response_description: str = "Successful Response",
        responses: Optional[Dict[Union[int, str], Dict[str, Any]]] = None,
        deprecated: Optional[bool] = None,
        methods: Optional[List[str]] = None,
        operation_id: Optional[str] = None,
        response_model_include: Optional[IncEx] = None,
        response_model_exclude: Optional[IncEx] = None,
        response_model_by_alias: bool = True,
        response_model_exclude_unset: bool = False,
        response_model_exclude_defaults: bool = False,
        response_model_exclude_none: bool = False,
        include_in_schema: bool = True,
        response_class: Type[Response] = Default(JSONResponse),
        name: Optional[str] = None,
        callbacks: Optional[List[BaseRoute]] = None,
        openapi_extra: Optional[Dict[str, Any]] = None,
        generate_unique_id_function: Callable[[APIRoute], str] = Default(
            generate_unique_id
        ),
    ) -> Callable[[DecoratedCallable], DecoratedCallable]:
        def decorator(func: DecoratedCallable) -> DecoratedCallable:
            self.add_api_route(
                path,
                func,
                response_model=response_model,
                status_code=status_code,
                tags=tags,
                dependencies=dependencies,
                summary=summary,
                description=description,
                response_description=response_description,
                responses=responses,
                deprecated=deprecated,
                methods=methods,
                operation_id=operation_id,
                response_model_include=response_model_include,
                response_model_exclude=response_model_exclude,
                response_model_by_alias=response_model_by_alias,
                response_model_exclude_unset=response_model_exclude_unset,
                response_model_exclude_defaults=response_model_exclude_defaults,
                response_model_exclude_none=response_model_exclude_none,
                include_in_schema=include_in_schema,
                response_class=response_class,
                name=name,
                callbacks=callbacks,
                openapi_extra=openapi_extra,
                generate_unique_id_function=generate_unique_id_function,
            )
            return func

        return decorator

    def add_api_websocket_route(
        self,
        path: str,
        endpoint: Callable[..., Any],
        name: Optional[str] = None,
        *,
        dependencies: Optional[Sequence[params.Depends]] = None,
    ) -> None:
        current_dependencies = self.dependencies.copy()
        if dependencies:
            current_dependencies.extend(dependencies)

        route = APIWebSocketRoute(
            self.prefix + path,
            endpoint=endpoint,
            name=name,
            dependencies=current_dependencies,
            dependency_overrides_provider=self.dependency_overrides_provider,
        )
        hash_val = get_path_hash_val(route.path)
        if hash_val in self.added_routes:
            raise RouteAlreadyExistsError(route.name)
        self.added_routes.add(hash_val)
        self.routes.append(route)

    def websocket(
        self,
        path: str,
        name: Optional[str] = None,
        *,
        dependencies: Optional[Sequence[params.Depends]] = None,
    ) -> Callable[[DecoratedCallable], DecoratedCallable]:
        def decorator(func: DecoratedCallable) -> DecoratedCallable:
            self.add_api_websocket_route(
                path, func, name=name, dependencies=dependencies
            )
            return func

        return decorator

    def websocket_route(
        self, path: str, name: Union[str, None] = None
    ) -> Callable[[DecoratedCallable], DecoratedCallable]:
        def decorator(func: DecoratedCallable) -> DecoratedCallable:
            self.add_websocket_route(path, func, name=name)
            return func

        return decorator

    def include_router(
        self,
        router: "APIRouter",
        *,
        prefix: str = "",
        tags: Optional[List[Union[str, Enum]]] = None,
        dependencies: Optional[Sequence[params.Depends]] = None,
        default_response_class: Type[Response] = Default(JSONResponse),
        responses: Optional[Dict[Union[int, str], Dict[str, Any]]] = None,
        callbacks: Optional[List[BaseRoute]] = None,
        deprecated: Optional[bool] = None,
        include_in_schema: bool = True,
        generate_unique_id_function: Callable[[APIRoute], str] = Default(
            generate_unique_id
        ),
    ) -> None:
        if prefix:
            assert prefix.startswith("/"), "A path prefix must start with '/'"
            assert not prefix.endswith(
                "/"
            ), "A path prefix must not end with '/', as the routes will start with '/'"
        else:
            for r in router.routes:
                path = getattr(r, "path")  # noqa: B009
                name = getattr(r, "name", "unknown")
                if path is not None and not path:
                    raise FastAPIError(
                        f"Prefix and path cannot be both empty (path operation: {name})"
                    )
        if responses is None:
            responses = {}
        for route in router.routes:
            if isinstance(route, APIRoute):
                combined_responses = {**responses, **route.responses}
                use_response_class = get_value_or_default(
                    route.response_class,
                    router.default_response_class,
                    default_response_class,
                    self.default_response_class,
                )
                current_tags = []
                if tags:
                    current_tags.extend(tags)
                if route.tags:
                    current_tags.extend(route.tags)
                current_dependencies: List[params.Depends] = []
                if dependencies:
                    current_dependencies.extend(dependencies)
                if route.dependencies:
                    current_dependencies.extend(route.dependencies)
                current_callbacks = []
                if callbacks:
                    current_callbacks.extend(callbacks)
                if route.callbacks:
                    current_callbacks.extend(route.callbacks)
                current_generate_unique_id = get_value_or_default(
                    route.generate_unique_id_function,
                    router.generate_unique_id_function,
                    generate_unique_id_function,
                    self.generate_unique_id_function,
                )
                self.add_api_route(
                    prefix + route.path,
                    route.endpoint,
                    response_model=route.response_model,
                    status_code=route.status_code,
                    tags=current_tags,
                    dependencies=current_dependencies,
                    summary=route.summary,
                    description=route.description,
                    response_description=route.response_description,
                    responses=combined_responses,
                    deprecated=route.deprecated or deprecated or self.deprecated,
                    methods=route.methods,
                    operation_id=route.operation_id,
                    response_model_include=route.response_model_include,
                    response_model_exclude=route.response_model_exclude,
                    response_model_by_alias=route.response_model_by_alias,
                    response_model_exclude_unset=route.response_model_exclude_unset,
                    response_model_exclude_defaults=route.response_model_exclude_defaults,
                    response_model_exclude_none=route.response_model_exclude_none,
                    include_in_schema=route.include_in_schema
                    and self.include_in_schema
                    and include_in_schema,
                    response_class=use_response_class,
                    name=route.name,
                    route_class_override=type(route),
                    callbacks=current_callbacks,
                    openapi_extra=route.openapi_extra,
                    generate_unique_id_function=current_generate_unique_id,
                )
            elif isinstance(route, routing.Route):
                methods = list(route.methods or [])
                hash_val = get_path_hash_val(prefix + route.path, route.methods)
                if hash_val in self.added_routes:
                    raise RouteAlreadyExistsError(route.name)
                self.added_routes.add(hash_val)
                self.add_route(
                    prefix + route.path,
                    route.endpoint,
                    methods=methods,
                    include_in_schema=route.include_in_schema,
                    name=route.name,
                )
            elif isinstance(route, APIWebSocketRoute):
                current_dependencies = []
                if dependencies:
                    current_dependencies.extend(dependencies)
                if route.dependencies:
                    current_dependencies.extend(route.dependencies)
                self.add_api_websocket_route(
                    prefix + route.path,
                    route.endpoint,
                    dependencies=current_dependencies,
                    name=route.name,
                )
            elif isinstance(route, routing.WebSocketRoute):
                self.add_websocket_route(
                    prefix + route.path, route.endpoint, name=route.name
                )
        for handler in router.on_startup:
            self.add_event_handler("startup", handler)
        for handler in router.on_shutdown:
            self.add_event_handler("shutdown", handler)

    def get(
        self,
        path: str,
        *,
        response_model: Any = Default(None),
        status_code: Optional[int] = None,
        tags: Optional[List[Union[str, Enum]]] = None,
        dependencies: Optional[Sequence[params.Depends]] = None,
        summary: Optional[str] = None,
        description: Optional[str] = None,
        response_description: str = "Successful Response",
        responses: Optional[Dict[Union[int, str], Dict[str, Any]]] = None,
        deprecated: Optional[bool] = None,
        operation_id: Optional[str] = None,
        response_model_include: Optional[IncEx] = None,
        response_model_exclude: Optional[IncEx] = None,
        response_model_by_alias: bool = True,
        response_model_exclude_unset: bool = False,
        response_model_exclude_defaults: bool = False,
        response_model_exclude_none: bool = False,
        include_in_schema: bool = True,
        response_class: Type[Response] = Default(JSONResponse),
        name: Optional[str] = None,
        callbacks: Optional[List[BaseRoute]] = None,
        openapi_extra: Optional[Dict[str, Any]] = None,
        generate_unique_id_function: Callable[[APIRoute], str] = Default(
            generate_unique_id
        ),
    ) -> Callable[[DecoratedCallable], DecoratedCallable]:
        return self.api_route(
            path=path,
            response_model=response_model,
            status_code=status_code,
            tags=tags,
            dependencies=dependencies,
            summary=summary,
            description=description,
            response_description=response_description,
            responses=responses,
            deprecated=deprecated,
            methods=["GET"],
            operation_id=operation_id,
            response_model_include=response_model_include,
            response_model_exclude=response_model_exclude,
            response_model_by_alias=response_model_by_alias,
            response_model_exclude_unset=response_model_exclude_unset,
            response_model_exclude_defaults=response_model_exclude_defaults,
            response_model_exclude_none=response_model_exclude_none,
            include_in_schema=include_in_schema,
            response_class=response_class,
            name=name,
            callbacks=callbacks,
            openapi_extra=openapi_extra,
            generate_unique_id_function=generate_unique_id_function,
        )

    def put(
        self,
        path: str,
        *,
        response_model: Any = Default(None),
        status_code: Optional[int] = None,
        tags: Optional[List[Union[str, Enum]]] = None,
        dependencies: Optional[Sequence[params.Depends]] = None,
        summary: Optional[str] = None,
        description: Optional[str] = None,
        response_description: str = "Successful Response",
        responses: Optional[Dict[Union[int, str], Dict[str, Any]]] = None,
        deprecated: Optional[bool] = None,
        operation_id: Optional[str] = None,
        response_model_include: Optional[IncEx] = None,
        response_model_exclude: Optional[IncEx] = None,
        response_model_by_alias: bool = True,
        response_model_exclude_unset: bool = False,
        response_model_exclude_defaults: bool = False,
        response_model_exclude_none: bool = False,
        include_in_schema: bool = True,
        response_class: Type[Response] = Default(JSONResponse),
        name: Optional[str] = None,
        callbacks: Optional[List[BaseRoute]] = None,
        openapi_extra: Optional[Dict[str, Any]] = None,
        generate_unique_id_function: Callable[[APIRoute], str] = Default(
            generate_unique_id
        ),
    ) -> Callable[[DecoratedCallable], DecoratedCallable]:
        return self.api_route(
            path=path,
            response_model=response_model,
            status_code=status_code,
            tags=tags,
            dependencies=dependencies,
            summary=summary,
            description=description,
            response_description=response_description,
            responses=responses,
            deprecated=deprecated,
            methods=["PUT"],
            operation_id=operation_id,
            response_model_include=response_model_include,
            response_model_exclude=response_model_exclude,
            response_model_by_alias=response_model_by_alias,
            response_model_exclude_unset=response_model_exclude_unset,
            response_model_exclude_defaults=response_model_exclude_defaults,
            response_model_exclude_none=response_model_exclude_none,
            include_in_schema=include_in_schema,
            response_class=response_class,
            name=name,
            callbacks=callbacks,
            openapi_extra=openapi_extra,
            generate_unique_id_function=generate_unique_id_function,
        )

    def post(
        self,
        path: str,
        *,
        response_model: Any = Default(None),
        status_code: Optional[int] = None,
        tags: Optional[List[Union[str, Enum]]] = None,
        dependencies: Optional[Sequence[params.Depends]] = None,
        summary: Optional[str] = None,
        description: Optional[str] = None,
        response_description: str = "Successful Response",
        responses: Optional[Dict[Union[int, str], Dict[str, Any]]] = None,
        deprecated: Optional[bool] = None,
        operation_id: Optional[str] = None,
        response_model_include: Optional[IncEx] = None,
        response_model_exclude: Optional[IncEx] = None,
        response_model_by_alias: bool = True,
        response_model_exclude_unset: bool = False,
        response_model_exclude_defaults: bool = False,
        response_model_exclude_none: bool = False,
        include_in_schema: bool = True,
        response_class: Type[Response] = Default(JSONResponse),
        name: Optional[str] = None,
        callbacks: Optional[List[BaseRoute]] = None,
        openapi_extra: Optional[Dict[str, Any]] = None,
        generate_unique_id_function: Callable[[APIRoute], str] = Default(
            generate_unique_id
        ),
    ) -> Callable[[DecoratedCallable], DecoratedCallable]:
        return self.api_route(
            path=path,
            response_model=response_model,
            status_code=status_code,
            tags=tags,
            dependencies=dependencies,
            summary=summary,
            description=description,
            response_description=response_description,
            responses=responses,
            deprecated=deprecated,
            methods=["POST"],
            operation_id=operation_id,
            response_model_include=response_model_include,
            response_model_exclude=response_model_exclude,
            response_model_by_alias=response_model_by_alias,
            response_model_exclude_unset=response_model_exclude_unset,
            response_model_exclude_defaults=response_model_exclude_defaults,
            response_model_exclude_none=response_model_exclude_none,
            include_in_schema=include_in_schema,
            response_class=response_class,
            name=name,
            callbacks=callbacks,
            openapi_extra=openapi_extra,
            generate_unique_id_function=generate_unique_id_function,
        )

    def delete(
        self,
        path: str,
        *,
        response_model: Any = Default(None),
        status_code: Optional[int] = None,
        tags: Optional[List[Union[str, Enum]]] = None,
        dependencies: Optional[Sequence[params.Depends]] = None,
        summary: Optional[str] = None,
        description: Optional[str] = None,
        response_description: str = "Successful Response",
        responses: Optional[Dict[Union[int, str], Dict[str, Any]]] = None,
        deprecated: Optional[bool] = None,
        operation_id: Optional[str] = None,
        response_model_include: Optional[IncEx] = None,
        response_model_exclude: Optional[IncEx] = None,
        response_model_by_alias: bool = True,
        response_model_exclude_unset: bool = False,
        response_model_exclude_defaults: bool = False,
        response_model_exclude_none: bool = False,
        include_in_schema: bool = True,
        response_class: Type[Response] = Default(JSONResponse),
        name: Optional[str] = None,
        callbacks: Optional[List[BaseRoute]] = None,
        openapi_extra: Optional[Dict[str, Any]] = None,
        generate_unique_id_function: Callable[[APIRoute], str] = Default(
            generate_unique_id
        ),
    ) -> Callable[[DecoratedCallable], DecoratedCallable]:
        return self.api_route(
            path=path,
            response_model=response_model,
            status_code=status_code,
            tags=tags,
            dependencies=dependencies,
            summary=summary,
            description=description,
            response_description=response_description,
            responses=responses,
            deprecated=deprecated,
            methods=["DELETE"],
            operation_id=operation_id,
            response_model_include=response_model_include,
            response_model_exclude=response_model_exclude,
            response_model_by_alias=response_model_by_alias,
            response_model_exclude_unset=response_model_exclude_unset,
            response_model_exclude_defaults=response_model_exclude_defaults,
            response_model_exclude_none=response_model_exclude_none,
            include_in_schema=include_in_schema,
            response_class=response_class,
            name=name,
            callbacks=callbacks,
            openapi_extra=openapi_extra,
            generate_unique_id_function=generate_unique_id_function,
        )

    def options(
        self,
        path: str,
        *,
        response_model: Any = Default(None),
        status_code: Optional[int] = None,
        tags: Optional[List[Union[str, Enum]]] = None,
        dependencies: Optional[Sequence[params.Depends]] = None,
        summary: Optional[str] = None,
        description: Optional[str] = None,
        response_description: str = "Successful Response",
        responses: Optional[Dict[Union[int, str], Dict[str, Any]]] = None,
        deprecated: Optional[bool] = None,
        operation_id: Optional[str] = None,
        response_model_include: Optional[IncEx] = None,
        response_model_exclude: Optional[IncEx] = None,
        response_model_by_alias: bool = True,
        response_model_exclude_unset: bool = False,
        response_model_exclude_defaults: bool = False,
        response_model_exclude_none: bool = False,
        include_in_schema: bool = True,
        response_class: Type[Response] = Default(JSONResponse),
        name: Optional[str] = None,
        callbacks: Optional[List[BaseRoute]] = None,
        openapi_extra: Optional[Dict[str, Any]] = None,
        generate_unique_id_function: Callable[[APIRoute], str] = Default(
            generate_unique_id
        ),
    ) -> Callable[[DecoratedCallable], DecoratedCallable]:
        return self.api_route(
            path=path,
            response_model=response_model,
            status_code=status_code,
            tags=tags,
            dependencies=dependencies,
            summary=summary,
            description=description,
            response_description=response_description,
            responses=responses,
            deprecated=deprecated,
            methods=["OPTIONS"],
            operation_id=operation_id,
            response_model_include=response_model_include,
            response_model_exclude=response_model_exclude,
            response_model_by_alias=response_model_by_alias,
            response_model_exclude_unset=response_model_exclude_unset,
            response_model_exclude_defaults=response_model_exclude_defaults,
            response_model_exclude_none=response_model_exclude_none,
            include_in_schema=include_in_schema,
            response_class=response_class,
            name=name,
            callbacks=callbacks,
            openapi_extra=openapi_extra,
            generate_unique_id_function=generate_unique_id_function,
        )

    def head(
        self,
        path: str,
        *,
        response_model: Any = Default(None),
        status_code: Optional[int] = None,
        tags: Optional[List[Union[str, Enum]]] = None,
        dependencies: Optional[Sequence[params.Depends]] = None,
        summary: Optional[str] = None,
        description: Optional[str] = None,
        response_description: str = "Successful Response",
        responses: Optional[Dict[Union[int, str], Dict[str, Any]]] = None,
        deprecated: Optional[bool] = None,
        operation_id: Optional[str] = None,
        response_model_include: Optional[IncEx] = None,
        response_model_exclude: Optional[IncEx] = None,
        response_model_by_alias: bool = True,
        response_model_exclude_unset: bool = False,
        response_model_exclude_defaults: bool = False,
        response_model_exclude_none: bool = False,
        include_in_schema: bool = True,
        response_class: Type[Response] = Default(JSONResponse),
        name: Optional[str] = None,
        callbacks: Optional[List[BaseRoute]] = None,
        openapi_extra: Optional[Dict[str, Any]] = None,
        generate_unique_id_function: Callable[[APIRoute], str] = Default(
            generate_unique_id
        ),
    ) -> Callable[[DecoratedCallable], DecoratedCallable]:
        return self.api_route(
            path=path,
            response_model=response_model,
            status_code=status_code,
            tags=tags,
            dependencies=dependencies,
            summary=summary,
            description=description,
            response_description=response_description,
            responses=responses,
            deprecated=deprecated,
            methods=["HEAD"],
            operation_id=operation_id,
            response_model_include=response_model_include,
            response_model_exclude=response_model_exclude,
            response_model_by_alias=response_model_by_alias,
            response_model_exclude_unset=response_model_exclude_unset,
            response_model_exclude_defaults=response_model_exclude_defaults,
            response_model_exclude_none=response_model_exclude_none,
            include_in_schema=include_in_schema,
            response_class=response_class,
            name=name,
            callbacks=callbacks,
            openapi_extra=openapi_extra,
            generate_unique_id_function=generate_unique_id_function,
        )

    def patch(
        self,
        path: str,
        *,
        response_model: Any = Default(None),
        status_code: Optional[int] = None,
        tags: Optional[List[Union[str, Enum]]] = None,
        dependencies: Optional[Sequence[params.Depends]] = None,
        summary: Optional[str] = None,
        description: Optional[str] = None,
        response_description: str = "Successful Response",
        responses: Optional[Dict[Union[int, str], Dict[str, Any]]] = None,
        deprecated: Optional[bool] = None,
        operation_id: Optional[str] = None,
        response_model_include: Optional[IncEx] = None,
        response_model_exclude: Optional[IncEx] = None,
        response_model_by_alias: bool = True,
        response_model_exclude_unset: bool = False,
        response_model_exclude_defaults: bool = False,
        response_model_exclude_none: bool = False,
        include_in_schema: bool = True,
        response_class: Type[Response] = Default(JSONResponse),
        name: Optional[str] = None,
        callbacks: Optional[List[BaseRoute]] = None,
        openapi_extra: Optional[Dict[str, Any]] = None,
        generate_unique_id_function: Callable[[APIRoute], str] = Default(
            generate_unique_id
        ),
    ) -> Callable[[DecoratedCallable], DecoratedCallable]:
        return self.api_route(
            path=path,
            response_model=response_model,
            status_code=status_code,
            tags=tags,
            dependencies=dependencies,
            summary=summary,
            description=description,
            response_description=response_description,
            responses=responses,
            deprecated=deprecated,
            methods=["PATCH"],
            operation_id=operation_id,
            response_model_include=response_model_include,
            response_model_exclude=response_model_exclude,
            response_model_by_alias=response_model_by_alias,
            response_model_exclude_unset=response_model_exclude_unset,
            response_model_exclude_defaults=response_model_exclude_defaults,
            response_model_exclude_none=response_model_exclude_none,
            include_in_schema=include_in_schema,
            response_class=response_class,
            name=name,
            callbacks=callbacks,
            openapi_extra=openapi_extra,
            generate_unique_id_function=generate_unique_id_function,
        )

    def trace(
        self,
        path: str,
        *,
        response_model: Any = Default(None),
        status_code: Optional[int] = None,
        tags: Optional[List[Union[str, Enum]]] = None,
        dependencies: Optional[Sequence[params.Depends]] = None,
        summary: Optional[str] = None,
        description: Optional[str] = None,
        response_description: str = "Successful Response",
        responses: Optional[Dict[Union[int, str], Dict[str, Any]]] = None,
        deprecated: Optional[bool] = None,
        operation_id: Optional[str] = None,
        response_model_include: Optional[IncEx] = None,
        response_model_exclude: Optional[IncEx] = None,
        response_model_by_alias: bool = True,
        response_model_exclude_unset: bool = False,
        response_model_exclude_defaults: bool = False,
        response_model_exclude_none: bool = False,
        include_in_schema: bool = True,
        response_class: Type[Response] = Default(JSONResponse),
        name: Optional[str] = None,
        callbacks: Optional[List[BaseRoute]] = None,
        openapi_extra: Optional[Dict[str, Any]] = None,
        generate_unique_id_function: Callable[[APIRoute], str] = Default(
            generate_unique_id
        ),
    ) -> Callable[[DecoratedCallable], DecoratedCallable]:
        return self.api_route(
            path=path,
            response_model=response_model,
            status_code=status_code,
            tags=tags,
            dependencies=dependencies,
            summary=summary,
            description=description,
            response_description=response_description,
            responses=responses,
            deprecated=deprecated,
            methods=["TRACE"],
            operation_id=operation_id,
            response_model_include=response_model_include,
            response_model_exclude=response_model_exclude,
            response_model_by_alias=response_model_by_alias,
            response_model_exclude_unset=response_model_exclude_unset,
            response_model_exclude_defaults=response_model_exclude_defaults,
            response_model_exclude_none=response_model_exclude_none,
            include_in_schema=include_in_schema,
            response_class=response_class,
            name=name,
            callbacks=callbacks,
            openapi_extra=openapi_extra,
            generate_unique_id_function=generate_unique_id_function,
        )

    def on_event(
        self, event_type: str
    ) -> Callable[[DecoratedCallable], DecoratedCallable]:
        def decorator(func: DecoratedCallable) -> DecoratedCallable:
            self.add_event_handler(event_type, func)
            return func

        return decorator<|MERGE_RESOLUTION|>--- conflicted
+++ resolved
@@ -42,11 +42,8 @@
 from fastapi.exceptions import (
     FastAPIError,
     RequestValidationError,
-<<<<<<< HEAD
     RouteAlreadyExistsError,
-=======
     ResponseValidationError,
->>>>>>> c165be38
     WebSocketRequestValidationError,
 )
 from fastapi.types import DecoratedCallable, IncEx
