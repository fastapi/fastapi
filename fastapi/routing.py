import asyncio
import email.message
import enum
import inspect
import json
from typing import (
    Any,
    Callable,
    Coroutine,
    Dict,
    List,
    Optional,
    Sequence,
    Set,
    Tuple,
    Type,
    Union,
)

from fastapi import params
from fastapi.concurrency import AsyncExitStack
from fastapi.datastructures import Default, DefaultPlaceholder
from fastapi.dependencies.models import Dependant
from fastapi.dependencies.utils import (
    get_body_field,
    get_dependant,
    get_parameterless_sub_dependant,
    solve_dependencies,
)
from fastapi.encoders import DictIntStrAny, SetIntStr, jsonable_encoder
from fastapi.exceptions import RequestValidationError, WebSocketRequestValidationError
from fastapi.openapi.constants import STATUS_CODES_WITH_NO_BODY
from fastapi.types import DecoratedCallable
from fastapi.utils import (
    create_cloned_field,
    create_response_field,
    generate_operation_id_for_path,
    get_value_or_default,
)
from pydantic import BaseModel
from pydantic.error_wrappers import ErrorWrapper, ValidationError
from pydantic.fields import ModelField, Undefined
from starlette import routing
from starlette.background import BackgroundTasks
from starlette.concurrency import run_in_threadpool
from starlette.datastructures import FormData
from starlette.exceptions import HTTPException
from starlette.requests import Request
from starlette.responses import JSONResponse, Response
from starlette.routing import BaseRoute
from starlette.routing import Mount as Mount  # noqa
from starlette.routing import (
    compile_path,
    get_name,
    request_response,
    websocket_session,
)
from starlette.status import WS_1008_POLICY_VIOLATION
from starlette.types import ASGIApp
from starlette.websockets import WebSocket


def _prepare_response_content(
    res: Any,
    *,
    exclude_unset: bool,
    exclude_defaults: bool = False,
    exclude_none: bool = False,
) -> Any:
    if isinstance(res, BaseModel):
        return res.dict(
            by_alias=True,
            exclude_unset=exclude_unset,
            exclude_defaults=exclude_defaults,
            exclude_none=exclude_none,
        )
    elif isinstance(res, list):
        return [
            _prepare_response_content(
                item,
                exclude_unset=exclude_unset,
                exclude_defaults=exclude_defaults,
                exclude_none=exclude_none,
            )
            for item in res
        ]
    elif isinstance(res, dict):
        return {
            k: _prepare_response_content(
                v,
                exclude_unset=exclude_unset,
                exclude_defaults=exclude_defaults,
                exclude_none=exclude_none,
            )
            for k, v in res.items()
        }
    return res


async def serialize_response(
    *,
    field: Optional[ModelField] = None,
    response_content: Any,
    include: Optional[Union[SetIntStr, DictIntStrAny]] = None,
    exclude: Optional[Union[SetIntStr, DictIntStrAny]] = None,
    by_alias: bool = True,
    exclude_unset: bool = False,
    exclude_defaults: bool = False,
    exclude_none: bool = False,
    is_coroutine: bool = True,
) -> Any:
    if field:
        errors = []
        response_content = _prepare_response_content(
            response_content,
            exclude_unset=exclude_unset,
            exclude_defaults=exclude_defaults,
            exclude_none=exclude_none,
        )
        if is_coroutine:
            value, errors_ = field.validate(response_content, {}, loc=("response",))
        else:
            value, errors_ = await run_in_threadpool(
                field.validate, response_content, {}, loc=("response",)
            )
        if isinstance(errors_, ErrorWrapper):
            errors.append(errors_)
        elif isinstance(errors_, list):
            errors.extend(errors_)
        if errors:
            raise ValidationError(errors, field.type_)
        return jsonable_encoder(
            value,
            include=include,
            exclude=exclude,
            by_alias=by_alias,
            exclude_unset=exclude_unset,
            exclude_defaults=exclude_defaults,
            exclude_none=exclude_none,
        )
    else:
        return jsonable_encoder(response_content)


async def run_endpoint_function(
    *, dependant: Dependant, values: Dict[str, Any], is_coroutine: bool
) -> Any:
    # Only called by get_request_handler. Has been split into its own function to
    # facilitate profiling endpoints, since inner functions are harder to profile.
    assert dependant.call is not None, "dependant.call must be a function"

    if is_coroutine:
        return await dependant.call(**values)
    else:
        return await run_in_threadpool(dependant.call, **values)


async def handle_endpoint(
    request: Request,
    dependant: Dependant,
    body: Optional[Union[Dict[str, Any], FormData]],
    dependency_overrides_provider: Optional[Any],
    is_coroutine: bool,
) -> Tuple[Any, Optional[BackgroundTasks], Response]:

    solved_result = await solve_dependencies(
        request=request,
        dependant=dependant,
        body=body,
        dependency_overrides_provider=dependency_overrides_provider,
    )
    values, errors, background_tasks, sub_response, _ = solved_result
    if errors:
        raise RequestValidationError(errors, body=body)
    else:
        raw_response = await run_endpoint_function(
            dependant=dependant,
            values=values,
            is_coroutine=is_coroutine,
        )
    return raw_response, background_tasks, sub_response


def get_request_handler(
    dependant: Dependant,
    body_field: Optional[ModelField] = None,
    status_code: Optional[int] = None,
    response_class: Union[Type[Response], DefaultPlaceholder] = Default(JSONResponse),
    response_field: Optional[ModelField] = None,
    response_model_include: Optional[Union[SetIntStr, DictIntStrAny]] = None,
    response_model_exclude: Optional[Union[SetIntStr, DictIntStrAny]] = None,
    response_model_by_alias: bool = True,
    response_model_exclude_unset: bool = False,
    response_model_exclude_defaults: bool = False,
    response_model_exclude_none: bool = False,
    dependency_overrides_provider: Optional[Any] = None,
) -> Callable[[Request], Coroutine[Any, Any, Response]]:
    assert dependant.call is not None, "dependant.call must be a function"
    is_coroutine = asyncio.iscoroutinefunction(dependant.call)
    is_body_form = body_field and isinstance(body_field.field_info, params.Form)
    if isinstance(response_class, DefaultPlaceholder):
        actual_response_class: Type[Response] = response_class.value
    else:
        actual_response_class = response_class

    async def app(request: Request) -> Response:
        try:
            body: Any = None
            if body_field:
                if is_body_form:
                    body = await request.form()
                else:
                    body_bytes = await request.body()
                    if body_bytes:
                        json_body: Any = Undefined
                        content_type_value = request.headers.get("content-type")
                        if not content_type_value:
                            json_body = await request.json()
                        else:
                            message = email.message.Message()
                            message["content-type"] = content_type_value
                            if message.get_content_maintype() == "application":
                                subtype = message.get_content_subtype()
                                if subtype == "json" or subtype.endswith("+json"):
                                    json_body = await request.json()
                        if json_body != Undefined:
                            body = json_body
                        else:
                            body = body_bytes
        except json.JSONDecodeError as e:
            raise RequestValidationError([ErrorWrapper(e, ("body", e.pos))], body=e.doc)
        except Exception as e:
            raise HTTPException(
                status_code=400, detail="There was an error parsing the body"
            ) from e
        exception: Optional[Exception] = None
        async with AsyncExitStack() as end_before_response_stack:
            request.scope["fastapi_astack_before_response"] = end_before_response_stack
            try:
                solved_endpoint = await handle_endpoint(
                    request,
                    dependant,
                    body,
                    dependency_overrides_provider,
                    is_coroutine,
                )
            except Exception as e:
                exception = e
                raise
        # If exception was handled in dependency after yield - raise it again
        if exception:
            raise exception
        raw_response, background_tasks, sub_response = solved_endpoint
        if isinstance(raw_response, Response):
            if raw_response.background is None:
                raw_response.background = background_tasks
            return raw_response
        response_data = await serialize_response(
            field=response_field,
            response_content=raw_response,
            include=response_model_include,
            exclude=response_model_exclude,
            by_alias=response_model_by_alias,
            exclude_unset=response_model_exclude_unset,
            exclude_defaults=response_model_exclude_defaults,
            exclude_none=response_model_exclude_none,
            is_coroutine=is_coroutine,
        )
<<<<<<< HEAD
        response = actual_response_class(
            content=response_data,
            status_code=status_code,
            background=background_tasks,  # type: ignore # in Starlette
        )
        response.headers.raw.extend(sub_response.headers.raw)
        if sub_response.status_code:
            response.status_code = sub_response.status_code
        return response
=======
        values, errors, background_tasks, sub_response, _ = solved_result
        if errors:
            raise RequestValidationError(errors, body=body)
        else:
            raw_response = await run_endpoint_function(
                dependant=dependant, values=values, is_coroutine=is_coroutine
            )

            if isinstance(raw_response, Response):
                if raw_response.background is None:
                    raw_response.background = background_tasks
                return raw_response
            response_data = await serialize_response(
                field=response_field,
                response_content=raw_response,
                include=response_model_include,
                exclude=response_model_exclude,
                by_alias=response_model_by_alias,
                exclude_unset=response_model_exclude_unset,
                exclude_defaults=response_model_exclude_defaults,
                exclude_none=response_model_exclude_none,
                is_coroutine=is_coroutine,
            )
            response_args: Dict[str, Any] = {"background": background_tasks}
            # If status_code was set, use it, otherwise use the default from the
            # response class, in the case of redirect it's 307
            if status_code is not None:
                response_args["status_code"] = status_code
            response = actual_response_class(response_data, **response_args)
            response.headers.raw.extend(sub_response.headers.raw)
            if sub_response.status_code:
                response.status_code = sub_response.status_code
            return response
>>>>>>> e721d043

    return app


def get_websocket_app(
    dependant: Dependant, dependency_overrides_provider: Optional[Any] = None
) -> Callable[[WebSocket], Coroutine[Any, Any, Any]]:
    async def app(websocket: WebSocket) -> None:
        solved_result = await solve_dependencies(
            request=websocket,
            dependant=dependant,
            dependency_overrides_provider=dependency_overrides_provider,
        )
        values, errors, _, _2, _3 = solved_result
        if errors:
            await websocket.close(code=WS_1008_POLICY_VIOLATION)
            raise WebSocketRequestValidationError(errors)
        assert dependant.call is not None, "dependant.call must be a function"
        await dependant.call(**values)

    return app


class APIWebSocketRoute(routing.WebSocketRoute):
    def __init__(
        self,
        path: str,
        endpoint: Callable[..., Any],
        *,
        name: Optional[str] = None,
        dependency_overrides_provider: Optional[Any] = None,
    ) -> None:
        self.path = path
        self.endpoint = endpoint
        self.name = get_name(endpoint) if name is None else name
        self.dependant = get_dependant(path=path, call=self.endpoint)
        self.app = websocket_session(
            get_websocket_app(
                dependant=self.dependant,
                dependency_overrides_provider=dependency_overrides_provider,
            )
        )
        self.path_regex, self.path_format, self.param_convertors = compile_path(path)


class APIRoute(routing.Route):
    def __init__(
        self,
        path: str,
        endpoint: Callable[..., Any],
        *,
        response_model: Optional[Type[Any]] = None,
        status_code: Optional[int] = None,
        tags: Optional[List[str]] = None,
        dependencies: Optional[Sequence[params.Depends]] = None,
        summary: Optional[str] = None,
        description: Optional[str] = None,
        response_description: str = "Successful Response",
        responses: Optional[Dict[Union[int, str], Dict[str, Any]]] = None,
        deprecated: Optional[bool] = None,
        name: Optional[str] = None,
        methods: Optional[Union[Set[str], List[str]]] = None,
        operation_id: Optional[str] = None,
        response_model_include: Optional[Union[SetIntStr, DictIntStrAny]] = None,
        response_model_exclude: Optional[Union[SetIntStr, DictIntStrAny]] = None,
        response_model_by_alias: bool = True,
        response_model_exclude_unset: bool = False,
        response_model_exclude_defaults: bool = False,
        response_model_exclude_none: bool = False,
        include_in_schema: bool = True,
        response_class: Union[Type[Response], DefaultPlaceholder] = Default(
            JSONResponse
        ),
        dependency_overrides_provider: Optional[Any] = None,
        callbacks: Optional[List[BaseRoute]] = None,
    ) -> None:
        # normalise enums e.g. http.HTTPStatus
        if isinstance(status_code, enum.IntEnum):
            status_code = int(status_code)
        self.path = path
        self.endpoint = endpoint
        self.name = get_name(endpoint) if name is None else name
        self.path_regex, self.path_format, self.param_convertors = compile_path(path)
        if methods is None:
            methods = ["GET"]
        self.methods: Set[str] = set([method.upper() for method in methods])
        self.unique_id = generate_operation_id_for_path(
            name=self.name, path=self.path_format, method=list(methods)[0]
        )
        self.response_model = response_model
        if self.response_model:
            assert (
                status_code not in STATUS_CODES_WITH_NO_BODY
            ), f"Status code {status_code} must not have a response body"
            response_name = "Response_" + self.unique_id
            self.response_field = create_response_field(
                name=response_name, type_=self.response_model
            )
            # Create a clone of the field, so that a Pydantic submodel is not returned
            # as is just because it's an instance of a subclass of a more limited class
            # e.g. UserInDB (containing hashed_password) could be a subclass of User
            # that doesn't have the hashed_password. But because it's a subclass, it
            # would pass the validation and be returned as is.
            # By being a new field, no inheritance will be passed as is. A new model
            # will be always created.
            self.secure_cloned_response_field: Optional[
                ModelField
            ] = create_cloned_field(self.response_field)
        else:
            self.response_field = None  # type: ignore
            self.secure_cloned_response_field = None
        self.status_code = status_code
        self.tags = tags or []
        if dependencies:
            self.dependencies = list(dependencies)
        else:
            self.dependencies = []
        self.summary = summary
        self.description = description or inspect.cleandoc(self.endpoint.__doc__ or "")
        # if a "form feed" character (page break) is found in the description text,
        # truncate description text to the content preceding the first "form feed"
        self.description = self.description.split("\f")[0]
        self.response_description = response_description
        self.responses = responses or {}
        response_fields = {}
        for additional_status_code, response in self.responses.items():
            assert isinstance(response, dict), "An additional response must be a dict"
            model = response.get("model")
            if model:
                assert (
                    additional_status_code not in STATUS_CODES_WITH_NO_BODY
                ), f"Status code {additional_status_code} must not have a response body"
                response_name = f"Response_{additional_status_code}_{self.unique_id}"
                response_field = create_response_field(name=response_name, type_=model)
                response_fields[additional_status_code] = response_field
        if response_fields:
            self.response_fields: Dict[Union[int, str], ModelField] = response_fields
        else:
            self.response_fields = {}
        self.deprecated = deprecated
        self.operation_id = operation_id
        self.response_model_include = response_model_include
        self.response_model_exclude = response_model_exclude
        self.response_model_by_alias = response_model_by_alias
        self.response_model_exclude_unset = response_model_exclude_unset
        self.response_model_exclude_defaults = response_model_exclude_defaults
        self.response_model_exclude_none = response_model_exclude_none
        self.include_in_schema = include_in_schema
        self.response_class = response_class

        assert callable(endpoint), "An endpoint must be a callable"
        self.dependant = get_dependant(path=self.path_format, call=self.endpoint)
        for depends in self.dependencies[::-1]:
            self.dependant.dependencies.insert(
                0,
                get_parameterless_sub_dependant(depends=depends, path=self.path_format),
            )
        self.body_field = get_body_field(dependant=self.dependant, name=self.unique_id)
        self.dependency_overrides_provider = dependency_overrides_provider
        self.callbacks = callbacks
        self.app = request_response(self.get_route_handler())

    def get_route_handler(self) -> Callable[[Request], Coroutine[Any, Any, Response]]:
        return get_request_handler(
            dependant=self.dependant,
            body_field=self.body_field,
            status_code=self.status_code,
            response_class=self.response_class,
            response_field=self.secure_cloned_response_field,
            response_model_include=self.response_model_include,
            response_model_exclude=self.response_model_exclude,
            response_model_by_alias=self.response_model_by_alias,
            response_model_exclude_unset=self.response_model_exclude_unset,
            response_model_exclude_defaults=self.response_model_exclude_defaults,
            response_model_exclude_none=self.response_model_exclude_none,
            dependency_overrides_provider=self.dependency_overrides_provider,
        )


class APIRouter(routing.Router):
    def __init__(
        self,
        *,
        prefix: str = "",
        tags: Optional[List[str]] = None,
        dependencies: Optional[Sequence[params.Depends]] = None,
        default_response_class: Type[Response] = Default(JSONResponse),
        responses: Optional[Dict[Union[int, str], Dict[str, Any]]] = None,
        callbacks: Optional[List[BaseRoute]] = None,
        routes: Optional[List[routing.BaseRoute]] = None,
        redirect_slashes: bool = True,
        default: Optional[ASGIApp] = None,
        dependency_overrides_provider: Optional[Any] = None,
        route_class: Type[APIRoute] = APIRoute,
        on_startup: Optional[Sequence[Callable[[], Any]]] = None,
        on_shutdown: Optional[Sequence[Callable[[], Any]]] = None,
        deprecated: Optional[bool] = None,
        include_in_schema: bool = True,
    ) -> None:
        super().__init__(
            routes=routes,  # type: ignore # in Starlette
            redirect_slashes=redirect_slashes,
            default=default,  # type: ignore # in Starlette
            on_startup=on_startup,  # type: ignore # in Starlette
            on_shutdown=on_shutdown,  # type: ignore # in Starlette
        )
        if prefix:
            assert prefix.startswith("/"), "A path prefix must start with '/'"
            assert not prefix.endswith(
                "/"
            ), "A path prefix must not end with '/', as the routes will start with '/'"
        self.prefix = prefix
        self.tags: List[str] = tags or []
        self.dependencies = list(dependencies or []) or []
        self.deprecated = deprecated
        self.include_in_schema = include_in_schema
        self.responses = responses or {}
        self.callbacks = callbacks or []
        self.dependency_overrides_provider = dependency_overrides_provider
        self.route_class = route_class
        self.default_response_class = default_response_class

    def add_api_route(
        self,
        path: str,
        endpoint: Callable[..., Any],
        *,
        response_model: Optional[Type[Any]] = None,
        status_code: Optional[int] = None,
        tags: Optional[List[str]] = None,
        dependencies: Optional[Sequence[params.Depends]] = None,
        summary: Optional[str] = None,
        description: Optional[str] = None,
        response_description: str = "Successful Response",
        responses: Optional[Dict[Union[int, str], Dict[str, Any]]] = None,
        deprecated: Optional[bool] = None,
        methods: Optional[Union[Set[str], List[str]]] = None,
        operation_id: Optional[str] = None,
        response_model_include: Optional[Union[SetIntStr, DictIntStrAny]] = None,
        response_model_exclude: Optional[Union[SetIntStr, DictIntStrAny]] = None,
        response_model_by_alias: bool = True,
        response_model_exclude_unset: bool = False,
        response_model_exclude_defaults: bool = False,
        response_model_exclude_none: bool = False,
        include_in_schema: bool = True,
        response_class: Union[Type[Response], DefaultPlaceholder] = Default(
            JSONResponse
        ),
        name: Optional[str] = None,
        route_class_override: Optional[Type[APIRoute]] = None,
        callbacks: Optional[List[BaseRoute]] = None,
    ) -> None:
        route_class = route_class_override or self.route_class
        responses = responses or {}
        combined_responses = {**self.responses, **responses}
        current_response_class = get_value_or_default(
            response_class, self.default_response_class
        )
        current_tags = self.tags.copy()
        if tags:
            current_tags.extend(tags)
        current_dependencies = self.dependencies.copy()
        if dependencies:
            current_dependencies.extend(dependencies)
        current_callbacks = self.callbacks.copy()
        if callbacks:
            current_callbacks.extend(callbacks)
        route = route_class(
            self.prefix + path,
            endpoint=endpoint,
            response_model=response_model,
            status_code=status_code,
            tags=current_tags,
            dependencies=current_dependencies,
            summary=summary,
            description=description,
            response_description=response_description,
            responses=combined_responses,
            deprecated=deprecated or self.deprecated,
            methods=methods,
            operation_id=operation_id,
            response_model_include=response_model_include,
            response_model_exclude=response_model_exclude,
            response_model_by_alias=response_model_by_alias,
            response_model_exclude_unset=response_model_exclude_unset,
            response_model_exclude_defaults=response_model_exclude_defaults,
            response_model_exclude_none=response_model_exclude_none,
            include_in_schema=include_in_schema and self.include_in_schema,
            response_class=current_response_class,
            name=name,
            dependency_overrides_provider=self.dependency_overrides_provider,
            callbacks=current_callbacks,
        )
        self.routes.append(route)

    def api_route(
        self,
        path: str,
        *,
        response_model: Optional[Type[Any]] = None,
        status_code: Optional[int] = None,
        tags: Optional[List[str]] = None,
        dependencies: Optional[Sequence[params.Depends]] = None,
        summary: Optional[str] = None,
        description: Optional[str] = None,
        response_description: str = "Successful Response",
        responses: Optional[Dict[Union[int, str], Dict[str, Any]]] = None,
        deprecated: Optional[bool] = None,
        methods: Optional[List[str]] = None,
        operation_id: Optional[str] = None,
        response_model_include: Optional[Union[SetIntStr, DictIntStrAny]] = None,
        response_model_exclude: Optional[Union[SetIntStr, DictIntStrAny]] = None,
        response_model_by_alias: bool = True,
        response_model_exclude_unset: bool = False,
        response_model_exclude_defaults: bool = False,
        response_model_exclude_none: bool = False,
        include_in_schema: bool = True,
        response_class: Type[Response] = Default(JSONResponse),
        name: Optional[str] = None,
        callbacks: Optional[List[BaseRoute]] = None,
    ) -> Callable[[DecoratedCallable], DecoratedCallable]:
        def decorator(func: DecoratedCallable) -> DecoratedCallable:
            self.add_api_route(
                path,
                func,
                response_model=response_model,
                status_code=status_code,
                tags=tags,
                dependencies=dependencies,
                summary=summary,
                description=description,
                response_description=response_description,
                responses=responses,
                deprecated=deprecated,
                methods=methods,
                operation_id=operation_id,
                response_model_include=response_model_include,
                response_model_exclude=response_model_exclude,
                response_model_by_alias=response_model_by_alias,
                response_model_exclude_unset=response_model_exclude_unset,
                response_model_exclude_defaults=response_model_exclude_defaults,
                response_model_exclude_none=response_model_exclude_none,
                include_in_schema=include_in_schema,
                response_class=response_class,
                name=name,
                callbacks=callbacks,
            )
            return func

        return decorator

    def add_api_websocket_route(
        self, path: str, endpoint: Callable[..., Any], name: Optional[str] = None
    ) -> None:
        route = APIWebSocketRoute(
            path,
            endpoint=endpoint,
            name=name,
            dependency_overrides_provider=self.dependency_overrides_provider,
        )
        self.routes.append(route)

    def websocket(
        self, path: str, name: Optional[str] = None
    ) -> Callable[[DecoratedCallable], DecoratedCallable]:
        def decorator(func: DecoratedCallable) -> DecoratedCallable:
            self.add_api_websocket_route(path, func, name=name)
            return func

        return decorator

    def include_router(
        self,
        router: "APIRouter",
        *,
        prefix: str = "",
        tags: Optional[List[str]] = None,
        dependencies: Optional[Sequence[params.Depends]] = None,
        default_response_class: Type[Response] = Default(JSONResponse),
        responses: Optional[Dict[Union[int, str], Dict[str, Any]]] = None,
        callbacks: Optional[List[BaseRoute]] = None,
        deprecated: Optional[bool] = None,
        include_in_schema: bool = True,
    ) -> None:
        if prefix:
            assert prefix.startswith("/"), "A path prefix must start with '/'"
            assert not prefix.endswith(
                "/"
            ), "A path prefix must not end with '/', as the routes will start with '/'"
        else:
            for r in router.routes:
                path = getattr(r, "path")
                name = getattr(r, "name", "unknown")
                if path is not None and not path:
                    raise Exception(
                        f"Prefix and path cannot be both empty (path operation: {name})"
                    )
        if responses is None:
            responses = {}
        for route in router.routes:
            if isinstance(route, APIRoute):
                combined_responses = {**responses, **route.responses}
                use_response_class = get_value_or_default(
                    route.response_class,
                    router.default_response_class,
                    default_response_class,
                    self.default_response_class,
                )
                current_tags = []
                if tags:
                    current_tags.extend(tags)
                if route.tags:
                    current_tags.extend(route.tags)
                current_dependencies: List[params.Depends] = []
                if dependencies:
                    current_dependencies.extend(dependencies)
                if route.dependencies:
                    current_dependencies.extend(route.dependencies)
                current_callbacks = []
                if callbacks:
                    current_callbacks.extend(callbacks)
                if route.callbacks:
                    current_callbacks.extend(route.callbacks)
                self.add_api_route(
                    prefix + route.path,
                    route.endpoint,
                    response_model=route.response_model,
                    status_code=route.status_code,
                    tags=current_tags,
                    dependencies=current_dependencies,
                    summary=route.summary,
                    description=route.description,
                    response_description=route.response_description,
                    responses=combined_responses,
                    deprecated=route.deprecated or deprecated or self.deprecated,
                    methods=route.methods,
                    operation_id=route.operation_id,
                    response_model_include=route.response_model_include,
                    response_model_exclude=route.response_model_exclude,
                    response_model_by_alias=route.response_model_by_alias,
                    response_model_exclude_unset=route.response_model_exclude_unset,
                    response_model_exclude_defaults=route.response_model_exclude_defaults,
                    response_model_exclude_none=route.response_model_exclude_none,
                    include_in_schema=route.include_in_schema
                    and self.include_in_schema
                    and include_in_schema,
                    response_class=use_response_class,
                    name=route.name,
                    route_class_override=type(route),
                    callbacks=current_callbacks,
                )
            elif isinstance(route, routing.Route):
                methods = list(route.methods or [])  # type: ignore # in Starlette
                self.add_route(
                    prefix + route.path,
                    route.endpoint,
                    methods=methods,
                    include_in_schema=route.include_in_schema,
                    name=route.name,
                )
            elif isinstance(route, APIWebSocketRoute):
                self.add_api_websocket_route(
                    prefix + route.path, route.endpoint, name=route.name
                )
            elif isinstance(route, routing.WebSocketRoute):
                self.add_websocket_route(
                    prefix + route.path, route.endpoint, name=route.name
                )
        for handler in router.on_startup:
            self.add_event_handler("startup", handler)
        for handler in router.on_shutdown:
            self.add_event_handler("shutdown", handler)

    def get(
        self,
        path: str,
        *,
        response_model: Optional[Type[Any]] = None,
        status_code: Optional[int] = None,
        tags: Optional[List[str]] = None,
        dependencies: Optional[Sequence[params.Depends]] = None,
        summary: Optional[str] = None,
        description: Optional[str] = None,
        response_description: str = "Successful Response",
        responses: Optional[Dict[Union[int, str], Dict[str, Any]]] = None,
        deprecated: Optional[bool] = None,
        operation_id: Optional[str] = None,
        response_model_include: Optional[Union[SetIntStr, DictIntStrAny]] = None,
        response_model_exclude: Optional[Union[SetIntStr, DictIntStrAny]] = None,
        response_model_by_alias: bool = True,
        response_model_exclude_unset: bool = False,
        response_model_exclude_defaults: bool = False,
        response_model_exclude_none: bool = False,
        include_in_schema: bool = True,
        response_class: Type[Response] = Default(JSONResponse),
        name: Optional[str] = None,
        callbacks: Optional[List[BaseRoute]] = None,
    ) -> Callable[[DecoratedCallable], DecoratedCallable]:
        return self.api_route(
            path=path,
            response_model=response_model,
            status_code=status_code,
            tags=tags,
            dependencies=dependencies,
            summary=summary,
            description=description,
            response_description=response_description,
            responses=responses,
            deprecated=deprecated,
            methods=["GET"],
            operation_id=operation_id,
            response_model_include=response_model_include,
            response_model_exclude=response_model_exclude,
            response_model_by_alias=response_model_by_alias,
            response_model_exclude_unset=response_model_exclude_unset,
            response_model_exclude_defaults=response_model_exclude_defaults,
            response_model_exclude_none=response_model_exclude_none,
            include_in_schema=include_in_schema,
            response_class=response_class,
            name=name,
            callbacks=callbacks,
        )

    def put(
        self,
        path: str,
        *,
        response_model: Optional[Type[Any]] = None,
        status_code: Optional[int] = None,
        tags: Optional[List[str]] = None,
        dependencies: Optional[Sequence[params.Depends]] = None,
        summary: Optional[str] = None,
        description: Optional[str] = None,
        response_description: str = "Successful Response",
        responses: Optional[Dict[Union[int, str], Dict[str, Any]]] = None,
        deprecated: Optional[bool] = None,
        operation_id: Optional[str] = None,
        response_model_include: Optional[Union[SetIntStr, DictIntStrAny]] = None,
        response_model_exclude: Optional[Union[SetIntStr, DictIntStrAny]] = None,
        response_model_by_alias: bool = True,
        response_model_exclude_unset: bool = False,
        response_model_exclude_defaults: bool = False,
        response_model_exclude_none: bool = False,
        include_in_schema: bool = True,
        response_class: Type[Response] = Default(JSONResponse),
        name: Optional[str] = None,
        callbacks: Optional[List[BaseRoute]] = None,
    ) -> Callable[[DecoratedCallable], DecoratedCallable]:
        return self.api_route(
            path=path,
            response_model=response_model,
            status_code=status_code,
            tags=tags,
            dependencies=dependencies,
            summary=summary,
            description=description,
            response_description=response_description,
            responses=responses,
            deprecated=deprecated,
            methods=["PUT"],
            operation_id=operation_id,
            response_model_include=response_model_include,
            response_model_exclude=response_model_exclude,
            response_model_by_alias=response_model_by_alias,
            response_model_exclude_unset=response_model_exclude_unset,
            response_model_exclude_defaults=response_model_exclude_defaults,
            response_model_exclude_none=response_model_exclude_none,
            include_in_schema=include_in_schema,
            response_class=response_class,
            name=name,
            callbacks=callbacks,
        )

    def post(
        self,
        path: str,
        *,
        response_model: Optional[Type[Any]] = None,
        status_code: Optional[int] = None,
        tags: Optional[List[str]] = None,
        dependencies: Optional[Sequence[params.Depends]] = None,
        summary: Optional[str] = None,
        description: Optional[str] = None,
        response_description: str = "Successful Response",
        responses: Optional[Dict[Union[int, str], Dict[str, Any]]] = None,
        deprecated: Optional[bool] = None,
        operation_id: Optional[str] = None,
        response_model_include: Optional[Union[SetIntStr, DictIntStrAny]] = None,
        response_model_exclude: Optional[Union[SetIntStr, DictIntStrAny]] = None,
        response_model_by_alias: bool = True,
        response_model_exclude_unset: bool = False,
        response_model_exclude_defaults: bool = False,
        response_model_exclude_none: bool = False,
        include_in_schema: bool = True,
        response_class: Type[Response] = Default(JSONResponse),
        name: Optional[str] = None,
        callbacks: Optional[List[BaseRoute]] = None,
    ) -> Callable[[DecoratedCallable], DecoratedCallable]:
        return self.api_route(
            path=path,
            response_model=response_model,
            status_code=status_code,
            tags=tags,
            dependencies=dependencies,
            summary=summary,
            description=description,
            response_description=response_description,
            responses=responses,
            deprecated=deprecated,
            methods=["POST"],
            operation_id=operation_id,
            response_model_include=response_model_include,
            response_model_exclude=response_model_exclude,
            response_model_by_alias=response_model_by_alias,
            response_model_exclude_unset=response_model_exclude_unset,
            response_model_exclude_defaults=response_model_exclude_defaults,
            response_model_exclude_none=response_model_exclude_none,
            include_in_schema=include_in_schema,
            response_class=response_class,
            name=name,
            callbacks=callbacks,
        )

    def delete(
        self,
        path: str,
        *,
        response_model: Optional[Type[Any]] = None,
        status_code: Optional[int] = None,
        tags: Optional[List[str]] = None,
        dependencies: Optional[Sequence[params.Depends]] = None,
        summary: Optional[str] = None,
        description: Optional[str] = None,
        response_description: str = "Successful Response",
        responses: Optional[Dict[Union[int, str], Dict[str, Any]]] = None,
        deprecated: Optional[bool] = None,
        operation_id: Optional[str] = None,
        response_model_include: Optional[Union[SetIntStr, DictIntStrAny]] = None,
        response_model_exclude: Optional[Union[SetIntStr, DictIntStrAny]] = None,
        response_model_by_alias: bool = True,
        response_model_exclude_unset: bool = False,
        response_model_exclude_defaults: bool = False,
        response_model_exclude_none: bool = False,
        include_in_schema: bool = True,
        response_class: Type[Response] = Default(JSONResponse),
        name: Optional[str] = None,
        callbacks: Optional[List[BaseRoute]] = None,
    ) -> Callable[[DecoratedCallable], DecoratedCallable]:
        return self.api_route(
            path=path,
            response_model=response_model,
            status_code=status_code,
            tags=tags,
            dependencies=dependencies,
            summary=summary,
            description=description,
            response_description=response_description,
            responses=responses,
            deprecated=deprecated,
            methods=["DELETE"],
            operation_id=operation_id,
            response_model_include=response_model_include,
            response_model_exclude=response_model_exclude,
            response_model_by_alias=response_model_by_alias,
            response_model_exclude_unset=response_model_exclude_unset,
            response_model_exclude_defaults=response_model_exclude_defaults,
            response_model_exclude_none=response_model_exclude_none,
            include_in_schema=include_in_schema,
            response_class=response_class,
            name=name,
            callbacks=callbacks,
        )

    def options(
        self,
        path: str,
        *,
        response_model: Optional[Type[Any]] = None,
        status_code: Optional[int] = None,
        tags: Optional[List[str]] = None,
        dependencies: Optional[Sequence[params.Depends]] = None,
        summary: Optional[str] = None,
        description: Optional[str] = None,
        response_description: str = "Successful Response",
        responses: Optional[Dict[Union[int, str], Dict[str, Any]]] = None,
        deprecated: Optional[bool] = None,
        operation_id: Optional[str] = None,
        response_model_include: Optional[Union[SetIntStr, DictIntStrAny]] = None,
        response_model_exclude: Optional[Union[SetIntStr, DictIntStrAny]] = None,
        response_model_by_alias: bool = True,
        response_model_exclude_unset: bool = False,
        response_model_exclude_defaults: bool = False,
        response_model_exclude_none: bool = False,
        include_in_schema: bool = True,
        response_class: Type[Response] = Default(JSONResponse),
        name: Optional[str] = None,
        callbacks: Optional[List[BaseRoute]] = None,
    ) -> Callable[[DecoratedCallable], DecoratedCallable]:
        return self.api_route(
            path=path,
            response_model=response_model,
            status_code=status_code,
            tags=tags,
            dependencies=dependencies,
            summary=summary,
            description=description,
            response_description=response_description,
            responses=responses,
            deprecated=deprecated,
            methods=["OPTIONS"],
            operation_id=operation_id,
            response_model_include=response_model_include,
            response_model_exclude=response_model_exclude,
            response_model_by_alias=response_model_by_alias,
            response_model_exclude_unset=response_model_exclude_unset,
            response_model_exclude_defaults=response_model_exclude_defaults,
            response_model_exclude_none=response_model_exclude_none,
            include_in_schema=include_in_schema,
            response_class=response_class,
            name=name,
            callbacks=callbacks,
        )

    def head(
        self,
        path: str,
        *,
        response_model: Optional[Type[Any]] = None,
        status_code: Optional[int] = None,
        tags: Optional[List[str]] = None,
        dependencies: Optional[Sequence[params.Depends]] = None,
        summary: Optional[str] = None,
        description: Optional[str] = None,
        response_description: str = "Successful Response",
        responses: Optional[Dict[Union[int, str], Dict[str, Any]]] = None,
        deprecated: Optional[bool] = None,
        operation_id: Optional[str] = None,
        response_model_include: Optional[Union[SetIntStr, DictIntStrAny]] = None,
        response_model_exclude: Optional[Union[SetIntStr, DictIntStrAny]] = None,
        response_model_by_alias: bool = True,
        response_model_exclude_unset: bool = False,
        response_model_exclude_defaults: bool = False,
        response_model_exclude_none: bool = False,
        include_in_schema: bool = True,
        response_class: Type[Response] = Default(JSONResponse),
        name: Optional[str] = None,
        callbacks: Optional[List[BaseRoute]] = None,
    ) -> Callable[[DecoratedCallable], DecoratedCallable]:
        return self.api_route(
            path=path,
            response_model=response_model,
            status_code=status_code,
            tags=tags,
            dependencies=dependencies,
            summary=summary,
            description=description,
            response_description=response_description,
            responses=responses,
            deprecated=deprecated,
            methods=["HEAD"],
            operation_id=operation_id,
            response_model_include=response_model_include,
            response_model_exclude=response_model_exclude,
            response_model_by_alias=response_model_by_alias,
            response_model_exclude_unset=response_model_exclude_unset,
            response_model_exclude_defaults=response_model_exclude_defaults,
            response_model_exclude_none=response_model_exclude_none,
            include_in_schema=include_in_schema,
            response_class=response_class,
            name=name,
            callbacks=callbacks,
        )

    def patch(
        self,
        path: str,
        *,
        response_model: Optional[Type[Any]] = None,
        status_code: Optional[int] = None,
        tags: Optional[List[str]] = None,
        dependencies: Optional[Sequence[params.Depends]] = None,
        summary: Optional[str] = None,
        description: Optional[str] = None,
        response_description: str = "Successful Response",
        responses: Optional[Dict[Union[int, str], Dict[str, Any]]] = None,
        deprecated: Optional[bool] = None,
        operation_id: Optional[str] = None,
        response_model_include: Optional[Union[SetIntStr, DictIntStrAny]] = None,
        response_model_exclude: Optional[Union[SetIntStr, DictIntStrAny]] = None,
        response_model_by_alias: bool = True,
        response_model_exclude_unset: bool = False,
        response_model_exclude_defaults: bool = False,
        response_model_exclude_none: bool = False,
        include_in_schema: bool = True,
        response_class: Type[Response] = Default(JSONResponse),
        name: Optional[str] = None,
        callbacks: Optional[List[BaseRoute]] = None,
    ) -> Callable[[DecoratedCallable], DecoratedCallable]:
        return self.api_route(
            path=path,
            response_model=response_model,
            status_code=status_code,
            tags=tags,
            dependencies=dependencies,
            summary=summary,
            description=description,
            response_description=response_description,
            responses=responses,
            deprecated=deprecated,
            methods=["PATCH"],
            operation_id=operation_id,
            response_model_include=response_model_include,
            response_model_exclude=response_model_exclude,
            response_model_by_alias=response_model_by_alias,
            response_model_exclude_unset=response_model_exclude_unset,
            response_model_exclude_defaults=response_model_exclude_defaults,
            response_model_exclude_none=response_model_exclude_none,
            include_in_schema=include_in_schema,
            response_class=response_class,
            name=name,
            callbacks=callbacks,
        )

    def trace(
        self,
        path: str,
        *,
        response_model: Optional[Type[Any]] = None,
        status_code: Optional[int] = None,
        tags: Optional[List[str]] = None,
        dependencies: Optional[Sequence[params.Depends]] = None,
        summary: Optional[str] = None,
        description: Optional[str] = None,
        response_description: str = "Successful Response",
        responses: Optional[Dict[Union[int, str], Dict[str, Any]]] = None,
        deprecated: Optional[bool] = None,
        operation_id: Optional[str] = None,
        response_model_include: Optional[Union[SetIntStr, DictIntStrAny]] = None,
        response_model_exclude: Optional[Union[SetIntStr, DictIntStrAny]] = None,
        response_model_by_alias: bool = True,
        response_model_exclude_unset: bool = False,
        response_model_exclude_defaults: bool = False,
        response_model_exclude_none: bool = False,
        include_in_schema: bool = True,
        response_class: Type[Response] = Default(JSONResponse),
        name: Optional[str] = None,
        callbacks: Optional[List[BaseRoute]] = None,
    ) -> Callable[[DecoratedCallable], DecoratedCallable]:

        return self.api_route(
            path=path,
            response_model=response_model,
            status_code=status_code,
            tags=tags,
            dependencies=dependencies,
            summary=summary,
            description=description,
            response_description=response_description,
            responses=responses,
            deprecated=deprecated,
            methods=["TRACE"],
            operation_id=operation_id,
            response_model_include=response_model_include,
            response_model_exclude=response_model_exclude,
            response_model_by_alias=response_model_by_alias,
            response_model_exclude_unset=response_model_exclude_unset,
            response_model_exclude_defaults=response_model_exclude_defaults,
            response_model_exclude_none=response_model_exclude_none,
            include_in_schema=include_in_schema,
            response_class=response_class,
            name=name,
            callbacks=callbacks,
        )<|MERGE_RESOLUTION|>--- conflicted
+++ resolved
@@ -266,51 +266,16 @@
             exclude_none=response_model_exclude_none,
             is_coroutine=is_coroutine,
         )
-<<<<<<< HEAD
-        response = actual_response_class(
-            content=response_data,
-            status_code=status_code,
-            background=background_tasks,  # type: ignore # in Starlette
-        )
+        response_args: Dict[str, Any] = {"background": background_tasks}
+        # If status_code was set, use it, otherwise use the default from the
+        # response class, in the case of redirect it's 307
+        if status_code is not None:
+            response_args["status_code"] = status_code
+        response = actual_response_class(response_data, **response_args)
         response.headers.raw.extend(sub_response.headers.raw)
         if sub_response.status_code:
             response.status_code = sub_response.status_code
         return response
-=======
-        values, errors, background_tasks, sub_response, _ = solved_result
-        if errors:
-            raise RequestValidationError(errors, body=body)
-        else:
-            raw_response = await run_endpoint_function(
-                dependant=dependant, values=values, is_coroutine=is_coroutine
-            )
-
-            if isinstance(raw_response, Response):
-                if raw_response.background is None:
-                    raw_response.background = background_tasks
-                return raw_response
-            response_data = await serialize_response(
-                field=response_field,
-                response_content=raw_response,
-                include=response_model_include,
-                exclude=response_model_exclude,
-                by_alias=response_model_by_alias,
-                exclude_unset=response_model_exclude_unset,
-                exclude_defaults=response_model_exclude_defaults,
-                exclude_none=response_model_exclude_none,
-                is_coroutine=is_coroutine,
-            )
-            response_args: Dict[str, Any] = {"background": background_tasks}
-            # If status_code was set, use it, otherwise use the default from the
-            # response class, in the case of redirect it's 307
-            if status_code is not None:
-                response_args["status_code"] = status_code
-            response = actual_response_class(response_data, **response_args)
-            response.headers.raw.extend(sub_response.headers.raw)
-            if sub_response.status_code:
-                response.status_code = sub_response.status_code
-            return response
->>>>>>> e721d043
 
     return app
 
