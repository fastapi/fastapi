import asyncio
import dataclasses
import email.message
import inspect
import json
from contextlib import AsyncExitStack
from enum import Enum, IntEnum
from typing import (
    Any,
    AsyncContextManager,
    Callable,
    Coroutine,
    Dict,
    List,
    Optional,
    Sequence,
    Set,
    Tuple,
    Type,
    Union,
)

from fastapi import params
from fastapi.datastructures import Default, DefaultPlaceholder
from fastapi.dependencies.models import Dependant
from fastapi.dependencies.utils import (
    get_body_field,
    get_dependant,
    get_parameterless_sub_dependant,
    get_typed_return_annotation,
    solve_dependencies,
)
from fastapi.encoders import DictIntStrAny, SetIntStr, jsonable_encoder
from fastapi.exceptions import RequestValidationError, WebSocketRequestValidationError
from fastapi.types import DecoratedCallable
from fastapi.utils import (
    create_cloned_field,
    create_response_field,
    generate_unique_id,
    get_value_or_default,
    is_body_allowed_for_status_code,
)
from pydantic import BaseModel
from pydantic.error_wrappers import ErrorWrapper, ValidationError
from pydantic.fields import ModelField, Undefined
from pydantic.utils import lenient_issubclass
from starlette import routing
from starlette.applications import Starlette
from starlette.concurrency import run_in_threadpool
from starlette.exceptions import HTTPException
from starlette.requests import Request
from starlette.responses import JSONResponse, Response
from starlette.routing import BaseRoute, Match
from starlette.routing import Mount as Mount  # noqa
from starlette.routing import (
    compile_path,
    get_name,
    request_response,
    websocket_session,
)
from starlette.status import WS_1008_POLICY_VIOLATION
from starlette.types import ASGIApp, Scope
from starlette.websockets import WebSocket


def _prepare_response_content(
    res: Any,
    *,
    exclude_unset: bool,
    exclude_defaults: bool = False,
    exclude_none: bool = False,
) -> Any:
    if isinstance(res, BaseModel):
        read_with_orm_mode = getattr(res.__config__, "read_with_orm_mode", None)
        if read_with_orm_mode:
            # Let from_orm extract the data from this model instead of converting
            # it now to a dict.
            # Otherwise there's no way to extract lazy data that requires attribute
            # access instead of dict iteration, e.g. lazy relationships.
            return res
        return res.dict(
            by_alias=True,
            exclude_unset=exclude_unset,
            exclude_defaults=exclude_defaults,
            exclude_none=exclude_none,
        )
    elif isinstance(res, list):
        return [
            _prepare_response_content(
                item,
                exclude_unset=exclude_unset,
                exclude_defaults=exclude_defaults,
                exclude_none=exclude_none,
            )
            for item in res
        ]
    elif isinstance(res, dict):
        return {
            k: _prepare_response_content(
                v,
                exclude_unset=exclude_unset,
                exclude_defaults=exclude_defaults,
                exclude_none=exclude_none,
            )
            for k, v in res.items()
        }
    elif dataclasses.is_dataclass(res):
        return dataclasses.asdict(res)
    return res


async def serialize_response(
    *,
    field: Optional[ModelField] = None,
    response_content: Any,
    include: Optional[Union[SetIntStr, DictIntStrAny]] = None,
    exclude: Optional[Union[SetIntStr, DictIntStrAny]] = None,
    by_alias: bool = True,
    exclude_unset: bool = False,
    exclude_defaults: bool = False,
    exclude_none: bool = False,
    is_coroutine: bool = True,
) -> Any:
    if field:
        errors = []
        response_content = _prepare_response_content(
            response_content,
            exclude_unset=exclude_unset,
            exclude_defaults=exclude_defaults,
            exclude_none=exclude_none,
        )
        if is_coroutine:
            value, errors_ = field.validate(response_content, {}, loc=("response",))
        else:
            value, errors_ = await run_in_threadpool(
                field.validate, response_content, {}, loc=("response",)
            )
        if isinstance(errors_, ErrorWrapper):
            errors.append(errors_)
        elif isinstance(errors_, list):
            errors.extend(errors_)
        if errors:
            raise ValidationError(errors, field.type_)
        return jsonable_encoder(
            value,
            include=include,
            exclude=exclude,
            by_alias=by_alias,
            exclude_unset=exclude_unset,
            exclude_defaults=exclude_defaults,
            exclude_none=exclude_none,
        )
    else:
        return jsonable_encoder(response_content)


async def run_endpoint_function(
    *, dependant: Dependant, values: Dict[str, Any], is_coroutine: bool
) -> Any:
    # Only called by get_request_handler. Has been split into its own function to
    # facilitate profiling endpoints, since inner functions are harder to profile.
    assert dependant.call is not None, "dependant.call must be a function"

    if is_coroutine:
        return await dependant.call(**values)
    else:
        return await run_in_threadpool(dependant.call, **values)


def get_request_handler(
    dependant: Dependant,
    body_field: Optional[ModelField] = None,
    status_code: Optional[int] = None,
    response_class: Union[Type[Response], DefaultPlaceholder] = Default(JSONResponse),
    response_field: Optional[ModelField] = None,
    response_model_include: Optional[Union[SetIntStr, DictIntStrAny]] = None,
    response_model_exclude: Optional[Union[SetIntStr, DictIntStrAny]] = None,
    response_model_by_alias: bool = True,
    response_model_exclude_unset: bool = False,
    response_model_exclude_defaults: bool = False,
    response_model_exclude_none: bool = False,
    dependency_overrides_provider: Optional[Any] = None,
) -> Callable[[Request], Coroutine[Any, Any, Response]]:
    assert dependant.call is not None, "dependant.call must be a function"
    is_coroutine = asyncio.iscoroutinefunction(dependant.call)
    is_body_form = body_field and isinstance(body_field.field_info, params.Form)
    if isinstance(response_class, DefaultPlaceholder):
        actual_response_class: Type[Response] = response_class.value
    else:
        actual_response_class = response_class

    async def app(request: Request) -> Response:
        try:
            body: Any = None
            if body_field:
                if is_body_form:
                    body = await request.form()
                    stack = request.scope.get("fastapi_astack")
                    assert isinstance(stack, AsyncExitStack)
                    stack.push_async_callback(body.close)
                else:
                    body_bytes = await request.body()
                    if body_bytes:
                        json_body: Any = Undefined
                        content_type_value = request.headers.get("content-type")
                        if not content_type_value:
                            json_body = await request.json()
                        else:
                            message = email.message.Message()
                            message["content-type"] = content_type_value
                            if message.get_content_maintype() == "application":
                                subtype = message.get_content_subtype()
                                if subtype == "json" or subtype.endswith("+json"):
                                    json_body = await request.json()
                        if json_body != Undefined:
                            body = json_body
                        else:
                            body = body_bytes
        except json.JSONDecodeError as e:
            raise RequestValidationError(
                [ErrorWrapper(e, ("body", e.pos))], body=e.doc
            ) from e
        except HTTPException:
            raise
        except Exception as e:
            raise HTTPException(
                status_code=400, detail="There was an error parsing the body"
            ) from e
        solved_result = await solve_dependencies(
            request=request,
            dependant=dependant,
            body=body,
            dependency_overrides_provider=dependency_overrides_provider,
        )
        values, errors, background_tasks, sub_response, _ = solved_result
        if errors:
            raise RequestValidationError(errors, body=body)
        else:
            raw_response = await run_endpoint_function(
                dependant=dependant, values=values, is_coroutine=is_coroutine
            )

            if isinstance(raw_response, Response):
                if raw_response.background is None:
                    raw_response.background = background_tasks
                return raw_response
            response_args: Dict[str, Any] = {"background": background_tasks}
            # If status_code was set, use it, otherwise use the default from the
            # response class, in the case of redirect it's 307
            current_status_code = (
                status_code if status_code else sub_response.status_code
            )
            if current_status_code is not None:
                response_args["status_code"] = current_status_code
            if sub_response.status_code:
                response_args["status_code"] = sub_response.status_code
            content = await serialize_response(
                field=response_field,
                response_content=raw_response,
                include=response_model_include,
                exclude=response_model_exclude,
                by_alias=response_model_by_alias,
                exclude_unset=response_model_exclude_unset,
                exclude_defaults=response_model_exclude_defaults,
                exclude_none=response_model_exclude_none,
                is_coroutine=is_coroutine,
            )
            response = actual_response_class(content, **response_args)
            if not is_body_allowed_for_status_code(response.status_code):
                response.body = b""
            response.headers.raw.extend(sub_response.headers.raw)
            return response

    return app


def get_websocket_app(
    dependant: Dependant, dependency_overrides_provider: Optional[Any] = None
) -> Callable[[WebSocket], Coroutine[Any, Any, Any]]:
    async def app(websocket: WebSocket) -> None:
        solved_result = await solve_dependencies(
            request=websocket,
            dependant=dependant,
            dependency_overrides_provider=dependency_overrides_provider,
        )
        values, errors, _, _2, _3 = solved_result
        if errors:
            await websocket.close(code=WS_1008_POLICY_VIOLATION)
            raise WebSocketRequestValidationError(errors)
        assert dependant.call is not None, "dependant.call must be a function"
        await dependant.call(**values)

    return app


class APIWebSocketRoute(routing.WebSocketRoute):
    def __init__(
        self,
        path: str,
        endpoint: Callable[..., Any],
        *,
        name: Optional[str] = None,
        dependency_overrides_provider: Optional[Any] = None,
    ) -> None:
        self.path = path
        self.endpoint = endpoint
        self.name = get_name(endpoint) if name is None else name
        self.path_regex, self.path_format, self.param_convertors = compile_path(path)
        self.dependant = get_dependant(path=self.path_format, call=self.endpoint)
        self.app = websocket_session(
            get_websocket_app(
                dependant=self.dependant,
                dependency_overrides_provider=dependency_overrides_provider,
            )
        )

    def matches(self, scope: Scope) -> Tuple[Match, Scope]:
        match, child_scope = super().matches(scope)
        if match != Match.NONE:
            child_scope["route"] = self
        return match, child_scope


class APIRoute(routing.Route):
    def __init__(
        self,
        path: str,
        endpoint: Callable[..., Any],
        *,
        response_model: Any = Default(None),
        status_code: Optional[int] = None,
        tags: Optional[List[Union[str, Enum]]] = None,
        dependencies: Optional[Sequence[params.Depends]] = None,
        summary: Optional[str] = None,
        description: Optional[str] = None,
        response_description: str = "Successful Response",
        responses: Optional[Dict[Union[int, str], Dict[str, Any]]] = None,
        deprecated: Optional[bool] = None,
        name: Optional[str] = None,
        methods: Optional[Union[Set[str], List[str]]] = None,
        operation_id: Optional[str] = None,
        response_model_include: Optional[Union[SetIntStr, DictIntStrAny]] = None,
        response_model_exclude: Optional[Union[SetIntStr, DictIntStrAny]] = None,
        response_model_by_alias: bool = True,
        response_model_exclude_unset: bool = False,
        response_model_exclude_defaults: bool = False,
        response_model_exclude_none: bool = False,
        include_in_schema: bool = True,
        response_class: Union[Type[Response], DefaultPlaceholder] = Default(
            JSONResponse
        ),
        dependency_overrides_provider: Optional[Any] = None,
        callbacks: Optional[List[BaseRoute]] = None,
        openapi_extra: Optional[Dict[str, Any]] = None,
        generate_unique_id_function: Union[
            Callable[["APIRoute"], str], DefaultPlaceholder
        ] = Default(generate_unique_id),
    ) -> None:
        self.path = path
        self.endpoint = endpoint
        if isinstance(response_model, DefaultPlaceholder):
            return_annotation = get_typed_return_annotation(endpoint)
            if lenient_issubclass(return_annotation, Response):
                response_model = None
            else:
                response_model = return_annotation
        self.response_model = response_model
        self.summary = summary
        self.response_description = response_description
        self.deprecated = deprecated
        self.operation_id = operation_id
        self.response_model_include = response_model_include
        self.response_model_exclude = response_model_exclude
        self.response_model_by_alias = response_model_by_alias
        self.response_model_exclude_unset = response_model_exclude_unset
        self.response_model_exclude_defaults = response_model_exclude_defaults
        self.response_model_exclude_none = response_model_exclude_none
        self.include_in_schema = include_in_schema
        self.response_class = response_class
        self.dependency_overrides_provider = dependency_overrides_provider
        self.callbacks = callbacks
        self.openapi_extra = openapi_extra
        self.generate_unique_id_function = generate_unique_id_function
        self.tags = tags or []
        self.responses = responses or {}
        self.name = get_name(endpoint) if name is None else name
        self.path_regex, self.path_format, self.param_convertors = compile_path(path)
        if methods is None:
            methods = ["GET"]
        self.methods: Set[str] = {method.upper() for method in methods}
        if isinstance(generate_unique_id_function, DefaultPlaceholder):
            current_generate_unique_id: Callable[
                ["APIRoute"], str
            ] = generate_unique_id_function.value
        else:
            current_generate_unique_id = generate_unique_id_function
        self.unique_id = self.operation_id or current_generate_unique_id(self)
        # normalize enums e.g. http.HTTPStatus
        if isinstance(status_code, IntEnum):
            status_code = int(status_code)
        self.status_code = status_code
        if self.response_model:
            assert is_body_allowed_for_status_code(
                status_code
            ), f"Status code {status_code} must not have a response body"
            response_name = "Response_" + self.unique_id
            self.response_field = create_response_field(
                name=response_name, type_=self.response_model
            )
            # Create a clone of the field, so that a Pydantic submodel is not returned
            # as is just because it's an instance of a subclass of a more limited class
            # e.g. UserInDB (containing hashed_password) could be a subclass of User
            # that doesn't have the hashed_password. But because it's a subclass, it
            # would pass the validation and be returned as is.
            # By being a new field, no inheritance will be passed as is. A new model
            # will be always created.
            self.secure_cloned_response_field: Optional[
                ModelField
            ] = create_cloned_field(self.response_field)
        else:
            self.response_field = None  # type: ignore
            self.secure_cloned_response_field = None
        if dependencies:
            self.dependencies = list(dependencies)
        else:
            self.dependencies = []
        self.description = description or inspect.cleandoc(self.endpoint.__doc__ or "")
        # if a "form feed" character (page break) is found in the description text,
        # truncate description text to the content preceding the first "form feed"
        self.description = self.description.split("\f")[0].strip()
        response_fields = {}
        for additional_status_code, response in self.responses.items():
            assert isinstance(response, dict), "An additional response must be a dict"
            model = response.get("model")
            if model:
                assert is_body_allowed_for_status_code(
                    additional_status_code
                ), f"Status code {additional_status_code} must not have a response body"
                response_name = f"Response_{additional_status_code}_{self.unique_id}"
                response_field = create_response_field(name=response_name, type_=model)
                response_fields[additional_status_code] = response_field
        if response_fields:
            self.response_fields: Dict[Union[int, str], ModelField] = response_fields
        else:
            self.response_fields = {}

        assert callable(endpoint), "An endpoint must be a callable"
        self.dependant = get_dependant(path=self.path_format, call=self.endpoint)
        for depends in self.dependencies[::-1]:
            self.dependant.dependencies.insert(
                0,
                get_parameterless_sub_dependant(depends=depends, path=self.path_format),
            )
        self.body_field = get_body_field(dependant=self.dependant, name=self.unique_id)
        self.app = request_response(self.get_route_handler())

    def get_route_handler(self) -> Callable[[Request], Coroutine[Any, Any, Response]]:
        return get_request_handler(
            dependant=self.dependant,
            body_field=self.body_field,
            status_code=self.status_code,
            response_class=self.response_class,
            response_field=self.secure_cloned_response_field,
            response_model_include=self.response_model_include,
            response_model_exclude=self.response_model_exclude,
            response_model_by_alias=self.response_model_by_alias,
            response_model_exclude_unset=self.response_model_exclude_unset,
            response_model_exclude_defaults=self.response_model_exclude_defaults,
            response_model_exclude_none=self.response_model_exclude_none,
            dependency_overrides_provider=self.dependency_overrides_provider,
        )

    def matches(self, scope: Scope) -> Tuple[Match, Scope]:
        match, child_scope = super().matches(scope)
        if match != Match.NONE:
            child_scope["route"] = self
        return match, child_scope


class APIRouter(routing.Router):
    def __init__(
        self,
        *,
        prefix: str = "",
        tags: Optional[List[Union[str, Enum]]] = None,
        dependencies: Optional[Sequence[params.Depends]] = None,
        default_response_class: Type[Response] = Default(JSONResponse),
        responses: Optional[Dict[Union[int, str], Dict[str, Any]]] = None,
        callbacks: Optional[List[BaseRoute]] = None,
        routes: Optional[List[routing.BaseRoute]] = None,
        redirect_slashes: bool = True,
        default: Optional[ASGIApp] = None,
        dependency_overrides_provider: Optional[Any] = None,
        route_class: Type[APIRoute] = APIRoute,
        on_startup: Optional[Sequence[Callable[[], Any]]] = None,
        on_shutdown: Optional[Sequence[Callable[[], Any]]] = None,
<<<<<<< HEAD
        lifespan: Optional[Callable[[Starlette], AsyncContextManager[Any]]] = None,
=======
        lifespan: Optional[Callable[[Any], AsyncContextManager[Any]]] = None,
>>>>>>> 0ef7cfac
        deprecated: Optional[bool] = None,
        include_in_schema: bool = True,
        generate_unique_id_function: Callable[[APIRoute], str] = Default(
            generate_unique_id
        ),
    ) -> None:
        super().__init__(
            routes=routes,
            redirect_slashes=redirect_slashes,
            default=default,
            on_startup=on_startup,
            on_shutdown=on_shutdown,
            lifespan=lifespan,
        )
        if prefix:
            assert prefix.startswith("/"), "A path prefix must start with '/'"
            assert not prefix.endswith(
                "/"
            ), "A path prefix must not end with '/', as the routes will start with '/'"
        self.prefix = prefix
        self.tags: List[Union[str, Enum]] = tags or []
        self.dependencies = list(dependencies or []) or []
        self.deprecated = deprecated
        self.include_in_schema = include_in_schema
        self.responses = responses or {}
        self.callbacks = callbacks or []
        self.dependency_overrides_provider = dependency_overrides_provider
        self.route_class = route_class
        self.default_response_class = default_response_class
        self.generate_unique_id_function = generate_unique_id_function

    def route(
        self,
        path: str,
        methods: Optional[List[str]] = None,
        name: Optional[str] = None,
        include_in_schema: bool = True,
    ) -> Callable[[DecoratedCallable], DecoratedCallable]:
        def decorator(func: DecoratedCallable) -> DecoratedCallable:
            self.add_route(
                path,
                func,
                methods=methods,
                name=name,
                include_in_schema=include_in_schema,
            )
            return func

        return decorator

    def add_api_route(
        self,
        path: str,
        endpoint: Callable[..., Any],
        *,
        response_model: Any = Default(None),
        status_code: Optional[int] = None,
        tags: Optional[List[Union[str, Enum]]] = None,
        dependencies: Optional[Sequence[params.Depends]] = None,
        summary: Optional[str] = None,
        description: Optional[str] = None,
        response_description: str = "Successful Response",
        responses: Optional[Dict[Union[int, str], Dict[str, Any]]] = None,
        deprecated: Optional[bool] = None,
        methods: Optional[Union[Set[str], List[str]]] = None,
        operation_id: Optional[str] = None,
        response_model_include: Optional[Union[SetIntStr, DictIntStrAny]] = None,
        response_model_exclude: Optional[Union[SetIntStr, DictIntStrAny]] = None,
        response_model_by_alias: bool = True,
        response_model_exclude_unset: bool = False,
        response_model_exclude_defaults: bool = False,
        response_model_exclude_none: bool = False,
        include_in_schema: bool = True,
        response_class: Union[Type[Response], DefaultPlaceholder] = Default(
            JSONResponse
        ),
        name: Optional[str] = None,
        route_class_override: Optional[Type[APIRoute]] = None,
        callbacks: Optional[List[BaseRoute]] = None,
        openapi_extra: Optional[Dict[str, Any]] = None,
        generate_unique_id_function: Union[
            Callable[[APIRoute], str], DefaultPlaceholder
        ] = Default(generate_unique_id),
    ) -> None:
        route_class = route_class_override or self.route_class
        responses = responses or {}
        combined_responses = {**self.responses, **responses}
        current_response_class = get_value_or_default(
            response_class, self.default_response_class
        )
        current_tags = self.tags.copy()
        if tags:
            current_tags.extend(tags)
        current_dependencies = self.dependencies.copy()
        if dependencies:
            current_dependencies.extend(dependencies)
        current_callbacks = self.callbacks.copy()
        if callbacks:
            current_callbacks.extend(callbacks)
        current_generate_unique_id = get_value_or_default(
            generate_unique_id_function, self.generate_unique_id_function
        )
        route = route_class(
            self.prefix + path,
            endpoint=endpoint,
            response_model=response_model,
            status_code=status_code,
            tags=current_tags,
            dependencies=current_dependencies,
            summary=summary,
            description=description,
            response_description=response_description,
            responses=combined_responses,
            deprecated=deprecated or self.deprecated,
            methods=methods,
            operation_id=operation_id,
            response_model_include=response_model_include,
            response_model_exclude=response_model_exclude,
            response_model_by_alias=response_model_by_alias,
            response_model_exclude_unset=response_model_exclude_unset,
            response_model_exclude_defaults=response_model_exclude_defaults,
            response_model_exclude_none=response_model_exclude_none,
            include_in_schema=include_in_schema and self.include_in_schema,
            response_class=current_response_class,
            name=name,
            dependency_overrides_provider=self.dependency_overrides_provider,
            callbacks=current_callbacks,
            openapi_extra=openapi_extra,
            generate_unique_id_function=current_generate_unique_id,
        )
        self.routes.append(route)

    def api_route(
        self,
        path: str,
        *,
        response_model: Any = Default(None),
        status_code: Optional[int] = None,
        tags: Optional[List[Union[str, Enum]]] = None,
        dependencies: Optional[Sequence[params.Depends]] = None,
        summary: Optional[str] = None,
        description: Optional[str] = None,
        response_description: str = "Successful Response",
        responses: Optional[Dict[Union[int, str], Dict[str, Any]]] = None,
        deprecated: Optional[bool] = None,
        methods: Optional[List[str]] = None,
        operation_id: Optional[str] = None,
        response_model_include: Optional[Union[SetIntStr, DictIntStrAny]] = None,
        response_model_exclude: Optional[Union[SetIntStr, DictIntStrAny]] = None,
        response_model_by_alias: bool = True,
        response_model_exclude_unset: bool = False,
        response_model_exclude_defaults: bool = False,
        response_model_exclude_none: bool = False,
        include_in_schema: bool = True,
        response_class: Type[Response] = Default(JSONResponse),
        name: Optional[str] = None,
        callbacks: Optional[List[BaseRoute]] = None,
        openapi_extra: Optional[Dict[str, Any]] = None,
        generate_unique_id_function: Callable[[APIRoute], str] = Default(
            generate_unique_id
        ),
    ) -> Callable[[DecoratedCallable], DecoratedCallable]:
        def decorator(func: DecoratedCallable) -> DecoratedCallable:
            self.add_api_route(
                path,
                func,
                response_model=response_model,
                status_code=status_code,
                tags=tags,
                dependencies=dependencies,
                summary=summary,
                description=description,
                response_description=response_description,
                responses=responses,
                deprecated=deprecated,
                methods=methods,
                operation_id=operation_id,
                response_model_include=response_model_include,
                response_model_exclude=response_model_exclude,
                response_model_by_alias=response_model_by_alias,
                response_model_exclude_unset=response_model_exclude_unset,
                response_model_exclude_defaults=response_model_exclude_defaults,
                response_model_exclude_none=response_model_exclude_none,
                include_in_schema=include_in_schema,
                response_class=response_class,
                name=name,
                callbacks=callbacks,
                openapi_extra=openapi_extra,
                generate_unique_id_function=generate_unique_id_function,
            )
            return func

        return decorator

    def add_api_websocket_route(
        self, path: str, endpoint: Callable[..., Any], name: Optional[str] = None
    ) -> None:
        route = APIWebSocketRoute(
            self.prefix + path,
            endpoint=endpoint,
            name=name,
            dependency_overrides_provider=self.dependency_overrides_provider,
        )
        self.routes.append(route)

    def websocket(
        self, path: str, name: Optional[str] = None
    ) -> Callable[[DecoratedCallable], DecoratedCallable]:
        def decorator(func: DecoratedCallable) -> DecoratedCallable:
            self.add_api_websocket_route(path, func, name=name)
            return func

        return decorator

    def websocket_route(
        self, path: str, name: Union[str, None] = None
    ) -> Callable[[DecoratedCallable], DecoratedCallable]:
        def decorator(func: DecoratedCallable) -> DecoratedCallable:
            self.add_websocket_route(path, func, name=name)
            return func

        return decorator

    def include_router(
        self,
        router: "APIRouter",
        *,
        prefix: str = "",
        tags: Optional[List[Union[str, Enum]]] = None,
        dependencies: Optional[Sequence[params.Depends]] = None,
        default_response_class: Type[Response] = Default(JSONResponse),
        responses: Optional[Dict[Union[int, str], Dict[str, Any]]] = None,
        callbacks: Optional[List[BaseRoute]] = None,
        deprecated: Optional[bool] = None,
        include_in_schema: bool = True,
        generate_unique_id_function: Callable[[APIRoute], str] = Default(
            generate_unique_id
        ),
    ) -> None:
        if prefix:
            assert prefix.startswith("/"), "A path prefix must start with '/'"
            assert not prefix.endswith(
                "/"
            ), "A path prefix must not end with '/', as the routes will start with '/'"
        else:
            for r in router.routes:
                path = getattr(r, "path")  # noqa: B009
                name = getattr(r, "name", "unknown")
                if path is not None and not path:
                    raise Exception(
                        f"Prefix and path cannot be both empty (path operation: {name})"
                    )
        if responses is None:
            responses = {}
        for route in router.routes:
            if isinstance(route, APIRoute):
                combined_responses = {**responses, **route.responses}
                use_response_class = get_value_or_default(
                    route.response_class,
                    router.default_response_class,
                    default_response_class,
                    self.default_response_class,
                )
                current_tags = []
                if tags:
                    current_tags.extend(tags)
                if route.tags:
                    current_tags.extend(route.tags)
                current_dependencies: List[params.Depends] = []
                if dependencies:
                    current_dependencies.extend(dependencies)
                if route.dependencies:
                    current_dependencies.extend(route.dependencies)
                current_callbacks = []
                if callbacks:
                    current_callbacks.extend(callbacks)
                if route.callbacks:
                    current_callbacks.extend(route.callbacks)
                current_generate_unique_id = get_value_or_default(
                    route.generate_unique_id_function,
                    router.generate_unique_id_function,
                    generate_unique_id_function,
                    self.generate_unique_id_function,
                )
                self.add_api_route(
                    prefix + route.path,
                    route.endpoint,
                    response_model=route.response_model,
                    status_code=route.status_code,
                    tags=current_tags,
                    dependencies=current_dependencies,
                    summary=route.summary,
                    description=route.description,
                    response_description=route.response_description,
                    responses=combined_responses,
                    deprecated=route.deprecated or deprecated or self.deprecated,
                    methods=route.methods,
                    operation_id=route.operation_id,
                    response_model_include=route.response_model_include,
                    response_model_exclude=route.response_model_exclude,
                    response_model_by_alias=route.response_model_by_alias,
                    response_model_exclude_unset=route.response_model_exclude_unset,
                    response_model_exclude_defaults=route.response_model_exclude_defaults,
                    response_model_exclude_none=route.response_model_exclude_none,
                    include_in_schema=route.include_in_schema
                    and self.include_in_schema
                    and include_in_schema,
                    response_class=use_response_class,
                    name=route.name,
                    route_class_override=type(route),
                    callbacks=current_callbacks,
                    openapi_extra=route.openapi_extra,
                    generate_unique_id_function=current_generate_unique_id,
                )
            elif isinstance(route, routing.Route):
                methods = list(route.methods or [])
                self.add_route(
                    prefix + route.path,
                    route.endpoint,
                    methods=methods,
                    include_in_schema=route.include_in_schema,
                    name=route.name,
                )
            elif isinstance(route, APIWebSocketRoute):
                self.add_api_websocket_route(
                    prefix + route.path, route.endpoint, name=route.name
                )
            elif isinstance(route, routing.WebSocketRoute):
                self.add_websocket_route(
                    prefix + route.path, route.endpoint, name=route.name
                )
        for handler in router.on_startup:
            self.add_event_handler("startup", handler)
        for handler in router.on_shutdown:
            self.add_event_handler("shutdown", handler)

    def get(
        self,
        path: str,
        *,
        response_model: Any = Default(None),
        status_code: Optional[int] = None,
        tags: Optional[List[Union[str, Enum]]] = None,
        dependencies: Optional[Sequence[params.Depends]] = None,
        summary: Optional[str] = None,
        description: Optional[str] = None,
        response_description: str = "Successful Response",
        responses: Optional[Dict[Union[int, str], Dict[str, Any]]] = None,
        deprecated: Optional[bool] = None,
        operation_id: Optional[str] = None,
        response_model_include: Optional[Union[SetIntStr, DictIntStrAny]] = None,
        response_model_exclude: Optional[Union[SetIntStr, DictIntStrAny]] = None,
        response_model_by_alias: bool = True,
        response_model_exclude_unset: bool = False,
        response_model_exclude_defaults: bool = False,
        response_model_exclude_none: bool = False,
        include_in_schema: bool = True,
        response_class: Type[Response] = Default(JSONResponse),
        name: Optional[str] = None,
        callbacks: Optional[List[BaseRoute]] = None,
        openapi_extra: Optional[Dict[str, Any]] = None,
        generate_unique_id_function: Callable[[APIRoute], str] = Default(
            generate_unique_id
        ),
    ) -> Callable[[DecoratedCallable], DecoratedCallable]:
        return self.api_route(
            path=path,
            response_model=response_model,
            status_code=status_code,
            tags=tags,
            dependencies=dependencies,
            summary=summary,
            description=description,
            response_description=response_description,
            responses=responses,
            deprecated=deprecated,
            methods=["GET"],
            operation_id=operation_id,
            response_model_include=response_model_include,
            response_model_exclude=response_model_exclude,
            response_model_by_alias=response_model_by_alias,
            response_model_exclude_unset=response_model_exclude_unset,
            response_model_exclude_defaults=response_model_exclude_defaults,
            response_model_exclude_none=response_model_exclude_none,
            include_in_schema=include_in_schema,
            response_class=response_class,
            name=name,
            callbacks=callbacks,
            openapi_extra=openapi_extra,
            generate_unique_id_function=generate_unique_id_function,
        )

    def put(
        self,
        path: str,
        *,
        response_model: Any = Default(None),
        status_code: Optional[int] = None,
        tags: Optional[List[Union[str, Enum]]] = None,
        dependencies: Optional[Sequence[params.Depends]] = None,
        summary: Optional[str] = None,
        description: Optional[str] = None,
        response_description: str = "Successful Response",
        responses: Optional[Dict[Union[int, str], Dict[str, Any]]] = None,
        deprecated: Optional[bool] = None,
        operation_id: Optional[str] = None,
        response_model_include: Optional[Union[SetIntStr, DictIntStrAny]] = None,
        response_model_exclude: Optional[Union[SetIntStr, DictIntStrAny]] = None,
        response_model_by_alias: bool = True,
        response_model_exclude_unset: bool = False,
        response_model_exclude_defaults: bool = False,
        response_model_exclude_none: bool = False,
        include_in_schema: bool = True,
        response_class: Type[Response] = Default(JSONResponse),
        name: Optional[str] = None,
        callbacks: Optional[List[BaseRoute]] = None,
        openapi_extra: Optional[Dict[str, Any]] = None,
        generate_unique_id_function: Callable[[APIRoute], str] = Default(
            generate_unique_id
        ),
    ) -> Callable[[DecoratedCallable], DecoratedCallable]:
        return self.api_route(
            path=path,
            response_model=response_model,
            status_code=status_code,
            tags=tags,
            dependencies=dependencies,
            summary=summary,
            description=description,
            response_description=response_description,
            responses=responses,
            deprecated=deprecated,
            methods=["PUT"],
            operation_id=operation_id,
            response_model_include=response_model_include,
            response_model_exclude=response_model_exclude,
            response_model_by_alias=response_model_by_alias,
            response_model_exclude_unset=response_model_exclude_unset,
            response_model_exclude_defaults=response_model_exclude_defaults,
            response_model_exclude_none=response_model_exclude_none,
            include_in_schema=include_in_schema,
            response_class=response_class,
            name=name,
            callbacks=callbacks,
            openapi_extra=openapi_extra,
            generate_unique_id_function=generate_unique_id_function,
        )

    def post(
        self,
        path: str,
        *,
        response_model: Any = Default(None),
        status_code: Optional[int] = None,
        tags: Optional[List[Union[str, Enum]]] = None,
        dependencies: Optional[Sequence[params.Depends]] = None,
        summary: Optional[str] = None,
        description: Optional[str] = None,
        response_description: str = "Successful Response",
        responses: Optional[Dict[Union[int, str], Dict[str, Any]]] = None,
        deprecated: Optional[bool] = None,
        operation_id: Optional[str] = None,
        response_model_include: Optional[Union[SetIntStr, DictIntStrAny]] = None,
        response_model_exclude: Optional[Union[SetIntStr, DictIntStrAny]] = None,
        response_model_by_alias: bool = True,
        response_model_exclude_unset: bool = False,
        response_model_exclude_defaults: bool = False,
        response_model_exclude_none: bool = False,
        include_in_schema: bool = True,
        response_class: Type[Response] = Default(JSONResponse),
        name: Optional[str] = None,
        callbacks: Optional[List[BaseRoute]] = None,
        openapi_extra: Optional[Dict[str, Any]] = None,
        generate_unique_id_function: Callable[[APIRoute], str] = Default(
            generate_unique_id
        ),
    ) -> Callable[[DecoratedCallable], DecoratedCallable]:
        return self.api_route(
            path=path,
            response_model=response_model,
            status_code=status_code,
            tags=tags,
            dependencies=dependencies,
            summary=summary,
            description=description,
            response_description=response_description,
            responses=responses,
            deprecated=deprecated,
            methods=["POST"],
            operation_id=operation_id,
            response_model_include=response_model_include,
            response_model_exclude=response_model_exclude,
            response_model_by_alias=response_model_by_alias,
            response_model_exclude_unset=response_model_exclude_unset,
            response_model_exclude_defaults=response_model_exclude_defaults,
            response_model_exclude_none=response_model_exclude_none,
            include_in_schema=include_in_schema,
            response_class=response_class,
            name=name,
            callbacks=callbacks,
            openapi_extra=openapi_extra,
            generate_unique_id_function=generate_unique_id_function,
        )

    def delete(
        self,
        path: str,
        *,
        response_model: Any = Default(None),
        status_code: Optional[int] = None,
        tags: Optional[List[Union[str, Enum]]] = None,
        dependencies: Optional[Sequence[params.Depends]] = None,
        summary: Optional[str] = None,
        description: Optional[str] = None,
        response_description: str = "Successful Response",
        responses: Optional[Dict[Union[int, str], Dict[str, Any]]] = None,
        deprecated: Optional[bool] = None,
        operation_id: Optional[str] = None,
        response_model_include: Optional[Union[SetIntStr, DictIntStrAny]] = None,
        response_model_exclude: Optional[Union[SetIntStr, DictIntStrAny]] = None,
        response_model_by_alias: bool = True,
        response_model_exclude_unset: bool = False,
        response_model_exclude_defaults: bool = False,
        response_model_exclude_none: bool = False,
        include_in_schema: bool = True,
        response_class: Type[Response] = Default(JSONResponse),
        name: Optional[str] = None,
        callbacks: Optional[List[BaseRoute]] = None,
        openapi_extra: Optional[Dict[str, Any]] = None,
        generate_unique_id_function: Callable[[APIRoute], str] = Default(
            generate_unique_id
        ),
    ) -> Callable[[DecoratedCallable], DecoratedCallable]:
        return self.api_route(
            path=path,
            response_model=response_model,
            status_code=status_code,
            tags=tags,
            dependencies=dependencies,
            summary=summary,
            description=description,
            response_description=response_description,
            responses=responses,
            deprecated=deprecated,
            methods=["DELETE"],
            operation_id=operation_id,
            response_model_include=response_model_include,
            response_model_exclude=response_model_exclude,
            response_model_by_alias=response_model_by_alias,
            response_model_exclude_unset=response_model_exclude_unset,
            response_model_exclude_defaults=response_model_exclude_defaults,
            response_model_exclude_none=response_model_exclude_none,
            include_in_schema=include_in_schema,
            response_class=response_class,
            name=name,
            callbacks=callbacks,
            openapi_extra=openapi_extra,
            generate_unique_id_function=generate_unique_id_function,
        )

    def options(
        self,
        path: str,
        *,
        response_model: Any = Default(None),
        status_code: Optional[int] = None,
        tags: Optional[List[Union[str, Enum]]] = None,
        dependencies: Optional[Sequence[params.Depends]] = None,
        summary: Optional[str] = None,
        description: Optional[str] = None,
        response_description: str = "Successful Response",
        responses: Optional[Dict[Union[int, str], Dict[str, Any]]] = None,
        deprecated: Optional[bool] = None,
        operation_id: Optional[str] = None,
        response_model_include: Optional[Union[SetIntStr, DictIntStrAny]] = None,
        response_model_exclude: Optional[Union[SetIntStr, DictIntStrAny]] = None,
        response_model_by_alias: bool = True,
        response_model_exclude_unset: bool = False,
        response_model_exclude_defaults: bool = False,
        response_model_exclude_none: bool = False,
        include_in_schema: bool = True,
        response_class: Type[Response] = Default(JSONResponse),
        name: Optional[str] = None,
        callbacks: Optional[List[BaseRoute]] = None,
        openapi_extra: Optional[Dict[str, Any]] = None,
        generate_unique_id_function: Callable[[APIRoute], str] = Default(
            generate_unique_id
        ),
    ) -> Callable[[DecoratedCallable], DecoratedCallable]:
        return self.api_route(
            path=path,
            response_model=response_model,
            status_code=status_code,
            tags=tags,
            dependencies=dependencies,
            summary=summary,
            description=description,
            response_description=response_description,
            responses=responses,
            deprecated=deprecated,
            methods=["OPTIONS"],
            operation_id=operation_id,
            response_model_include=response_model_include,
            response_model_exclude=response_model_exclude,
            response_model_by_alias=response_model_by_alias,
            response_model_exclude_unset=response_model_exclude_unset,
            response_model_exclude_defaults=response_model_exclude_defaults,
            response_model_exclude_none=response_model_exclude_none,
            include_in_schema=include_in_schema,
            response_class=response_class,
            name=name,
            callbacks=callbacks,
            openapi_extra=openapi_extra,
            generate_unique_id_function=generate_unique_id_function,
        )

    def head(
        self,
        path: str,
        *,
        response_model: Any = Default(None),
        status_code: Optional[int] = None,
        tags: Optional[List[Union[str, Enum]]] = None,
        dependencies: Optional[Sequence[params.Depends]] = None,
        summary: Optional[str] = None,
        description: Optional[str] = None,
        response_description: str = "Successful Response",
        responses: Optional[Dict[Union[int, str], Dict[str, Any]]] = None,
        deprecated: Optional[bool] = None,
        operation_id: Optional[str] = None,
        response_model_include: Optional[Union[SetIntStr, DictIntStrAny]] = None,
        response_model_exclude: Optional[Union[SetIntStr, DictIntStrAny]] = None,
        response_model_by_alias: bool = True,
        response_model_exclude_unset: bool = False,
        response_model_exclude_defaults: bool = False,
        response_model_exclude_none: bool = False,
        include_in_schema: bool = True,
        response_class: Type[Response] = Default(JSONResponse),
        name: Optional[str] = None,
        callbacks: Optional[List[BaseRoute]] = None,
        openapi_extra: Optional[Dict[str, Any]] = None,
        generate_unique_id_function: Callable[[APIRoute], str] = Default(
            generate_unique_id
        ),
    ) -> Callable[[DecoratedCallable], DecoratedCallable]:
        return self.api_route(
            path=path,
            response_model=response_model,
            status_code=status_code,
            tags=tags,
            dependencies=dependencies,
            summary=summary,
            description=description,
            response_description=response_description,
            responses=responses,
            deprecated=deprecated,
            methods=["HEAD"],
            operation_id=operation_id,
            response_model_include=response_model_include,
            response_model_exclude=response_model_exclude,
            response_model_by_alias=response_model_by_alias,
            response_model_exclude_unset=response_model_exclude_unset,
            response_model_exclude_defaults=response_model_exclude_defaults,
            response_model_exclude_none=response_model_exclude_none,
            include_in_schema=include_in_schema,
            response_class=response_class,
            name=name,
            callbacks=callbacks,
            openapi_extra=openapi_extra,
            generate_unique_id_function=generate_unique_id_function,
        )

    def patch(
        self,
        path: str,
        *,
        response_model: Any = Default(None),
        status_code: Optional[int] = None,
        tags: Optional[List[Union[str, Enum]]] = None,
        dependencies: Optional[Sequence[params.Depends]] = None,
        summary: Optional[str] = None,
        description: Optional[str] = None,
        response_description: str = "Successful Response",
        responses: Optional[Dict[Union[int, str], Dict[str, Any]]] = None,
        deprecated: Optional[bool] = None,
        operation_id: Optional[str] = None,
        response_model_include: Optional[Union[SetIntStr, DictIntStrAny]] = None,
        response_model_exclude: Optional[Union[SetIntStr, DictIntStrAny]] = None,
        response_model_by_alias: bool = True,
        response_model_exclude_unset: bool = False,
        response_model_exclude_defaults: bool = False,
        response_model_exclude_none: bool = False,
        include_in_schema: bool = True,
        response_class: Type[Response] = Default(JSONResponse),
        name: Optional[str] = None,
        callbacks: Optional[List[BaseRoute]] = None,
        openapi_extra: Optional[Dict[str, Any]] = None,
        generate_unique_id_function: Callable[[APIRoute], str] = Default(
            generate_unique_id
        ),
    ) -> Callable[[DecoratedCallable], DecoratedCallable]:
        return self.api_route(
            path=path,
            response_model=response_model,
            status_code=status_code,
            tags=tags,
            dependencies=dependencies,
            summary=summary,
            description=description,
            response_description=response_description,
            responses=responses,
            deprecated=deprecated,
            methods=["PATCH"],
            operation_id=operation_id,
            response_model_include=response_model_include,
            response_model_exclude=response_model_exclude,
            response_model_by_alias=response_model_by_alias,
            response_model_exclude_unset=response_model_exclude_unset,
            response_model_exclude_defaults=response_model_exclude_defaults,
            response_model_exclude_none=response_model_exclude_none,
            include_in_schema=include_in_schema,
            response_class=response_class,
            name=name,
            callbacks=callbacks,
            openapi_extra=openapi_extra,
            generate_unique_id_function=generate_unique_id_function,
        )

    def trace(
        self,
        path: str,
        *,
        response_model: Any = Default(None),
        status_code: Optional[int] = None,
        tags: Optional[List[Union[str, Enum]]] = None,
        dependencies: Optional[Sequence[params.Depends]] = None,
        summary: Optional[str] = None,
        description: Optional[str] = None,
        response_description: str = "Successful Response",
        responses: Optional[Dict[Union[int, str], Dict[str, Any]]] = None,
        deprecated: Optional[bool] = None,
        operation_id: Optional[str] = None,
        response_model_include: Optional[Union[SetIntStr, DictIntStrAny]] = None,
        response_model_exclude: Optional[Union[SetIntStr, DictIntStrAny]] = None,
        response_model_by_alias: bool = True,
        response_model_exclude_unset: bool = False,
        response_model_exclude_defaults: bool = False,
        response_model_exclude_none: bool = False,
        include_in_schema: bool = True,
        response_class: Type[Response] = Default(JSONResponse),
        name: Optional[str] = None,
        callbacks: Optional[List[BaseRoute]] = None,
        openapi_extra: Optional[Dict[str, Any]] = None,
        generate_unique_id_function: Callable[[APIRoute], str] = Default(
            generate_unique_id
        ),
    ) -> Callable[[DecoratedCallable], DecoratedCallable]:

        return self.api_route(
            path=path,
            response_model=response_model,
            status_code=status_code,
            tags=tags,
            dependencies=dependencies,
            summary=summary,
            description=description,
            response_description=response_description,
            responses=responses,
            deprecated=deprecated,
            methods=["TRACE"],
            operation_id=operation_id,
            response_model_include=response_model_include,
            response_model_exclude=response_model_exclude,
            response_model_by_alias=response_model_by_alias,
            response_model_exclude_unset=response_model_exclude_unset,
            response_model_exclude_defaults=response_model_exclude_defaults,
            response_model_exclude_none=response_model_exclude_none,
            include_in_schema=include_in_schema,
            response_class=response_class,
            name=name,
            callbacks=callbacks,
            openapi_extra=openapi_extra,
            generate_unique_id_function=generate_unique_id_function,
        )

    def on_event(
        self, event_type: str
    ) -> Callable[[DecoratedCallable], DecoratedCallable]:
        def decorator(func: DecoratedCallable) -> DecoratedCallable:
            self.add_event_handler(event_type, func)
            return func

        return decorator<|MERGE_RESOLUTION|>--- conflicted
+++ resolved
@@ -45,7 +45,6 @@
 from pydantic.fields import ModelField, Undefined
 from pydantic.utils import lenient_issubclass
 from starlette import routing
-from starlette.applications import Starlette
 from starlette.concurrency import run_in_threadpool
 from starlette.exceptions import HTTPException
 from starlette.requests import Request
@@ -494,11 +493,7 @@
         route_class: Type[APIRoute] = APIRoute,
         on_startup: Optional[Sequence[Callable[[], Any]]] = None,
         on_shutdown: Optional[Sequence[Callable[[], Any]]] = None,
-<<<<<<< HEAD
-        lifespan: Optional[Callable[[Starlette], AsyncContextManager[Any]]] = None,
-=======
         lifespan: Optional[Callable[[Any], AsyncContextManager[Any]]] = None,
->>>>>>> 0ef7cfac
         deprecated: Optional[bool] = None,
         include_in_schema: bool = True,
         generate_unique_id_function: Callable[[APIRoute], str] = Default(
