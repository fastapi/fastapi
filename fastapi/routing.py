--- conflicted
+++ resolved
@@ -400,13 +400,8 @@
                     }
                 ],
                 body=e.doc,
-<<<<<<< HEAD
+                endpoint_ctx=endpoint_ctx,
             ) from e
-=======
-                endpoint_ctx=endpoint_ctx,
-            )
-            raise validation_error from e
->>>>>>> fc72f21b
         except HTTPException:
             # If a middleware raises an HTTPException, it should be raised again
             raise
@@ -1393,10 +1388,6 @@
         app.include_router(internal_router)
         ```
         """
-        assert self is not router, (
-            "Cannot include the same APIRouter instance into itself. "
-            "Did you mean to include a different router?"
-        )
         if prefix:
             assert prefix.startswith("/"), "A path prefix must start with '/'"
             assert not prefix.endswith("/"), (
