import dataclasses
import email.message
import functools
import inspect
import json
import sys
from contextlib import AsyncExitStack, asynccontextmanager
from enum import Enum, IntEnum
from typing import (
    Any,
    AsyncIterator,
    Awaitable,
    Callable,
    Collection,
    Coroutine,
    Dict,
    List,
    Mapping,
    Optional,
    Sequence,
    Set,
    Tuple,
    Type,
    Union,
)

<<<<<<< HEAD
import anyio
from anyio import CapacityLimiter
=======
from annotated_doc import Doc
>>>>>>> 4170f621
from fastapi import params, temp_pydantic_v1_params
from fastapi._compat import (
    ModelField,
    Undefined,
    _get_model_config,
    _model_dump,
    _normalize_errors,
    lenient_issubclass,
)
from fastapi.datastructures import Default, DefaultPlaceholder
from fastapi.dependencies.models import Dependant
from fastapi.dependencies.utils import (
    _should_embed_body_fields,
    get_body_field,
    get_dependant,
    get_flat_dependant,
    get_parameterless_sub_dependant,
    get_typed_return_annotation,
    solve_dependencies,
)
from fastapi.encoders import jsonable_encoder
from fastapi.exceptions import (
    FastAPIError,
    RequestValidationError,
    ResponseValidationError,
    WebSocketRequestValidationError,
)
from fastapi.types import DecoratedCallable, IncEx
from fastapi.utils import (
    create_cloned_field,
    create_model_field,
    generate_unique_id,
    get_value_or_default,
    is_body_allowed_for_status_code,
)
from pydantic import BaseModel
from starlette import routing
from starlette._exception_handler import wrap_app_handling_exceptions
from starlette._utils import is_async_callable
from starlette.concurrency import run_in_threadpool
from starlette.exceptions import HTTPException
from starlette.requests import Request
from starlette.responses import JSONResponse, Response
from starlette.routing import (
    BaseRoute,
    Match,
    compile_path,
    get_name,
)
from starlette.routing import Mount as Mount  # noqa
from starlette.types import AppType, ASGIApp, Lifespan, Receive, Scope, Send
from starlette.websockets import WebSocket
from typing_extensions import Annotated, deprecated

if sys.version_info >= (3, 13):  # pragma: no cover
    from inspect import iscoroutinefunction
else:  # pragma: no cover
    from asyncio import iscoroutinefunction


# Copy of starlette.routing.request_response modified to include the
# dependencies' AsyncExitStack
def request_response(
    func: Callable[[Request], Union[Awaitable[Response], Response]],
) -> ASGIApp:
    """
    Takes a function or coroutine `func(request) -> response`,
    and returns an ASGI application.
    """
    f: Callable[[Request], Awaitable[Response]] = (
        func if is_async_callable(func) else functools.partial(run_in_threadpool, func)  # type:ignore
    )

    async def app(scope: Scope, receive: Receive, send: Send) -> None:
        request = Request(scope, receive, send)

        async def app(scope: Scope, receive: Receive, send: Send) -> None:
            # Starts customization
            response_awaited = False
            async with AsyncExitStack() as request_stack:
                scope["fastapi_inner_astack"] = request_stack
                async with AsyncExitStack() as function_stack:
                    scope["fastapi_function_astack"] = function_stack
                    response = await f(request)
                await response(scope, receive, send)
                # Continues customization
                response_awaited = True
            if not response_awaited:
                raise FastAPIError(
                    "Response not awaited. There's a high chance that the "
                    "application code is raising an exception and a dependency with yield "
                    "has a block with a bare except, or a block with except Exception, "
                    "and is not raising the exception again. Read more about it in the "
                    "docs: https://fastapi.tiangolo.com/tutorial/dependencies/dependencies-with-yield/#dependencies-with-yield-and-except"
                )

        # Same as in Starlette
        await wrap_app_handling_exceptions(app, request)(scope, receive, send)

    return app


# Copy of starlette.routing.websocket_session modified to include the
# dependencies' AsyncExitStack
def websocket_session(
    func: Callable[[WebSocket], Awaitable[None]],
) -> ASGIApp:
    """
    Takes a coroutine `func(session)`, and returns an ASGI application.
    """
    # assert asyncio.iscoroutinefunction(func), "WebSocket endpoints must be async"

    async def app(scope: Scope, receive: Receive, send: Send) -> None:
        session = WebSocket(scope, receive=receive, send=send)

        async def app(scope: Scope, receive: Receive, send: Send) -> None:
            async with AsyncExitStack() as request_stack:
                scope["fastapi_inner_astack"] = request_stack
                async with AsyncExitStack() as function_stack:
                    scope["fastapi_function_astack"] = function_stack
                    await func(session)

        # Same as in Starlette
        await wrap_app_handling_exceptions(app, session)(scope, receive, send)

    return app


def _prepare_response_content(
    res: Any,
    *,
    exclude_unset: bool,
    exclude_defaults: bool = False,
    exclude_none: bool = False,
) -> Any:
    if isinstance(res, BaseModel):
        read_with_orm_mode = getattr(_get_model_config(res), "read_with_orm_mode", None)
        if read_with_orm_mode:
            # Let from_orm extract the data from this model instead of converting
            # it now to a dict.
            # Otherwise, there's no way to extract lazy data that requires attribute
            # access instead of dict iteration, e.g. lazy relationships.
            return res
        return _model_dump(
            res,
            by_alias=True,
            exclude_unset=exclude_unset,
            exclude_defaults=exclude_defaults,
            exclude_none=exclude_none,
        )
    elif isinstance(res, list):
        return [
            _prepare_response_content(
                item,
                exclude_unset=exclude_unset,
                exclude_defaults=exclude_defaults,
                exclude_none=exclude_none,
            )
            for item in res
        ]
    elif isinstance(res, dict):
        return {
            k: _prepare_response_content(
                v,
                exclude_unset=exclude_unset,
                exclude_defaults=exclude_defaults,
                exclude_none=exclude_none,
            )
            for k, v in res.items()
        }
    elif dataclasses.is_dataclass(res):
        assert not isinstance(res, type)
        return dataclasses.asdict(res)
    return res


def _merge_lifespan_context(
    original_context: Lifespan[Any], nested_context: Lifespan[Any]
) -> Lifespan[Any]:
    @asynccontextmanager
    async def merged_lifespan(
        app: AppType,
    ) -> AsyncIterator[Optional[Mapping[str, Any]]]:
        async with original_context(app) as maybe_original_state:
            async with nested_context(app) as maybe_nested_state:
                if maybe_nested_state is None and maybe_original_state is None:
                    yield None  # old ASGI compatibility
                else:
                    yield {**(maybe_nested_state or {}), **(maybe_original_state or {})}

    return merged_lifespan  # type: ignore[return-value]


async def serialize_response(
    *,
    field: Optional[ModelField] = None,
    response_content: Any,
    include: Optional[IncEx] = None,
    exclude: Optional[IncEx] = None,
    by_alias: bool = True,
    exclude_unset: bool = False,
    exclude_defaults: bool = False,
    exclude_none: bool = False,
    is_coroutine: bool = True,
) -> Any:
    if field:
        errors = []
        if not hasattr(field, "serialize"):
            # pydantic v1
            response_content = _prepare_response_content(
                response_content,
                exclude_unset=exclude_unset,
                exclude_defaults=exclude_defaults,
                exclude_none=exclude_none,
            )
        if is_coroutine:
            value, errors_ = field.validate(response_content, {}, loc=("response",))
        else:
            # Run without a capacity limit for similar reasons as marked in fastapi/concurrency.py
            exit_limiter = CapacityLimiter(1)
            validate_func = functools.partial(field.validate, loc=("response",))
            value, errors_ = await anyio.to_thread.run_sync(
                validate_func, response_content, {}, limiter=exit_limiter
            )
        if isinstance(errors_, list):
            errors.extend(errors_)
        elif errors_:
            errors.append(errors_)
        if errors:
            raise ResponseValidationError(
                errors=_normalize_errors(errors), body=response_content
            )

        if hasattr(field, "serialize"):
            return field.serialize(
                value,
                include=include,
                exclude=exclude,
                by_alias=by_alias,
                exclude_unset=exclude_unset,
                exclude_defaults=exclude_defaults,
                exclude_none=exclude_none,
            )

        return jsonable_encoder(
            value,
            include=include,
            exclude=exclude,
            by_alias=by_alias,
            exclude_unset=exclude_unset,
            exclude_defaults=exclude_defaults,
            exclude_none=exclude_none,
        )
    else:
        return jsonable_encoder(response_content)


async def run_endpoint_function(
    *, dependant: Dependant, values: Dict[str, Any], is_coroutine: bool
) -> Any:
    # Only called by get_request_handler. Has been split into its own function to
    # facilitate profiling endpoints, since inner functions are harder to profile.
    assert dependant.call is not None, "dependant.call must be a function"

    if is_coroutine:
        return await dependant.call(**values)
    else:
        return await run_in_threadpool(dependant.call, **values)


def get_request_handler(
    dependant: Dependant,
    body_field: Optional[ModelField] = None,
    status_code: Optional[int] = None,
    response_class: Union[Type[Response], DefaultPlaceholder] = Default(JSONResponse),
    response_field: Optional[ModelField] = None,
    response_model_include: Optional[IncEx] = None,
    response_model_exclude: Optional[IncEx] = None,
    response_model_by_alias: bool = True,
    response_model_exclude_unset: bool = False,
    response_model_exclude_defaults: bool = False,
    response_model_exclude_none: bool = False,
    dependency_overrides_provider: Optional[Any] = None,
    embed_body_fields: bool = False,
) -> Callable[[Request], Coroutine[Any, Any, Response]]:
    assert dependant.call is not None, "dependant.call must be a function"
    is_coroutine = iscoroutinefunction(dependant.call)
    is_body_form = body_field and isinstance(
        body_field.field_info, (params.Form, temp_pydantic_v1_params.Form)
    )
    if isinstance(response_class, DefaultPlaceholder):
        actual_response_class: Type[Response] = response_class.value
    else:
        actual_response_class = response_class

    async def app(request: Request) -> Response:
        response: Union[Response, None] = None
        file_stack = request.scope.get("fastapi_middleware_astack")
        assert isinstance(file_stack, AsyncExitStack), (
            "fastapi_middleware_astack not found in request scope"
        )

        # Read body and auto-close files
        try:
            body: Any = None
            if body_field:
                if is_body_form:
                    body = await request.form()
                    file_stack.push_async_callback(body.close)
                else:
                    body_bytes = await request.body()
                    if body_bytes:
                        json_body: Any = Undefined
                        content_type_value = request.headers.get("content-type")
                        if not content_type_value:
                            json_body = await request.json()
                        else:
                            message = email.message.Message()
                            message["content-type"] = content_type_value
                            if message.get_content_maintype() == "application":
                                subtype = message.get_content_subtype()
                                if subtype == "json" or subtype.endswith("+json"):
                                    json_body = await request.json()
                        if json_body != Undefined:
                            body = json_body
                        else:
                            body = body_bytes
        except json.JSONDecodeError as e:
            validation_error = RequestValidationError(
                [
                    {
                        "type": "json_invalid",
                        "loc": ("body", e.pos),
                        "msg": "JSON decode error",
                        "input": {},
                        "ctx": {"error": e.msg},
                    }
                ],
                body=e.doc,
            )
            raise validation_error from e
        except HTTPException:
            # If a middleware raises an HTTPException, it should be raised again
            raise
        except Exception as e:
            http_error = HTTPException(
                status_code=400, detail="There was an error parsing the body"
            )
            raise http_error from e

        # Solve dependencies and run path operation function, auto-closing dependencies
        errors: List[Any] = []
        async_exit_stack = request.scope.get("fastapi_inner_astack")
        assert isinstance(async_exit_stack, AsyncExitStack), (
            "fastapi_inner_astack not found in request scope"
        )
        solved_result = await solve_dependencies(
            request=request,
            dependant=dependant,
            body=body,
            dependency_overrides_provider=dependency_overrides_provider,
            async_exit_stack=async_exit_stack,
            embed_body_fields=embed_body_fields,
        )
        errors = solved_result.errors
        if not errors:
            raw_response = await run_endpoint_function(
                dependant=dependant,
                values=solved_result.values,
                is_coroutine=is_coroutine,
            )
            if isinstance(raw_response, Response):
                if raw_response.background is None:
                    raw_response.background = solved_result.background_tasks
                response = raw_response
            else:
                response_args: Dict[str, Any] = {
                    "background": solved_result.background_tasks
                }
                # If status_code was set, use it, otherwise use the default from the
                # response class, in the case of redirect it's 307
                current_status_code = (
                    status_code if status_code else solved_result.response.status_code
                )
                if current_status_code is not None:
                    response_args["status_code"] = current_status_code
                if solved_result.response.status_code:
                    response_args["status_code"] = solved_result.response.status_code
                content = await serialize_response(
                    field=response_field,
                    response_content=raw_response,
                    include=response_model_include,
                    exclude=response_model_exclude,
                    by_alias=response_model_by_alias,
                    exclude_unset=response_model_exclude_unset,
                    exclude_defaults=response_model_exclude_defaults,
                    exclude_none=response_model_exclude_none,
                    is_coroutine=is_coroutine,
                )
                response = actual_response_class(content, **response_args)
                if not is_body_allowed_for_status_code(response.status_code):
                    response.body = b""
                response.headers.raw.extend(solved_result.response.headers.raw)
        if errors:
            validation_error = RequestValidationError(
                _normalize_errors(errors), body=body
            )
            raise validation_error

        # Return response
        assert response
        return response

    return app


def get_websocket_app(
    dependant: Dependant,
    dependency_overrides_provider: Optional[Any] = None,
    embed_body_fields: bool = False,
) -> Callable[[WebSocket], Coroutine[Any, Any, Any]]:
    async def app(websocket: WebSocket) -> None:
        async_exit_stack = websocket.scope.get("fastapi_inner_astack")
        assert isinstance(async_exit_stack, AsyncExitStack), (
            "fastapi_inner_astack not found in request scope"
        )
        solved_result = await solve_dependencies(
            request=websocket,
            dependant=dependant,
            dependency_overrides_provider=dependency_overrides_provider,
            async_exit_stack=async_exit_stack,
            embed_body_fields=embed_body_fields,
        )
        if solved_result.errors:
            raise WebSocketRequestValidationError(
                _normalize_errors(solved_result.errors)
            )
        assert dependant.call is not None, "dependant.call must be a function"
        await dependant.call(**solved_result.values)

    return app


class APIWebSocketRoute(routing.WebSocketRoute):
    def __init__(
        self,
        path: str,
        endpoint: Callable[..., Any],
        *,
        name: Optional[str] = None,
        dependencies: Optional[Sequence[params.Depends]] = None,
        dependency_overrides_provider: Optional[Any] = None,
    ) -> None:
        self.path = path
        self.endpoint = endpoint
        self.name = get_name(endpoint) if name is None else name
        self.dependencies = list(dependencies or [])
        self.path_regex, self.path_format, self.param_convertors = compile_path(path)
        self.dependant = get_dependant(
            path=self.path_format, call=self.endpoint, scope="function"
        )
        for depends in self.dependencies[::-1]:
            self.dependant.dependencies.insert(
                0,
                get_parameterless_sub_dependant(depends=depends, path=self.path_format),
            )
        self._flat_dependant = get_flat_dependant(self.dependant)
        self._embed_body_fields = _should_embed_body_fields(
            self._flat_dependant.body_params
        )
        self.app = websocket_session(
            get_websocket_app(
                dependant=self.dependant,
                dependency_overrides_provider=dependency_overrides_provider,
                embed_body_fields=self._embed_body_fields,
            )
        )

    def matches(self, scope: Scope) -> Tuple[Match, Scope]:
        match, child_scope = super().matches(scope)
        if match != Match.NONE:
            child_scope["route"] = self
        return match, child_scope


class APIRoute(routing.Route):
    def __init__(
        self,
        path: str,
        endpoint: Callable[..., Any],
        *,
        response_model: Any = Default(None),
        status_code: Optional[int] = None,
        tags: Optional[List[Union[str, Enum]]] = None,
        dependencies: Optional[Sequence[params.Depends]] = None,
        summary: Optional[str] = None,
        description: Optional[str] = None,
        response_description: str = "Successful Response",
        responses: Optional[Dict[Union[int, str], Dict[str, Any]]] = None,
        deprecated: Optional[bool] = None,
        name: Optional[str] = None,
        methods: Optional[Union[Set[str], List[str]]] = None,
        operation_id: Optional[str] = None,
        response_model_include: Optional[IncEx] = None,
        response_model_exclude: Optional[IncEx] = None,
        response_model_by_alias: bool = True,
        response_model_exclude_unset: bool = False,
        response_model_exclude_defaults: bool = False,
        response_model_exclude_none: bool = False,
        include_in_schema: bool = True,
        response_class: Union[Type[Response], DefaultPlaceholder] = Default(
            JSONResponse
        ),
        dependency_overrides_provider: Optional[Any] = None,
        callbacks: Optional[List[BaseRoute]] = None,
        openapi_extra: Optional[Dict[str, Any]] = None,
        generate_unique_id_function: Union[
            Callable[["APIRoute"], str], DefaultPlaceholder
        ] = Default(generate_unique_id),
    ) -> None:
        self.path = path
        self.endpoint = endpoint
        if isinstance(response_model, DefaultPlaceholder):
            return_annotation = get_typed_return_annotation(endpoint)
            if lenient_issubclass(return_annotation, Response):
                response_model = None
            else:
                response_model = return_annotation
        self.response_model = response_model
        self.summary = summary
        self.response_description = response_description
        self.deprecated = deprecated
        self.operation_id = operation_id
        self.response_model_include = response_model_include
        self.response_model_exclude = response_model_exclude
        self.response_model_by_alias = response_model_by_alias
        self.response_model_exclude_unset = response_model_exclude_unset
        self.response_model_exclude_defaults = response_model_exclude_defaults
        self.response_model_exclude_none = response_model_exclude_none
        self.include_in_schema = include_in_schema
        self.response_class = response_class
        self.dependency_overrides_provider = dependency_overrides_provider
        self.callbacks = callbacks
        self.openapi_extra = openapi_extra
        self.generate_unique_id_function = generate_unique_id_function
        self.tags = tags or []
        self.responses = responses or {}
        self.name = get_name(endpoint) if name is None else name
        self.path_regex, self.path_format, self.param_convertors = compile_path(path)
        if methods is None:
            methods = ["GET"]
        self.methods: Set[str] = {method.upper() for method in methods}
        if isinstance(generate_unique_id_function, DefaultPlaceholder):
            current_generate_unique_id: Callable[[APIRoute], str] = (
                generate_unique_id_function.value
            )
        else:
            current_generate_unique_id = generate_unique_id_function
        self.unique_id = self.operation_id or current_generate_unique_id(self)
        # normalize enums e.g. http.HTTPStatus
        if isinstance(status_code, IntEnum):
            status_code = int(status_code)
        self.status_code = status_code
        if self.response_model:
            assert is_body_allowed_for_status_code(status_code), (
                f"Status code {status_code} must not have a response body"
            )
            response_name = "Response_" + self.unique_id
            self.response_field = create_model_field(
                name=response_name,
                type_=self.response_model,
                mode="serialization",
            )
            # Create a clone of the field, so that a Pydantic submodel is not returned
            # as is just because it's an instance of a subclass of a more limited class
            # e.g. UserInDB (containing hashed_password) could be a subclass of User
            # that doesn't have the hashed_password. But because it's a subclass, it
            # would pass the validation and be returned as is.
            # By being a new field, no inheritance will be passed as is. A new model
            # will always be created.
            # TODO: remove when deprecating Pydantic v1
            self.secure_cloned_response_field: Optional[ModelField] = (
                create_cloned_field(self.response_field)
            )
        else:
            self.response_field = None  # type: ignore
            self.secure_cloned_response_field = None
        self.dependencies = list(dependencies or [])
        self.description = description or inspect.cleandoc(self.endpoint.__doc__ or "")
        # if a "form feed" character (page break) is found in the description text,
        # truncate description text to the content preceding the first "form feed"
        self.description = self.description.split("\f")[0].strip()
        response_fields = {}
        for additional_status_code, response in self.responses.items():
            assert isinstance(response, dict), "An additional response must be a dict"
            model = response.get("model")
            if model:
                assert is_body_allowed_for_status_code(additional_status_code), (
                    f"Status code {additional_status_code} must not have a response body"
                )
                response_name = f"Response_{additional_status_code}_{self.unique_id}"
                response_field = create_model_field(
                    name=response_name, type_=model, mode="serialization"
                )
                response_fields[additional_status_code] = response_field
        if response_fields:
            self.response_fields: Dict[Union[int, str], ModelField] = response_fields
        else:
            self.response_fields = {}

        assert callable(endpoint), "An endpoint must be a callable"
        self.dependant = get_dependant(
            path=self.path_format, call=self.endpoint, scope="function"
        )
        for depends in self.dependencies[::-1]:
            self.dependant.dependencies.insert(
                0,
                get_parameterless_sub_dependant(depends=depends, path=self.path_format),
            )
        self._flat_dependant = get_flat_dependant(self.dependant)
        self._embed_body_fields = _should_embed_body_fields(
            self._flat_dependant.body_params
        )
        self.body_field = get_body_field(
            flat_dependant=self._flat_dependant,
            name=self.unique_id,
            embed_body_fields=self._embed_body_fields,
        )
        self.app = request_response(self.get_route_handler())

    def get_route_handler(self) -> Callable[[Request], Coroutine[Any, Any, Response]]:
        return get_request_handler(
            dependant=self.dependant,
            body_field=self.body_field,
            status_code=self.status_code,
            response_class=self.response_class,
            response_field=self.secure_cloned_response_field,
            response_model_include=self.response_model_include,
            response_model_exclude=self.response_model_exclude,
            response_model_by_alias=self.response_model_by_alias,
            response_model_exclude_unset=self.response_model_exclude_unset,
            response_model_exclude_defaults=self.response_model_exclude_defaults,
            response_model_exclude_none=self.response_model_exclude_none,
            dependency_overrides_provider=self.dependency_overrides_provider,
            embed_body_fields=self._embed_body_fields,
        )

    def matches(self, scope: Scope) -> Tuple[Match, Scope]:
        match, child_scope = super().matches(scope)
        if match != Match.NONE:
            child_scope["route"] = self
        return match, child_scope


class APIRouter(routing.Router):
    """
    `APIRouter` class, used to group *path operations*, for example to structure
    an app in multiple files. It would then be included in the `FastAPI` app, or
    in another `APIRouter` (ultimately included in the app).

    Read more about it in the
    [FastAPI docs for Bigger Applications - Multiple Files](https://fastapi.tiangolo.com/tutorial/bigger-applications/).

    ## Example

    ```python
    from fastapi import APIRouter, FastAPI

    app = FastAPI()
    router = APIRouter()


    @router.get("/users/", tags=["users"])
    async def read_users():
        return [{"username": "Rick"}, {"username": "Morty"}]


    app.include_router(router)
    ```
    """

    def __init__(
        self,
        *,
        prefix: Annotated[str, Doc("An optional path prefix for the router.")] = "",
        tags: Annotated[
            Optional[List[Union[str, Enum]]],
            Doc(
                """
                A list of tags to be applied to all the *path operations* in this
                router.

                It will be added to the generated OpenAPI (e.g. visible at `/docs`).

                Read more about it in the
                [FastAPI docs for Path Operation Configuration](https://fastapi.tiangolo.com/tutorial/path-operation-configuration/).
                """
            ),
        ] = None,
        dependencies: Annotated[
            Optional[Sequence[params.Depends]],
            Doc(
                """
                A list of dependencies (using `Depends()`) to be applied to all the
                *path operations* in this router.

                Read more about it in the
                [FastAPI docs for Bigger Applications - Multiple Files](https://fastapi.tiangolo.com/tutorial/bigger-applications/#include-an-apirouter-with-a-custom-prefix-tags-responses-and-dependencies).
                """
            ),
        ] = None,
        default_response_class: Annotated[
            Type[Response],
            Doc(
                """
                The default response class to be used.

                Read more in the
                [FastAPI docs for Custom Response - HTML, Stream, File, others](https://fastapi.tiangolo.com/advanced/custom-response/#default-response-class).
                """
            ),
        ] = Default(JSONResponse),
        responses: Annotated[
            Optional[Dict[Union[int, str], Dict[str, Any]]],
            Doc(
                """
                Additional responses to be shown in OpenAPI.

                It will be added to the generated OpenAPI (e.g. visible at `/docs`).

                Read more about it in the
                [FastAPI docs for Additional Responses in OpenAPI](https://fastapi.tiangolo.com/advanced/additional-responses/).

                And in the
                [FastAPI docs for Bigger Applications](https://fastapi.tiangolo.com/tutorial/bigger-applications/#include-an-apirouter-with-a-custom-prefix-tags-responses-and-dependencies).
                """
            ),
        ] = None,
        callbacks: Annotated[
            Optional[List[BaseRoute]],
            Doc(
                """
                OpenAPI callbacks that should apply to all *path operations* in this
                router.

                It will be added to the generated OpenAPI (e.g. visible at `/docs`).

                Read more about it in the
                [FastAPI docs for OpenAPI Callbacks](https://fastapi.tiangolo.com/advanced/openapi-callbacks/).
                """
            ),
        ] = None,
        routes: Annotated[
            Optional[List[BaseRoute]],
            Doc(
                """
                **Note**: you probably shouldn't use this parameter, it is inherited
                from Starlette and supported for compatibility.

                ---

                A list of routes to serve incoming HTTP and WebSocket requests.
                """
            ),
            deprecated(
                """
                You normally wouldn't use this parameter with FastAPI, it is inherited
                from Starlette and supported for compatibility.

                In FastAPI, you normally would use the *path operation methods*,
                like `router.get()`, `router.post()`, etc.
                """
            ),
        ] = None,
        redirect_slashes: Annotated[
            bool,
            Doc(
                """
                Whether to detect and redirect slashes in URLs when the client doesn't
                use the same format.
                """
            ),
        ] = True,
        default: Annotated[
            Optional[ASGIApp],
            Doc(
                """
                Default function handler for this router. Used to handle
                404 Not Found errors.
                """
            ),
        ] = None,
        dependency_overrides_provider: Annotated[
            Optional[Any],
            Doc(
                """
                Only used internally by FastAPI to handle dependency overrides.

                You shouldn't need to use it. It normally points to the `FastAPI` app
                object.
                """
            ),
        ] = None,
        route_class: Annotated[
            Type[APIRoute],
            Doc(
                """
                Custom route (*path operation*) class to be used by this router.

                Read more about it in the
                [FastAPI docs for Custom Request and APIRoute class](https://fastapi.tiangolo.com/how-to/custom-request-and-route/#custom-apiroute-class-in-a-router).
                """
            ),
        ] = APIRoute,
        on_startup: Annotated[
            Optional[Sequence[Callable[[], Any]]],
            Doc(
                """
                A list of startup event handler functions.

                You should instead use the `lifespan` handlers.

                Read more in the [FastAPI docs for `lifespan`](https://fastapi.tiangolo.com/advanced/events/).
                """
            ),
        ] = None,
        on_shutdown: Annotated[
            Optional[Sequence[Callable[[], Any]]],
            Doc(
                """
                A list of shutdown event handler functions.

                You should instead use the `lifespan` handlers.

                Read more in the
                [FastAPI docs for `lifespan`](https://fastapi.tiangolo.com/advanced/events/).
                """
            ),
        ] = None,
        # the generic to Lifespan[AppType] is the type of the top level application
        # which the router cannot know statically, so we use typing.Any
        lifespan: Annotated[
            Optional[Lifespan[Any]],
            Doc(
                """
                A `Lifespan` context manager handler. This replaces `startup` and
                `shutdown` functions with a single context manager.

                Read more in the
                [FastAPI docs for `lifespan`](https://fastapi.tiangolo.com/advanced/events/).
                """
            ),
        ] = None,
        deprecated: Annotated[
            Optional[bool],
            Doc(
                """
                Mark all *path operations* in this router as deprecated.

                It will be added to the generated OpenAPI (e.g. visible at `/docs`).

                Read more about it in the
                [FastAPI docs for Path Operation Configuration](https://fastapi.tiangolo.com/tutorial/path-operation-configuration/).
                """
            ),
        ] = None,
        include_in_schema: Annotated[
            bool,
            Doc(
                """
                To include (or not) all the *path operations* in this router in the
                generated OpenAPI.

                This affects the generated OpenAPI (e.g. visible at `/docs`).

                Read more about it in the
                [FastAPI docs for Query Parameters and String Validations](https://fastapi.tiangolo.com/tutorial/query-params-str-validations/#exclude-parameters-from-openapi).
                """
            ),
        ] = True,
        generate_unique_id_function: Annotated[
            Callable[[APIRoute], str],
            Doc(
                """
                Customize the function used to generate unique IDs for the *path
                operations* shown in the generated OpenAPI.

                This is particularly useful when automatically generating clients or
                SDKs for your API.

                Read more about it in the
                [FastAPI docs about how to Generate Clients](https://fastapi.tiangolo.com/advanced/generate-clients/#custom-generate-unique-id-function).
                """
            ),
        ] = Default(generate_unique_id),
    ) -> None:
        super().__init__(
            routes=routes,
            redirect_slashes=redirect_slashes,
            default=default,
            on_startup=on_startup,
            on_shutdown=on_shutdown,
            lifespan=lifespan,
        )
        if prefix:
            assert prefix.startswith("/"), "A path prefix must start with '/'"
            assert not prefix.endswith("/"), (
                "A path prefix must not end with '/', as the routes will start with '/'"
            )
        self.prefix = prefix
        self.tags: List[Union[str, Enum]] = tags or []
        self.dependencies = list(dependencies or [])
        self.deprecated = deprecated
        self.include_in_schema = include_in_schema
        self.responses = responses or {}
        self.callbacks = callbacks or []
        self.dependency_overrides_provider = dependency_overrides_provider
        self.route_class = route_class
        self.default_response_class = default_response_class
        self.generate_unique_id_function = generate_unique_id_function

    def route(
        self,
        path: str,
        methods: Optional[Collection[str]] = None,
        name: Optional[str] = None,
        include_in_schema: bool = True,
    ) -> Callable[[DecoratedCallable], DecoratedCallable]:
        def decorator(func: DecoratedCallable) -> DecoratedCallable:
            self.add_route(
                path,
                func,
                methods=methods,
                name=name,
                include_in_schema=include_in_schema,
            )
            return func

        return decorator

    def add_api_route(
        self,
        path: str,
        endpoint: Callable[..., Any],
        *,
        response_model: Any = Default(None),
        status_code: Optional[int] = None,
        tags: Optional[List[Union[str, Enum]]] = None,
        dependencies: Optional[Sequence[params.Depends]] = None,
        summary: Optional[str] = None,
        description: Optional[str] = None,
        response_description: str = "Successful Response",
        responses: Optional[Dict[Union[int, str], Dict[str, Any]]] = None,
        deprecated: Optional[bool] = None,
        methods: Optional[Union[Set[str], List[str]]] = None,
        operation_id: Optional[str] = None,
        response_model_include: Optional[IncEx] = None,
        response_model_exclude: Optional[IncEx] = None,
        response_model_by_alias: bool = True,
        response_model_exclude_unset: bool = False,
        response_model_exclude_defaults: bool = False,
        response_model_exclude_none: bool = False,
        include_in_schema: bool = True,
        response_class: Union[Type[Response], DefaultPlaceholder] = Default(
            JSONResponse
        ),
        name: Optional[str] = None,
        route_class_override: Optional[Type[APIRoute]] = None,
        callbacks: Optional[List[BaseRoute]] = None,
        openapi_extra: Optional[Dict[str, Any]] = None,
        generate_unique_id_function: Union[
            Callable[[APIRoute], str], DefaultPlaceholder
        ] = Default(generate_unique_id),
    ) -> None:
        route_class = route_class_override or self.route_class
        responses = responses or {}
        combined_responses = {**self.responses, **responses}
        current_response_class = get_value_or_default(
            response_class, self.default_response_class
        )
        current_tags = self.tags.copy()
        if tags:
            current_tags.extend(tags)
        current_dependencies = self.dependencies.copy()
        if dependencies:
            current_dependencies.extend(dependencies)
        current_callbacks = self.callbacks.copy()
        if callbacks:
            current_callbacks.extend(callbacks)
        current_generate_unique_id = get_value_or_default(
            generate_unique_id_function, self.generate_unique_id_function
        )
        route = route_class(
            self.prefix + path,
            endpoint=endpoint,
            response_model=response_model,
            status_code=status_code,
            tags=current_tags,
            dependencies=current_dependencies,
            summary=summary,
            description=description,
            response_description=response_description,
            responses=combined_responses,
            deprecated=deprecated or self.deprecated,
            methods=methods,
            operation_id=operation_id,
            response_model_include=response_model_include,
            response_model_exclude=response_model_exclude,
            response_model_by_alias=response_model_by_alias,
            response_model_exclude_unset=response_model_exclude_unset,
            response_model_exclude_defaults=response_model_exclude_defaults,
            response_model_exclude_none=response_model_exclude_none,
            include_in_schema=include_in_schema and self.include_in_schema,
            response_class=current_response_class,
            name=name,
            dependency_overrides_provider=self.dependency_overrides_provider,
            callbacks=current_callbacks,
            openapi_extra=openapi_extra,
            generate_unique_id_function=current_generate_unique_id,
        )
        self.routes.append(route)

    def api_route(
        self,
        path: str,
        *,
        response_model: Any = Default(None),
        status_code: Optional[int] = None,
        tags: Optional[List[Union[str, Enum]]] = None,
        dependencies: Optional[Sequence[params.Depends]] = None,
        summary: Optional[str] = None,
        description: Optional[str] = None,
        response_description: str = "Successful Response",
        responses: Optional[Dict[Union[int, str], Dict[str, Any]]] = None,
        deprecated: Optional[bool] = None,
        methods: Optional[List[str]] = None,
        operation_id: Optional[str] = None,
        response_model_include: Optional[IncEx] = None,
        response_model_exclude: Optional[IncEx] = None,
        response_model_by_alias: bool = True,
        response_model_exclude_unset: bool = False,
        response_model_exclude_defaults: bool = False,
        response_model_exclude_none: bool = False,
        include_in_schema: bool = True,
        response_class: Type[Response] = Default(JSONResponse),
        name: Optional[str] = None,
        callbacks: Optional[List[BaseRoute]] = None,
        openapi_extra: Optional[Dict[str, Any]] = None,
        generate_unique_id_function: Callable[[APIRoute], str] = Default(
            generate_unique_id
        ),
    ) -> Callable[[DecoratedCallable], DecoratedCallable]:
        def decorator(func: DecoratedCallable) -> DecoratedCallable:
            self.add_api_route(
                path,
                func,
                response_model=response_model,
                status_code=status_code,
                tags=tags,
                dependencies=dependencies,
                summary=summary,
                description=description,
                response_description=response_description,
                responses=responses,
                deprecated=deprecated,
                methods=methods,
                operation_id=operation_id,
                response_model_include=response_model_include,
                response_model_exclude=response_model_exclude,
                response_model_by_alias=response_model_by_alias,
                response_model_exclude_unset=response_model_exclude_unset,
                response_model_exclude_defaults=response_model_exclude_defaults,
                response_model_exclude_none=response_model_exclude_none,
                include_in_schema=include_in_schema,
                response_class=response_class,
                name=name,
                callbacks=callbacks,
                openapi_extra=openapi_extra,
                generate_unique_id_function=generate_unique_id_function,
            )
            return func

        return decorator

    def add_api_websocket_route(
        self,
        path: str,
        endpoint: Callable[..., Any],
        name: Optional[str] = None,
        *,
        dependencies: Optional[Sequence[params.Depends]] = None,
    ) -> None:
        current_dependencies = self.dependencies.copy()
        if dependencies:
            current_dependencies.extend(dependencies)

        route = APIWebSocketRoute(
            self.prefix + path,
            endpoint=endpoint,
            name=name,
            dependencies=current_dependencies,
            dependency_overrides_provider=self.dependency_overrides_provider,
        )
        self.routes.append(route)

    def websocket(
        self,
        path: Annotated[
            str,
            Doc(
                """
                WebSocket path.
                """
            ),
        ],
        name: Annotated[
            Optional[str],
            Doc(
                """
                A name for the WebSocket. Only used internally.
                """
            ),
        ] = None,
        *,
        dependencies: Annotated[
            Optional[Sequence[params.Depends]],
            Doc(
                """
                A list of dependencies (using `Depends()`) to be used for this
                WebSocket.

                Read more about it in the
                [FastAPI docs for WebSockets](https://fastapi.tiangolo.com/advanced/websockets/).
                """
            ),
        ] = None,
    ) -> Callable[[DecoratedCallable], DecoratedCallable]:
        """
        Decorate a WebSocket function.

        Read more about it in the
        [FastAPI docs for WebSockets](https://fastapi.tiangolo.com/advanced/websockets/).

        **Example**

        ## Example

        ```python
        from fastapi import APIRouter, FastAPI, WebSocket

        app = FastAPI()
        router = APIRouter()

        @router.websocket("/ws")
        async def websocket_endpoint(websocket: WebSocket):
            await websocket.accept()
            while True:
                data = await websocket.receive_text()
                await websocket.send_text(f"Message text was: {data}")

        app.include_router(router)
        ```
        """

        def decorator(func: DecoratedCallable) -> DecoratedCallable:
            self.add_api_websocket_route(
                path, func, name=name, dependencies=dependencies
            )
            return func

        return decorator

    def websocket_route(
        self, path: str, name: Union[str, None] = None
    ) -> Callable[[DecoratedCallable], DecoratedCallable]:
        def decorator(func: DecoratedCallable) -> DecoratedCallable:
            self.add_websocket_route(path, func, name=name)
            return func

        return decorator

    def include_router(
        self,
        router: Annotated["APIRouter", Doc("The `APIRouter` to include.")],
        *,
        prefix: Annotated[str, Doc("An optional path prefix for the router.")] = "",
        tags: Annotated[
            Optional[List[Union[str, Enum]]],
            Doc(
                """
                A list of tags to be applied to all the *path operations* in this
                router.

                It will be added to the generated OpenAPI (e.g. visible at `/docs`).

                Read more about it in the
                [FastAPI docs for Path Operation Configuration](https://fastapi.tiangolo.com/tutorial/path-operation-configuration/).
                """
            ),
        ] = None,
        dependencies: Annotated[
            Optional[Sequence[params.Depends]],
            Doc(
                """
                A list of dependencies (using `Depends()`) to be applied to all the
                *path operations* in this router.

                Read more about it in the
                [FastAPI docs for Bigger Applications - Multiple Files](https://fastapi.tiangolo.com/tutorial/bigger-applications/#include-an-apirouter-with-a-custom-prefix-tags-responses-and-dependencies).
                """
            ),
        ] = None,
        default_response_class: Annotated[
            Type[Response],
            Doc(
                """
                The default response class to be used.

                Read more in the
                [FastAPI docs for Custom Response - HTML, Stream, File, others](https://fastapi.tiangolo.com/advanced/custom-response/#default-response-class).
                """
            ),
        ] = Default(JSONResponse),
        responses: Annotated[
            Optional[Dict[Union[int, str], Dict[str, Any]]],
            Doc(
                """
                Additional responses to be shown in OpenAPI.

                It will be added to the generated OpenAPI (e.g. visible at `/docs`).

                Read more about it in the
                [FastAPI docs for Additional Responses in OpenAPI](https://fastapi.tiangolo.com/advanced/additional-responses/).

                And in the
                [FastAPI docs for Bigger Applications](https://fastapi.tiangolo.com/tutorial/bigger-applications/#include-an-apirouter-with-a-custom-prefix-tags-responses-and-dependencies).
                """
            ),
        ] = None,
        callbacks: Annotated[
            Optional[List[BaseRoute]],
            Doc(
                """
                OpenAPI callbacks that should apply to all *path operations* in this
                router.

                It will be added to the generated OpenAPI (e.g. visible at `/docs`).

                Read more about it in the
                [FastAPI docs for OpenAPI Callbacks](https://fastapi.tiangolo.com/advanced/openapi-callbacks/).
                """
            ),
        ] = None,
        deprecated: Annotated[
            Optional[bool],
            Doc(
                """
                Mark all *path operations* in this router as deprecated.

                It will be added to the generated OpenAPI (e.g. visible at `/docs`).

                Read more about it in the
                [FastAPI docs for Path Operation Configuration](https://fastapi.tiangolo.com/tutorial/path-operation-configuration/).
                """
            ),
        ] = None,
        include_in_schema: Annotated[
            bool,
            Doc(
                """
                Include (or not) all the *path operations* in this router in the
                generated OpenAPI schema.

                This affects the generated OpenAPI (e.g. visible at `/docs`).
                """
            ),
        ] = True,
        generate_unique_id_function: Annotated[
            Callable[[APIRoute], str],
            Doc(
                """
                Customize the function used to generate unique IDs for the *path
                operations* shown in the generated OpenAPI.

                This is particularly useful when automatically generating clients or
                SDKs for your API.

                Read more about it in the
                [FastAPI docs about how to Generate Clients](https://fastapi.tiangolo.com/advanced/generate-clients/#custom-generate-unique-id-function).
                """
            ),
        ] = Default(generate_unique_id),
    ) -> None:
        """
        Include another `APIRouter` in the same current `APIRouter`.

        Read more about it in the
        [FastAPI docs for Bigger Applications](https://fastapi.tiangolo.com/tutorial/bigger-applications/).

        ## Example

        ```python
        from fastapi import APIRouter, FastAPI

        app = FastAPI()
        internal_router = APIRouter()
        users_router = APIRouter()

        @users_router.get("/users/")
        def read_users():
            return [{"name": "Rick"}, {"name": "Morty"}]

        internal_router.include_router(users_router)
        app.include_router(internal_router)
        ```
        """
        if prefix:
            assert prefix.startswith("/"), "A path prefix must start with '/'"
            assert not prefix.endswith("/"), (
                "A path prefix must not end with '/', as the routes will start with '/'"
            )
        else:
            for r in router.routes:
                path = getattr(r, "path")  # noqa: B009
                name = getattr(r, "name", "unknown")
                if path is not None and not path:
                    raise FastAPIError(
                        f"Prefix and path cannot be both empty (path operation: {name})"
                    )
        if responses is None:
            responses = {}
        for route in router.routes:
            if isinstance(route, APIRoute):
                combined_responses = {**responses, **route.responses}
                use_response_class = get_value_or_default(
                    route.response_class,
                    router.default_response_class,
                    default_response_class,
                    self.default_response_class,
                )
                current_tags = []
                if tags:
                    current_tags.extend(tags)
                if route.tags:
                    current_tags.extend(route.tags)
                current_dependencies: List[params.Depends] = []
                if dependencies:
                    current_dependencies.extend(dependencies)
                if route.dependencies:
                    current_dependencies.extend(route.dependencies)
                current_callbacks = []
                if callbacks:
                    current_callbacks.extend(callbacks)
                if route.callbacks:
                    current_callbacks.extend(route.callbacks)
                current_generate_unique_id = get_value_or_default(
                    route.generate_unique_id_function,
                    router.generate_unique_id_function,
                    generate_unique_id_function,
                    self.generate_unique_id_function,
                )
                self.add_api_route(
                    prefix + route.path,
                    route.endpoint,
                    response_model=route.response_model,
                    status_code=route.status_code,
                    tags=current_tags,
                    dependencies=current_dependencies,
                    summary=route.summary,
                    description=route.description,
                    response_description=route.response_description,
                    responses=combined_responses,
                    deprecated=route.deprecated or deprecated or self.deprecated,
                    methods=route.methods,
                    operation_id=route.operation_id,
                    response_model_include=route.response_model_include,
                    response_model_exclude=route.response_model_exclude,
                    response_model_by_alias=route.response_model_by_alias,
                    response_model_exclude_unset=route.response_model_exclude_unset,
                    response_model_exclude_defaults=route.response_model_exclude_defaults,
                    response_model_exclude_none=route.response_model_exclude_none,
                    include_in_schema=route.include_in_schema
                    and self.include_in_schema
                    and include_in_schema,
                    response_class=use_response_class,
                    name=route.name,
                    route_class_override=type(route),
                    callbacks=current_callbacks,
                    openapi_extra=route.openapi_extra,
                    generate_unique_id_function=current_generate_unique_id,
                )
            elif isinstance(route, routing.Route):
                methods = list(route.methods or [])
                self.add_route(
                    prefix + route.path,
                    route.endpoint,
                    methods=methods,
                    include_in_schema=route.include_in_schema,
                    name=route.name,
                )
            elif isinstance(route, APIWebSocketRoute):
                current_dependencies = []
                if dependencies:
                    current_dependencies.extend(dependencies)
                if route.dependencies:
                    current_dependencies.extend(route.dependencies)
                self.add_api_websocket_route(
                    prefix + route.path,
                    route.endpoint,
                    dependencies=current_dependencies,
                    name=route.name,
                )
            elif isinstance(route, routing.WebSocketRoute):
                self.add_websocket_route(
                    prefix + route.path, route.endpoint, name=route.name
                )
        for handler in router.on_startup:
            self.add_event_handler("startup", handler)
        for handler in router.on_shutdown:
            self.add_event_handler("shutdown", handler)
        self.lifespan_context = _merge_lifespan_context(
            self.lifespan_context,
            router.lifespan_context,
        )

    def get(
        self,
        path: Annotated[
            str,
            Doc(
                """
                The URL path to be used for this *path operation*.

                For example, in `http://example.com/items`, the path is `/items`.
                """
            ),
        ],
        *,
        response_model: Annotated[
            Any,
            Doc(
                """
                The type to use for the response.

                It could be any valid Pydantic *field* type. So, it doesn't have to
                be a Pydantic model, it could be other things, like a `list`, `dict`,
                etc.

                It will be used for:

                * Documentation: the generated OpenAPI (and the UI at `/docs`) will
                    show it as the response (JSON Schema).
                * Serialization: you could return an arbitrary object and the
                    `response_model` would be used to serialize that object into the
                    corresponding JSON.
                * Filtering: the JSON sent to the client will only contain the data
                    (fields) defined in the `response_model`. If you returned an object
                    that contains an attribute `password` but the `response_model` does
                    not include that field, the JSON sent to the client would not have
                    that `password`.
                * Validation: whatever you return will be serialized with the
                    `response_model`, converting any data as necessary to generate the
                    corresponding JSON. But if the data in the object returned is not
                    valid, that would mean a violation of the contract with the client,
                    so it's an error from the API developer. So, FastAPI will raise an
                    error and return a 500 error code (Internal Server Error).

                Read more about it in the
                [FastAPI docs for Response Model](https://fastapi.tiangolo.com/tutorial/response-model/).
                """
            ),
        ] = Default(None),
        status_code: Annotated[
            Optional[int],
            Doc(
                """
                The default status code to be used for the response.

                You could override the status code by returning a response directly.

                Read more about it in the
                [FastAPI docs for Response Status Code](https://fastapi.tiangolo.com/tutorial/response-status-code/).
                """
            ),
        ] = None,
        tags: Annotated[
            Optional[List[Union[str, Enum]]],
            Doc(
                """
                A list of tags to be applied to the *path operation*.

                It will be added to the generated OpenAPI (e.g. visible at `/docs`).

                Read more about it in the
                [FastAPI docs for Path Operation Configuration](https://fastapi.tiangolo.com/tutorial/path-operation-configuration/#tags).
                """
            ),
        ] = None,
        dependencies: Annotated[
            Optional[Sequence[params.Depends]],
            Doc(
                """
                A list of dependencies (using `Depends()`) to be applied to the
                *path operation*.

                Read more about it in the
                [FastAPI docs for Dependencies in path operation decorators](https://fastapi.tiangolo.com/tutorial/dependencies/dependencies-in-path-operation-decorators/).
                """
            ),
        ] = None,
        summary: Annotated[
            Optional[str],
            Doc(
                """
                A summary for the *path operation*.

                It will be added to the generated OpenAPI (e.g. visible at `/docs`).

                Read more about it in the
                [FastAPI docs for Path Operation Configuration](https://fastapi.tiangolo.com/tutorial/path-operation-configuration/).
                """
            ),
        ] = None,
        description: Annotated[
            Optional[str],
            Doc(
                """
                A description for the *path operation*.

                If not provided, it will be extracted automatically from the docstring
                of the *path operation function*.

                It can contain Markdown.

                It will be added to the generated OpenAPI (e.g. visible at `/docs`).

                Read more about it in the
                [FastAPI docs for Path Operation Configuration](https://fastapi.tiangolo.com/tutorial/path-operation-configuration/).
                """
            ),
        ] = None,
        response_description: Annotated[
            str,
            Doc(
                """
                The description for the default response.

                It will be added to the generated OpenAPI (e.g. visible at `/docs`).
                """
            ),
        ] = "Successful Response",
        responses: Annotated[
            Optional[Dict[Union[int, str], Dict[str, Any]]],
            Doc(
                """
                Additional responses that could be returned by this *path operation*.

                It will be added to the generated OpenAPI (e.g. visible at `/docs`).
                """
            ),
        ] = None,
        deprecated: Annotated[
            Optional[bool],
            Doc(
                """
                Mark this *path operation* as deprecated.

                It will be added to the generated OpenAPI (e.g. visible at `/docs`).
                """
            ),
        ] = None,
        operation_id: Annotated[
            Optional[str],
            Doc(
                """
                Custom operation ID to be used by this *path operation*.

                By default, it is generated automatically.

                If you provide a custom operation ID, you need to make sure it is
                unique for the whole API.

                You can customize the
                operation ID generation with the parameter
                `generate_unique_id_function` in the `FastAPI` class.

                Read more about it in the
                [FastAPI docs about how to Generate Clients](https://fastapi.tiangolo.com/advanced/generate-clients/#custom-generate-unique-id-function).
                """
            ),
        ] = None,
        response_model_include: Annotated[
            Optional[IncEx],
            Doc(
                """
                Configuration passed to Pydantic to include only certain fields in the
                response data.

                Read more about it in the
                [FastAPI docs for Response Model - Return Type](https://fastapi.tiangolo.com/tutorial/response-model/#response_model_include-and-response_model_exclude).
                """
            ),
        ] = None,
        response_model_exclude: Annotated[
            Optional[IncEx],
            Doc(
                """
                Configuration passed to Pydantic to exclude certain fields in the
                response data.

                Read more about it in the
                [FastAPI docs for Response Model - Return Type](https://fastapi.tiangolo.com/tutorial/response-model/#response_model_include-and-response_model_exclude).
                """
            ),
        ] = None,
        response_model_by_alias: Annotated[
            bool,
            Doc(
                """
                Configuration passed to Pydantic to define if the response model
                should be serialized by alias when an alias is used.

                Read more about it in the
                [FastAPI docs for Response Model - Return Type](https://fastapi.tiangolo.com/tutorial/response-model/#response_model_include-and-response_model_exclude).
                """
            ),
        ] = True,
        response_model_exclude_unset: Annotated[
            bool,
            Doc(
                """
                Configuration passed to Pydantic to define if the response data
                should have all the fields, including the ones that were not set and
                have their default values. This is different from
                `response_model_exclude_defaults` in that if the fields are set,
                they will be included in the response, even if the value is the same
                as the default.

                When `True`, default values are omitted from the response.

                Read more about it in the
                [FastAPI docs for Response Model - Return Type](https://fastapi.tiangolo.com/tutorial/response-model/#use-the-response_model_exclude_unset-parameter).
                """
            ),
        ] = False,
        response_model_exclude_defaults: Annotated[
            bool,
            Doc(
                """
                Configuration passed to Pydantic to define if the response data
                should have all the fields, including the ones that have the same value
                as the default. This is different from `response_model_exclude_unset`
                in that if the fields are set but contain the same default values,
                they will be excluded from the response.

                When `True`, default values are omitted from the response.

                Read more about it in the
                [FastAPI docs for Response Model - Return Type](https://fastapi.tiangolo.com/tutorial/response-model/#use-the-response_model_exclude_unset-parameter).
                """
            ),
        ] = False,
        response_model_exclude_none: Annotated[
            bool,
            Doc(
                """
                Configuration passed to Pydantic to define if the response data should
                exclude fields set to `None`.

                This is much simpler (less smart) than `response_model_exclude_unset`
                and `response_model_exclude_defaults`. You probably want to use one of
                those two instead of this one, as those allow returning `None` values
                when it makes sense.

                Read more about it in the
                [FastAPI docs for Response Model - Return Type](https://fastapi.tiangolo.com/tutorial/response-model/#response_model_exclude_none).
                """
            ),
        ] = False,
        include_in_schema: Annotated[
            bool,
            Doc(
                """
                Include this *path operation* in the generated OpenAPI schema.

                This affects the generated OpenAPI (e.g. visible at `/docs`).

                Read more about it in the
                [FastAPI docs for Query Parameters and String Validations](https://fastapi.tiangolo.com/tutorial/query-params-str-validations/#exclude-parameters-from-openapi).
                """
            ),
        ] = True,
        response_class: Annotated[
            Type[Response],
            Doc(
                """
                Response class to be used for this *path operation*.

                This will not be used if you return a response directly.

                Read more about it in the
                [FastAPI docs for Custom Response - HTML, Stream, File, others](https://fastapi.tiangolo.com/advanced/custom-response/#redirectresponse).
                """
            ),
        ] = Default(JSONResponse),
        name: Annotated[
            Optional[str],
            Doc(
                """
                Name for this *path operation*. Only used internally.
                """
            ),
        ] = None,
        callbacks: Annotated[
            Optional[List[BaseRoute]],
            Doc(
                """
                List of *path operations* that will be used as OpenAPI callbacks.

                This is only for OpenAPI documentation, the callbacks won't be used
                directly.

                It will be added to the generated OpenAPI (e.g. visible at `/docs`).

                Read more about it in the
                [FastAPI docs for OpenAPI Callbacks](https://fastapi.tiangolo.com/advanced/openapi-callbacks/).
                """
            ),
        ] = None,
        openapi_extra: Annotated[
            Optional[Dict[str, Any]],
            Doc(
                """
                Extra metadata to be included in the OpenAPI schema for this *path
                operation*.

                Read more about it in the
                [FastAPI docs for Path Operation Advanced Configuration](https://fastapi.tiangolo.com/advanced/path-operation-advanced-configuration/#custom-openapi-path-operation-schema).
                """
            ),
        ] = None,
        generate_unique_id_function: Annotated[
            Callable[[APIRoute], str],
            Doc(
                """
                Customize the function used to generate unique IDs for the *path
                operations* shown in the generated OpenAPI.

                This is particularly useful when automatically generating clients or
                SDKs for your API.

                Read more about it in the
                [FastAPI docs about how to Generate Clients](https://fastapi.tiangolo.com/advanced/generate-clients/#custom-generate-unique-id-function).
                """
            ),
        ] = Default(generate_unique_id),
    ) -> Callable[[DecoratedCallable], DecoratedCallable]:
        """
        Add a *path operation* using an HTTP GET operation.

        ## Example

        ```python
        from fastapi import APIRouter, FastAPI

        app = FastAPI()
        router = APIRouter()

        @router.get("/items/")
        def read_items():
            return [{"name": "Empanada"}, {"name": "Arepa"}]

        app.include_router(router)
        ```
        """
        return self.api_route(
            path=path,
            response_model=response_model,
            status_code=status_code,
            tags=tags,
            dependencies=dependencies,
            summary=summary,
            description=description,
            response_description=response_description,
            responses=responses,
            deprecated=deprecated,
            methods=["GET"],
            operation_id=operation_id,
            response_model_include=response_model_include,
            response_model_exclude=response_model_exclude,
            response_model_by_alias=response_model_by_alias,
            response_model_exclude_unset=response_model_exclude_unset,
            response_model_exclude_defaults=response_model_exclude_defaults,
            response_model_exclude_none=response_model_exclude_none,
            include_in_schema=include_in_schema,
            response_class=response_class,
            name=name,
            callbacks=callbacks,
            openapi_extra=openapi_extra,
            generate_unique_id_function=generate_unique_id_function,
        )

    def put(
        self,
        path: Annotated[
            str,
            Doc(
                """
                The URL path to be used for this *path operation*.

                For example, in `http://example.com/items`, the path is `/items`.
                """
            ),
        ],
        *,
        response_model: Annotated[
            Any,
            Doc(
                """
                The type to use for the response.

                It could be any valid Pydantic *field* type. So, it doesn't have to
                be a Pydantic model, it could be other things, like a `list`, `dict`,
                etc.

                It will be used for:

                * Documentation: the generated OpenAPI (and the UI at `/docs`) will
                    show it as the response (JSON Schema).
                * Serialization: you could return an arbitrary object and the
                    `response_model` would be used to serialize that object into the
                    corresponding JSON.
                * Filtering: the JSON sent to the client will only contain the data
                    (fields) defined in the `response_model`. If you returned an object
                    that contains an attribute `password` but the `response_model` does
                    not include that field, the JSON sent to the client would not have
                    that `password`.
                * Validation: whatever you return will be serialized with the
                    `response_model`, converting any data as necessary to generate the
                    corresponding JSON. But if the data in the object returned is not
                    valid, that would mean a violation of the contract with the client,
                    so it's an error from the API developer. So, FastAPI will raise an
                    error and return a 500 error code (Internal Server Error).

                Read more about it in the
                [FastAPI docs for Response Model](https://fastapi.tiangolo.com/tutorial/response-model/).
                """
            ),
        ] = Default(None),
        status_code: Annotated[
            Optional[int],
            Doc(
                """
                The default status code to be used for the response.

                You could override the status code by returning a response directly.

                Read more about it in the
                [FastAPI docs for Response Status Code](https://fastapi.tiangolo.com/tutorial/response-status-code/).
                """
            ),
        ] = None,
        tags: Annotated[
            Optional[List[Union[str, Enum]]],
            Doc(
                """
                A list of tags to be applied to the *path operation*.

                It will be added to the generated OpenAPI (e.g. visible at `/docs`).

                Read more about it in the
                [FastAPI docs for Path Operation Configuration](https://fastapi.tiangolo.com/tutorial/path-operation-configuration/#tags).
                """
            ),
        ] = None,
        dependencies: Annotated[
            Optional[Sequence[params.Depends]],
            Doc(
                """
                A list of dependencies (using `Depends()`) to be applied to the
                *path operation*.

                Read more about it in the
                [FastAPI docs for Dependencies in path operation decorators](https://fastapi.tiangolo.com/tutorial/dependencies/dependencies-in-path-operation-decorators/).
                """
            ),
        ] = None,
        summary: Annotated[
            Optional[str],
            Doc(
                """
                A summary for the *path operation*.

                It will be added to the generated OpenAPI (e.g. visible at `/docs`).

                Read more about it in the
                [FastAPI docs for Path Operation Configuration](https://fastapi.tiangolo.com/tutorial/path-operation-configuration/).
                """
            ),
        ] = None,
        description: Annotated[
            Optional[str],
            Doc(
                """
                A description for the *path operation*.

                If not provided, it will be extracted automatically from the docstring
                of the *path operation function*.

                It can contain Markdown.

                It will be added to the generated OpenAPI (e.g. visible at `/docs`).

                Read more about it in the
                [FastAPI docs for Path Operation Configuration](https://fastapi.tiangolo.com/tutorial/path-operation-configuration/).
                """
            ),
        ] = None,
        response_description: Annotated[
            str,
            Doc(
                """
                The description for the default response.

                It will be added to the generated OpenAPI (e.g. visible at `/docs`).
                """
            ),
        ] = "Successful Response",
        responses: Annotated[
            Optional[Dict[Union[int, str], Dict[str, Any]]],
            Doc(
                """
                Additional responses that could be returned by this *path operation*.

                It will be added to the generated OpenAPI (e.g. visible at `/docs`).
                """
            ),
        ] = None,
        deprecated: Annotated[
            Optional[bool],
            Doc(
                """
                Mark this *path operation* as deprecated.

                It will be added to the generated OpenAPI (e.g. visible at `/docs`).
                """
            ),
        ] = None,
        operation_id: Annotated[
            Optional[str],
            Doc(
                """
                Custom operation ID to be used by this *path operation*.

                By default, it is generated automatically.

                If you provide a custom operation ID, you need to make sure it is
                unique for the whole API.

                You can customize the
                operation ID generation with the parameter
                `generate_unique_id_function` in the `FastAPI` class.

                Read more about it in the
                [FastAPI docs about how to Generate Clients](https://fastapi.tiangolo.com/advanced/generate-clients/#custom-generate-unique-id-function).
                """
            ),
        ] = None,
        response_model_include: Annotated[
            Optional[IncEx],
            Doc(
                """
                Configuration passed to Pydantic to include only certain fields in the
                response data.

                Read more about it in the
                [FastAPI docs for Response Model - Return Type](https://fastapi.tiangolo.com/tutorial/response-model/#response_model_include-and-response_model_exclude).
                """
            ),
        ] = None,
        response_model_exclude: Annotated[
            Optional[IncEx],
            Doc(
                """
                Configuration passed to Pydantic to exclude certain fields in the
                response data.

                Read more about it in the
                [FastAPI docs for Response Model - Return Type](https://fastapi.tiangolo.com/tutorial/response-model/#response_model_include-and-response_model_exclude).
                """
            ),
        ] = None,
        response_model_by_alias: Annotated[
            bool,
            Doc(
                """
                Configuration passed to Pydantic to define if the response model
                should be serialized by alias when an alias is used.

                Read more about it in the
                [FastAPI docs for Response Model - Return Type](https://fastapi.tiangolo.com/tutorial/response-model/#response_model_include-and-response_model_exclude).
                """
            ),
        ] = True,
        response_model_exclude_unset: Annotated[
            bool,
            Doc(
                """
                Configuration passed to Pydantic to define if the response data
                should have all the fields, including the ones that were not set and
                have their default values. This is different from
                `response_model_exclude_defaults` in that if the fields are set,
                they will be included in the response, even if the value is the same
                as the default.

                When `True`, default values are omitted from the response.

                Read more about it in the
                [FastAPI docs for Response Model - Return Type](https://fastapi.tiangolo.com/tutorial/response-model/#use-the-response_model_exclude_unset-parameter).
                """
            ),
        ] = False,
        response_model_exclude_defaults: Annotated[
            bool,
            Doc(
                """
                Configuration passed to Pydantic to define if the response data
                should have all the fields, including the ones that have the same value
                as the default. This is different from `response_model_exclude_unset`
                in that if the fields are set but contain the same default values,
                they will be excluded from the response.

                When `True`, default values are omitted from the response.

                Read more about it in the
                [FastAPI docs for Response Model - Return Type](https://fastapi.tiangolo.com/tutorial/response-model/#use-the-response_model_exclude_unset-parameter).
                """
            ),
        ] = False,
        response_model_exclude_none: Annotated[
            bool,
            Doc(
                """
                Configuration passed to Pydantic to define if the response data should
                exclude fields set to `None`.

                This is much simpler (less smart) than `response_model_exclude_unset`
                and `response_model_exclude_defaults`. You probably want to use one of
                those two instead of this one, as those allow returning `None` values
                when it makes sense.

                Read more about it in the
                [FastAPI docs for Response Model - Return Type](https://fastapi.tiangolo.com/tutorial/response-model/#response_model_exclude_none).
                """
            ),
        ] = False,
        include_in_schema: Annotated[
            bool,
            Doc(
                """
                Include this *path operation* in the generated OpenAPI schema.

                This affects the generated OpenAPI (e.g. visible at `/docs`).

                Read more about it in the
                [FastAPI docs for Query Parameters and String Validations](https://fastapi.tiangolo.com/tutorial/query-params-str-validations/#exclude-parameters-from-openapi).
                """
            ),
        ] = True,
        response_class: Annotated[
            Type[Response],
            Doc(
                """
                Response class to be used for this *path operation*.

                This will not be used if you return a response directly.

                Read more about it in the
                [FastAPI docs for Custom Response - HTML, Stream, File, others](https://fastapi.tiangolo.com/advanced/custom-response/#redirectresponse).
                """
            ),
        ] = Default(JSONResponse),
        name: Annotated[
            Optional[str],
            Doc(
                """
                Name for this *path operation*. Only used internally.
                """
            ),
        ] = None,
        callbacks: Annotated[
            Optional[List[BaseRoute]],
            Doc(
                """
                List of *path operations* that will be used as OpenAPI callbacks.

                This is only for OpenAPI documentation, the callbacks won't be used
                directly.

                It will be added to the generated OpenAPI (e.g. visible at `/docs`).

                Read more about it in the
                [FastAPI docs for OpenAPI Callbacks](https://fastapi.tiangolo.com/advanced/openapi-callbacks/).
                """
            ),
        ] = None,
        openapi_extra: Annotated[
            Optional[Dict[str, Any]],
            Doc(
                """
                Extra metadata to be included in the OpenAPI schema for this *path
                operation*.

                Read more about it in the
                [FastAPI docs for Path Operation Advanced Configuration](https://fastapi.tiangolo.com/advanced/path-operation-advanced-configuration/#custom-openapi-path-operation-schema).
                """
            ),
        ] = None,
        generate_unique_id_function: Annotated[
            Callable[[APIRoute], str],
            Doc(
                """
                Customize the function used to generate unique IDs for the *path
                operations* shown in the generated OpenAPI.

                This is particularly useful when automatically generating clients or
                SDKs for your API.

                Read more about it in the
                [FastAPI docs about how to Generate Clients](https://fastapi.tiangolo.com/advanced/generate-clients/#custom-generate-unique-id-function).
                """
            ),
        ] = Default(generate_unique_id),
    ) -> Callable[[DecoratedCallable], DecoratedCallable]:
        """
        Add a *path operation* using an HTTP PUT operation.

        ## Example

        ```python
        from fastapi import APIRouter, FastAPI
        from pydantic import BaseModel

        class Item(BaseModel):
            name: str
            description: str | None = None

        app = FastAPI()
        router = APIRouter()

        @router.put("/items/{item_id}")
        def replace_item(item_id: str, item: Item):
            return {"message": "Item replaced", "id": item_id}

        app.include_router(router)
        ```
        """
        return self.api_route(
            path=path,
            response_model=response_model,
            status_code=status_code,
            tags=tags,
            dependencies=dependencies,
            summary=summary,
            description=description,
            response_description=response_description,
            responses=responses,
            deprecated=deprecated,
            methods=["PUT"],
            operation_id=operation_id,
            response_model_include=response_model_include,
            response_model_exclude=response_model_exclude,
            response_model_by_alias=response_model_by_alias,
            response_model_exclude_unset=response_model_exclude_unset,
            response_model_exclude_defaults=response_model_exclude_defaults,
            response_model_exclude_none=response_model_exclude_none,
            include_in_schema=include_in_schema,
            response_class=response_class,
            name=name,
            callbacks=callbacks,
            openapi_extra=openapi_extra,
            generate_unique_id_function=generate_unique_id_function,
        )

    def post(
        self,
        path: Annotated[
            str,
            Doc(
                """
                The URL path to be used for this *path operation*.

                For example, in `http://example.com/items`, the path is `/items`.
                """
            ),
        ],
        *,
        response_model: Annotated[
            Any,
            Doc(
                """
                The type to use for the response.

                It could be any valid Pydantic *field* type. So, it doesn't have to
                be a Pydantic model, it could be other things, like a `list`, `dict`,
                etc.

                It will be used for:

                * Documentation: the generated OpenAPI (and the UI at `/docs`) will
                    show it as the response (JSON Schema).
                * Serialization: you could return an arbitrary object and the
                    `response_model` would be used to serialize that object into the
                    corresponding JSON.
                * Filtering: the JSON sent to the client will only contain the data
                    (fields) defined in the `response_model`. If you returned an object
                    that contains an attribute `password` but the `response_model` does
                    not include that field, the JSON sent to the client would not have
                    that `password`.
                * Validation: whatever you return will be serialized with the
                    `response_model`, converting any data as necessary to generate the
                    corresponding JSON. But if the data in the object returned is not
                    valid, that would mean a violation of the contract with the client,
                    so it's an error from the API developer. So, FastAPI will raise an
                    error and return a 500 error code (Internal Server Error).

                Read more about it in the
                [FastAPI docs for Response Model](https://fastapi.tiangolo.com/tutorial/response-model/).
                """
            ),
        ] = Default(None),
        status_code: Annotated[
            Optional[int],
            Doc(
                """
                The default status code to be used for the response.

                You could override the status code by returning a response directly.

                Read more about it in the
                [FastAPI docs for Response Status Code](https://fastapi.tiangolo.com/tutorial/response-status-code/).
                """
            ),
        ] = None,
        tags: Annotated[
            Optional[List[Union[str, Enum]]],
            Doc(
                """
                A list of tags to be applied to the *path operation*.

                It will be added to the generated OpenAPI (e.g. visible at `/docs`).

                Read more about it in the
                [FastAPI docs for Path Operation Configuration](https://fastapi.tiangolo.com/tutorial/path-operation-configuration/#tags).
                """
            ),
        ] = None,
        dependencies: Annotated[
            Optional[Sequence[params.Depends]],
            Doc(
                """
                A list of dependencies (using `Depends()`) to be applied to the
                *path operation*.

                Read more about it in the
                [FastAPI docs for Dependencies in path operation decorators](https://fastapi.tiangolo.com/tutorial/dependencies/dependencies-in-path-operation-decorators/).
                """
            ),
        ] = None,
        summary: Annotated[
            Optional[str],
            Doc(
                """
                A summary for the *path operation*.

                It will be added to the generated OpenAPI (e.g. visible at `/docs`).

                Read more about it in the
                [FastAPI docs for Path Operation Configuration](https://fastapi.tiangolo.com/tutorial/path-operation-configuration/).
                """
            ),
        ] = None,
        description: Annotated[
            Optional[str],
            Doc(
                """
                A description for the *path operation*.

                If not provided, it will be extracted automatically from the docstring
                of the *path operation function*.

                It can contain Markdown.

                It will be added to the generated OpenAPI (e.g. visible at `/docs`).

                Read more about it in the
                [FastAPI docs for Path Operation Configuration](https://fastapi.tiangolo.com/tutorial/path-operation-configuration/).
                """
            ),
        ] = None,
        response_description: Annotated[
            str,
            Doc(
                """
                The description for the default response.

                It will be added to the generated OpenAPI (e.g. visible at `/docs`).
                """
            ),
        ] = "Successful Response",
        responses: Annotated[
            Optional[Dict[Union[int, str], Dict[str, Any]]],
            Doc(
                """
                Additional responses that could be returned by this *path operation*.

                It will be added to the generated OpenAPI (e.g. visible at `/docs`).
                """
            ),
        ] = None,
        deprecated: Annotated[
            Optional[bool],
            Doc(
                """
                Mark this *path operation* as deprecated.

                It will be added to the generated OpenAPI (e.g. visible at `/docs`).
                """
            ),
        ] = None,
        operation_id: Annotated[
            Optional[str],
            Doc(
                """
                Custom operation ID to be used by this *path operation*.

                By default, it is generated automatically.

                If you provide a custom operation ID, you need to make sure it is
                unique for the whole API.

                You can customize the
                operation ID generation with the parameter
                `generate_unique_id_function` in the `FastAPI` class.

                Read more about it in the
                [FastAPI docs about how to Generate Clients](https://fastapi.tiangolo.com/advanced/generate-clients/#custom-generate-unique-id-function).
                """
            ),
        ] = None,
        response_model_include: Annotated[
            Optional[IncEx],
            Doc(
                """
                Configuration passed to Pydantic to include only certain fields in the
                response data.

                Read more about it in the
                [FastAPI docs for Response Model - Return Type](https://fastapi.tiangolo.com/tutorial/response-model/#response_model_include-and-response_model_exclude).
                """
            ),
        ] = None,
        response_model_exclude: Annotated[
            Optional[IncEx],
            Doc(
                """
                Configuration passed to Pydantic to exclude certain fields in the
                response data.

                Read more about it in the
                [FastAPI docs for Response Model - Return Type](https://fastapi.tiangolo.com/tutorial/response-model/#response_model_include-and-response_model_exclude).
                """
            ),
        ] = None,
        response_model_by_alias: Annotated[
            bool,
            Doc(
                """
                Configuration passed to Pydantic to define if the response model
                should be serialized by alias when an alias is used.

                Read more about it in the
                [FastAPI docs for Response Model - Return Type](https://fastapi.tiangolo.com/tutorial/response-model/#response_model_include-and-response_model_exclude).
                """
            ),
        ] = True,
        response_model_exclude_unset: Annotated[
            bool,
            Doc(
                """
                Configuration passed to Pydantic to define if the response data
                should have all the fields, including the ones that were not set and
                have their default values. This is different from
                `response_model_exclude_defaults` in that if the fields are set,
                they will be included in the response, even if the value is the same
                as the default.

                When `True`, default values are omitted from the response.

                Read more about it in the
                [FastAPI docs for Response Model - Return Type](https://fastapi.tiangolo.com/tutorial/response-model/#use-the-response_model_exclude_unset-parameter).
                """
            ),
        ] = False,
        response_model_exclude_defaults: Annotated[
            bool,
            Doc(
                """
                Configuration passed to Pydantic to define if the response data
                should have all the fields, including the ones that have the same value
                as the default. This is different from `response_model_exclude_unset`
                in that if the fields are set but contain the same default values,
                they will be excluded from the response.

                When `True`, default values are omitted from the response.

                Read more about it in the
                [FastAPI docs for Response Model - Return Type](https://fastapi.tiangolo.com/tutorial/response-model/#use-the-response_model_exclude_unset-parameter).
                """
            ),
        ] = False,
        response_model_exclude_none: Annotated[
            bool,
            Doc(
                """
                Configuration passed to Pydantic to define if the response data should
                exclude fields set to `None`.

                This is much simpler (less smart) than `response_model_exclude_unset`
                and `response_model_exclude_defaults`. You probably want to use one of
                those two instead of this one, as those allow returning `None` values
                when it makes sense.

                Read more about it in the
                [FastAPI docs for Response Model - Return Type](https://fastapi.tiangolo.com/tutorial/response-model/#response_model_exclude_none).
                """
            ),
        ] = False,
        include_in_schema: Annotated[
            bool,
            Doc(
                """
                Include this *path operation* in the generated OpenAPI schema.

                This affects the generated OpenAPI (e.g. visible at `/docs`).

                Read more about it in the
                [FastAPI docs for Query Parameters and String Validations](https://fastapi.tiangolo.com/tutorial/query-params-str-validations/#exclude-parameters-from-openapi).
                """
            ),
        ] = True,
        response_class: Annotated[
            Type[Response],
            Doc(
                """
                Response class to be used for this *path operation*.

                This will not be used if you return a response directly.

                Read more about it in the
                [FastAPI docs for Custom Response - HTML, Stream, File, others](https://fastapi.tiangolo.com/advanced/custom-response/#redirectresponse).
                """
            ),
        ] = Default(JSONResponse),
        name: Annotated[
            Optional[str],
            Doc(
                """
                Name for this *path operation*. Only used internally.
                """
            ),
        ] = None,
        callbacks: Annotated[
            Optional[List[BaseRoute]],
            Doc(
                """
                List of *path operations* that will be used as OpenAPI callbacks.

                This is only for OpenAPI documentation, the callbacks won't be used
                directly.

                It will be added to the generated OpenAPI (e.g. visible at `/docs`).

                Read more about it in the
                [FastAPI docs for OpenAPI Callbacks](https://fastapi.tiangolo.com/advanced/openapi-callbacks/).
                """
            ),
        ] = None,
        openapi_extra: Annotated[
            Optional[Dict[str, Any]],
            Doc(
                """
                Extra metadata to be included in the OpenAPI schema for this *path
                operation*.

                Read more about it in the
                [FastAPI docs for Path Operation Advanced Configuration](https://fastapi.tiangolo.com/advanced/path-operation-advanced-configuration/#custom-openapi-path-operation-schema).
                """
            ),
        ] = None,
        generate_unique_id_function: Annotated[
            Callable[[APIRoute], str],
            Doc(
                """
                Customize the function used to generate unique IDs for the *path
                operations* shown in the generated OpenAPI.

                This is particularly useful when automatically generating clients or
                SDKs for your API.

                Read more about it in the
                [FastAPI docs about how to Generate Clients](https://fastapi.tiangolo.com/advanced/generate-clients/#custom-generate-unique-id-function).
                """
            ),
        ] = Default(generate_unique_id),
    ) -> Callable[[DecoratedCallable], DecoratedCallable]:
        """
        Add a *path operation* using an HTTP POST operation.

        ## Example

        ```python
        from fastapi import APIRouter, FastAPI
        from pydantic import BaseModel

        class Item(BaseModel):
            name: str
            description: str | None = None

        app = FastAPI()
        router = APIRouter()

        @router.post("/items/")
        def create_item(item: Item):
            return {"message": "Item created"}

        app.include_router(router)
        ```
        """
        return self.api_route(
            path=path,
            response_model=response_model,
            status_code=status_code,
            tags=tags,
            dependencies=dependencies,
            summary=summary,
            description=description,
            response_description=response_description,
            responses=responses,
            deprecated=deprecated,
            methods=["POST"],
            operation_id=operation_id,
            response_model_include=response_model_include,
            response_model_exclude=response_model_exclude,
            response_model_by_alias=response_model_by_alias,
            response_model_exclude_unset=response_model_exclude_unset,
            response_model_exclude_defaults=response_model_exclude_defaults,
            response_model_exclude_none=response_model_exclude_none,
            include_in_schema=include_in_schema,
            response_class=response_class,
            name=name,
            callbacks=callbacks,
            openapi_extra=openapi_extra,
            generate_unique_id_function=generate_unique_id_function,
        )

    def delete(
        self,
        path: Annotated[
            str,
            Doc(
                """
                The URL path to be used for this *path operation*.

                For example, in `http://example.com/items`, the path is `/items`.
                """
            ),
        ],
        *,
        response_model: Annotated[
            Any,
            Doc(
                """
                The type to use for the response.

                It could be any valid Pydantic *field* type. So, it doesn't have to
                be a Pydantic model, it could be other things, like a `list`, `dict`,
                etc.

                It will be used for:

                * Documentation: the generated OpenAPI (and the UI at `/docs`) will
                    show it as the response (JSON Schema).
                * Serialization: you could return an arbitrary object and the
                    `response_model` would be used to serialize that object into the
                    corresponding JSON.
                * Filtering: the JSON sent to the client will only contain the data
                    (fields) defined in the `response_model`. If you returned an object
                    that contains an attribute `password` but the `response_model` does
                    not include that field, the JSON sent to the client would not have
                    that `password`.
                * Validation: whatever you return will be serialized with the
                    `response_model`, converting any data as necessary to generate the
                    corresponding JSON. But if the data in the object returned is not
                    valid, that would mean a violation of the contract with the client,
                    so it's an error from the API developer. So, FastAPI will raise an
                    error and return a 500 error code (Internal Server Error).

                Read more about it in the
                [FastAPI docs for Response Model](https://fastapi.tiangolo.com/tutorial/response-model/).
                """
            ),
        ] = Default(None),
        status_code: Annotated[
            Optional[int],
            Doc(
                """
                The default status code to be used for the response.

                You could override the status code by returning a response directly.

                Read more about it in the
                [FastAPI docs for Response Status Code](https://fastapi.tiangolo.com/tutorial/response-status-code/).
                """
            ),
        ] = None,
        tags: Annotated[
            Optional[List[Union[str, Enum]]],
            Doc(
                """
                A list of tags to be applied to the *path operation*.

                It will be added to the generated OpenAPI (e.g. visible at `/docs`).

                Read more about it in the
                [FastAPI docs for Path Operation Configuration](https://fastapi.tiangolo.com/tutorial/path-operation-configuration/#tags).
                """
            ),
        ] = None,
        dependencies: Annotated[
            Optional[Sequence[params.Depends]],
            Doc(
                """
                A list of dependencies (using `Depends()`) to be applied to the
                *path operation*.

                Read more about it in the
                [FastAPI docs for Dependencies in path operation decorators](https://fastapi.tiangolo.com/tutorial/dependencies/dependencies-in-path-operation-decorators/).
                """
            ),
        ] = None,
        summary: Annotated[
            Optional[str],
            Doc(
                """
                A summary for the *path operation*.

                It will be added to the generated OpenAPI (e.g. visible at `/docs`).

                Read more about it in the
                [FastAPI docs for Path Operation Configuration](https://fastapi.tiangolo.com/tutorial/path-operation-configuration/).
                """
            ),
        ] = None,
        description: Annotated[
            Optional[str],
            Doc(
                """
                A description for the *path operation*.

                If not provided, it will be extracted automatically from the docstring
                of the *path operation function*.

                It can contain Markdown.

                It will be added to the generated OpenAPI (e.g. visible at `/docs`).

                Read more about it in the
                [FastAPI docs for Path Operation Configuration](https://fastapi.tiangolo.com/tutorial/path-operation-configuration/).
                """
            ),
        ] = None,
        response_description: Annotated[
            str,
            Doc(
                """
                The description for the default response.

                It will be added to the generated OpenAPI (e.g. visible at `/docs`).
                """
            ),
        ] = "Successful Response",
        responses: Annotated[
            Optional[Dict[Union[int, str], Dict[str, Any]]],
            Doc(
                """
                Additional responses that could be returned by this *path operation*.

                It will be added to the generated OpenAPI (e.g. visible at `/docs`).
                """
            ),
        ] = None,
        deprecated: Annotated[
            Optional[bool],
            Doc(
                """
                Mark this *path operation* as deprecated.

                It will be added to the generated OpenAPI (e.g. visible at `/docs`).
                """
            ),
        ] = None,
        operation_id: Annotated[
            Optional[str],
            Doc(
                """
                Custom operation ID to be used by this *path operation*.

                By default, it is generated automatically.

                If you provide a custom operation ID, you need to make sure it is
                unique for the whole API.

                You can customize the
                operation ID generation with the parameter
                `generate_unique_id_function` in the `FastAPI` class.

                Read more about it in the
                [FastAPI docs about how to Generate Clients](https://fastapi.tiangolo.com/advanced/generate-clients/#custom-generate-unique-id-function).
                """
            ),
        ] = None,
        response_model_include: Annotated[
            Optional[IncEx],
            Doc(
                """
                Configuration passed to Pydantic to include only certain fields in the
                response data.

                Read more about it in the
                [FastAPI docs for Response Model - Return Type](https://fastapi.tiangolo.com/tutorial/response-model/#response_model_include-and-response_model_exclude).
                """
            ),
        ] = None,
        response_model_exclude: Annotated[
            Optional[IncEx],
            Doc(
                """
                Configuration passed to Pydantic to exclude certain fields in the
                response data.

                Read more about it in the
                [FastAPI docs for Response Model - Return Type](https://fastapi.tiangolo.com/tutorial/response-model/#response_model_include-and-response_model_exclude).
                """
            ),
        ] = None,
        response_model_by_alias: Annotated[
            bool,
            Doc(
                """
                Configuration passed to Pydantic to define if the response model
                should be serialized by alias when an alias is used.

                Read more about it in the
                [FastAPI docs for Response Model - Return Type](https://fastapi.tiangolo.com/tutorial/response-model/#response_model_include-and-response_model_exclude).
                """
            ),
        ] = True,
        response_model_exclude_unset: Annotated[
            bool,
            Doc(
                """
                Configuration passed to Pydantic to define if the response data
                should have all the fields, including the ones that were not set and
                have their default values. This is different from
                `response_model_exclude_defaults` in that if the fields are set,
                they will be included in the response, even if the value is the same
                as the default.

                When `True`, default values are omitted from the response.

                Read more about it in the
                [FastAPI docs for Response Model - Return Type](https://fastapi.tiangolo.com/tutorial/response-model/#use-the-response_model_exclude_unset-parameter).
                """
            ),
        ] = False,
        response_model_exclude_defaults: Annotated[
            bool,
            Doc(
                """
                Configuration passed to Pydantic to define if the response data
                should have all the fields, including the ones that have the same value
                as the default. This is different from `response_model_exclude_unset`
                in that if the fields are set but contain the same default values,
                they will be excluded from the response.

                When `True`, default values are omitted from the response.

                Read more about it in the
                [FastAPI docs for Response Model - Return Type](https://fastapi.tiangolo.com/tutorial/response-model/#use-the-response_model_exclude_unset-parameter).
                """
            ),
        ] = False,
        response_model_exclude_none: Annotated[
            bool,
            Doc(
                """
                Configuration passed to Pydantic to define if the response data should
                exclude fields set to `None`.

                This is much simpler (less smart) than `response_model_exclude_unset`
                and `response_model_exclude_defaults`. You probably want to use one of
                those two instead of this one, as those allow returning `None` values
                when it makes sense.

                Read more about it in the
                [FastAPI docs for Response Model - Return Type](https://fastapi.tiangolo.com/tutorial/response-model/#response_model_exclude_none).
                """
            ),
        ] = False,
        include_in_schema: Annotated[
            bool,
            Doc(
                """
                Include this *path operation* in the generated OpenAPI schema.

                This affects the generated OpenAPI (e.g. visible at `/docs`).

                Read more about it in the
                [FastAPI docs for Query Parameters and String Validations](https://fastapi.tiangolo.com/tutorial/query-params-str-validations/#exclude-parameters-from-openapi).
                """
            ),
        ] = True,
        response_class: Annotated[
            Type[Response],
            Doc(
                """
                Response class to be used for this *path operation*.

                This will not be used if you return a response directly.

                Read more about it in the
                [FastAPI docs for Custom Response - HTML, Stream, File, others](https://fastapi.tiangolo.com/advanced/custom-response/#redirectresponse).
                """
            ),
        ] = Default(JSONResponse),
        name: Annotated[
            Optional[str],
            Doc(
                """
                Name for this *path operation*. Only used internally.
                """
            ),
        ] = None,
        callbacks: Annotated[
            Optional[List[BaseRoute]],
            Doc(
                """
                List of *path operations* that will be used as OpenAPI callbacks.

                This is only for OpenAPI documentation, the callbacks won't be used
                directly.

                It will be added to the generated OpenAPI (e.g. visible at `/docs`).

                Read more about it in the
                [FastAPI docs for OpenAPI Callbacks](https://fastapi.tiangolo.com/advanced/openapi-callbacks/).
                """
            ),
        ] = None,
        openapi_extra: Annotated[
            Optional[Dict[str, Any]],
            Doc(
                """
                Extra metadata to be included in the OpenAPI schema for this *path
                operation*.

                Read more about it in the
                [FastAPI docs for Path Operation Advanced Configuration](https://fastapi.tiangolo.com/advanced/path-operation-advanced-configuration/#custom-openapi-path-operation-schema).
                """
            ),
        ] = None,
        generate_unique_id_function: Annotated[
            Callable[[APIRoute], str],
            Doc(
                """
                Customize the function used to generate unique IDs for the *path
                operations* shown in the generated OpenAPI.

                This is particularly useful when automatically generating clients or
                SDKs for your API.

                Read more about it in the
                [FastAPI docs about how to Generate Clients](https://fastapi.tiangolo.com/advanced/generate-clients/#custom-generate-unique-id-function).
                """
            ),
        ] = Default(generate_unique_id),
    ) -> Callable[[DecoratedCallable], DecoratedCallable]:
        """
        Add a *path operation* using an HTTP DELETE operation.

        ## Example

        ```python
        from fastapi import APIRouter, FastAPI

        app = FastAPI()
        router = APIRouter()

        @router.delete("/items/{item_id}")
        def delete_item(item_id: str):
            return {"message": "Item deleted"}

        app.include_router(router)
        ```
        """
        return self.api_route(
            path=path,
            response_model=response_model,
            status_code=status_code,
            tags=tags,
            dependencies=dependencies,
            summary=summary,
            description=description,
            response_description=response_description,
            responses=responses,
            deprecated=deprecated,
            methods=["DELETE"],
            operation_id=operation_id,
            response_model_include=response_model_include,
            response_model_exclude=response_model_exclude,
            response_model_by_alias=response_model_by_alias,
            response_model_exclude_unset=response_model_exclude_unset,
            response_model_exclude_defaults=response_model_exclude_defaults,
            response_model_exclude_none=response_model_exclude_none,
            include_in_schema=include_in_schema,
            response_class=response_class,
            name=name,
            callbacks=callbacks,
            openapi_extra=openapi_extra,
            generate_unique_id_function=generate_unique_id_function,
        )

    def options(
        self,
        path: Annotated[
            str,
            Doc(
                """
                The URL path to be used for this *path operation*.

                For example, in `http://example.com/items`, the path is `/items`.
                """
            ),
        ],
        *,
        response_model: Annotated[
            Any,
            Doc(
                """
                The type to use for the response.

                It could be any valid Pydantic *field* type. So, it doesn't have to
                be a Pydantic model, it could be other things, like a `list`, `dict`,
                etc.

                It will be used for:

                * Documentation: the generated OpenAPI (and the UI at `/docs`) will
                    show it as the response (JSON Schema).
                * Serialization: you could return an arbitrary object and the
                    `response_model` would be used to serialize that object into the
                    corresponding JSON.
                * Filtering: the JSON sent to the client will only contain the data
                    (fields) defined in the `response_model`. If you returned an object
                    that contains an attribute `password` but the `response_model` does
                    not include that field, the JSON sent to the client would not have
                    that `password`.
                * Validation: whatever you return will be serialized with the
                    `response_model`, converting any data as necessary to generate the
                    corresponding JSON. But if the data in the object returned is not
                    valid, that would mean a violation of the contract with the client,
                    so it's an error from the API developer. So, FastAPI will raise an
                    error and return a 500 error code (Internal Server Error).

                Read more about it in the
                [FastAPI docs for Response Model](https://fastapi.tiangolo.com/tutorial/response-model/).
                """
            ),
        ] = Default(None),
        status_code: Annotated[
            Optional[int],
            Doc(
                """
                The default status code to be used for the response.

                You could override the status code by returning a response directly.

                Read more about it in the
                [FastAPI docs for Response Status Code](https://fastapi.tiangolo.com/tutorial/response-status-code/).
                """
            ),
        ] = None,
        tags: Annotated[
            Optional[List[Union[str, Enum]]],
            Doc(
                """
                A list of tags to be applied to the *path operation*.

                It will be added to the generated OpenAPI (e.g. visible at `/docs`).

                Read more about it in the
                [FastAPI docs for Path Operation Configuration](https://fastapi.tiangolo.com/tutorial/path-operation-configuration/#tags).
                """
            ),
        ] = None,
        dependencies: Annotated[
            Optional[Sequence[params.Depends]],
            Doc(
                """
                A list of dependencies (using `Depends()`) to be applied to the
                *path operation*.

                Read more about it in the
                [FastAPI docs for Dependencies in path operation decorators](https://fastapi.tiangolo.com/tutorial/dependencies/dependencies-in-path-operation-decorators/).
                """
            ),
        ] = None,
        summary: Annotated[
            Optional[str],
            Doc(
                """
                A summary for the *path operation*.

                It will be added to the generated OpenAPI (e.g. visible at `/docs`).

                Read more about it in the
                [FastAPI docs for Path Operation Configuration](https://fastapi.tiangolo.com/tutorial/path-operation-configuration/).
                """
            ),
        ] = None,
        description: Annotated[
            Optional[str],
            Doc(
                """
                A description for the *path operation*.

                If not provided, it will be extracted automatically from the docstring
                of the *path operation function*.

                It can contain Markdown.

                It will be added to the generated OpenAPI (e.g. visible at `/docs`).

                Read more about it in the
                [FastAPI docs for Path Operation Configuration](https://fastapi.tiangolo.com/tutorial/path-operation-configuration/).
                """
            ),
        ] = None,
        response_description: Annotated[
            str,
            Doc(
                """
                The description for the default response.

                It will be added to the generated OpenAPI (e.g. visible at `/docs`).
                """
            ),
        ] = "Successful Response",
        responses: Annotated[
            Optional[Dict[Union[int, str], Dict[str, Any]]],
            Doc(
                """
                Additional responses that could be returned by this *path operation*.

                It will be added to the generated OpenAPI (e.g. visible at `/docs`).
                """
            ),
        ] = None,
        deprecated: Annotated[
            Optional[bool],
            Doc(
                """
                Mark this *path operation* as deprecated.

                It will be added to the generated OpenAPI (e.g. visible at `/docs`).
                """
            ),
        ] = None,
        operation_id: Annotated[
            Optional[str],
            Doc(
                """
                Custom operation ID to be used by this *path operation*.

                By default, it is generated automatically.

                If you provide a custom operation ID, you need to make sure it is
                unique for the whole API.

                You can customize the
                operation ID generation with the parameter
                `generate_unique_id_function` in the `FastAPI` class.

                Read more about it in the
                [FastAPI docs about how to Generate Clients](https://fastapi.tiangolo.com/advanced/generate-clients/#custom-generate-unique-id-function).
                """
            ),
        ] = None,
        response_model_include: Annotated[
            Optional[IncEx],
            Doc(
                """
                Configuration passed to Pydantic to include only certain fields in the
                response data.

                Read more about it in the
                [FastAPI docs for Response Model - Return Type](https://fastapi.tiangolo.com/tutorial/response-model/#response_model_include-and-response_model_exclude).
                """
            ),
        ] = None,
        response_model_exclude: Annotated[
            Optional[IncEx],
            Doc(
                """
                Configuration passed to Pydantic to exclude certain fields in the
                response data.

                Read more about it in the
                [FastAPI docs for Response Model - Return Type](https://fastapi.tiangolo.com/tutorial/response-model/#response_model_include-and-response_model_exclude).
                """
            ),
        ] = None,
        response_model_by_alias: Annotated[
            bool,
            Doc(
                """
                Configuration passed to Pydantic to define if the response model
                should be serialized by alias when an alias is used.

                Read more about it in the
                [FastAPI docs for Response Model - Return Type](https://fastapi.tiangolo.com/tutorial/response-model/#response_model_include-and-response_model_exclude).
                """
            ),
        ] = True,
        response_model_exclude_unset: Annotated[
            bool,
            Doc(
                """
                Configuration passed to Pydantic to define if the response data
                should have all the fields, including the ones that were not set and
                have their default values. This is different from
                `response_model_exclude_defaults` in that if the fields are set,
                they will be included in the response, even if the value is the same
                as the default.

                When `True`, default values are omitted from the response.

                Read more about it in the
                [FastAPI docs for Response Model - Return Type](https://fastapi.tiangolo.com/tutorial/response-model/#use-the-response_model_exclude_unset-parameter).
                """
            ),
        ] = False,
        response_model_exclude_defaults: Annotated[
            bool,
            Doc(
                """
                Configuration passed to Pydantic to define if the response data
                should have all the fields, including the ones that have the same value
                as the default. This is different from `response_model_exclude_unset`
                in that if the fields are set but contain the same default values,
                they will be excluded from the response.

                When `True`, default values are omitted from the response.

                Read more about it in the
                [FastAPI docs for Response Model - Return Type](https://fastapi.tiangolo.com/tutorial/response-model/#use-the-response_model_exclude_unset-parameter).
                """
            ),
        ] = False,
        response_model_exclude_none: Annotated[
            bool,
            Doc(
                """
                Configuration passed to Pydantic to define if the response data should
                exclude fields set to `None`.

                This is much simpler (less smart) than `response_model_exclude_unset`
                and `response_model_exclude_defaults`. You probably want to use one of
                those two instead of this one, as those allow returning `None` values
                when it makes sense.

                Read more about it in the
                [FastAPI docs for Response Model - Return Type](https://fastapi.tiangolo.com/tutorial/response-model/#response_model_exclude_none).
                """
            ),
        ] = False,
        include_in_schema: Annotated[
            bool,
            Doc(
                """
                Include this *path operation* in the generated OpenAPI schema.

                This affects the generated OpenAPI (e.g. visible at `/docs`).

                Read more about it in the
                [FastAPI docs for Query Parameters and String Validations](https://fastapi.tiangolo.com/tutorial/query-params-str-validations/#exclude-parameters-from-openapi).
                """
            ),
        ] = True,
        response_class: Annotated[
            Type[Response],
            Doc(
                """
                Response class to be used for this *path operation*.

                This will not be used if you return a response directly.

                Read more about it in the
                [FastAPI docs for Custom Response - HTML, Stream, File, others](https://fastapi.tiangolo.com/advanced/custom-response/#redirectresponse).
                """
            ),
        ] = Default(JSONResponse),
        name: Annotated[
            Optional[str],
            Doc(
                """
                Name for this *path operation*. Only used internally.
                """
            ),
        ] = None,
        callbacks: Annotated[
            Optional[List[BaseRoute]],
            Doc(
                """
                List of *path operations* that will be used as OpenAPI callbacks.

                This is only for OpenAPI documentation, the callbacks won't be used
                directly.

                It will be added to the generated OpenAPI (e.g. visible at `/docs`).

                Read more about it in the
                [FastAPI docs for OpenAPI Callbacks](https://fastapi.tiangolo.com/advanced/openapi-callbacks/).
                """
            ),
        ] = None,
        openapi_extra: Annotated[
            Optional[Dict[str, Any]],
            Doc(
                """
                Extra metadata to be included in the OpenAPI schema for this *path
                operation*.

                Read more about it in the
                [FastAPI docs for Path Operation Advanced Configuration](https://fastapi.tiangolo.com/advanced/path-operation-advanced-configuration/#custom-openapi-path-operation-schema).
                """
            ),
        ] = None,
        generate_unique_id_function: Annotated[
            Callable[[APIRoute], str],
            Doc(
                """
                Customize the function used to generate unique IDs for the *path
                operations* shown in the generated OpenAPI.

                This is particularly useful when automatically generating clients or
                SDKs for your API.

                Read more about it in the
                [FastAPI docs about how to Generate Clients](https://fastapi.tiangolo.com/advanced/generate-clients/#custom-generate-unique-id-function).
                """
            ),
        ] = Default(generate_unique_id),
    ) -> Callable[[DecoratedCallable], DecoratedCallable]:
        """
        Add a *path operation* using an HTTP OPTIONS operation.

        ## Example

        ```python
        from fastapi import APIRouter, FastAPI

        app = FastAPI()
        router = APIRouter()

        @router.options("/items/")
        def get_item_options():
            return {"additions": ["Aji", "Guacamole"]}

        app.include_router(router)
        ```
        """
        return self.api_route(
            path=path,
            response_model=response_model,
            status_code=status_code,
            tags=tags,
            dependencies=dependencies,
            summary=summary,
            description=description,
            response_description=response_description,
            responses=responses,
            deprecated=deprecated,
            methods=["OPTIONS"],
            operation_id=operation_id,
            response_model_include=response_model_include,
            response_model_exclude=response_model_exclude,
            response_model_by_alias=response_model_by_alias,
            response_model_exclude_unset=response_model_exclude_unset,
            response_model_exclude_defaults=response_model_exclude_defaults,
            response_model_exclude_none=response_model_exclude_none,
            include_in_schema=include_in_schema,
            response_class=response_class,
            name=name,
            callbacks=callbacks,
            openapi_extra=openapi_extra,
            generate_unique_id_function=generate_unique_id_function,
        )

    def head(
        self,
        path: Annotated[
            str,
            Doc(
                """
                The URL path to be used for this *path operation*.

                For example, in `http://example.com/items`, the path is `/items`.
                """
            ),
        ],
        *,
        response_model: Annotated[
            Any,
            Doc(
                """
                The type to use for the response.

                It could be any valid Pydantic *field* type. So, it doesn't have to
                be a Pydantic model, it could be other things, like a `list`, `dict`,
                etc.

                It will be used for:

                * Documentation: the generated OpenAPI (and the UI at `/docs`) will
                    show it as the response (JSON Schema).
                * Serialization: you could return an arbitrary object and the
                    `response_model` would be used to serialize that object into the
                    corresponding JSON.
                * Filtering: the JSON sent to the client will only contain the data
                    (fields) defined in the `response_model`. If you returned an object
                    that contains an attribute `password` but the `response_model` does
                    not include that field, the JSON sent to the client would not have
                    that `password`.
                * Validation: whatever you return will be serialized with the
                    `response_model`, converting any data as necessary to generate the
                    corresponding JSON. But if the data in the object returned is not
                    valid, that would mean a violation of the contract with the client,
                    so it's an error from the API developer. So, FastAPI will raise an
                    error and return a 500 error code (Internal Server Error).

                Read more about it in the
                [FastAPI docs for Response Model](https://fastapi.tiangolo.com/tutorial/response-model/).
                """
            ),
        ] = Default(None),
        status_code: Annotated[
            Optional[int],
            Doc(
                """
                The default status code to be used for the response.

                You could override the status code by returning a response directly.

                Read more about it in the
                [FastAPI docs for Response Status Code](https://fastapi.tiangolo.com/tutorial/response-status-code/).
                """
            ),
        ] = None,
        tags: Annotated[
            Optional[List[Union[str, Enum]]],
            Doc(
                """
                A list of tags to be applied to the *path operation*.

                It will be added to the generated OpenAPI (e.g. visible at `/docs`).

                Read more about it in the
                [FastAPI docs for Path Operation Configuration](https://fastapi.tiangolo.com/tutorial/path-operation-configuration/#tags).
                """
            ),
        ] = None,
        dependencies: Annotated[
            Optional[Sequence[params.Depends]],
            Doc(
                """
                A list of dependencies (using `Depends()`) to be applied to the
                *path operation*.

                Read more about it in the
                [FastAPI docs for Dependencies in path operation decorators](https://fastapi.tiangolo.com/tutorial/dependencies/dependencies-in-path-operation-decorators/).
                """
            ),
        ] = None,
        summary: Annotated[
            Optional[str],
            Doc(
                """
                A summary for the *path operation*.

                It will be added to the generated OpenAPI (e.g. visible at `/docs`).

                Read more about it in the
                [FastAPI docs for Path Operation Configuration](https://fastapi.tiangolo.com/tutorial/path-operation-configuration/).
                """
            ),
        ] = None,
        description: Annotated[
            Optional[str],
            Doc(
                """
                A description for the *path operation*.

                If not provided, it will be extracted automatically from the docstring
                of the *path operation function*.

                It can contain Markdown.

                It will be added to the generated OpenAPI (e.g. visible at `/docs`).

                Read more about it in the
                [FastAPI docs for Path Operation Configuration](https://fastapi.tiangolo.com/tutorial/path-operation-configuration/).
                """
            ),
        ] = None,
        response_description: Annotated[
            str,
            Doc(
                """
                The description for the default response.

                It will be added to the generated OpenAPI (e.g. visible at `/docs`).
                """
            ),
        ] = "Successful Response",
        responses: Annotated[
            Optional[Dict[Union[int, str], Dict[str, Any]]],
            Doc(
                """
                Additional responses that could be returned by this *path operation*.

                It will be added to the generated OpenAPI (e.g. visible at `/docs`).
                """
            ),
        ] = None,
        deprecated: Annotated[
            Optional[bool],
            Doc(
                """
                Mark this *path operation* as deprecated.

                It will be added to the generated OpenAPI (e.g. visible at `/docs`).
                """
            ),
        ] = None,
        operation_id: Annotated[
            Optional[str],
            Doc(
                """
                Custom operation ID to be used by this *path operation*.

                By default, it is generated automatically.

                If you provide a custom operation ID, you need to make sure it is
                unique for the whole API.

                You can customize the
                operation ID generation with the parameter
                `generate_unique_id_function` in the `FastAPI` class.

                Read more about it in the
                [FastAPI docs about how to Generate Clients](https://fastapi.tiangolo.com/advanced/generate-clients/#custom-generate-unique-id-function).
                """
            ),
        ] = None,
        response_model_include: Annotated[
            Optional[IncEx],
            Doc(
                """
                Configuration passed to Pydantic to include only certain fields in the
                response data.

                Read more about it in the
                [FastAPI docs for Response Model - Return Type](https://fastapi.tiangolo.com/tutorial/response-model/#response_model_include-and-response_model_exclude).
                """
            ),
        ] = None,
        response_model_exclude: Annotated[
            Optional[IncEx],
            Doc(
                """
                Configuration passed to Pydantic to exclude certain fields in the
                response data.

                Read more about it in the
                [FastAPI docs for Response Model - Return Type](https://fastapi.tiangolo.com/tutorial/response-model/#response_model_include-and-response_model_exclude).
                """
            ),
        ] = None,
        response_model_by_alias: Annotated[
            bool,
            Doc(
                """
                Configuration passed to Pydantic to define if the response model
                should be serialized by alias when an alias is used.

                Read more about it in the
                [FastAPI docs for Response Model - Return Type](https://fastapi.tiangolo.com/tutorial/response-model/#response_model_include-and-response_model_exclude).
                """
            ),
        ] = True,
        response_model_exclude_unset: Annotated[
            bool,
            Doc(
                """
                Configuration passed to Pydantic to define if the response data
                should have all the fields, including the ones that were not set and
                have their default values. This is different from
                `response_model_exclude_defaults` in that if the fields are set,
                they will be included in the response, even if the value is the same
                as the default.

                When `True`, default values are omitted from the response.

                Read more about it in the
                [FastAPI docs for Response Model - Return Type](https://fastapi.tiangolo.com/tutorial/response-model/#use-the-response_model_exclude_unset-parameter).
                """
            ),
        ] = False,
        response_model_exclude_defaults: Annotated[
            bool,
            Doc(
                """
                Configuration passed to Pydantic to define if the response data
                should have all the fields, including the ones that have the same value
                as the default. This is different from `response_model_exclude_unset`
                in that if the fields are set but contain the same default values,
                they will be excluded from the response.

                When `True`, default values are omitted from the response.

                Read more about it in the
                [FastAPI docs for Response Model - Return Type](https://fastapi.tiangolo.com/tutorial/response-model/#use-the-response_model_exclude_unset-parameter).
                """
            ),
        ] = False,
        response_model_exclude_none: Annotated[
            bool,
            Doc(
                """
                Configuration passed to Pydantic to define if the response data should
                exclude fields set to `None`.

                This is much simpler (less smart) than `response_model_exclude_unset`
                and `response_model_exclude_defaults`. You probably want to use one of
                those two instead of this one, as those allow returning `None` values
                when it makes sense.

                Read more about it in the
                [FastAPI docs for Response Model - Return Type](https://fastapi.tiangolo.com/tutorial/response-model/#response_model_exclude_none).
                """
            ),
        ] = False,
        include_in_schema: Annotated[
            bool,
            Doc(
                """
                Include this *path operation* in the generated OpenAPI schema.

                This affects the generated OpenAPI (e.g. visible at `/docs`).

                Read more about it in the
                [FastAPI docs for Query Parameters and String Validations](https://fastapi.tiangolo.com/tutorial/query-params-str-validations/#exclude-parameters-from-openapi).
                """
            ),
        ] = True,
        response_class: Annotated[
            Type[Response],
            Doc(
                """
                Response class to be used for this *path operation*.

                This will not be used if you return a response directly.

                Read more about it in the
                [FastAPI docs for Custom Response - HTML, Stream, File, others](https://fastapi.tiangolo.com/advanced/custom-response/#redirectresponse).
                """
            ),
        ] = Default(JSONResponse),
        name: Annotated[
            Optional[str],
            Doc(
                """
                Name for this *path operation*. Only used internally.
                """
            ),
        ] = None,
        callbacks: Annotated[
            Optional[List[BaseRoute]],
            Doc(
                """
                List of *path operations* that will be used as OpenAPI callbacks.

                This is only for OpenAPI documentation, the callbacks won't be used
                directly.

                It will be added to the generated OpenAPI (e.g. visible at `/docs`).

                Read more about it in the
                [FastAPI docs for OpenAPI Callbacks](https://fastapi.tiangolo.com/advanced/openapi-callbacks/).
                """
            ),
        ] = None,
        openapi_extra: Annotated[
            Optional[Dict[str, Any]],
            Doc(
                """
                Extra metadata to be included in the OpenAPI schema for this *path
                operation*.

                Read more about it in the
                [FastAPI docs for Path Operation Advanced Configuration](https://fastapi.tiangolo.com/advanced/path-operation-advanced-configuration/#custom-openapi-path-operation-schema).
                """
            ),
        ] = None,
        generate_unique_id_function: Annotated[
            Callable[[APIRoute], str],
            Doc(
                """
                Customize the function used to generate unique IDs for the *path
                operations* shown in the generated OpenAPI.

                This is particularly useful when automatically generating clients or
                SDKs for your API.

                Read more about it in the
                [FastAPI docs about how to Generate Clients](https://fastapi.tiangolo.com/advanced/generate-clients/#custom-generate-unique-id-function).
                """
            ),
        ] = Default(generate_unique_id),
    ) -> Callable[[DecoratedCallable], DecoratedCallable]:
        """
        Add a *path operation* using an HTTP HEAD operation.

        ## Example

        ```python
        from fastapi import APIRouter, FastAPI
        from pydantic import BaseModel

        class Item(BaseModel):
            name: str
            description: str | None = None

        app = FastAPI()
        router = APIRouter()

        @router.head("/items/", status_code=204)
        def get_items_headers(response: Response):
            response.headers["X-Cat-Dog"] = "Alone in the world"

        app.include_router(router)
        ```
        """
        return self.api_route(
            path=path,
            response_model=response_model,
            status_code=status_code,
            tags=tags,
            dependencies=dependencies,
            summary=summary,
            description=description,
            response_description=response_description,
            responses=responses,
            deprecated=deprecated,
            methods=["HEAD"],
            operation_id=operation_id,
            response_model_include=response_model_include,
            response_model_exclude=response_model_exclude,
            response_model_by_alias=response_model_by_alias,
            response_model_exclude_unset=response_model_exclude_unset,
            response_model_exclude_defaults=response_model_exclude_defaults,
            response_model_exclude_none=response_model_exclude_none,
            include_in_schema=include_in_schema,
            response_class=response_class,
            name=name,
            callbacks=callbacks,
            openapi_extra=openapi_extra,
            generate_unique_id_function=generate_unique_id_function,
        )

    def patch(
        self,
        path: Annotated[
            str,
            Doc(
                """
                The URL path to be used for this *path operation*.

                For example, in `http://example.com/items`, the path is `/items`.
                """
            ),
        ],
        *,
        response_model: Annotated[
            Any,
            Doc(
                """
                The type to use for the response.

                It could be any valid Pydantic *field* type. So, it doesn't have to
                be a Pydantic model, it could be other things, like a `list`, `dict`,
                etc.

                It will be used for:

                * Documentation: the generated OpenAPI (and the UI at `/docs`) will
                    show it as the response (JSON Schema).
                * Serialization: you could return an arbitrary object and the
                    `response_model` would be used to serialize that object into the
                    corresponding JSON.
                * Filtering: the JSON sent to the client will only contain the data
                    (fields) defined in the `response_model`. If you returned an object
                    that contains an attribute `password` but the `response_model` does
                    not include that field, the JSON sent to the client would not have
                    that `password`.
                * Validation: whatever you return will be serialized with the
                    `response_model`, converting any data as necessary to generate the
                    corresponding JSON. But if the data in the object returned is not
                    valid, that would mean a violation of the contract with the client,
                    so it's an error from the API developer. So, FastAPI will raise an
                    error and return a 500 error code (Internal Server Error).

                Read more about it in the
                [FastAPI docs for Response Model](https://fastapi.tiangolo.com/tutorial/response-model/).
                """
            ),
        ] = Default(None),
        status_code: Annotated[
            Optional[int],
            Doc(
                """
                The default status code to be used for the response.

                You could override the status code by returning a response directly.

                Read more about it in the
                [FastAPI docs for Response Status Code](https://fastapi.tiangolo.com/tutorial/response-status-code/).
                """
            ),
        ] = None,
        tags: Annotated[
            Optional[List[Union[str, Enum]]],
            Doc(
                """
                A list of tags to be applied to the *path operation*.

                It will be added to the generated OpenAPI (e.g. visible at `/docs`).

                Read more about it in the
                [FastAPI docs for Path Operation Configuration](https://fastapi.tiangolo.com/tutorial/path-operation-configuration/#tags).
                """
            ),
        ] = None,
        dependencies: Annotated[
            Optional[Sequence[params.Depends]],
            Doc(
                """
                A list of dependencies (using `Depends()`) to be applied to the
                *path operation*.

                Read more about it in the
                [FastAPI docs for Dependencies in path operation decorators](https://fastapi.tiangolo.com/tutorial/dependencies/dependencies-in-path-operation-decorators/).
                """
            ),
        ] = None,
        summary: Annotated[
            Optional[str],
            Doc(
                """
                A summary for the *path operation*.

                It will be added to the generated OpenAPI (e.g. visible at `/docs`).

                Read more about it in the
                [FastAPI docs for Path Operation Configuration](https://fastapi.tiangolo.com/tutorial/path-operation-configuration/).
                """
            ),
        ] = None,
        description: Annotated[
            Optional[str],
            Doc(
                """
                A description for the *path operation*.

                If not provided, it will be extracted automatically from the docstring
                of the *path operation function*.

                It can contain Markdown.

                It will be added to the generated OpenAPI (e.g. visible at `/docs`).

                Read more about it in the
                [FastAPI docs for Path Operation Configuration](https://fastapi.tiangolo.com/tutorial/path-operation-configuration/).
                """
            ),
        ] = None,
        response_description: Annotated[
            str,
            Doc(
                """
                The description for the default response.

                It will be added to the generated OpenAPI (e.g. visible at `/docs`).
                """
            ),
        ] = "Successful Response",
        responses: Annotated[
            Optional[Dict[Union[int, str], Dict[str, Any]]],
            Doc(
                """
                Additional responses that could be returned by this *path operation*.

                It will be added to the generated OpenAPI (e.g. visible at `/docs`).
                """
            ),
        ] = None,
        deprecated: Annotated[
            Optional[bool],
            Doc(
                """
                Mark this *path operation* as deprecated.

                It will be added to the generated OpenAPI (e.g. visible at `/docs`).
                """
            ),
        ] = None,
        operation_id: Annotated[
            Optional[str],
            Doc(
                """
                Custom operation ID to be used by this *path operation*.

                By default, it is generated automatically.

                If you provide a custom operation ID, you need to make sure it is
                unique for the whole API.

                You can customize the
                operation ID generation with the parameter
                `generate_unique_id_function` in the `FastAPI` class.

                Read more about it in the
                [FastAPI docs about how to Generate Clients](https://fastapi.tiangolo.com/advanced/generate-clients/#custom-generate-unique-id-function).
                """
            ),
        ] = None,
        response_model_include: Annotated[
            Optional[IncEx],
            Doc(
                """
                Configuration passed to Pydantic to include only certain fields in the
                response data.

                Read more about it in the
                [FastAPI docs for Response Model - Return Type](https://fastapi.tiangolo.com/tutorial/response-model/#response_model_include-and-response_model_exclude).
                """
            ),
        ] = None,
        response_model_exclude: Annotated[
            Optional[IncEx],
            Doc(
                """
                Configuration passed to Pydantic to exclude certain fields in the
                response data.

                Read more about it in the
                [FastAPI docs for Response Model - Return Type](https://fastapi.tiangolo.com/tutorial/response-model/#response_model_include-and-response_model_exclude).
                """
            ),
        ] = None,
        response_model_by_alias: Annotated[
            bool,
            Doc(
                """
                Configuration passed to Pydantic to define if the response model
                should be serialized by alias when an alias is used.

                Read more about it in the
                [FastAPI docs for Response Model - Return Type](https://fastapi.tiangolo.com/tutorial/response-model/#response_model_include-and-response_model_exclude).
                """
            ),
        ] = True,
        response_model_exclude_unset: Annotated[
            bool,
            Doc(
                """
                Configuration passed to Pydantic to define if the response data
                should have all the fields, including the ones that were not set and
                have their default values. This is different from
                `response_model_exclude_defaults` in that if the fields are set,
                they will be included in the response, even if the value is the same
                as the default.

                When `True`, default values are omitted from the response.

                Read more about it in the
                [FastAPI docs for Response Model - Return Type](https://fastapi.tiangolo.com/tutorial/response-model/#use-the-response_model_exclude_unset-parameter).
                """
            ),
        ] = False,
        response_model_exclude_defaults: Annotated[
            bool,
            Doc(
                """
                Configuration passed to Pydantic to define if the response data
                should have all the fields, including the ones that have the same value
                as the default. This is different from `response_model_exclude_unset`
                in that if the fields are set but contain the same default values,
                they will be excluded from the response.

                When `True`, default values are omitted from the response.

                Read more about it in the
                [FastAPI docs for Response Model - Return Type](https://fastapi.tiangolo.com/tutorial/response-model/#use-the-response_model_exclude_unset-parameter).
                """
            ),
        ] = False,
        response_model_exclude_none: Annotated[
            bool,
            Doc(
                """
                Configuration passed to Pydantic to define if the response data should
                exclude fields set to `None`.

                This is much simpler (less smart) than `response_model_exclude_unset`
                and `response_model_exclude_defaults`. You probably want to use one of
                those two instead of this one, as those allow returning `None` values
                when it makes sense.

                Read more about it in the
                [FastAPI docs for Response Model - Return Type](https://fastapi.tiangolo.com/tutorial/response-model/#response_model_exclude_none).
                """
            ),
        ] = False,
        include_in_schema: Annotated[
            bool,
            Doc(
                """
                Include this *path operation* in the generated OpenAPI schema.

                This affects the generated OpenAPI (e.g. visible at `/docs`).

                Read more about it in the
                [FastAPI docs for Query Parameters and String Validations](https://fastapi.tiangolo.com/tutorial/query-params-str-validations/#exclude-parameters-from-openapi).
                """
            ),
        ] = True,
        response_class: Annotated[
            Type[Response],
            Doc(
                """
                Response class to be used for this *path operation*.

                This will not be used if you return a response directly.

                Read more about it in the
                [FastAPI docs for Custom Response - HTML, Stream, File, others](https://fastapi.tiangolo.com/advanced/custom-response/#redirectresponse).
                """
            ),
        ] = Default(JSONResponse),
        name: Annotated[
            Optional[str],
            Doc(
                """
                Name for this *path operation*. Only used internally.
                """
            ),
        ] = None,
        callbacks: Annotated[
            Optional[List[BaseRoute]],
            Doc(
                """
                List of *path operations* that will be used as OpenAPI callbacks.

                This is only for OpenAPI documentation, the callbacks won't be used
                directly.

                It will be added to the generated OpenAPI (e.g. visible at `/docs`).

                Read more about it in the
                [FastAPI docs for OpenAPI Callbacks](https://fastapi.tiangolo.com/advanced/openapi-callbacks/).
                """
            ),
        ] = None,
        openapi_extra: Annotated[
            Optional[Dict[str, Any]],
            Doc(
                """
                Extra metadata to be included in the OpenAPI schema for this *path
                operation*.

                Read more about it in the
                [FastAPI docs for Path Operation Advanced Configuration](https://fastapi.tiangolo.com/advanced/path-operation-advanced-configuration/#custom-openapi-path-operation-schema).
                """
            ),
        ] = None,
        generate_unique_id_function: Annotated[
            Callable[[APIRoute], str],
            Doc(
                """
                Customize the function used to generate unique IDs for the *path
                operations* shown in the generated OpenAPI.

                This is particularly useful when automatically generating clients or
                SDKs for your API.

                Read more about it in the
                [FastAPI docs about how to Generate Clients](https://fastapi.tiangolo.com/advanced/generate-clients/#custom-generate-unique-id-function).
                """
            ),
        ] = Default(generate_unique_id),
    ) -> Callable[[DecoratedCallable], DecoratedCallable]:
        """
        Add a *path operation* using an HTTP PATCH operation.

        ## Example

        ```python
        from fastapi import APIRouter, FastAPI
        from pydantic import BaseModel

        class Item(BaseModel):
            name: str
            description: str | None = None

        app = FastAPI()
        router = APIRouter()

        @router.patch("/items/")
        def update_item(item: Item):
            return {"message": "Item updated in place"}

        app.include_router(router)
        ```
        """
        return self.api_route(
            path=path,
            response_model=response_model,
            status_code=status_code,
            tags=tags,
            dependencies=dependencies,
            summary=summary,
            description=description,
            response_description=response_description,
            responses=responses,
            deprecated=deprecated,
            methods=["PATCH"],
            operation_id=operation_id,
            response_model_include=response_model_include,
            response_model_exclude=response_model_exclude,
            response_model_by_alias=response_model_by_alias,
            response_model_exclude_unset=response_model_exclude_unset,
            response_model_exclude_defaults=response_model_exclude_defaults,
            response_model_exclude_none=response_model_exclude_none,
            include_in_schema=include_in_schema,
            response_class=response_class,
            name=name,
            callbacks=callbacks,
            openapi_extra=openapi_extra,
            generate_unique_id_function=generate_unique_id_function,
        )

    def trace(
        self,
        path: Annotated[
            str,
            Doc(
                """
                The URL path to be used for this *path operation*.

                For example, in `http://example.com/items`, the path is `/items`.
                """
            ),
        ],
        *,
        response_model: Annotated[
            Any,
            Doc(
                """
                The type to use for the response.

                It could be any valid Pydantic *field* type. So, it doesn't have to
                be a Pydantic model, it could be other things, like a `list`, `dict`,
                etc.

                It will be used for:

                * Documentation: the generated OpenAPI (and the UI at `/docs`) will
                    show it as the response (JSON Schema).
                * Serialization: you could return an arbitrary object and the
                    `response_model` would be used to serialize that object into the
                    corresponding JSON.
                * Filtering: the JSON sent to the client will only contain the data
                    (fields) defined in the `response_model`. If you returned an object
                    that contains an attribute `password` but the `response_model` does
                    not include that field, the JSON sent to the client would not have
                    that `password`.
                * Validation: whatever you return will be serialized with the
                    `response_model`, converting any data as necessary to generate the
                    corresponding JSON. But if the data in the object returned is not
                    valid, that would mean a violation of the contract with the client,
                    so it's an error from the API developer. So, FastAPI will raise an
                    error and return a 500 error code (Internal Server Error).

                Read more about it in the
                [FastAPI docs for Response Model](https://fastapi.tiangolo.com/tutorial/response-model/).
                """
            ),
        ] = Default(None),
        status_code: Annotated[
            Optional[int],
            Doc(
                """
                The default status code to be used for the response.

                You could override the status code by returning a response directly.

                Read more about it in the
                [FastAPI docs for Response Status Code](https://fastapi.tiangolo.com/tutorial/response-status-code/).
                """
            ),
        ] = None,
        tags: Annotated[
            Optional[List[Union[str, Enum]]],
            Doc(
                """
                A list of tags to be applied to the *path operation*.

                It will be added to the generated OpenAPI (e.g. visible at `/docs`).

                Read more about it in the
                [FastAPI docs for Path Operation Configuration](https://fastapi.tiangolo.com/tutorial/path-operation-configuration/#tags).
                """
            ),
        ] = None,
        dependencies: Annotated[
            Optional[Sequence[params.Depends]],
            Doc(
                """
                A list of dependencies (using `Depends()`) to be applied to the
                *path operation*.

                Read more about it in the
                [FastAPI docs for Dependencies in path operation decorators](https://fastapi.tiangolo.com/tutorial/dependencies/dependencies-in-path-operation-decorators/).
                """
            ),
        ] = None,
        summary: Annotated[
            Optional[str],
            Doc(
                """
                A summary for the *path operation*.

                It will be added to the generated OpenAPI (e.g. visible at `/docs`).

                Read more about it in the
                [FastAPI docs for Path Operation Configuration](https://fastapi.tiangolo.com/tutorial/path-operation-configuration/).
                """
            ),
        ] = None,
        description: Annotated[
            Optional[str],
            Doc(
                """
                A description for the *path operation*.

                If not provided, it will be extracted automatically from the docstring
                of the *path operation function*.

                It can contain Markdown.

                It will be added to the generated OpenAPI (e.g. visible at `/docs`).

                Read more about it in the
                [FastAPI docs for Path Operation Configuration](https://fastapi.tiangolo.com/tutorial/path-operation-configuration/).
                """
            ),
        ] = None,
        response_description: Annotated[
            str,
            Doc(
                """
                The description for the default response.

                It will be added to the generated OpenAPI (e.g. visible at `/docs`).
                """
            ),
        ] = "Successful Response",
        responses: Annotated[
            Optional[Dict[Union[int, str], Dict[str, Any]]],
            Doc(
                """
                Additional responses that could be returned by this *path operation*.

                It will be added to the generated OpenAPI (e.g. visible at `/docs`).
                """
            ),
        ] = None,
        deprecated: Annotated[
            Optional[bool],
            Doc(
                """
                Mark this *path operation* as deprecated.

                It will be added to the generated OpenAPI (e.g. visible at `/docs`).
                """
            ),
        ] = None,
        operation_id: Annotated[
            Optional[str],
            Doc(
                """
                Custom operation ID to be used by this *path operation*.

                By default, it is generated automatically.

                If you provide a custom operation ID, you need to make sure it is
                unique for the whole API.

                You can customize the
                operation ID generation with the parameter
                `generate_unique_id_function` in the `FastAPI` class.

                Read more about it in the
                [FastAPI docs about how to Generate Clients](https://fastapi.tiangolo.com/advanced/generate-clients/#custom-generate-unique-id-function).
                """
            ),
        ] = None,
        response_model_include: Annotated[
            Optional[IncEx],
            Doc(
                """
                Configuration passed to Pydantic to include only certain fields in the
                response data.

                Read more about it in the
                [FastAPI docs for Response Model - Return Type](https://fastapi.tiangolo.com/tutorial/response-model/#response_model_include-and-response_model_exclude).
                """
            ),
        ] = None,
        response_model_exclude: Annotated[
            Optional[IncEx],
            Doc(
                """
                Configuration passed to Pydantic to exclude certain fields in the
                response data.

                Read more about it in the
                [FastAPI docs for Response Model - Return Type](https://fastapi.tiangolo.com/tutorial/response-model/#response_model_include-and-response_model_exclude).
                """
            ),
        ] = None,
        response_model_by_alias: Annotated[
            bool,
            Doc(
                """
                Configuration passed to Pydantic to define if the response model
                should be serialized by alias when an alias is used.

                Read more about it in the
                [FastAPI docs for Response Model - Return Type](https://fastapi.tiangolo.com/tutorial/response-model/#response_model_include-and-response_model_exclude).
                """
            ),
        ] = True,
        response_model_exclude_unset: Annotated[
            bool,
            Doc(
                """
                Configuration passed to Pydantic to define if the response data
                should have all the fields, including the ones that were not set and
                have their default values. This is different from
                `response_model_exclude_defaults` in that if the fields are set,
                they will be included in the response, even if the value is the same
                as the default.

                When `True`, default values are omitted from the response.

                Read more about it in the
                [FastAPI docs for Response Model - Return Type](https://fastapi.tiangolo.com/tutorial/response-model/#use-the-response_model_exclude_unset-parameter).
                """
            ),
        ] = False,
        response_model_exclude_defaults: Annotated[
            bool,
            Doc(
                """
                Configuration passed to Pydantic to define if the response data
                should have all the fields, including the ones that have the same value
                as the default. This is different from `response_model_exclude_unset`
                in that if the fields are set but contain the same default values,
                they will be excluded from the response.

                When `True`, default values are omitted from the response.

                Read more about it in the
                [FastAPI docs for Response Model - Return Type](https://fastapi.tiangolo.com/tutorial/response-model/#use-the-response_model_exclude_unset-parameter).
                """
            ),
        ] = False,
        response_model_exclude_none: Annotated[
            bool,
            Doc(
                """
                Configuration passed to Pydantic to define if the response data should
                exclude fields set to `None`.

                This is much simpler (less smart) than `response_model_exclude_unset`
                and `response_model_exclude_defaults`. You probably want to use one of
                those two instead of this one, as those allow returning `None` values
                when it makes sense.

                Read more about it in the
                [FastAPI docs for Response Model - Return Type](https://fastapi.tiangolo.com/tutorial/response-model/#response_model_exclude_none).
                """
            ),
        ] = False,
        include_in_schema: Annotated[
            bool,
            Doc(
                """
                Include this *path operation* in the generated OpenAPI schema.

                This affects the generated OpenAPI (e.g. visible at `/docs`).

                Read more about it in the
                [FastAPI docs for Query Parameters and String Validations](https://fastapi.tiangolo.com/tutorial/query-params-str-validations/#exclude-parameters-from-openapi).
                """
            ),
        ] = True,
        response_class: Annotated[
            Type[Response],
            Doc(
                """
                Response class to be used for this *path operation*.

                This will not be used if you return a response directly.

                Read more about it in the
                [FastAPI docs for Custom Response - HTML, Stream, File, others](https://fastapi.tiangolo.com/advanced/custom-response/#redirectresponse).
                """
            ),
        ] = Default(JSONResponse),
        name: Annotated[
            Optional[str],
            Doc(
                """
                Name for this *path operation*. Only used internally.
                """
            ),
        ] = None,
        callbacks: Annotated[
            Optional[List[BaseRoute]],
            Doc(
                """
                List of *path operations* that will be used as OpenAPI callbacks.

                This is only for OpenAPI documentation, the callbacks won't be used
                directly.

                It will be added to the generated OpenAPI (e.g. visible at `/docs`).

                Read more about it in the
                [FastAPI docs for OpenAPI Callbacks](https://fastapi.tiangolo.com/advanced/openapi-callbacks/).
                """
            ),
        ] = None,
        openapi_extra: Annotated[
            Optional[Dict[str, Any]],
            Doc(
                """
                Extra metadata to be included in the OpenAPI schema for this *path
                operation*.

                Read more about it in the
                [FastAPI docs for Path Operation Advanced Configuration](https://fastapi.tiangolo.com/advanced/path-operation-advanced-configuration/#custom-openapi-path-operation-schema).
                """
            ),
        ] = None,
        generate_unique_id_function: Annotated[
            Callable[[APIRoute], str],
            Doc(
                """
                Customize the function used to generate unique IDs for the *path
                operations* shown in the generated OpenAPI.

                This is particularly useful when automatically generating clients or
                SDKs for your API.

                Read more about it in the
                [FastAPI docs about how to Generate Clients](https://fastapi.tiangolo.com/advanced/generate-clients/#custom-generate-unique-id-function).
                """
            ),
        ] = Default(generate_unique_id),
    ) -> Callable[[DecoratedCallable], DecoratedCallable]:
        """
        Add a *path operation* using an HTTP TRACE operation.

        ## Example

        ```python
        from fastapi import APIRouter, FastAPI
        from pydantic import BaseModel

        class Item(BaseModel):
            name: str
            description: str | None = None

        app = FastAPI()
        router = APIRouter()

        @router.trace("/items/{item_id}")
        def trace_item(item_id: str):
            return None

        app.include_router(router)
        ```
        """
        return self.api_route(
            path=path,
            response_model=response_model,
            status_code=status_code,
            tags=tags,
            dependencies=dependencies,
            summary=summary,
            description=description,
            response_description=response_description,
            responses=responses,
            deprecated=deprecated,
            methods=["TRACE"],
            operation_id=operation_id,
            response_model_include=response_model_include,
            response_model_exclude=response_model_exclude,
            response_model_by_alias=response_model_by_alias,
            response_model_exclude_unset=response_model_exclude_unset,
            response_model_exclude_defaults=response_model_exclude_defaults,
            response_model_exclude_none=response_model_exclude_none,
            include_in_schema=include_in_schema,
            response_class=response_class,
            name=name,
            callbacks=callbacks,
            openapi_extra=openapi_extra,
            generate_unique_id_function=generate_unique_id_function,
        )

    @deprecated(
        """
        on_event is deprecated, use lifespan event handlers instead.

        Read more about it in the
        [FastAPI docs for Lifespan Events](https://fastapi.tiangolo.com/advanced/events/).
        """
    )
    def on_event(
        self,
        event_type: Annotated[
            str,
            Doc(
                """
                The type of event. `startup` or `shutdown`.
                """
            ),
        ],
    ) -> Callable[[DecoratedCallable], DecoratedCallable]:
        """
        Add an event handler for the router.

        `on_event` is deprecated, use `lifespan` event handlers instead.

        Read more about it in the
        [FastAPI docs for Lifespan Events](https://fastapi.tiangolo.com/advanced/events/#alternative-events-deprecated).
        """

        def decorator(func: DecoratedCallable) -> DecoratedCallable:
            self.add_event_handler(event_type, func)
            return func

        return decorator<|MERGE_RESOLUTION|>--- conflicted
+++ resolved
@@ -24,12 +24,9 @@
     Union,
 )
 
-<<<<<<< HEAD
+from annotated_doc import Doc
 import anyio
 from anyio import CapacityLimiter
-=======
-from annotated_doc import Doc
->>>>>>> 4170f621
 from fastapi import params, temp_pydantic_v1_params
 from fastapi._compat import (
     ModelField,
