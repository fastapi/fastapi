import asyncio
import dataclasses
import email.message
import enum
import inspect
import json
from typing import (
    Any,
    Callable,
    Coroutine,
    Dict,
    List,
    Optional,
    Sequence,
    Set,
    Type,
    Union,
)

from fastapi import params
from fastapi.datastructures import Default, DefaultPlaceholder
from fastapi.dependencies.models import Dependant
from fastapi.dependencies.utils import (
    get_body_field,
    get_dependant,
    get_parameterless_sub_dependant,
    solve_dependencies,
)
from fastapi.encoders import DictIntStrAny, SetIntStr, jsonable_encoder
from fastapi.exceptions import RequestValidationError, WebSocketRequestValidationError
from fastapi.openapi.constants import STATUS_CODES_WITH_NO_BODY
from fastapi.types import DecoratedCallable
from fastapi.utils import (
    create_cloned_field,
    create_response_field,
    generate_operation_id_for_path,
    get_value_or_default,
)
from pydantic import BaseModel
from pydantic.error_wrappers import ErrorWrapper, ValidationError
from pydantic.fields import ModelField, Undefined
from starlette import routing
from starlette.concurrency import run_in_threadpool
from starlette.exceptions import HTTPException
from starlette.requests import Request
from starlette.responses import JSONResponse, Response
from starlette.routing import BaseRoute
from starlette.routing import Mount as Mount  # noqa
from starlette.routing import (
    compile_path,
    get_name,
    request_response,
    websocket_session,
)
from starlette.status import WS_1008_POLICY_VIOLATION
from starlette.types import ASGIApp
from starlette.websockets import WebSocket


def _prepare_response_content(
    res: Any,
    *,
    exclude_unset: bool,
    exclude_defaults: bool = False,
    exclude_none: bool = False,
) -> Any:
    if isinstance(res, BaseModel):
        return res.dict(
            by_alias=True,
            exclude_unset=exclude_unset,
            exclude_defaults=exclude_defaults,
            exclude_none=exclude_none,
        )
    elif isinstance(res, list):
        return [
            _prepare_response_content(
                item,
                exclude_unset=exclude_unset,
                exclude_defaults=exclude_defaults,
                exclude_none=exclude_none,
            )
            for item in res
        ]
    elif isinstance(res, dict):
        return {
            k: _prepare_response_content(
                v,
                exclude_unset=exclude_unset,
                exclude_defaults=exclude_defaults,
                exclude_none=exclude_none,
            )
            for k, v in res.items()
        }
    elif dataclasses.is_dataclass(res):
        return dataclasses.asdict(res)
    return res


async def serialize_response(
    *,
    field: Optional[ModelField] = None,
    response_content: Any,
    include: Optional[Union[SetIntStr, DictIntStrAny]] = None,
    exclude: Optional[Union[SetIntStr, DictIntStrAny]] = None,
    by_alias: bool = True,
    exclude_unset: bool = False,
    exclude_defaults: bool = False,
    exclude_none: bool = False,
    is_coroutine: bool = True,
) -> Any:
    if field:
        errors = []
        response_content = _prepare_response_content(
            response_content,
            exclude_unset=exclude_unset,
            exclude_defaults=exclude_defaults,
            exclude_none=exclude_none,
        )
        if is_coroutine:
            value, errors_ = field.validate(response_content, {}, loc=("response",))
        else:
            value, errors_ = await run_in_threadpool(
                field.validate, response_content, {}, loc=("response",)
            )
        if isinstance(errors_, ErrorWrapper):
            errors.append(errors_)
        elif isinstance(errors_, list):
            errors.extend(errors_)
        if errors:
            raise ValidationError(errors, field.type_)
        return jsonable_encoder(
            value,
            include=include,
            exclude=exclude,
            by_alias=by_alias,
            exclude_unset=exclude_unset,
            exclude_defaults=exclude_defaults,
            exclude_none=exclude_none,
        )
    else:
        return jsonable_encoder(response_content)


async def run_endpoint_function(
    *, dependant: Dependant, values: Dict[str, Any], is_coroutine: bool
) -> Any:
    # Only called by get_request_handler. Has been split into its own function to
    # facilitate profiling endpoints, since inner functions are harder to profile.
    assert dependant.call is not None, "dependant.call must be a function"

    if is_coroutine:
        return await dependant.call(**values)
    else:
        return await run_in_threadpool(dependant.call, **values)


def get_request_handler(
    dependant: Dependant,
    body_field: Optional[ModelField] = None,
    status_code: Optional[int] = None,
    response_class: Union[Type[Response], DefaultPlaceholder] = Default(JSONResponse),
    response_field: Optional[ModelField] = None,
    response_model_include: Optional[Union[SetIntStr, DictIntStrAny]] = None,
    response_model_exclude: Optional[Union[SetIntStr, DictIntStrAny]] = None,
    response_model_by_alias: bool = True,
    response_model_exclude_unset: bool = False,
    response_model_exclude_defaults: bool = False,
    response_model_exclude_none: bool = False,
    dependency_overrides_provider: Optional[Any] = None,
) -> Callable[[Request], Coroutine[Any, Any, Response]]:
    assert dependant.call is not None, "dependant.call must be a function"
    is_coroutine = asyncio.iscoroutinefunction(dependant.call)
    is_body_form = body_field and isinstance(body_field.field_info, params.Form)
    if isinstance(response_class, DefaultPlaceholder):
        actual_response_class: Type[Response] = response_class.value
    else:
        actual_response_class = response_class

    async def app(request: Request) -> Response:
        try:
            body: Any = None
            if body_field:
                if is_body_form:
                    body = await request.form()
                else:
                    body_bytes = await request.body()
                    if body_bytes:
                        json_body: Any = Undefined
                        content_type_value = request.headers.get("content-type")
                        if not content_type_value:
                            json_body = await request.json()
                        else:
                            message = email.message.Message()
                            message["content-type"] = content_type_value
                            if message.get_content_maintype() == "application":
                                subtype = message.get_content_subtype()
                                if subtype == "json" or subtype.endswith("+json"):
                                    json_body = await request.json()
                        if json_body != Undefined:
                            body = json_body
                        else:
                            body = body_bytes
        except json.JSONDecodeError as e:
            raise RequestValidationError([ErrorWrapper(e, ("body", e.pos))], body=e.doc)
        except Exception as e:
            raise HTTPException(
                status_code=400, detail="There was an error parsing the body"
            ) from e
        solved_result = await solve_dependencies(
            request=request,
            dependant=dependant,
            body=body,
            dependency_overrides_provider=dependency_overrides_provider,
        )
        values, errors, background_tasks, sub_response, _ = solved_result
        if errors:
            raise RequestValidationError(errors, body=body)
        else:
            raw_response = await run_endpoint_function(
                dependant=dependant, values=values, is_coroutine=is_coroutine
            )

            if isinstance(raw_response, Response):
                if raw_response.background is None:
                    raw_response.background = background_tasks
                return raw_response
            response_data = await serialize_response(
                field=response_field,
                response_content=raw_response,
                include=response_model_include,
                exclude=response_model_exclude,
                by_alias=response_model_by_alias,
                exclude_unset=response_model_exclude_unset,
                exclude_defaults=response_model_exclude_defaults,
                exclude_none=response_model_exclude_none,
                is_coroutine=is_coroutine,
            )
            response_args: Dict[str, Any] = {"background": background_tasks}
            # If status_code was set, use it, otherwise use the default from the
            # response class, in the case of redirect it's 307
            if status_code is not None:
                response_args["status_code"] = status_code
            response = actual_response_class(response_data, **response_args)
            response.headers.raw.extend(sub_response.headers.raw)
            if sub_response.status_code:
                response.status_code = sub_response.status_code
            return response

    return app


def get_websocket_app(
    dependant: Dependant, dependency_overrides_provider: Optional[Any] = None
) -> Callable[[WebSocket], Coroutine[Any, Any, Any]]:
    async def app(websocket: WebSocket) -> None:
        solved_result = await solve_dependencies(
            request=websocket,
            dependant=dependant,
            dependency_overrides_provider=dependency_overrides_provider,
        )
        values, errors, _, _2, _3 = solved_result
        if errors:
            await websocket.close(code=WS_1008_POLICY_VIOLATION)
            raise WebSocketRequestValidationError(errors)
        assert dependant.call is not None, "dependant.call must be a function"
        await dependant.call(**values)

    return app


class APIWebSocketRoute(routing.WebSocketRoute):
    def __init__(
        self,
        path: str,
        endpoint: Callable[..., Any],
        *,
        name: Optional[str] = None,
        dependency_overrides_provider: Optional[Any] = None,
    ) -> None:
        self.path = path
        self.endpoint = endpoint
        self.name = get_name(endpoint) if name is None else name
        self.dependant = get_dependant(path=path, call=self.endpoint)
        self.app = websocket_session(
            get_websocket_app(
                dependant=self.dependant,
                dependency_overrides_provider=dependency_overrides_provider,
            )
        )
        self.path_regex, self.path_format, self.param_convertors = compile_path(path)


class APIRoute(routing.Route):
    def __init__(
        self,
        path: str,
        endpoint: Callable[..., Any],
        *,
        response_model: Optional[Type[Any]] = None,
        status_code: Optional[int] = None,
        tags: Optional[List[str]] = None,
        dependencies: Optional[Sequence[params.Depends]] = None,
        summary: Optional[str] = None,
        description: Optional[str] = None,
        response_description: str = "Successful Response",
        responses: Optional[Dict[Union[int, str], Dict[str, Any]]] = None,
        deprecated: Optional[bool] = None,
        name: Optional[str] = None,
        methods: Optional[Union[Set[str], List[str]]] = None,
        operation_id: Optional[str] = None,
        response_model_include: Optional[Union[SetIntStr, DictIntStrAny]] = None,
        response_model_exclude: Optional[Union[SetIntStr, DictIntStrAny]] = None,
        response_model_by_alias: bool = True,
        response_model_exclude_unset: bool = False,
        response_model_exclude_defaults: bool = False,
        response_model_exclude_none: bool = False,
        include_in_schema: bool = True,
        response_class: Union[Type[Response], DefaultPlaceholder] = Default(
            JSONResponse
        ),
        dependency_overrides_provider: Optional[Any] = None,
<<<<<<< HEAD
        callbacks: Optional[List["APIRoute"]] = None,
        openapi_extra: Optional[Dict[str, Any]] = None,
=======
        callbacks: Optional[List[BaseRoute]] = None,
>>>>>>> 7db35918
    ) -> None:
        # normalise enums e.g. http.HTTPStatus
        if isinstance(status_code, enum.IntEnum):
            status_code = int(status_code)
        self.path = path
        self.endpoint = endpoint
        self.name = get_name(endpoint) if name is None else name
        self.path_regex, self.path_format, self.param_convertors = compile_path(path)
        if methods is None:
            methods = ["GET"]
        self.methods: Set[str] = set([method.upper() for method in methods])
        self.unique_id = generate_operation_id_for_path(
            name=self.name, path=self.path_format, method=list(methods)[0]
        )
        self.response_model = response_model
        if self.response_model:
            assert (
                status_code not in STATUS_CODES_WITH_NO_BODY
            ), f"Status code {status_code} must not have a response body"
            response_name = "Response_" + self.unique_id
            self.response_field = create_response_field(
                name=response_name, type_=self.response_model
            )
            # Create a clone of the field, so that a Pydantic submodel is not returned
            # as is just because it's an instance of a subclass of a more limited class
            # e.g. UserInDB (containing hashed_password) could be a subclass of User
            # that doesn't have the hashed_password. But because it's a subclass, it
            # would pass the validation and be returned as is.
            # By being a new field, no inheritance will be passed as is. A new model
            # will be always created.
            self.secure_cloned_response_field: Optional[
                ModelField
            ] = create_cloned_field(self.response_field)
        else:
            self.response_field = None  # type: ignore
            self.secure_cloned_response_field = None
        self.status_code = status_code
        self.tags = tags or []
        if dependencies:
            self.dependencies = list(dependencies)
        else:
            self.dependencies = []
        self.summary = summary
        self.description = description or inspect.cleandoc(self.endpoint.__doc__ or "")
        # if a "form feed" character (page break) is found in the description text,
        # truncate description text to the content preceding the first "form feed"
        self.description = self.description.split("\f")[0]
        self.response_description = response_description
        self.responses = responses or {}
        response_fields = {}
        for additional_status_code, response in self.responses.items():
            assert isinstance(response, dict), "An additional response must be a dict"
            model = response.get("model")
            if model:
                assert (
                    additional_status_code not in STATUS_CODES_WITH_NO_BODY
                ), f"Status code {additional_status_code} must not have a response body"
                response_name = f"Response_{additional_status_code}_{self.unique_id}"
                response_field = create_response_field(name=response_name, type_=model)
                response_fields[additional_status_code] = response_field
        if response_fields:
            self.response_fields: Dict[Union[int, str], ModelField] = response_fields
        else:
            self.response_fields = {}
        self.deprecated = deprecated
        self.operation_id = operation_id
        self.response_model_include = response_model_include
        self.response_model_exclude = response_model_exclude
        self.response_model_by_alias = response_model_by_alias
        self.response_model_exclude_unset = response_model_exclude_unset
        self.response_model_exclude_defaults = response_model_exclude_defaults
        self.response_model_exclude_none = response_model_exclude_none
        self.include_in_schema = include_in_schema
        self.response_class = response_class

        assert callable(endpoint), "An endpoint must be a callable"
        self.dependant = get_dependant(path=self.path_format, call=self.endpoint)
        for depends in self.dependencies[::-1]:
            self.dependant.dependencies.insert(
                0,
                get_parameterless_sub_dependant(depends=depends, path=self.path_format),
            )
        self.body_field = get_body_field(dependant=self.dependant, name=self.unique_id)
        self.dependency_overrides_provider = dependency_overrides_provider
        self.callbacks = callbacks
        self.app = request_response(self.get_route_handler())
        self.openapi_extra = openapi_extra

    def get_route_handler(self) -> Callable[[Request], Coroutine[Any, Any, Response]]:
        return get_request_handler(
            dependant=self.dependant,
            body_field=self.body_field,
            status_code=self.status_code,
            response_class=self.response_class,
            response_field=self.secure_cloned_response_field,
            response_model_include=self.response_model_include,
            response_model_exclude=self.response_model_exclude,
            response_model_by_alias=self.response_model_by_alias,
            response_model_exclude_unset=self.response_model_exclude_unset,
            response_model_exclude_defaults=self.response_model_exclude_defaults,
            response_model_exclude_none=self.response_model_exclude_none,
            dependency_overrides_provider=self.dependency_overrides_provider,
        )


class APIRouter(routing.Router):
    def __init__(
        self,
        *,
        prefix: str = "",
        tags: Optional[List[str]] = None,
        dependencies: Optional[Sequence[params.Depends]] = None,
        default_response_class: Type[Response] = Default(JSONResponse),
        responses: Optional[Dict[Union[int, str], Dict[str, Any]]] = None,
        callbacks: Optional[List[BaseRoute]] = None,
        routes: Optional[List[routing.BaseRoute]] = None,
        redirect_slashes: bool = True,
        default: Optional[ASGIApp] = None,
        dependency_overrides_provider: Optional[Any] = None,
        route_class: Type[APIRoute] = APIRoute,
        on_startup: Optional[Sequence[Callable[[], Any]]] = None,
        on_shutdown: Optional[Sequence[Callable[[], Any]]] = None,
        deprecated: Optional[bool] = None,
        include_in_schema: bool = True,
    ) -> None:
        super().__init__(
            routes=routes,  # type: ignore # in Starlette
            redirect_slashes=redirect_slashes,
            default=default,  # type: ignore # in Starlette
            on_startup=on_startup,  # type: ignore # in Starlette
            on_shutdown=on_shutdown,  # type: ignore # in Starlette
        )
        if prefix:
            assert prefix.startswith("/"), "A path prefix must start with '/'"
            assert not prefix.endswith(
                "/"
            ), "A path prefix must not end with '/', as the routes will start with '/'"
        self.prefix = prefix
        self.tags: List[str] = tags or []
        self.dependencies = list(dependencies or []) or []
        self.deprecated = deprecated
        self.include_in_schema = include_in_schema
        self.responses = responses or {}
        self.callbacks = callbacks or []
        self.dependency_overrides_provider = dependency_overrides_provider
        self.route_class = route_class
        self.default_response_class = default_response_class

    def add_api_route(
        self,
        path: str,
        endpoint: Callable[..., Any],
        *,
        response_model: Optional[Type[Any]] = None,
        status_code: Optional[int] = None,
        tags: Optional[List[str]] = None,
        dependencies: Optional[Sequence[params.Depends]] = None,
        summary: Optional[str] = None,
        description: Optional[str] = None,
        response_description: str = "Successful Response",
        responses: Optional[Dict[Union[int, str], Dict[str, Any]]] = None,
        deprecated: Optional[bool] = None,
        methods: Optional[Union[Set[str], List[str]]] = None,
        operation_id: Optional[str] = None,
        response_model_include: Optional[Union[SetIntStr, DictIntStrAny]] = None,
        response_model_exclude: Optional[Union[SetIntStr, DictIntStrAny]] = None,
        response_model_by_alias: bool = True,
        response_model_exclude_unset: bool = False,
        response_model_exclude_defaults: bool = False,
        response_model_exclude_none: bool = False,
        include_in_schema: bool = True,
        response_class: Union[Type[Response], DefaultPlaceholder] = Default(
            JSONResponse
        ),
        name: Optional[str] = None,
        route_class_override: Optional[Type[APIRoute]] = None,
        callbacks: Optional[List[BaseRoute]] = None,
    ) -> None:
        route_class = route_class_override or self.route_class
        responses = responses or {}
        combined_responses = {**self.responses, **responses}
        current_response_class = get_value_or_default(
            response_class, self.default_response_class
        )
        current_tags = self.tags.copy()
        if tags:
            current_tags.extend(tags)
        current_dependencies = self.dependencies.copy()
        if dependencies:
            current_dependencies.extend(dependencies)
        current_callbacks = self.callbacks.copy()
        if callbacks:
            current_callbacks.extend(callbacks)
        route = route_class(
            self.prefix + path,
            endpoint=endpoint,
            response_model=response_model,
            status_code=status_code,
            tags=current_tags,
            dependencies=current_dependencies,
            summary=summary,
            description=description,
            response_description=response_description,
            responses=combined_responses,
            deprecated=deprecated or self.deprecated,
            methods=methods,
            operation_id=operation_id,
            response_model_include=response_model_include,
            response_model_exclude=response_model_exclude,
            response_model_by_alias=response_model_by_alias,
            response_model_exclude_unset=response_model_exclude_unset,
            response_model_exclude_defaults=response_model_exclude_defaults,
            response_model_exclude_none=response_model_exclude_none,
            include_in_schema=include_in_schema and self.include_in_schema,
            response_class=current_response_class,
            name=name,
            dependency_overrides_provider=self.dependency_overrides_provider,
            callbacks=current_callbacks,
        )
        self.routes.append(route)

    def api_route(
        self,
        path: str,
        *,
        response_model: Optional[Type[Any]] = None,
        status_code: Optional[int] = None,
        tags: Optional[List[str]] = None,
        dependencies: Optional[Sequence[params.Depends]] = None,
        summary: Optional[str] = None,
        description: Optional[str] = None,
        response_description: str = "Successful Response",
        responses: Optional[Dict[Union[int, str], Dict[str, Any]]] = None,
        deprecated: Optional[bool] = None,
        methods: Optional[List[str]] = None,
        operation_id: Optional[str] = None,
        response_model_include: Optional[Union[SetIntStr, DictIntStrAny]] = None,
        response_model_exclude: Optional[Union[SetIntStr, DictIntStrAny]] = None,
        response_model_by_alias: bool = True,
        response_model_exclude_unset: bool = False,
        response_model_exclude_defaults: bool = False,
        response_model_exclude_none: bool = False,
        include_in_schema: bool = True,
        response_class: Type[Response] = Default(JSONResponse),
        name: Optional[str] = None,
        callbacks: Optional[List[BaseRoute]] = None,
    ) -> Callable[[DecoratedCallable], DecoratedCallable]:
        def decorator(func: DecoratedCallable) -> DecoratedCallable:
            self.add_api_route(
                path,
                func,
                response_model=response_model,
                status_code=status_code,
                tags=tags,
                dependencies=dependencies,
                summary=summary,
                description=description,
                response_description=response_description,
                responses=responses,
                deprecated=deprecated,
                methods=methods,
                operation_id=operation_id,
                response_model_include=response_model_include,
                response_model_exclude=response_model_exclude,
                response_model_by_alias=response_model_by_alias,
                response_model_exclude_unset=response_model_exclude_unset,
                response_model_exclude_defaults=response_model_exclude_defaults,
                response_model_exclude_none=response_model_exclude_none,
                include_in_schema=include_in_schema,
                response_class=response_class,
                name=name,
                callbacks=callbacks,
            )
            return func

        return decorator

    def add_api_websocket_route(
        self, path: str, endpoint: Callable[..., Any], name: Optional[str] = None
    ) -> None:
        route = APIWebSocketRoute(
            path,
            endpoint=endpoint,
            name=name,
            dependency_overrides_provider=self.dependency_overrides_provider,
        )
        self.routes.append(route)

    def websocket(
        self, path: str, name: Optional[str] = None
    ) -> Callable[[DecoratedCallable], DecoratedCallable]:
        def decorator(func: DecoratedCallable) -> DecoratedCallable:
            self.add_api_websocket_route(path, func, name=name)
            return func

        return decorator

    def include_router(
        self,
        router: "APIRouter",
        *,
        prefix: str = "",
        tags: Optional[List[str]] = None,
        dependencies: Optional[Sequence[params.Depends]] = None,
        default_response_class: Type[Response] = Default(JSONResponse),
        responses: Optional[Dict[Union[int, str], Dict[str, Any]]] = None,
        callbacks: Optional[List[BaseRoute]] = None,
        deprecated: Optional[bool] = None,
        include_in_schema: bool = True,
    ) -> None:
        if prefix:
            assert prefix.startswith("/"), "A path prefix must start with '/'"
            assert not prefix.endswith(
                "/"
            ), "A path prefix must not end with '/', as the routes will start with '/'"
        else:
            for r in router.routes:
                path = getattr(r, "path")
                name = getattr(r, "name", "unknown")
                if path is not None and not path:
                    raise Exception(
                        f"Prefix and path cannot be both empty (path operation: {name})"
                    )
        if responses is None:
            responses = {}
        for route in router.routes:
            if isinstance(route, APIRoute):
                combined_responses = {**responses, **route.responses}
                use_response_class = get_value_or_default(
                    route.response_class,
                    router.default_response_class,
                    default_response_class,
                    self.default_response_class,
                )
                current_tags = []
                if tags:
                    current_tags.extend(tags)
                if route.tags:
                    current_tags.extend(route.tags)
                current_dependencies: List[params.Depends] = []
                if dependencies:
                    current_dependencies.extend(dependencies)
                if route.dependencies:
                    current_dependencies.extend(route.dependencies)
                current_callbacks = []
                if callbacks:
                    current_callbacks.extend(callbacks)
                if route.callbacks:
                    current_callbacks.extend(route.callbacks)
                self.add_api_route(
                    prefix + route.path,
                    route.endpoint,
                    response_model=route.response_model,
                    status_code=route.status_code,
                    tags=current_tags,
                    dependencies=current_dependencies,
                    summary=route.summary,
                    description=route.description,
                    response_description=route.response_description,
                    responses=combined_responses,
                    deprecated=route.deprecated or deprecated or self.deprecated,
                    methods=route.methods,
                    operation_id=route.operation_id,
                    response_model_include=route.response_model_include,
                    response_model_exclude=route.response_model_exclude,
                    response_model_by_alias=route.response_model_by_alias,
                    response_model_exclude_unset=route.response_model_exclude_unset,
                    response_model_exclude_defaults=route.response_model_exclude_defaults,
                    response_model_exclude_none=route.response_model_exclude_none,
                    include_in_schema=route.include_in_schema
                    and self.include_in_schema
                    and include_in_schema,
                    response_class=use_response_class,
                    name=route.name,
                    route_class_override=type(route),
                    callbacks=current_callbacks,
                )
            elif isinstance(route, routing.Route):
                methods = list(route.methods or [])  # type: ignore # in Starlette
                self.add_route(
                    prefix + route.path,
                    route.endpoint,
                    methods=methods,
                    include_in_schema=route.include_in_schema,
                    name=route.name,
                )
            elif isinstance(route, APIWebSocketRoute):
                self.add_api_websocket_route(
                    prefix + route.path, route.endpoint, name=route.name
                )
            elif isinstance(route, routing.WebSocketRoute):
                self.add_websocket_route(
                    prefix + route.path, route.endpoint, name=route.name
                )
        for handler in router.on_startup:
            self.add_event_handler("startup", handler)
        for handler in router.on_shutdown:
            self.add_event_handler("shutdown", handler)

    def get(
        self,
        path: str,
        *,
        response_model: Optional[Type[Any]] = None,
        status_code: Optional[int] = None,
        tags: Optional[List[str]] = None,
        dependencies: Optional[Sequence[params.Depends]] = None,
        summary: Optional[str] = None,
        description: Optional[str] = None,
        response_description: str = "Successful Response",
        responses: Optional[Dict[Union[int, str], Dict[str, Any]]] = None,
        deprecated: Optional[bool] = None,
        operation_id: Optional[str] = None,
        response_model_include: Optional[Union[SetIntStr, DictIntStrAny]] = None,
        response_model_exclude: Optional[Union[SetIntStr, DictIntStrAny]] = None,
        response_model_by_alias: bool = True,
        response_model_exclude_unset: bool = False,
        response_model_exclude_defaults: bool = False,
        response_model_exclude_none: bool = False,
        include_in_schema: bool = True,
        response_class: Type[Response] = Default(JSONResponse),
        name: Optional[str] = None,
        callbacks: Optional[List[BaseRoute]] = None,
    ) -> Callable[[DecoratedCallable], DecoratedCallable]:
        return self.api_route(
            path=path,
            response_model=response_model,
            status_code=status_code,
            tags=tags,
            dependencies=dependencies,
            summary=summary,
            description=description,
            response_description=response_description,
            responses=responses,
            deprecated=deprecated,
            methods=["GET"],
            operation_id=operation_id,
            response_model_include=response_model_include,
            response_model_exclude=response_model_exclude,
            response_model_by_alias=response_model_by_alias,
            response_model_exclude_unset=response_model_exclude_unset,
            response_model_exclude_defaults=response_model_exclude_defaults,
            response_model_exclude_none=response_model_exclude_none,
            include_in_schema=include_in_schema,
            response_class=response_class,
            name=name,
            callbacks=callbacks,
        )

    def put(
        self,
        path: str,
        *,
        response_model: Optional[Type[Any]] = None,
        status_code: Optional[int] = None,
        tags: Optional[List[str]] = None,
        dependencies: Optional[Sequence[params.Depends]] = None,
        summary: Optional[str] = None,
        description: Optional[str] = None,
        response_description: str = "Successful Response",
        responses: Optional[Dict[Union[int, str], Dict[str, Any]]] = None,
        deprecated: Optional[bool] = None,
        operation_id: Optional[str] = None,
        response_model_include: Optional[Union[SetIntStr, DictIntStrAny]] = None,
        response_model_exclude: Optional[Union[SetIntStr, DictIntStrAny]] = None,
        response_model_by_alias: bool = True,
        response_model_exclude_unset: bool = False,
        response_model_exclude_defaults: bool = False,
        response_model_exclude_none: bool = False,
        include_in_schema: bool = True,
        response_class: Type[Response] = Default(JSONResponse),
        name: Optional[str] = None,
        callbacks: Optional[List[BaseRoute]] = None,
    ) -> Callable[[DecoratedCallable], DecoratedCallable]:
        return self.api_route(
            path=path,
            response_model=response_model,
            status_code=status_code,
            tags=tags,
            dependencies=dependencies,
            summary=summary,
            description=description,
            response_description=response_description,
            responses=responses,
            deprecated=deprecated,
            methods=["PUT"],
            operation_id=operation_id,
            response_model_include=response_model_include,
            response_model_exclude=response_model_exclude,
            response_model_by_alias=response_model_by_alias,
            response_model_exclude_unset=response_model_exclude_unset,
            response_model_exclude_defaults=response_model_exclude_defaults,
            response_model_exclude_none=response_model_exclude_none,
            include_in_schema=include_in_schema,
            response_class=response_class,
            name=name,
            callbacks=callbacks,
        )

    def post(
        self,
        path: str,
        *,
        response_model: Optional[Type[Any]] = None,
        status_code: Optional[int] = None,
        tags: Optional[List[str]] = None,
        dependencies: Optional[Sequence[params.Depends]] = None,
        summary: Optional[str] = None,
        description: Optional[str] = None,
        response_description: str = "Successful Response",
        responses: Optional[Dict[Union[int, str], Dict[str, Any]]] = None,
        deprecated: Optional[bool] = None,
        operation_id: Optional[str] = None,
        response_model_include: Optional[Union[SetIntStr, DictIntStrAny]] = None,
        response_model_exclude: Optional[Union[SetIntStr, DictIntStrAny]] = None,
        response_model_by_alias: bool = True,
        response_model_exclude_unset: bool = False,
        response_model_exclude_defaults: bool = False,
        response_model_exclude_none: bool = False,
        include_in_schema: bool = True,
        response_class: Type[Response] = Default(JSONResponse),
        name: Optional[str] = None,
        callbacks: Optional[List[BaseRoute]] = None,
    ) -> Callable[[DecoratedCallable], DecoratedCallable]:
        return self.api_route(
            path=path,
            response_model=response_model,
            status_code=status_code,
            tags=tags,
            dependencies=dependencies,
            summary=summary,
            description=description,
            response_description=response_description,
            responses=responses,
            deprecated=deprecated,
            methods=["POST"],
            operation_id=operation_id,
            response_model_include=response_model_include,
            response_model_exclude=response_model_exclude,
            response_model_by_alias=response_model_by_alias,
            response_model_exclude_unset=response_model_exclude_unset,
            response_model_exclude_defaults=response_model_exclude_defaults,
            response_model_exclude_none=response_model_exclude_none,
            include_in_schema=include_in_schema,
            response_class=response_class,
            name=name,
            callbacks=callbacks,
        )

    def delete(
        self,
        path: str,
        *,
        response_model: Optional[Type[Any]] = None,
        status_code: Optional[int] = None,
        tags: Optional[List[str]] = None,
        dependencies: Optional[Sequence[params.Depends]] = None,
        summary: Optional[str] = None,
        description: Optional[str] = None,
        response_description: str = "Successful Response",
        responses: Optional[Dict[Union[int, str], Dict[str, Any]]] = None,
        deprecated: Optional[bool] = None,
        operation_id: Optional[str] = None,
        response_model_include: Optional[Union[SetIntStr, DictIntStrAny]] = None,
        response_model_exclude: Optional[Union[SetIntStr, DictIntStrAny]] = None,
        response_model_by_alias: bool = True,
        response_model_exclude_unset: bool = False,
        response_model_exclude_defaults: bool = False,
        response_model_exclude_none: bool = False,
        include_in_schema: bool = True,
        response_class: Type[Response] = Default(JSONResponse),
        name: Optional[str] = None,
        callbacks: Optional[List[BaseRoute]] = None,
    ) -> Callable[[DecoratedCallable], DecoratedCallable]:
        return self.api_route(
            path=path,
            response_model=response_model,
            status_code=status_code,
            tags=tags,
            dependencies=dependencies,
            summary=summary,
            description=description,
            response_description=response_description,
            responses=responses,
            deprecated=deprecated,
            methods=["DELETE"],
            operation_id=operation_id,
            response_model_include=response_model_include,
            response_model_exclude=response_model_exclude,
            response_model_by_alias=response_model_by_alias,
            response_model_exclude_unset=response_model_exclude_unset,
            response_model_exclude_defaults=response_model_exclude_defaults,
            response_model_exclude_none=response_model_exclude_none,
            include_in_schema=include_in_schema,
            response_class=response_class,
            name=name,
            callbacks=callbacks,
        )

    def options(
        self,
        path: str,
        *,
        response_model: Optional[Type[Any]] = None,
        status_code: Optional[int] = None,
        tags: Optional[List[str]] = None,
        dependencies: Optional[Sequence[params.Depends]] = None,
        summary: Optional[str] = None,
        description: Optional[str] = None,
        response_description: str = "Successful Response",
        responses: Optional[Dict[Union[int, str], Dict[str, Any]]] = None,
        deprecated: Optional[bool] = None,
        operation_id: Optional[str] = None,
        response_model_include: Optional[Union[SetIntStr, DictIntStrAny]] = None,
        response_model_exclude: Optional[Union[SetIntStr, DictIntStrAny]] = None,
        response_model_by_alias: bool = True,
        response_model_exclude_unset: bool = False,
        response_model_exclude_defaults: bool = False,
        response_model_exclude_none: bool = False,
        include_in_schema: bool = True,
        response_class: Type[Response] = Default(JSONResponse),
        name: Optional[str] = None,
        callbacks: Optional[List[BaseRoute]] = None,
    ) -> Callable[[DecoratedCallable], DecoratedCallable]:
        return self.api_route(
            path=path,
            response_model=response_model,
            status_code=status_code,
            tags=tags,
            dependencies=dependencies,
            summary=summary,
            description=description,
            response_description=response_description,
            responses=responses,
            deprecated=deprecated,
            methods=["OPTIONS"],
            operation_id=operation_id,
            response_model_include=response_model_include,
            response_model_exclude=response_model_exclude,
            response_model_by_alias=response_model_by_alias,
            response_model_exclude_unset=response_model_exclude_unset,
            response_model_exclude_defaults=response_model_exclude_defaults,
            response_model_exclude_none=response_model_exclude_none,
            include_in_schema=include_in_schema,
            response_class=response_class,
            name=name,
            callbacks=callbacks,
        )

    def head(
        self,
        path: str,
        *,
        response_model: Optional[Type[Any]] = None,
        status_code: Optional[int] = None,
        tags: Optional[List[str]] = None,
        dependencies: Optional[Sequence[params.Depends]] = None,
        summary: Optional[str] = None,
        description: Optional[str] = None,
        response_description: str = "Successful Response",
        responses: Optional[Dict[Union[int, str], Dict[str, Any]]] = None,
        deprecated: Optional[bool] = None,
        operation_id: Optional[str] = None,
        response_model_include: Optional[Union[SetIntStr, DictIntStrAny]] = None,
        response_model_exclude: Optional[Union[SetIntStr, DictIntStrAny]] = None,
        response_model_by_alias: bool = True,
        response_model_exclude_unset: bool = False,
        response_model_exclude_defaults: bool = False,
        response_model_exclude_none: bool = False,
        include_in_schema: bool = True,
        response_class: Type[Response] = Default(JSONResponse),
        name: Optional[str] = None,
        callbacks: Optional[List[BaseRoute]] = None,
    ) -> Callable[[DecoratedCallable], DecoratedCallable]:
        return self.api_route(
            path=path,
            response_model=response_model,
            status_code=status_code,
            tags=tags,
            dependencies=dependencies,
            summary=summary,
            description=description,
            response_description=response_description,
            responses=responses,
            deprecated=deprecated,
            methods=["HEAD"],
            operation_id=operation_id,
            response_model_include=response_model_include,
            response_model_exclude=response_model_exclude,
            response_model_by_alias=response_model_by_alias,
            response_model_exclude_unset=response_model_exclude_unset,
            response_model_exclude_defaults=response_model_exclude_defaults,
            response_model_exclude_none=response_model_exclude_none,
            include_in_schema=include_in_schema,
            response_class=response_class,
            name=name,
            callbacks=callbacks,
        )

    def patch(
        self,
        path: str,
        *,
        response_model: Optional[Type[Any]] = None,
        status_code: Optional[int] = None,
        tags: Optional[List[str]] = None,
        dependencies: Optional[Sequence[params.Depends]] = None,
        summary: Optional[str] = None,
        description: Optional[str] = None,
        response_description: str = "Successful Response",
        responses: Optional[Dict[Union[int, str], Dict[str, Any]]] = None,
        deprecated: Optional[bool] = None,
        operation_id: Optional[str] = None,
        response_model_include: Optional[Union[SetIntStr, DictIntStrAny]] = None,
        response_model_exclude: Optional[Union[SetIntStr, DictIntStrAny]] = None,
        response_model_by_alias: bool = True,
        response_model_exclude_unset: bool = False,
        response_model_exclude_defaults: bool = False,
        response_model_exclude_none: bool = False,
        include_in_schema: bool = True,
        response_class: Type[Response] = Default(JSONResponse),
        name: Optional[str] = None,
        callbacks: Optional[List[BaseRoute]] = None,
    ) -> Callable[[DecoratedCallable], DecoratedCallable]:
        return self.api_route(
            path=path,
            response_model=response_model,
            status_code=status_code,
            tags=tags,
            dependencies=dependencies,
            summary=summary,
            description=description,
            response_description=response_description,
            responses=responses,
            deprecated=deprecated,
            methods=["PATCH"],
            operation_id=operation_id,
            response_model_include=response_model_include,
            response_model_exclude=response_model_exclude,
            response_model_by_alias=response_model_by_alias,
            response_model_exclude_unset=response_model_exclude_unset,
            response_model_exclude_defaults=response_model_exclude_defaults,
            response_model_exclude_none=response_model_exclude_none,
            include_in_schema=include_in_schema,
            response_class=response_class,
            name=name,
            callbacks=callbacks,
        )

    def trace(
        self,
        path: str,
        *,
        response_model: Optional[Type[Any]] = None,
        status_code: Optional[int] = None,
        tags: Optional[List[str]] = None,
        dependencies: Optional[Sequence[params.Depends]] = None,
        summary: Optional[str] = None,
        description: Optional[str] = None,
        response_description: str = "Successful Response",
        responses: Optional[Dict[Union[int, str], Dict[str, Any]]] = None,
        deprecated: Optional[bool] = None,
        operation_id: Optional[str] = None,
        response_model_include: Optional[Union[SetIntStr, DictIntStrAny]] = None,
        response_model_exclude: Optional[Union[SetIntStr, DictIntStrAny]] = None,
        response_model_by_alias: bool = True,
        response_model_exclude_unset: bool = False,
        response_model_exclude_defaults: bool = False,
        response_model_exclude_none: bool = False,
        include_in_schema: bool = True,
        response_class: Type[Response] = Default(JSONResponse),
        name: Optional[str] = None,
        callbacks: Optional[List[BaseRoute]] = None,
    ) -> Callable[[DecoratedCallable], DecoratedCallable]:

        return self.api_route(
            path=path,
            response_model=response_model,
            status_code=status_code,
            tags=tags,
            dependencies=dependencies,
            summary=summary,
            description=description,
            response_description=response_description,
            responses=responses,
            deprecated=deprecated,
            methods=["TRACE"],
            operation_id=operation_id,
            response_model_include=response_model_include,
            response_model_exclude=response_model_exclude,
            response_model_by_alias=response_model_by_alias,
            response_model_exclude_unset=response_model_exclude_unset,
            response_model_exclude_defaults=response_model_exclude_defaults,
            response_model_exclude_none=response_model_exclude_none,
            include_in_schema=include_in_schema,
            response_class=response_class,
            name=name,
            callbacks=callbacks,
        )<|MERGE_RESOLUTION|>--- conflicted
+++ resolved
@@ -319,12 +319,8 @@
             JSONResponse
         ),
         dependency_overrides_provider: Optional[Any] = None,
-<<<<<<< HEAD
-        callbacks: Optional[List["APIRoute"]] = None,
+        callbacks: Optional[List[BaseRoute]] = None,
         openapi_extra: Optional[Dict[str, Any]] = None,
-=======
-        callbacks: Optional[List[BaseRoute]] = None,
->>>>>>> 7db35918
     ) -> None:
         # normalise enums e.g. http.HTTPStatus
         if isinstance(status_code, enum.IntEnum):
