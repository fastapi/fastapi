--- conflicted
+++ resolved
@@ -180,12 +180,10 @@
     operation_id = f"{route.name}{route.path_format}"
     operation_id = re.sub(r"\W", "_", operation_id)
     assert route.methods
-<<<<<<< HEAD
+
     if len(route.methods) == 1:
-        operation_id = operation_id + "_" + list(route.methods)[0].lower()
-=======
-    operation_id = f"{operation_id}_{list(route.methods)[0].lower()}"
->>>>>>> 1f79531a
+        operation_id = f"{operation_id}_{list(route.methods)[0].lower()}"
+
     return operation_id
 
 
