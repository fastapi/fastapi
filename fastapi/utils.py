import re
import warnings
from dataclasses import is_dataclass
from typing import (
    TYPE_CHECKING,
    Any,
    Dict,
    MutableMapping,
    Optional,
    Set,
    Type,
    Union,
    cast,
)
from weakref import WeakKeyDictionary

import fastapi
from fastapi._compat import (
    PYDANTIC_V2,
    BaseConfig,
    ModelField,
    PydanticSchemaGenerationError,
    Undefined,
    UndefinedType,
    Validator,
    lenient_issubclass,
)
from fastapi.datastructures import DefaultPlaceholder, DefaultType
from pydantic import BaseModel, create_model
from pydantic.fields import FieldInfo
from typing_extensions import Literal

if TYPE_CHECKING:  # pragma: nocover
    from .routing import APIRoute

# Cache for `create_cloned_field`
_CLONED_TYPES_CACHE: MutableMapping[
    Type[BaseModel], Type[BaseModel]
] = WeakKeyDictionary()


def is_body_allowed_for_status_code(status_code: Union[int, str, None]) -> bool:
    if status_code is None:
        return True
    # Ref: https://github.com/OAI/OpenAPI-Specification/blob/main/versions/3.1.0.md#patterned-fields-1
    if status_code in {
        "default",
        "1XX",
        "2XX",
        "3XX",
        "4XX",
        "5XX",
    }:
        return True
    current_status_code = int(status_code)
    return not (current_status_code < 200 or current_status_code in {204, 205, 304})


def get_path_param_names(path: str) -> Set[str]:
    return set(re.findall("{(.*?)}", path))


def create_response_field(
    name: str,
    type_: Type[Any],
    class_validators: Optional[Dict[str, Validator]] = None,
    default: Optional[Any] = Undefined,
    required: Union[bool, UndefinedType] = Undefined,
    model_config: Type[BaseConfig] = BaseConfig,
    field_info: Optional[FieldInfo] = None,
    alias: Optional[str] = None,
    mode: Literal["validation", "serialization"] = "validation",
) -> ModelField:
    """
    Create a new response field. Raises if type_ is invalid.
    """
    class_validators = class_validators or {}
    if PYDANTIC_V2:
        field_info = field_info or FieldInfo(
            annotation=type_, default=default, alias=alias
        )
    else:
        field_info = field_info or FieldInfo()
    kwargs = {"name": name, "field_info": field_info}
    if PYDANTIC_V2:
        kwargs.update({"mode": mode})
    else:
        kwargs.update(
            {
                "type_": type_,
                "class_validators": class_validators,
                "default": default,
                "required": required,
                "model_config": model_config,
                "alias": alias,
            }
        )
    try:
        return ModelField(**kwargs)  # type: ignore[arg-type]
    except (RuntimeError, PydanticSchemaGenerationError):
        raise fastapi.exceptions.FastAPIError(
            "Invalid args for response field! Hint: "
            f"check that {type_} is a valid Pydantic field type. "
            "If you are using a return type annotation that is not a valid Pydantic "
            "field (e.g. Union[Response, dict, None]) you can disable generating the "
            "response model from the type annotation with the path operation decorator "
            "parameter response_model=None. Read more: "
            "https://fastapi.tiangolo.com/tutorial/response-model/"
        ) from None


def create_cloned_field(
    field: ModelField,
    *,
    cloned_types: Optional[MutableMapping[Type[BaseModel], Type[BaseModel]]] = None,
) -> ModelField:
    if PYDANTIC_V2:
        return field
    # cloned_types caches already cloned types to support recursive models and improve
    # performance by avoiding unnecessary cloning
    if cloned_types is None:
        cloned_types = _CLONED_TYPES_CACHE

    original_type = field.type_
    if is_dataclass(original_type) and hasattr(original_type, "__pydantic_model__"):
        original_type = original_type.__pydantic_model__
    use_type = original_type
    if lenient_issubclass(original_type, BaseModel):
        original_type = cast(Type[BaseModel], original_type)
        use_type = cloned_types.get(original_type)
        if use_type is None:
            use_type = create_model(original_type.__name__, __base__=original_type)
            cloned_types[original_type] = use_type
            for f in original_type.__fields__.values():
                use_type.__fields__[f.name] = create_cloned_field(
                    f, cloned_types=cloned_types
                )
    new_field = create_response_field(name=field.name, type_=use_type)
<<<<<<< HEAD
    new_field.has_alias = field.has_alias
    new_field.alias = field.alias
    new_field.class_validators = field.class_validators
    new_field.default = field.default
    new_field.default_factory = field.default_factory
    new_field.required = field.required
    new_field.model_config = field.model_config
=======
    new_field.has_alias = field.has_alias  # type: ignore[attr-defined]
    new_field.alias = field.alias  # type: ignore[misc]
    new_field.class_validators = field.class_validators  # type: ignore[attr-defined]
    new_field.default = field.default  # type: ignore[misc]
    new_field.required = field.required  # type: ignore[misc]
    new_field.model_config = field.model_config  # type: ignore[attr-defined]
>>>>>>> 6257afe3
    new_field.field_info = field.field_info
    new_field.allow_none = field.allow_none  # type: ignore[attr-defined]
    new_field.validate_always = field.validate_always  # type: ignore[attr-defined]
    if field.sub_fields:  # type: ignore[attr-defined]
        new_field.sub_fields = [  # type: ignore[attr-defined]
            create_cloned_field(sub_field, cloned_types=cloned_types)
            for sub_field in field.sub_fields  # type: ignore[attr-defined]
        ]
    if field.key_field:  # type: ignore[attr-defined]
        new_field.key_field = create_cloned_field(  # type: ignore[attr-defined]
            field.key_field,  # type: ignore[attr-defined]
            cloned_types=cloned_types,
        )
    new_field.validators = field.validators  # type: ignore[attr-defined]
    new_field.pre_validators = field.pre_validators  # type: ignore[attr-defined]
    new_field.post_validators = field.post_validators  # type: ignore[attr-defined]
    new_field.parse_json = field.parse_json  # type: ignore[attr-defined]
    new_field.shape = field.shape  # type: ignore[attr-defined]
    new_field.populate_validators()  # type: ignore[attr-defined]
    return new_field


def generate_operation_id_for_path(
    *, name: str, path: str, method: str
) -> str:  # pragma: nocover
    warnings.warn(
        "fastapi.utils.generate_operation_id_for_path() was deprecated, "
        "it is not used internally, and will be removed soon",
        DeprecationWarning,
        stacklevel=2,
    )
    operation_id = f"{name}{path}"
    operation_id = re.sub(r"\W", "_", operation_id)
    operation_id = f"{operation_id}_{method.lower()}"
    return operation_id


def generate_unique_id(route: "APIRoute") -> str:
    operation_id = f"{route.name}{route.path_format}"
    operation_id = re.sub(r"\W", "_", operation_id)
    assert route.methods
    operation_id = f"{operation_id}_{list(route.methods)[0].lower()}"
    return operation_id


def deep_dict_update(main_dict: Dict[Any, Any], update_dict: Dict[Any, Any]) -> None:
    for key, value in update_dict.items():
        if (
            key in main_dict
            and isinstance(main_dict[key], dict)
            and isinstance(value, dict)
        ):
            deep_dict_update(main_dict[key], value)
        elif (
            key in main_dict
            and isinstance(main_dict[key], list)
            and isinstance(update_dict[key], list)
        ):
            main_dict[key] = main_dict[key] + update_dict[key]
        else:
            main_dict[key] = value


def get_value_or_default(
    first_item: Union[DefaultPlaceholder, DefaultType],
    *extra_items: Union[DefaultPlaceholder, DefaultType],
) -> Union[DefaultPlaceholder, DefaultType]:
    """
    Pass items or `DefaultPlaceholder`s by descending priority.

    The first one to _not_ be a `DefaultPlaceholder` will be returned.

    Otherwise, the first item (a `DefaultPlaceholder`) will be returned.
    """
    items = (first_item,) + extra_items
    for item in items:
        if not isinstance(item, DefaultPlaceholder):
            return item
    return first_item<|MERGE_RESOLUTION|>--- conflicted
+++ resolved
@@ -136,22 +136,13 @@
                     f, cloned_types=cloned_types
                 )
     new_field = create_response_field(name=field.name, type_=use_type)
-<<<<<<< HEAD
-    new_field.has_alias = field.has_alias
-    new_field.alias = field.alias
-    new_field.class_validators = field.class_validators
-    new_field.default = field.default
-    new_field.default_factory = field.default_factory
-    new_field.required = field.required
-    new_field.model_config = field.model_config
-=======
     new_field.has_alias = field.has_alias  # type: ignore[attr-defined]
     new_field.alias = field.alias  # type: ignore[misc]
     new_field.class_validators = field.class_validators  # type: ignore[attr-defined]
     new_field.default = field.default  # type: ignore[misc]
+    new_field.default_factory = field.default_factory  # type: ignore[misc]
     new_field.required = field.required  # type: ignore[misc]
     new_field.model_config = field.model_config  # type: ignore[attr-defined]
->>>>>>> 6257afe3
     new_field.field_info = field.field_info
     new_field.allow_none = field.allow_none  # type: ignore[attr-defined]
     new_field.validate_always = field.validate_always  # type: ignore[attr-defined]
