--- conflicted
+++ resolved
@@ -6,21 +6,16 @@
 from typing import (
     TYPE_CHECKING,
     Any,
-    Awaitable,
     Dict,
     MutableMapping,
     Optional,
     Set,
     Type,
-    TypeVar,
     Union,
     cast,
-<<<<<<< HEAD
     Awaitable,
     TypeVar,
     Callable,
-=======
->>>>>>> b1890305
 )
 from weakref import WeakKeyDictionary
 
@@ -275,13 +270,8 @@
 
 
 def _is_coroutine_callable(
-<<<<<<< HEAD
     callable_: Union[Callable[..., _T], Callable[..., Awaitable[_T]]],
 ) -> TypeIs[Callable[..., Awaitable[_T]]]:
-=======
-    callable_: Callable[..., Any],
-) -> TypeIs[Callable[..., Awaitable[Any]]]:
->>>>>>> b1890305
     if inspect.isroutine(callable_):
         return iscoroutinefunction(callable_)
     if inspect.isclass(callable_):
