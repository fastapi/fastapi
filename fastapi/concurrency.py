from contextlib import asynccontextmanager as asynccontextmanager
from typing import AsyncGenerator, ContextManager, TypeVar

import anyio
from anyio import CapacityLimiter
from starlette.concurrency import iterate_in_threadpool as iterate_in_threadpool  # noqa
from starlette.concurrency import run_in_threadpool as run_in_threadpool  # noqa
from starlette.concurrency import (  # noqa
    run_until_first_complete as run_until_first_complete,
)

_T = TypeVar("_T")


@asynccontextmanager
async def contextmanager_in_threadpool(
    cm: ContextManager[_T],
) -> AsyncGenerator[_T, None]:
    """
    Context manager that allows running a synchronous context manager in a thread pool.

    This helps to avoid blocking the event loop while the synchronous context manager
    is being entered or exited.
    """
    exit_limiter = CapacityLimiter(1)
    try:
        yield await run_in_threadpool(cm._enter_)
    except Exception as e:
        ok = bool(
            await anyio.to_thread.run_sync(
                cm._exit_, type(e), e, None, limiter=exit_limiter
            )
<<<<<<< HEAD
       )
    
       if not ok:
            raise e
=======
        )

        if not ok:
            raise RuntimeError("Failed to exit context manager properly.") from e
>>>>>>> 7629f97a
    else:
        await anyio.to_thread.run_sync(
            cm.exit, None, None, None, limiter=exit_limiter
            )<|MERGE_RESOLUTION|>--- conflicted
+++ resolved
@@ -30,17 +30,10 @@
             await anyio.to_thread.run_sync(
                 cm._exit_, type(e), e, None, limiter=exit_limiter
             )
-<<<<<<< HEAD
-       )
-    
-       if not ok:
-            raise e
-=======
         )
 
         if not ok:
             raise RuntimeError("Failed to exit context manager properly.") from e
->>>>>>> 7629f97a
     else:
         await anyio.to_thread.run_sync(
             cm.exit, None, None, None, limiter=exit_limiter
