import functools
import sys
import typing
from contextlib import asynccontextmanager as asynccontextmanager
from typing import AsyncGenerator, ContextManager, Optional, TypeVar

if sys.version_info >= (3, 10):  # pragma: no cover
    from typing import ParamSpec
else:  # pragma: no cover
    from typing_extensions import ParamSpec

import anyio.to_thread
from anyio import CapacityLimiter
from starlette.concurrency import iterate_in_threadpool as iterate_in_threadpool  # noqa
from starlette.concurrency import (  # noqa
    run_until_first_complete as run_until_first_complete,
)

_P = ParamSpec("_P")
_T = TypeVar("_T")


async def run_in_threadpool(
    func: typing.Callable[_P, _T],
    *args: typing.Any,
    _limiter: Optional[anyio.CapacityLimiter] = None,
    **kwargs: typing.Any,
) -> _T:
    if kwargs:  # pragma: no cover
        # run_sync doesn't accept 'kwargs', so bind them in here
        func = functools.partial(func, **kwargs)
    return await anyio.to_thread.run_sync(func, *args, limiter=_limiter)


@asynccontextmanager
async def contextmanager_in_threadpool(
    cm: ContextManager[_T],
    limiter: Optional[anyio.CapacityLimiter] = None,
) -> AsyncGenerator[_T, None]:
    # blocking __exit__ from running waiting on a free thread
    # can create race conditions/deadlocks if the context manager itself
    # has its own internal pool (e.g. a database connection pool)
    # to avoid this we let __exit__ run without a capacity limit
    # since we're creating a new limiter for each call, any non-zero limit
    # works (1 is arbitrary)
    exit_limiter = CapacityLimiter(1)
    try:
        yield await run_in_threadpool(cm.__enter__, _limiter=limiter)
    except Exception as e:
        ok = bool(
<<<<<<< HEAD
            await run_in_threadpool(
                cm.__exit__, type(e), e, None, _limiter=exit_limiter
=======
            await anyio.to_thread.run_sync(
                cm.__exit__, type(e), e, e.__traceback__, limiter=exit_limiter
>>>>>>> 6bc29cc5
            )
        )
        if not ok:
            raise e
    else:
        await run_in_threadpool(cm.__exit__, None, None, None, _limiter=exit_limiter)<|MERGE_RESOLUTION|>--- conflicted
+++ resolved
@@ -48,13 +48,8 @@
         yield await run_in_threadpool(cm.__enter__, _limiter=limiter)
     except Exception as e:
         ok = bool(
-<<<<<<< HEAD
             await run_in_threadpool(
-                cm.__exit__, type(e), e, None, _limiter=exit_limiter
-=======
-            await anyio.to_thread.run_sync(
-                cm.__exit__, type(e), e, e.__traceback__, limiter=exit_limiter
->>>>>>> 6bc29cc5
+                cm.__exit__, type(e), e, e.__traceback__, _limiter=exit_limiter
             )
         )
         if not ok:
