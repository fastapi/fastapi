from typing import Any, Dict, List, Optional, Union, cast

from fastapi.exceptions import HTTPException
from fastapi.openapi.models import OAuth2 as OAuth2Model
from fastapi.openapi.models import OAuthFlows as OAuthFlowsModel
from fastapi.param_functions import Form
from fastapi.security.base import SecurityBase
from fastapi.security.utils import get_authorization_scheme_param
from starlette.requests import Request
from starlette.status import HTTP_401_UNAUTHORIZED, HTTP_403_FORBIDDEN

# TODO: import from typing when deprecating Python 3.9
from typing_extensions import Annotated, Doc  # type: ignore [attr-defined]


class OAuth2PasswordRequestForm:
    """
    This is a dependency class to collect the `username` and `password` as form data
    for an OAuth2 password flow.

    The OAuth2 specification dictates that for a password flow the data should be
    collected using form data (instead of JSON) and that it should have the specific
    fields `username` and `password`.

    All the initialization parameters are extracted from the request.

    Read more about it in the
    [FastAPI docs for Simple OAuth2 with Password and Bearer](https://fastapi.tiangolo.com/tutorial/security/simple-oauth2/).

    ## Example

    ```python
    from typing import Annotated

    from fastapi import Depends, FastAPI
    from fastapi.security import OAuth2PasswordRequestForm

    app = FastAPI()


    @app.post("/login")
    def login(form_data: Annotated[OAuth2PasswordRequestForm, Depends()]):
        data = {}
        data["scopes"] = []
        for scope in form_data.scopes:
            data["scopes"].append(scope)
        if form_data.client_id:
            data["client_id"] = form_data.client_id
        if form_data.client_secret:
            data["client_secret"] = form_data.client_secret
        return data
    ```

    Note that for OAuth2 the scope `items:read` is a single scope in an opaque string.
    You could have custom internal logic to separate it by colon caracters (`:`) or
    similar, and get the two parts `items` and `read`. Many applications do that to
    group and organize permisions, you could do it as well in your application, just
    know that that it is application specific, it's not part of the specification.
    """

    def __init__(
        self,
        *,
<<<<<<< HEAD
        grant_type: Annotated[Union[str, None], Form(pattern="^password$")] = None,
        username: Annotated[str, Form()],
        password: Annotated[str, Form()],
        scope: Annotated[str, Form()] = "",
        client_id: Annotated[Union[str, None], Form()] = None,
        client_secret: Annotated[Union[str, None], Form()] = None,
=======
        grant_type: Annotated[
            Union[str, None],
            Form(pattern="password"),
            Doc(
                """
                The OAuth2 spec says it is required and MUST be the fixed string
                "password". Nevertheless, this dependency class is permissive and
                allows not passing it. If you want to enforce it, use instead the
                `OAuth2PasswordRequestFormStrict` dependency.
                """
            ),
        ] = None,
        username: Annotated[
            str,
            Form(),
            Doc(
                """
                `username` string. The OAuth2 spec requires the exact field name
                `username`.
                """
            ),
        ],
        password: Annotated[
            str,
            Form(),
            Doc(
                """
                `password` string. The OAuth2 spec requires the exact field name
                `password".
                """
            ),
        ],
        scope: Annotated[
            str,
            Form(),
            Doc(
                """
                A single string with actually several scopes separated by spaces. Each
                scope is also a string.

                For example, a single string with:

                ```python
                "items:read items:write users:read profile openid"
                ````

                would represent the scopes:

                * `items:read`
                * `items:write`
                * `users:read`
                * `profile`
                * `openid`
                """
            ),
        ] = "",
        client_id: Annotated[
            Union[str, None],
            Form(),
            Doc(
                """
                If there's a `client_id`, it can be sent as part of the form fields.
                But the OAuth2 specification recommends sending the `client_id` and
                `client_secret` (if any) using HTTP Basic auth.
                """
            ),
        ] = None,
        client_secret: Annotated[
            Union[str, None],
            Form(),
            Doc(
                """
                If there's a `client_password` (and a `client_id`), they can be sent
                as part of the form fields. But the OAuth2 specification recommends
                sending the `client_id` and `client_secret` (if any) using HTTP Basic
                auth.
                """
            ),
        ] = None,
>>>>>>> 63366049
    ):
        self.grant_type = grant_type
        self.username = username
        self.password = password
        self.scopes = scope.split()
        self.client_id = client_id
        self.client_secret = client_secret


class OAuth2PasswordRequestFormStrict(OAuth2PasswordRequestForm):
    """
    This is a dependency class to collect the `username` and `password` as form data
    for an OAuth2 password flow.

    The OAuth2 specification dictates that for a password flow the data should be
    collected using form data (instead of JSON) and that it should have the specific
    fields `username` and `password`.

    All the initialization parameters are extracted from the request.

    The only difference between `OAuth2PasswordRequestFormStrict` and
    `OAuth2PasswordRequestForm` is that `OAuth2PasswordRequestFormStrict` requires the
    client to send the form field `grant_type` with the value `"password"`, which
    is required in the OAuth2 specification (it seems that for no particular reason),
    while for `OAuth2PasswordRequestForm` `grant_type` is optional.

    Read more about it in the
    [FastAPI docs for Simple OAuth2 with Password and Bearer](https://fastapi.tiangolo.com/tutorial/security/simple-oauth2/).

    ## Example

    ```python
    from typing import Annotated

    from fastapi import Depends, FastAPI
    from fastapi.security import OAuth2PasswordRequestForm

    app = FastAPI()


    @app.post("/login")
    def login(form_data: Annotated[OAuth2PasswordRequestFormStrict, Depends()]):
        data = {}
        data["scopes"] = []
        for scope in form_data.scopes:
            data["scopes"].append(scope)
        if form_data.client_id:
            data["client_id"] = form_data.client_id
        if form_data.client_secret:
            data["client_secret"] = form_data.client_secret
        return data
    ```

    Note that for OAuth2 the scope `items:read` is a single scope in an opaque string.
    You could have custom internal logic to separate it by colon caracters (`:`) or
    similar, and get the two parts `items` and `read`. Many applications do that to
    group and organize permisions, you could do it as well in your application, just
    know that that it is application specific, it's not part of the specification.


    grant_type: the OAuth2 spec says it is required and MUST be the fixed string "password".
        This dependency is strict about it. If you want to be permissive, use instead the
        OAuth2PasswordRequestForm dependency class.
    username: username string. The OAuth2 spec requires the exact field name "username".
    password: password string. The OAuth2 spec requires the exact field name "password".
    scope: Optional string. Several scopes (each one a string) separated by spaces. E.g.
        "items:read items:write users:read profile openid"
    client_id: optional string. OAuth2 recommends sending the client_id and client_secret (if any)
        using HTTP Basic auth, as: client_id:client_secret
    client_secret: optional string. OAuth2 recommends sending the client_id and client_secret (if any)
        using HTTP Basic auth, as: client_id:client_secret
    """

    def __init__(
        self,
<<<<<<< HEAD
        grant_type: Annotated[str, Form(pattern="^password$")],
        username: Annotated[str, Form()],
        password: Annotated[str, Form()],
        scope: Annotated[str, Form()] = "",
        client_id: Annotated[Union[str, None], Form()] = None,
        client_secret: Annotated[Union[str, None], Form()] = None,
=======
        grant_type: Annotated[
            str,
            Form(pattern="password"),
            Doc(
                """
                The OAuth2 spec says it is required and MUST be the fixed string
                "password". This dependency is strict about it. If you want to be
                permissive, use instead the `OAuth2PasswordRequestForm` dependency
                class.
                """
            ),
        ],
        username: Annotated[
            str,
            Form(),
            Doc(
                """
                `username` string. The OAuth2 spec requires the exact field name
                `username`.
                """
            ),
        ],
        password: Annotated[
            str,
            Form(),
            Doc(
                """
                `password` string. The OAuth2 spec requires the exact field name
                `password".
                """
            ),
        ],
        scope: Annotated[
            str,
            Form(),
            Doc(
                """
                A single string with actually several scopes separated by spaces. Each
                scope is also a string.

                For example, a single string with:

                ```python
                "items:read items:write users:read profile openid"
                ````

                would represent the scopes:

                * `items:read`
                * `items:write`
                * `users:read`
                * `profile`
                * `openid`
                """
            ),
        ] = "",
        client_id: Annotated[
            Union[str, None],
            Form(),
            Doc(
                """
                If there's a `client_id`, it can be sent as part of the form fields.
                But the OAuth2 specification recommends sending the `client_id` and
                `client_secret` (if any) using HTTP Basic auth.
                """
            ),
        ] = None,
        client_secret: Annotated[
            Union[str, None],
            Form(),
            Doc(
                """
                If there's a `client_password` (and a `client_id`), they can be sent
                as part of the form fields. But the OAuth2 specification recommends
                sending the `client_id` and `client_secret` (if any) using HTTP Basic
                auth.
                """
            ),
        ] = None,
>>>>>>> 63366049
    ):
        super().__init__(
            grant_type=grant_type,
            username=username,
            password=password,
            scope=scope,
            client_id=client_id,
            client_secret=client_secret,
        )


class OAuth2(SecurityBase):
    """
    This is the base class for OAuth2 authentication, an instance of it would be used
    as a dependency. All other OAuth2 classes inherit from it and customize it for
    each OAuth2 flow.

    You normally would not create a new class inheriting from it but use one of the
    existing subclasses, and maybe compose them if you want to support multiple flows.

    Read more about it in the
    [FastAPI docs for Security](https://fastapi.tiangolo.com/tutorial/security/).
    """

    def __init__(
        self,
        *,
        flows: Annotated[
            Union[OAuthFlowsModel, Dict[str, Dict[str, Any]]],
            Doc(
                """
                The dictionary of OAuth2 flows.
                """
            ),
        ] = OAuthFlowsModel(),
        scheme_name: Annotated[
            Optional[str],
            Doc(
                """
                Security scheme name.

                It will be included in the generated OpenAPI (e.g. visible at `/docs`).
                """
            ),
        ] = None,
        description: Annotated[
            Optional[str],
            Doc(
                """
                Security scheme description.

                It will be included in the generated OpenAPI (e.g. visible at `/docs`).
                """
            ),
        ] = None,
        auto_error: Annotated[
            bool,
            Doc(
                """
                By default, if no HTTP Authorization header is provided, required for
                OAuth2 authentication, it will automatically cancel the request and
                send the client an error.

                If `auto_error` is set to `False`, when the HTTP Authorization header
                is not available, instead of erroring out, the dependency result will
                be `None`.

                This is useful when you want to have optional authentication.

                It is also useful when you want to have authentication that can be
                provided in one of multiple optional ways (for example, with OAuth2
                or in a cookie).
                """
            ),
        ] = True,
    ):
        self.model = OAuth2Model(
            flows=cast(OAuthFlowsModel, flows), description=description
        )
        self.scheme_name = scheme_name or self.__class__.__name__
        self.auto_error = auto_error

    async def __call__(self, request: Request) -> Optional[str]:
        authorization = request.headers.get("Authorization")
        if not authorization:
            if self.auto_error:
                raise HTTPException(
                    status_code=HTTP_403_FORBIDDEN, detail="Not authenticated"
                )
            else:
                return None
        return authorization


class OAuth2PasswordBearer(OAuth2):
    """
    OAuth2 flow for authentication using a bearer token obtained with a password.
    An instance of it would be used as a dependency.

    Read more about it in the
    [FastAPI docs for Simple OAuth2 with Password and Bearer](https://fastapi.tiangolo.com/tutorial/security/simple-oauth2/).
    """

    def __init__(
        self,
        tokenUrl: Annotated[
            str,
            Doc(
                """
                The URL to obtain the OAuth2 token. This would be the *path operation*
                that has `OAuth2PasswordRequestForm` as a dependency.
                """
            ),
        ],
        scheme_name: Annotated[
            Optional[str],
            Doc(
                """
                Security scheme name.

                It will be included in the generated OpenAPI (e.g. visible at `/docs`).
                """
            ),
        ] = None,
        scopes: Annotated[
            Optional[Dict[str, str]],
            Doc(
                """
                The OAuth2 scopes that would be required by the *path operations* that
                use this dependency.
                """
            ),
        ] = None,
        description: Annotated[
            Optional[str],
            Doc(
                """
                Security scheme description.

                It will be included in the generated OpenAPI (e.g. visible at `/docs`).
                """
            ),
        ] = None,
        auto_error: Annotated[
            bool,
            Doc(
                """
                By default, if no HTTP Auhtorization header is provided, required for
                OAuth2 authentication, it will automatically cancel the request and
                send the client an error.

                If `auto_error` is set to `False`, when the HTTP Authorization header
                is not available, instead of erroring out, the dependency result will
                be `None`.

                This is useful when you want to have optional authentication.

                It is also useful when you want to have authentication that can be
                provided in one of multiple optional ways (for example, with OAuth2
                or in a cookie).
                """
            ),
        ] = True,
    ):
        if not scopes:
            scopes = {}
        flows = OAuthFlowsModel(
            password=cast(Any, {"tokenUrl": tokenUrl, "scopes": scopes})
        )
        super().__init__(
            flows=flows,
            scheme_name=scheme_name,
            description=description,
            auto_error=auto_error,
        )

    async def __call__(self, request: Request) -> Optional[str]:
        authorization = request.headers.get("Authorization")
        scheme, param = get_authorization_scheme_param(authorization)
        if not authorization or scheme.lower() != "bearer":
            if self.auto_error:
                raise HTTPException(
                    status_code=HTTP_401_UNAUTHORIZED,
                    detail="Not authenticated",
                    headers={"WWW-Authenticate": "Bearer"},
                )
            else:
                return None
        return param


class OAuth2AuthorizationCodeBearer(OAuth2):
    """
    OAuth2 flow for authentication using a bearer token obtained with an OAuth2 code
    flow. An instance of it would be used as a dependency.
    """

    def __init__(
        self,
        authorizationUrl: str,
        tokenUrl: Annotated[
            str,
            Doc(
                """
                The URL to obtain the OAuth2 token.
                """
            ),
        ],
        refreshUrl: Annotated[
            Optional[str],
            Doc(
                """
                The URL to refresh the token and obtain a new one.
                """
            ),
        ] = None,
        scheme_name: Annotated[
            Optional[str],
            Doc(
                """
                Security scheme name.

                It will be included in the generated OpenAPI (e.g. visible at `/docs`).
                """
            ),
        ] = None,
        scopes: Annotated[
            Optional[Dict[str, str]],
            Doc(
                """
                The OAuth2 scopes that would be required by the *path operations* that
                use this dependency.
                """
            ),
        ] = None,
        description: Annotated[
            Optional[str],
            Doc(
                """
                Security scheme description.

                It will be included in the generated OpenAPI (e.g. visible at `/docs`).
                """
            ),
        ] = None,
        auto_error: Annotated[
            bool,
            Doc(
                """
                By default, if no HTTP Auhtorization header is provided, required for
                OAuth2 authentication, it will automatically cancel the request and
                send the client an error.

                If `auto_error` is set to `False`, when the HTTP Authorization header
                is not available, instead of erroring out, the dependency result will
                be `None`.

                This is useful when you want to have optional authentication.

                It is also useful when you want to have authentication that can be
                provided in one of multiple optional ways (for example, with OAuth2
                or in a cookie).
                """
            ),
        ] = True,
    ):
        if not scopes:
            scopes = {}
        flows = OAuthFlowsModel(
            authorizationCode=cast(
                Any,
                {
                    "authorizationUrl": authorizationUrl,
                    "tokenUrl": tokenUrl,
                    "refreshUrl": refreshUrl,
                    "scopes": scopes,
                },
            )
        )
        super().__init__(
            flows=flows,
            scheme_name=scheme_name,
            description=description,
            auto_error=auto_error,
        )

    async def __call__(self, request: Request) -> Optional[str]:
        authorization = request.headers.get("Authorization")
        scheme, param = get_authorization_scheme_param(authorization)
        if not authorization or scheme.lower() != "bearer":
            if self.auto_error:
                raise HTTPException(
                    status_code=HTTP_401_UNAUTHORIZED,
                    detail="Not authenticated",
                    headers={"WWW-Authenticate": "Bearer"},
                )
            else:
                return None  # pragma: nocover
        return param


class SecurityScopes:
    """
    This is a special class that you can define in a parameter in a dependency to
    obtain the OAuth2 scopes required by all the dependencies in the same chain.

    This way, multiple dependencies can have different scopes, even when used in the
    same *path operation*. And with this, you can access all the scopes required in
    all those dependencies in a single place.

    Read more about it in the
    [FastAPI docs for OAuth2 scopes](https://fastapi.tiangolo.com/advanced/security/oauth2-scopes/).
    """

    def __init__(
        self,
        scopes: Annotated[
            Optional[List[str]],
            Doc(
                """
                This will be filled by FastAPI.
                """
            ),
        ] = None,
    ):
        self.scopes: Annotated[
            List[str],
            Doc(
                """
                The list of all the scopes required by dependencies.
                """
            ),
        ] = scopes or []
        self.scope_str: Annotated[
            str,
            Doc(
                """
                All the scopes required by all the dependencies in a single string
                separated by spaces, as defined in the OAuth2 specification.
                """
            ),
        ] = " ".join(self.scopes)<|MERGE_RESOLUTION|>--- conflicted
+++ resolved
@@ -61,17 +61,9 @@
     def __init__(
         self,
         *,
-<<<<<<< HEAD
-        grant_type: Annotated[Union[str, None], Form(pattern="^password$")] = None,
-        username: Annotated[str, Form()],
-        password: Annotated[str, Form()],
-        scope: Annotated[str, Form()] = "",
-        client_id: Annotated[Union[str, None], Form()] = None,
-        client_secret: Annotated[Union[str, None], Form()] = None,
-=======
         grant_type: Annotated[
             Union[str, None],
-            Form(pattern="password"),
+            Form(pattern="^password$"),
             Doc(
                 """
                 The OAuth2 spec says it is required and MUST be the fixed string
@@ -148,7 +140,6 @@
                 """
             ),
         ] = None,
->>>>>>> 63366049
     ):
         self.grant_type = grant_type
         self.username = username
@@ -224,17 +215,9 @@
 
     def __init__(
         self,
-<<<<<<< HEAD
-        grant_type: Annotated[str, Form(pattern="^password$")],
-        username: Annotated[str, Form()],
-        password: Annotated[str, Form()],
-        scope: Annotated[str, Form()] = "",
-        client_id: Annotated[Union[str, None], Form()] = None,
-        client_secret: Annotated[Union[str, None], Form()] = None,
-=======
         grant_type: Annotated[
             str,
-            Form(pattern="password"),
+            Form(pattern="^password$"),
             Doc(
                 """
                 The OAuth2 spec says it is required and MUST be the fixed string
@@ -311,7 +294,6 @@
                 """
             ),
         ] = None,
->>>>>>> 63366049
     ):
         super().__init__(
             grant_type=grant_type,
