--- conflicted
+++ resolved
@@ -7,13 +7,8 @@
 from fastapi.param_functions import Form
 from fastapi.security.base import SecurityBase
 from fastapi.security.utils import get_authorization_scheme_param
-<<<<<<< HEAD
 from starlette.requests import HTTPConnection
-from starlette.status import HTTP_401_UNAUTHORIZED, HTTP_403_FORBIDDEN
-=======
-from starlette.requests import Request
 from starlette.status import HTTP_401_UNAUTHORIZED
->>>>>>> 5b0625df
 
 # TODO: import from typing when deprecating Python 3.9
 from typing_extensions import Annotated
@@ -382,9 +377,6 @@
         self.scheme_name = scheme_name or self.__class__.__name__
         self.auto_error = auto_error
 
-<<<<<<< HEAD
-    async def __call__(self, request: HTTPConnection) -> Optional[str]:
-=======
     def make_not_authenticated_error(self) -> HTTPException:
         """
         The OAuth 2 specification doesn't define the challenge that should be used,
@@ -407,8 +399,7 @@
             headers={"WWW-Authenticate": "Bearer"},
         )
 
-    async def __call__(self, request: Request) -> Optional[str]:
->>>>>>> 5b0625df
+    async def __call__(self, request: HTTPConnection) -> Optional[str]:
         authorization = request.headers.get("Authorization")
         if not authorization:
             if self.auto_error:
