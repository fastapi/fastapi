--- conflicted
+++ resolved
@@ -11,11 +11,7 @@
 from starlette.status import HTTP_401_UNAUTHORIZED, HTTP_403_FORBIDDEN
 
 # TODO: import from typing when deprecating Python 3.9
-<<<<<<< HEAD
-from typing_extensions import Annotated, Doc, Literal, deprecated
-=======
-from typing_extensions import Annotated
->>>>>>> cd40c5b4
+from typing_extensions import Annotated, Literal, deprecated
 
 
 class OAuth2PasswordRequestForm:
