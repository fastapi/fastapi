--- conflicted
+++ resolved
@@ -1,9 +1,5 @@
-<<<<<<< HEAD
 import sys
-from typing import Any, Dict, List, Optional, Union
-=======
 from typing import Any, Dict, List, Optional, Union, cast
->>>>>>> 32935103
 
 if sys.version_info < (3, 9):
     from typing_extensions import Annotated
