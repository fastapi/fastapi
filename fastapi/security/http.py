--- conflicted
+++ resolved
@@ -1,6 +1,10 @@
 import binascii
 from base64 import b64decode
 from typing import Optional
+
+from pydantic import BaseModel
+from starlette.requests import Request
+from starlette.status import HTTP_401_UNAUTHORIZED, HTTP_403_FORBIDDEN
 
 from fastapi.exceptions import HTTPException
 from fastapi.openapi.models import HTTPBase as HTTPBaseModel
@@ -10,12 +14,6 @@
 from pydantic import BaseModel
 from starlette.requests import Request
 from starlette.status import HTTP_401_UNAUTHORIZED, HTTP_403_FORBIDDEN
-<<<<<<< HEAD
-=======
-
-_NOT_AUTHENTICATED_MSG = "Not authenticated"
-_INVALID_CREDENTIALS_MSG = "Invalid authentication credentials"
->>>>>>> a7cce049
 
 
 class HTTPBasicCredentials(BaseModel):
@@ -60,24 +58,11 @@
     def __init__(
         self,
         *,
-<<<<<<< HEAD
-=======
-        scheme: str,
->>>>>>> a7cce049
         scheme_name: Optional[str] = None,
         realm: Optional[str] = None,
         description: Optional[str] = None,
         auto_error: bool = True,
     ):
-<<<<<<< HEAD
-=======
-        super().__init__(
-            scheme=scheme,
-            scheme_name=scheme_name,
-            description=description,
-            auto_error=auto_error,
-        )
->>>>>>> a7cce049
         self.model = HTTPBaseModel(scheme="basic", description=description)
         self.scheme_name = scheme_name or self.__class__.__name__
         self.realm = realm
@@ -120,24 +105,11 @@
     def __init__(
         self,
         *,
-<<<<<<< HEAD
-=======
-        scheme: str,
->>>>>>> a7cce049
         bearerFormat: Optional[str] = None,
         scheme_name: Optional[str] = None,
         description: Optional[str] = None,
         auto_error: bool = True,
     ):
-<<<<<<< HEAD
-=======
-        super().__init__(
-            scheme=scheme,
-            scheme_name=scheme_name,
-            description=description,
-            auto_error=auto_error,
-        )
->>>>>>> a7cce049
         self.model = HTTPBearerModel(bearerFormat=bearerFormat, description=description)
         self.scheme_name = scheme_name or self.__class__.__name__
         self.auto_error = auto_error
@@ -169,23 +141,10 @@
     def __init__(
         self,
         *,
-<<<<<<< HEAD
-=======
-        scheme: str,
->>>>>>> a7cce049
         scheme_name: Optional[str] = None,
         description: Optional[str] = None,
         auto_error: bool = True,
     ):
-<<<<<<< HEAD
-=======
-        super().__init__(
-            scheme=scheme,
-            scheme_name=scheme_name,
-            description=description,
-            auto_error=auto_error,
-        )
->>>>>>> a7cce049
         self.model = HTTPBaseModel(scheme="digest", description=description)
         self.scheme_name = scheme_name or self.__class__.__name__
         self.auto_error = auto_error
