"""FastAPI framework, high performance, easy to learn, fast to code, ready for production"""

<<<<<<< HEAD
__version__ = "0.71.0"
__cliname__ = f"FastAPI Client lib version {__version__}"
=======
__version__ = "0.73.0"
>>>>>>> 291180bf

from starlette import status as status

from .applications import FastAPI as FastAPI
from .background import BackgroundTasks as BackgroundTasks
from .datastructures import UploadFile as UploadFile
from .exceptions import HTTPException as HTTPException
from .param_functions import Body as Body
from .param_functions import Cookie as Cookie
from .param_functions import Depends as Depends
from .param_functions import File as File
from .param_functions import Form as Form
from .param_functions import Header as Header
from .param_functions import Path as Path
from .param_functions import Query as Query
from .param_functions import Security as Security
from .requests import Request as Request
from .responses import Response as Response
from .routing import APIRouter as APIRouter
from .websockets import WebSocket as WebSocket
from .websockets import WebSocketDisconnect as WebSocketDisconnect<|MERGE_RESOLUTION|>--- conflicted
+++ resolved
@@ -1,11 +1,9 @@
 """FastAPI framework, high performance, easy to learn, fast to code, ready for production"""
 
-<<<<<<< HEAD
-__version__ = "0.71.0"
+
+__version__ = "0.73.0"
 __cliname__ = f"FastAPI Client lib version {__version__}"
-=======
-__version__ = "0.73.0"
->>>>>>> 291180bf
+
 
 from starlette import status as status
 
