--- conflicted
+++ resolved
@@ -1,13 +1,8 @@
 """FastAPI framework, high performance, easy to learn, fast to code, ready for production"""
 
-<<<<<<< HEAD
-__version__ = "0.61.0"
-from starlette import status
-=======
 __version__ = "0.67.0"
 
 from starlette import status as status
->>>>>>> 6c80e9a8
 
 from .applications import FastAPI as FastAPI
 from .background import BackgroundTasks as BackgroundTasks
