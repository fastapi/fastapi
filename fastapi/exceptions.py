from typing import Any, Dict, Optional, Sequence, Type

from pydantic import BaseModel, create_model
from starlette.exceptions import HTTPException as StarletteHTTPException
from starlette.exceptions import WebSocketException as WebSocketException  # noqa: F401


class HTTPException(StarletteHTTPException):
    def __init__(
        self,
        status_code: int,
        detail: Any = None,
        headers: Optional[Dict[str, str]] = None,
    ) -> None:
        super().__init__(status_code=status_code, detail=detail, headers=headers)


RequestErrorModel: Type[BaseModel] = create_model("Request")
WebSocketErrorModel: Type[BaseModel] = create_model("WebSocket")


class FastAPIError(RuntimeError):
    """
    A generic, FastAPI-specific error.
    """


class ValidationException(Exception):
    def __init__(self, errors: Sequence[Any]) -> None:
        self._errors = errors

    def errors(self) -> Sequence[Any]:
        return self._errors


class RequestValidationError(ValidationException):
    def __init__(self, errors: Sequence[Any], *, body: Any = None) -> None:
        super().__init__(errors)
        self.body = body


class WebSocketRequestValidationError(ValidationException):
    pass


class ResponseValidationError(ValidationException):
    def __init__(self, errors: Sequence[Any], *, body: Any = None) -> None:
        super().__init__(errors)
        self.body = body

<<<<<<< HEAD

class RouteAlreadyExistsError(FastAPIError):
    def __init__(self, f_name: str):
        self.f_name = f_name
        self.message = f"Route defined for {f_name} already exists!"
        super().__init__(self.message)
=======
    def __str__(self) -> str:
        message = f"{len(self._errors)} validation errors:\n"
        for err in self._errors:
            message += f"  {err}\n"
        return message
>>>>>>> 10a127ea
<|MERGE_RESOLUTION|>--- conflicted
+++ resolved
@@ -48,17 +48,15 @@
         super().__init__(errors)
         self.body = body
 
-<<<<<<< HEAD
+    def __str__(self) -> str:
+        message = f"{len(self._errors)} validation errors:\n"
+        for err in self._errors:
+            message += f"  {err}\n"
+        return message
+
 
 class RouteAlreadyExistsError(FastAPIError):
     def __init__(self, f_name: str):
         self.f_name = f_name
         self.message = f"Route defined for {f_name} already exists!"
-        super().__init__(self.message)
-=======
-    def __str__(self) -> str:
-        message = f"{len(self._errors)} validation errors:\n"
-        for err in self._errors:
-            message += f"  {err}\n"
-        return message
->>>>>>> 10a127ea
+        super().__init__(self.message)