--- conflicted
+++ resolved
@@ -2,9 +2,6 @@
 
 from pydantic import BaseModel, ValidationError, create_model
 from pydantic.error_wrappers import ErrorList
-<<<<<<< HEAD
-from starlette.exceptions import HTTPException as HTTPException  # noqa
-=======
 from starlette.exceptions import HTTPException as StarletteHTTPException
 
 
@@ -17,7 +14,6 @@
     ) -> None:
         super().__init__(status_code=status_code, detail=detail, headers=headers)
 
->>>>>>> 1876ebc7
 
 RequestErrorModel: Type[BaseModel] = create_model("Request")
 WebSocketErrorModel: Type[BaseModel] = create_model("WebSocket")
