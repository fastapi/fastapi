from typing import Any, Sequence, Type

from pydantic import BaseModel, ValidationError, create_model
from pydantic.error_wrappers import ErrorList
<<<<<<< HEAD
from starlette.exceptions import HTTPException as HTTPException  # noqa
=======
from starlette.exceptions import HTTPException as StarletteHTTPException


class HTTPException(StarletteHTTPException):
    def __init__(
        self,
        status_code: int,
        detail: Any = None,
        headers: Optional[Dict[str, Any]] = None,
    ) -> None:
        super().__init__(
            status_code=status_code, detail=detail, headers=headers  # type: ignore
        )

>>>>>>> 06964544

RequestErrorModel: Type[BaseModel] = create_model("Request")
WebSocketErrorModel: Type[BaseModel] = create_model("WebSocket")


class FastAPIError(RuntimeError):
    """
    A generic, FastAPI-specific error.
    """


class RequestValidationError(ValidationError):
    def __init__(self, errors: Sequence[ErrorList], *, body: Any = None) -> None:
        self.body = body
        super().__init__(errors, RequestErrorModel)


class WebSocketRequestValidationError(ValidationError):
    def __init__(self, errors: Sequence[ErrorList]) -> None:
        super().__init__(errors, WebSocketErrorModel)<|MERGE_RESOLUTION|>--- conflicted
+++ resolved
@@ -2,9 +2,6 @@
 
 from pydantic import BaseModel, ValidationError, create_model
 from pydantic.error_wrappers import ErrorList
-<<<<<<< HEAD
-from starlette.exceptions import HTTPException as HTTPException  # noqa
-=======
 from starlette.exceptions import HTTPException as StarletteHTTPException
 
 
@@ -19,7 +16,6 @@
             status_code=status_code, detail=detail, headers=headers  # type: ignore
         )
 
->>>>>>> 06964544
 
 RequestErrorModel: Type[BaseModel] = create_model("Request")
 WebSocketErrorModel: Type[BaseModel] = create_model("WebSocket")
