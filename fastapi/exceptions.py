--- conflicted
+++ resolved
@@ -39,18 +39,6 @@
         self.body = body
 
 
-<<<<<<< HEAD
-class WebSocketRequestValidationError(ValidationError):
-    def __init__(self, errors: Sequence[ErrorList]) -> None:
-        super().__init__(errors, WebSocketErrorModel)
-
-
-class RouteAlreadyExistsError(FastAPIError):
-    def __init__(self, f_name: str):
-        self.f_name = f_name
-        self.message = f"Route defined for {f_name} already exists!"
-        super().__init__(self.message)
-=======
 class WebSocketRequestValidationError(ValidationException):
     pass
 
@@ -59,4 +47,10 @@
     def __init__(self, errors: Sequence[Any], *, body: Any = None) -> None:
         super().__init__(errors)
         self.body = body
->>>>>>> c165be38
+
+
+class RouteAlreadyExistsError(FastAPIError):
+    def __init__(self, f_name: str):
+        self.f_name = f_name
+        self.message = f"Route defined for {f_name} already exists!"
+        super().__init__(self.message)