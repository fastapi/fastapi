--- conflicted
+++ resolved
@@ -1,8 +1,4 @@
-<<<<<<< HEAD
-from typing import Any, Mapping, Optional, Sequence, Type, Union
-=======
-from typing import Any, Dict, Optional, Sequence, Type, TypedDict, Union
->>>>>>> b5ca1324
+from typing import Any, Mapping, Optional, Sequence, Type, TypedDict, Union
 
 from annotated_doc import Doc
 from pydantic import BaseModel, create_model
