--- conflicted
+++ resolved
@@ -1,12 +1,8 @@
 from typing import Any, Callable, List, Optional, Sequence
 
 from fastapi import params
-<<<<<<< HEAD
 from fastapi._compat import Undefined
-=======
-from pydantic.fields import Undefined
 from typing_extensions import Annotated, deprecated
->>>>>>> 983f1d34
 
 
 def Path(  # noqa: N802
