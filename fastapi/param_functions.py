--- conflicted
+++ resolved
@@ -1,4 +1,3 @@
-<<<<<<< HEAD
 from typing import (
     Any,
     AsyncIterator,
@@ -6,14 +5,13 @@
     Callable,
     Dict,
     Iterator,
+    List,
     Optional,
     Sequence,
     TypeVar,
+    Union,
     overload,
 )
-=======
-from typing import Any, Callable, Dict, List, Optional, Sequence, Union
->>>>>>> 27f42407
 
 from fastapi import params
 from fastapi._compat import Undefined
