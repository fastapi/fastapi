import dataclasses
from collections import defaultdict
from enum import Enum
from pathlib import PurePath
from types import GeneratorType
from typing import Any, Callable, Dict, List, Optional, Set, Tuple, Union

from pydantic import BaseModel
from pydantic.json import ENCODERS_BY_TYPE

SetIntStr = Set[Union[int, str]]
DictIntStrAny = Dict[Union[int, str], Any]


def generate_encoders_by_class_tuples(
    type_encoder_map: Dict[Any, Callable[[Any], Any]]
) -> Dict[Callable[[Any], Any], Tuple[Any, ...]]:
    encoders_by_class_tuples: Dict[Callable[[Any], Any], Tuple[Any, ...]] = defaultdict(
        tuple
    )
    for type_, encoder in type_encoder_map.items():
        encoders_by_class_tuples[encoder] += (type_,)
    return encoders_by_class_tuples


encoders_by_class_tuples = generate_encoders_by_class_tuples(ENCODERS_BY_TYPE)


def jsonable_encoder(
    obj: Any,
    include: Optional[Union[SetIntStr, DictIntStrAny]] = None,
    exclude: Optional[Union[SetIntStr, DictIntStrAny]] = None,
    by_alias: bool = True,
    exclude_unset: bool = False,
    exclude_defaults: bool = False,
    exclude_none: bool = False,
    custom_encoder: Optional[Dict[Any, Callable[[Any], Any]]] = None,
    sqlalchemy_safe: bool = True,
) -> Any:
<<<<<<< HEAD
    custom_encoder = custom_encoder or {}
    if custom_encoder:
        if type(obj) in custom_encoder:
            return custom_encoder[type(obj)](obj)
        else:
            for encoder_type, encoder_instance in custom_encoder.items():
                if isinstance(obj, encoder_type):
                    return encoder_instance(obj)
    if include is not None and not isinstance(include, set):
=======
    if include is not None and not isinstance(include, (set, dict)):
>>>>>>> 3de0fb82
        include = set(include)
    if exclude is not None and not isinstance(exclude, (set, dict)):
        exclude = set(exclude)
    if isinstance(obj, BaseModel):
        encoder = getattr(obj.__config__, "json_encoders", {})
        if custom_encoder:
            encoder.update(custom_encoder)
        obj_dict = obj.dict(
            include=include,  # type: ignore # in Pydantic
            exclude=exclude,  # type: ignore # in Pydantic
            by_alias=by_alias,
            exclude_unset=exclude_unset,
            exclude_none=exclude_none,
            exclude_defaults=exclude_defaults,
        )
        if "__root__" in obj_dict:
            obj_dict = obj_dict["__root__"]
        return jsonable_encoder(
            obj_dict,
            exclude_none=exclude_none,
            exclude_defaults=exclude_defaults,
            custom_encoder=encoder,
            sqlalchemy_safe=sqlalchemy_safe,
        )
    if dataclasses.is_dataclass(obj):
        return dataclasses.asdict(obj)
    if isinstance(obj, Enum):
        return obj.value
    if isinstance(obj, PurePath):
        return str(obj)
    if isinstance(obj, (str, int, float, type(None))):
        return obj
    if isinstance(obj, dict):
        encoded_dict = {}
        for key, value in obj.items():
            if (
                (
                    not sqlalchemy_safe
                    or (not isinstance(key, str))
                    or (not key.startswith("_sa"))
                )
                and (value is not None or not exclude_none)
                and ((include and key in include) or not exclude or key not in exclude)
            ):
                encoded_key = jsonable_encoder(
                    key,
                    by_alias=by_alias,
                    exclude_unset=exclude_unset,
                    exclude_none=exclude_none,
                    custom_encoder=custom_encoder,
                    sqlalchemy_safe=sqlalchemy_safe,
                )
                encoded_value = jsonable_encoder(
                    value,
                    by_alias=by_alias,
                    exclude_unset=exclude_unset,
                    exclude_none=exclude_none,
                    custom_encoder=custom_encoder,
                    sqlalchemy_safe=sqlalchemy_safe,
                )
                encoded_dict[encoded_key] = encoded_value
        return encoded_dict
    if isinstance(obj, (list, set, frozenset, GeneratorType, tuple)):
        encoded_list = []
        for item in obj:
            encoded_list.append(
                jsonable_encoder(
                    item,
                    include=include,
                    exclude=exclude,
                    by_alias=by_alias,
                    exclude_unset=exclude_unset,
                    exclude_defaults=exclude_defaults,
                    exclude_none=exclude_none,
                    custom_encoder=custom_encoder,
                    sqlalchemy_safe=sqlalchemy_safe,
                )
            )
        return encoded_list

    if type(obj) in ENCODERS_BY_TYPE:
        return ENCODERS_BY_TYPE[type(obj)](obj)
    for encoder, classes_tuple in encoders_by_class_tuples.items():
        if isinstance(obj, classes_tuple):
            return encoder(obj)

    errors: List[Exception] = []
    try:
        data = dict(obj)
    except Exception as e:
        errors.append(e)
        try:
            data = vars(obj)
        except Exception as e:
            errors.append(e)
            raise ValueError(errors)
    return jsonable_encoder(
        data,
        by_alias=by_alias,
        exclude_unset=exclude_unset,
        exclude_defaults=exclude_defaults,
        exclude_none=exclude_none,
        custom_encoder=custom_encoder,
        sqlalchemy_safe=sqlalchemy_safe,
    )<|MERGE_RESOLUTION|>--- conflicted
+++ resolved
@@ -37,7 +37,6 @@
     custom_encoder: Optional[Dict[Any, Callable[[Any], Any]]] = None,
     sqlalchemy_safe: bool = True,
 ) -> Any:
-<<<<<<< HEAD
     custom_encoder = custom_encoder or {}
     if custom_encoder:
         if type(obj) in custom_encoder:
@@ -46,10 +45,7 @@
             for encoder_type, encoder_instance in custom_encoder.items():
                 if isinstance(obj, encoder_type):
                     return encoder_instance(obj)
-    if include is not None and not isinstance(include, set):
-=======
     if include is not None and not isinstance(include, (set, dict)):
->>>>>>> 3de0fb82
         include = set(include)
     if exclude is not None and not isinstance(exclude, (set, dict)):
         exclude = set(exclude)
