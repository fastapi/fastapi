--- conflicted
+++ resolved
@@ -137,16 +137,6 @@
                     sqlalchemy_safe=sqlalchemy_safe,
                 ) for item in obj]
 
-<<<<<<< HEAD
-    if custom_encoder:
-        if type(obj) in custom_encoder:
-            return custom_encoder[type(obj)](obj)
-        for encoder_type, encoder in custom_encoder.items():
-            if isinstance(obj, encoder_type):
-                return encoder(obj)
-
-=======
->>>>>>> b2aa3593
     if type(obj) in ENCODERS_BY_TYPE:
         return ENCODERS_BY_TYPE[type(obj)](obj)
     for encoder, classes_tuple in encoders_by_class_tuples.items():
