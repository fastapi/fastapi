--- conflicted
+++ resolved
@@ -24,11 +24,7 @@
 from pydantic.types import SecretBytes, SecretStr
 from typing_extensions import Annotated, Doc
 
-<<<<<<< HEAD
-from ._compat import PYDANTIC_V2, MultiHostUrl, UndefinedType, Url, _model_dump
-=======
-from ._compat import PYDANTIC_V2, Url, _model_dump
->>>>>>> 610534b7
+from ._compat import PYDANTIC_V2, UndefinedType, Url, _model_dump
 
 
 # Taken from Pydantic v1 as is
