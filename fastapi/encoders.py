from collections import defaultdict
from enum import Enum
from pathlib import PurePath
from types import GeneratorType
from typing import Any, Callable, Dict, List, Optional, Set, Tuple, Union

from pydantic import BaseModel
from pydantic.json import ENCODERS_BY_TYPE

SetIntStr = Set[Union[int, str]]
DictIntStrAny = Dict[Union[int, str], Any]


def generate_encoders_by_class_tuples(
    type_encoder_map: Dict[Any, Callable]
) -> Dict[Callable, Tuple]:
    encoders_by_class_tuples: Dict[Callable, Tuple] = defaultdict(tuple)
    for type_, encoder in type_encoder_map.items():
        encoders_by_class_tuples[encoder] += (type_,)
    return encoders_by_class_tuples


encoders_by_class_tuples = generate_encoders_by_class_tuples(ENCODERS_BY_TYPE)


def jsonable_encoder(
    obj: Any,
    include: Optional[Union[SetIntStr, DictIntStrAny]] = None,
    exclude: Optional[Union[SetIntStr, DictIntStrAny]] = None,
    by_alias: bool = True,
    exclude_unset: bool = False,
    exclude_defaults: bool = False,
    exclude_none: bool = False,
    custom_encoder: dict = {},
    sqlalchemy_safe: bool = True,
) -> Any:
    if include is not None and not isinstance(include, set):
        include = set(include)
    if exclude is not None and not isinstance(exclude, set):
        exclude = set(exclude)
    if isinstance(obj, BaseModel):
        encoder = getattr(obj.__config__, "json_encoders", {})
        if custom_encoder:
            encoder.update(custom_encoder)
        obj_dict = obj.dict(
            include=include,
            exclude=exclude,
            by_alias=by_alias,
            exclude_unset=exclude_unset,
            exclude_none=exclude_none,
            exclude_defaults=exclude_defaults,
        )
        if "__root__" in obj_dict:
            obj_dict = obj_dict["__root__"]
        return jsonable_encoder(
            obj_dict,
            exclude_none=exclude_none,
            exclude_defaults=exclude_defaults,
            custom_encoder=encoder,
            sqlalchemy_safe=sqlalchemy_safe,
        )
    if isinstance(obj, Enum):
        return obj.value
    if isinstance(obj, PurePath):
        return str(obj)
    if isinstance(obj, (str, int, float, type(None))):
        return obj
    if isinstance(obj, dict):
<<<<<<< HEAD
        return {
            jsonable_encoder(
                key,
                by_alias=by_alias,
                exclude_unset=exclude_unset,
                exclude_none=exclude_none,
                custom_encoder=custom_encoder,
                sqlalchemy_safe=sqlalchemy_safe,
            ): jsonable_encoder(
                value,
                by_alias=by_alias,
                exclude_unset=exclude_unset,
                exclude_none=exclude_none,
                custom_encoder=custom_encoder,
                sqlalchemy_safe=sqlalchemy_safe,
            )
            for key, value in obj.items()
=======
        encoded_dict = {}
        for key, value in obj.items():
>>>>>>> e77ea635
            if (
                (
                    not sqlalchemy_safe
                    or (not isinstance(key, str))
                    or (not key.startswith("_sa"))
<<<<<<< HEAD
=======
                )
                and (value is not None or not exclude_none)
                and ((include and key in include) or not exclude or key not in exclude)
            ):
                encoded_key = jsonable_encoder(
                    key,
                    by_alias=by_alias,
                    exclude_unset=exclude_unset,
                    exclude_none=exclude_none,
                    custom_encoder=custom_encoder,
                    sqlalchemy_safe=sqlalchemy_safe,
                )
                encoded_value = jsonable_encoder(
                    value,
                    by_alias=by_alias,
                    exclude_unset=exclude_unset,
                    exclude_none=exclude_none,
                    custom_encoder=custom_encoder,
                    sqlalchemy_safe=sqlalchemy_safe,
>>>>>>> e77ea635
                )
                and (value is not None or not exclude_none)
                and ((include and key in include) or not exclude or key not in exclude)
            )
        }
    if isinstance(obj, (list, set, frozenset, GeneratorType, tuple)):
<<<<<<< HEAD
        return [
            jsonable_encoder(
                item,
                include=include,
                exclude=exclude,
                by_alias=by_alias,
                exclude_unset=exclude_unset,
                exclude_defaults=exclude_defaults,
                exclude_none=exclude_none,
                custom_encoder=custom_encoder,
                sqlalchemy_safe=sqlalchemy_safe,
=======
        encoded_list = []
        for item in obj:
            encoded_list.append(
                jsonable_encoder(
                    item,
                    include=include,
                    exclude=exclude,
                    by_alias=by_alias,
                    exclude_unset=exclude_unset,
                    exclude_defaults=exclude_defaults,
                    exclude_none=exclude_none,
                    custom_encoder=custom_encoder,
                    sqlalchemy_safe=sqlalchemy_safe,
                )
>>>>>>> e77ea635
            )
            for item in obj
        ]

    if custom_encoder:
        if type(obj) in custom_encoder:
            return custom_encoder[type(obj)](obj)
        else:
            for encoder_type, encoder in custom_encoder.items():
                if isinstance(obj, encoder_type):
                    return encoder(obj)

    if type(obj) in ENCODERS_BY_TYPE:
        return ENCODERS_BY_TYPE[type(obj)](obj)
    for encoder, classes_tuple in encoders_by_class_tuples.items():
        if isinstance(obj, classes_tuple):
            return encoder(obj)

    errors: List[Exception] = []
    try:
        data = dict(obj)
    except Exception as e:
        errors.append(e)
        try:
            data = vars(obj)
        except Exception as e:
            errors.append(e)
            raise ValueError(errors)
    return jsonable_encoder(
        data,
        by_alias=by_alias,
        exclude_unset=exclude_unset,
        exclude_defaults=exclude_defaults,
        exclude_none=exclude_none,
        custom_encoder=custom_encoder,
        sqlalchemy_safe=sqlalchemy_safe,
    )<|MERGE_RESOLUTION|>--- conflicted
+++ resolved
@@ -66,7 +66,6 @@
     if isinstance(obj, (str, int, float, type(None))):
         return obj
     if isinstance(obj, dict):
-<<<<<<< HEAD
         return {
             jsonable_encoder(
                 key,
@@ -84,44 +83,17 @@
                 sqlalchemy_safe=sqlalchemy_safe,
             )
             for key, value in obj.items()
-=======
-        encoded_dict = {}
-        for key, value in obj.items():
->>>>>>> e77ea635
             if (
                 (
                     not sqlalchemy_safe
                     or (not isinstance(key, str))
                     or (not key.startswith("_sa"))
-<<<<<<< HEAD
-=======
-                )
-                and (value is not None or not exclude_none)
-                and ((include and key in include) or not exclude or key not in exclude)
-            ):
-                encoded_key = jsonable_encoder(
-                    key,
-                    by_alias=by_alias,
-                    exclude_unset=exclude_unset,
-                    exclude_none=exclude_none,
-                    custom_encoder=custom_encoder,
-                    sqlalchemy_safe=sqlalchemy_safe,
-                )
-                encoded_value = jsonable_encoder(
-                    value,
-                    by_alias=by_alias,
-                    exclude_unset=exclude_unset,
-                    exclude_none=exclude_none,
-                    custom_encoder=custom_encoder,
-                    sqlalchemy_safe=sqlalchemy_safe,
->>>>>>> e77ea635
                 )
                 and (value is not None or not exclude_none)
                 and ((include and key in include) or not exclude or key not in exclude)
             )
         }
     if isinstance(obj, (list, set, frozenset, GeneratorType, tuple)):
-<<<<<<< HEAD
         return [
             jsonable_encoder(
                 item,
@@ -133,22 +105,6 @@
                 exclude_none=exclude_none,
                 custom_encoder=custom_encoder,
                 sqlalchemy_safe=sqlalchemy_safe,
-=======
-        encoded_list = []
-        for item in obj:
-            encoded_list.append(
-                jsonable_encoder(
-                    item,
-                    include=include,
-                    exclude=exclude,
-                    by_alias=by_alias,
-                    exclude_unset=exclude_unset,
-                    exclude_defaults=exclude_defaults,
-                    exclude_none=exclude_none,
-                    custom_encoder=custom_encoder,
-                    sqlalchemy_safe=sqlalchemy_safe,
-                )
->>>>>>> e77ea635
             )
             for item in obj
         ]
@@ -185,4 +141,4 @@
         exclude_none=exclude_none,
         custom_encoder=custom_encoder,
         sqlalchemy_safe=sqlalchemy_safe,
-    )+    )
