--- conflicted
+++ resolved
@@ -868,7 +868,7 @@
             name=name,
             callbacks=callbacks,
             openapi_extra=openapi_extra,
-<<<<<<< HEAD
+            generate_unique_id_function=generate_unique_id_function,
         )
     def run(self, **args):
         try:
@@ -876,8 +876,4 @@
         except ModuleNotFoundError:
             uvicorn = None
         assert uvicorn is not None, "'uvicorn' must be installed to use run"
-        uvicorn.run(self, **args)
-=======
-            generate_unique_id_function=generate_unique_id_function,
-        )
->>>>>>> 4d5cbc71
+        uvicorn.run(self, **args)