from enum import Enum
from typing import (
    Any,
    Awaitable,
    Callable,
    Coroutine,
    Dict,
    List,
    Optional,
    Sequence,
    Type,
    TypeVar,
    Union,
)

from fastapi import routing
from fastapi.datastructures import Default, DefaultPlaceholder
from fastapi.exception_handlers import (
    http_exception_handler,
    request_validation_exception_handler,
    websocket_request_validation_exception_handler,
)
from fastapi.exceptions import RequestValidationError, WebSocketRequestValidationError
from fastapi.logger import logger
from fastapi.openapi.docs import (
    get_redoc_html,
    get_swagger_ui_html,
    get_swagger_ui_oauth2_redirect_html,
)
from fastapi.openapi.models import DefaultErrorSchema
from fastapi.openapi.utils import get_openapi
from fastapi.params import Depends
from fastapi.types import DecoratedCallable, IncEx
from fastapi.utils import generate_unique_id
from starlette.applications import Starlette
from starlette.datastructures import State
from starlette.exceptions import HTTPException
from starlette.middleware import Middleware
from starlette.middleware.base import BaseHTTPMiddleware
from starlette.requests import Request
from starlette.responses import HTMLResponse, JSONResponse, Response
from starlette.routing import BaseRoute
from starlette.types import ASGIApp, Lifespan, Receive, Scope, Send
from typing_extensions import Annotated, Doc, deprecated

AppType = TypeVar("AppType", bound="FastAPI")


class FastAPI(Starlette):
    """
    `FastAPI` app class, the main entrypoint to use FastAPI.

    Read more in the
    [FastAPI docs for First Steps](https://fastapi.tiangolo.com/tutorial/first-steps/).

    ## Example

    ```python
    from fastapi import FastAPI

    app = FastAPI()
    ```
    """

    def __init__(
        self: AppType,
        *,
<<<<<<< HEAD
        debug: bool = False,
        routes: Optional[List[BaseRoute]] = None,
        title: str = "FastAPI",
        description: str = "",
        version: str = "0.1.0",
        openapi_url: Optional[str] = "/openapi.json",
        openapi_tags: Optional[List[Dict[str, Any]]] = None,
        servers: Optional[List[Dict[str, Union[str, Any]]]] = None,
        dependencies: Optional[Sequence[Depends]] = None,
        default_response_class: Type[Response] = Default(JSONResponse),
        docs_url: Optional[str] = "/docs",
        redoc_url: Optional[str] = "/redoc",
        swagger_ui_oauth2_redirect_url: Optional[str] = "/docs/oauth2-redirect",
        swagger_ui_init_oauth: Optional[Dict[str, Any]] = None,
        middleware: Optional[Sequence[Middleware]] = None,
        exception_handlers: Optional[
            Dict[
                Union[int, Type[Exception]],
                Callable[[Request, Any], Coroutine[Any, Any, Response]],
            ]
        ] = None,
        on_startup: Optional[Sequence[Callable[[], Any]]] = None,
        on_shutdown: Optional[Sequence[Callable[[], Any]]] = None,
        terms_of_service: Optional[str] = None,
        contact: Optional[Dict[str, Union[str, Any]]] = None,
        license_info: Optional[Dict[str, Union[str, Any]]] = None,
        openapi_prefix: str = "",
        root_path: str = "",
        root_path_in_servers: bool = True,
        responses: Optional[Dict[Union[int, str], Dict[str, Any]]] = None,
        default_error_schema: Optional[DefaultErrorSchema] = None,
        callbacks: Optional[List[BaseRoute]] = None,
        deprecated: Optional[bool] = None,
        include_in_schema: bool = True,
        **extra: Any,
=======
        debug: Annotated[
            bool,
            Doc(
                """
                Boolean indicating if debug tracebacks should be returned on server
                errors.

                Read more in the
                [Starlette docs for Applications](https://www.starlette.io/applications/#instantiating-the-application).
                """
            ),
        ] = False,
        routes: Annotated[
            Optional[List[BaseRoute]],
            Doc(
                """
                **Note**: you probably shouldn't use this parameter, it is inherited
                from Starlette and supported for compatibility.

                ---

                A list of routes to serve incoming HTTP and WebSocket requests.
                """
            ),
            deprecated(
                """
                You normally wouldn't use this parameter with FastAPI, it is inherited
                from Starlette and supported for compatibility.

                In FastAPI, you normally would use the *path operation methods*,
                like `app.get()`, `app.post()`, etc.
                """
            ),
        ] = None,
        title: Annotated[
            str,
            Doc(
                """
                The title of the API.

                It will be added to the generated OpenAPI (e.g. visible at `/docs`).

                Read more in the
                [FastAPI docs for Metadata and Docs URLs](https://fastapi.tiangolo.com/tutorial/metadata/#metadata-for-api).

                **Example**

                ```python
                from fastapi import FastAPI

                app = FastAPI(title="ChimichangApp")
                ```
                """
            ),
        ] = "FastAPI",
        summary: Annotated[
            Optional[str],
            Doc(
                """
                A short summary of the API.

                It will be added to the generated OpenAPI (e.g. visible at `/docs`).

                Read more in the
                [FastAPI docs for Metadata and Docs URLs](https://fastapi.tiangolo.com/tutorial/metadata/#metadata-for-api).

                **Example**

                ```python
                from fastapi import FastAPI

                app = FastAPI(summary="Deadpond's favorite app. Nuff said.")
                ```
                """
            ),
        ] = None,
        description: Annotated[
            str,
            Doc(
                '''
                A description of the API. Supports Markdown (using
                [CommonMark syntax](https://commonmark.org/)).

                It will be added to the generated OpenAPI (e.g. visible at `/docs`).

                Read more in the
                [FastAPI docs for Metadata and Docs URLs](https://fastapi.tiangolo.com/tutorial/metadata/#metadata-for-api).

                **Example**

                ```python
                from fastapi import FastAPI

                app = FastAPI(
                    description="""
                                ChimichangApp API helps you do awesome stuff. 🚀

                                ## Items

                                You can **read items**.

                                ## Users

                                You will be able to:

                                * **Create users** (_not implemented_).
                                * **Read users** (_not implemented_).

                                """
                )
                ```
                '''
            ),
        ] = "",
        version: Annotated[
            str,
            Doc(
                """
                The version of the API.

                **Note** This is the version of your application, not the version of
                the OpenAPI specification nor the version of FastAPI being used.

                It will be added to the generated OpenAPI (e.g. visible at `/docs`).

                Read more in the
                [FastAPI docs for Metadata and Docs URLs](https://fastapi.tiangolo.com/tutorial/metadata/#metadata-for-api).

                **Example**

                ```python
                from fastapi import FastAPI

                app = FastAPI(version="0.0.1")
                ```
                """
            ),
        ] = "0.1.0",
        openapi_url: Annotated[
            Optional[str],
            Doc(
                """
                The URL where the OpenAPI schema will be served from.

                If you set it to `None`, no OpenAPI schema will be served publicly, and
                the default automatic endpoints `/docs` and `/redoc` will also be
                disabled.

                Read more in the
                [FastAPI docs for Metadata and Docs URLs](https://fastapi.tiangolo.com/tutorial/metadata/#openapi-url).

                **Example**

                ```python
                from fastapi import FastAPI

                app = FastAPI(openapi_url="/api/v1/openapi.json")
                ```
                """
            ),
        ] = "/openapi.json",
        openapi_tags: Annotated[
            Optional[List[Dict[str, Any]]],
            Doc(
                """
                A list of tags used by OpenAPI, these are the same `tags` you can set
                in the *path operations*, like:

                * `@app.get("/users/", tags=["users"])`
                * `@app.get("/items/", tags=["items"])`

                The order of the tags can be used to specify the order shown in
                tools like Swagger UI, used in the automatic path `/docs`.

                It's not required to specify all the tags used.

                The tags that are not declared MAY be organized randomly or based
                on the tools' logic. Each tag name in the list MUST be unique.

                The value of each item is a `dict` containing:

                * `name`: The name of the tag.
                * `description`: A short description of the tag.
                    [CommonMark syntax](https://commonmark.org/) MAY be used for rich
                    text representation.
                * `externalDocs`: Additional external documentation for this tag. If
                    provided, it would contain a `dict` with:
                    * `description`: A short description of the target documentation.
                        [CommonMark syntax](https://commonmark.org/) MAY be used for
                        rich text representation.
                    * `url`: The URL for the target documentation. Value MUST be in
                        the form of a URL.

                Read more in the
                [FastAPI docs for Metadata and Docs URLs](https://fastapi.tiangolo.com/tutorial/metadata/#metadata-for-tags).

                **Example**

                ```python
                from fastapi import FastAPI

                tags_metadata = [
                    {
                        "name": "users",
                        "description": "Operations with users. The **login** logic is also here.",
                    },
                    {
                        "name": "items",
                        "description": "Manage items. So _fancy_ they have their own docs.",
                        "externalDocs": {
                            "description": "Items external docs",
                            "url": "https://fastapi.tiangolo.com/",
                        },
                    },
                ]

                app = FastAPI(openapi_tags=tags_metadata)
                ```
                """
            ),
        ] = None,
        servers: Annotated[
            Optional[List[Dict[str, Union[str, Any]]]],
            Doc(
                """
                A `list` of `dict`s with connectivity information to a target server.

                You would use it, for example, if your application is served from
                different domains and you want to use the same Swagger UI in the
                browser to interact with each of them (instead of having multiple
                browser tabs open). Or if you want to leave fixed the possible URLs.

                If the servers `list` is not provided, or is an empty `list`, the
                default value would be a `dict` with a `url` value of `/`.

                Each item in the `list` is a `dict` containing:

                * `url`: A URL to the target host. This URL supports Server Variables
                and MAY be relative, to indicate that the host location is relative
                to the location where the OpenAPI document is being served. Variable
                substitutions will be made when a variable is named in `{`brackets`}`.
                * `description`: An optional string describing the host designated by
                the URL. [CommonMark syntax](https://commonmark.org/) MAY be used for
                rich text representation.
                * `variables`: A `dict` between a variable name and its value. The value
                    is used for substitution in the server's URL template.

                Read more in the
                [FastAPI docs for Behind a Proxy](https://fastapi.tiangolo.com/advanced/behind-a-proxy/#additional-servers).

                **Example**

                ```python
                from fastapi import FastAPI

                app = FastAPI(
                    servers=[
                        {"url": "https://stag.example.com", "description": "Staging environment"},
                        {"url": "https://prod.example.com", "description": "Production environment"},
                    ]
                )
                ```
                """
            ),
        ] = None,
        dependencies: Annotated[
            Optional[Sequence[Depends]],
            Doc(
                """
                A list of global dependencies, they will be applied to each
                *path operation*, including in sub-routers.

                Read more about it in the
                [FastAPI docs for Global Dependencies](https://fastapi.tiangolo.com/tutorial/dependencies/global-dependencies/).

                **Example**

                ```python
                from fastapi import Depends, FastAPI

                from .dependencies import func_dep_1, func_dep_2

                app = FastAPI(dependencies=[Depends(func_dep_1), Depends(func_dep_2)])
                ```
                """
            ),
        ] = None,
        default_response_class: Annotated[
            Type[Response],
            Doc(
                """
                The default response class to be used.

                Read more in the
                [FastAPI docs for Custom Response - HTML, Stream, File, others](https://fastapi.tiangolo.com/advanced/custom-response/#default-response-class).

                **Example**

                ```python
                from fastapi import FastAPI
                from fastapi.responses import ORJSONResponse

                app = FastAPI(default_response_class=ORJSONResponse)
                ```
                """
            ),
        ] = Default(JSONResponse),
        redirect_slashes: Annotated[
            bool,
            Doc(
                """
                Whether to detect and redirect slashes in URLs when the client doesn't
                use the same format.

                **Example**

                ```python
                from fastapi import FastAPI

                app = FastAPI(redirect_slashes=True)  # the default

                @app.get("/items/")
                async def read_items():
                    return [{"item_id": "Foo"}]
                ```

                With this app, if a client goes to `/items` (without a trailing slash),
                they will be automatically redirected with an HTTP status code of 307
                to `/items/`.
                """
            ),
        ] = True,
        docs_url: Annotated[
            Optional[str],
            Doc(
                """
                The path to the automatic interactive API documentation.
                It is handled in the browser by Swagger UI.

                The default URL is `/docs`. You can disable it by setting it to `None`.

                If `openapi_url` is set to `None`, this will be automatically disabled.

                Read more in the
                [FastAPI docs for Metadata and Docs URLs](https://fastapi.tiangolo.com/tutorial/metadata/#docs-urls).

                **Example**

                ```python
                from fastapi import FastAPI

                app = FastAPI(docs_url="/documentation", redoc_url=None)
                ```
                """
            ),
        ] = "/docs",
        redoc_url: Annotated[
            Optional[str],
            Doc(
                """
                The path to the alternative automatic interactive API documentation
                provided by ReDoc.

                The default URL is `/redoc`. You can disable it by setting it to `None`.

                If `openapi_url` is set to `None`, this will be automatically disabled.

                Read more in the
                [FastAPI docs for Metadata and Docs URLs](https://fastapi.tiangolo.com/tutorial/metadata/#docs-urls).

                **Example**

                ```python
                from fastapi import FastAPI

                app = FastAPI(docs_url="/documentation", redoc_url="redocumentation")
                ```
                """
            ),
        ] = "/redoc",
        swagger_ui_oauth2_redirect_url: Annotated[
            Optional[str],
            Doc(
                """
                The OAuth2 redirect endpoint for the Swagger UI.

                By default it is `/docs/oauth2-redirect`.

                This is only used if you use OAuth2 (with the "Authorize" button)
                with Swagger UI.
                """
            ),
        ] = "/docs/oauth2-redirect",
        swagger_ui_init_oauth: Annotated[
            Optional[Dict[str, Any]],
            Doc(
                """
                OAuth2 configuration for the Swagger UI, by default shown at `/docs`.

                Read more about the available configuration options in the
                [Swagger UI docs](https://swagger.io/docs/open-source-tools/swagger-ui/usage/oauth2/).
                """
            ),
        ] = None,
        middleware: Annotated[
            Optional[Sequence[Middleware]],
            Doc(
                """
                List of middleware to be added when creating the application.

                In FastAPI you would normally do this with `app.add_middleware()`
                instead.

                Read more in the
                [FastAPI docs for Middleware](https://fastapi.tiangolo.com/tutorial/middleware/).
                """
            ),
        ] = None,
        exception_handlers: Annotated[
            Optional[
                Dict[
                    Union[int, Type[Exception]],
                    Callable[[Request, Any], Coroutine[Any, Any, Response]],
                ]
            ],
            Doc(
                """
                A dictionary with handlers for exceptions.

                In FastAPI, you would normally use the decorator
                `@app.exception_handler()`.

                Read more in the
                [FastAPI docs for Handling Errors](https://fastapi.tiangolo.com/tutorial/handling-errors/).
                """
            ),
        ] = None,
        on_startup: Annotated[
            Optional[Sequence[Callable[[], Any]]],
            Doc(
                """
                A list of startup event handler functions.

                You should instead use the `lifespan` handlers.

                Read more in the [FastAPI docs for `lifespan`](https://fastapi.tiangolo.com/advanced/events/).
                """
            ),
        ] = None,
        on_shutdown: Annotated[
            Optional[Sequence[Callable[[], Any]]],
            Doc(
                """
                A list of shutdown event handler functions.

                You should instead use the `lifespan` handlers.

                Read more in the
                [FastAPI docs for `lifespan`](https://fastapi.tiangolo.com/advanced/events/).
                """
            ),
        ] = None,
        lifespan: Annotated[
            Optional[Lifespan[AppType]],
            Doc(
                """
                A `Lifespan` context manager handler. This replaces `startup` and
                `shutdown` functions with a single context manager.

                Read more in the
                [FastAPI docs for `lifespan`](https://fastapi.tiangolo.com/advanced/events/).
                """
            ),
        ] = None,
        terms_of_service: Annotated[
            Optional[str],
            Doc(
                """
                A URL to the Terms of Service for your API.

                It will be added to the generated OpenAPI (e.g. visible at `/docs`).

                Read more at the
                [FastAPI docs for Metadata and Docs URLs](https://fastapi.tiangolo.com/tutorial/metadata/#metadata-for-api).

                **Example**

                ```python
                app = FastAPI(terms_of_service="http://example.com/terms/")
                ```
                """
            ),
        ] = None,
        contact: Annotated[
            Optional[Dict[str, Union[str, Any]]],
            Doc(
                """
                A dictionary with the contact information for the exposed API.

                It can contain several fields.

                * `name`: (`str`) The name of the contact person/organization.
                * `url`: (`str`) A URL pointing to the contact information. MUST be in
                    the format of a URL.
                * `email`: (`str`) The email address of the contact person/organization.
                    MUST be in the format of an email address.

                It will be added to the generated OpenAPI (e.g. visible at `/docs`).

                Read more at the
                [FastAPI docs for Metadata and Docs URLs](https://fastapi.tiangolo.com/tutorial/metadata/#metadata-for-api).

                **Example**

                ```python
                app = FastAPI(
                    contact={
                        "name": "Deadpoolio the Amazing",
                        "url": "http://x-force.example.com/contact/",
                        "email": "dp@x-force.example.com",
                    }
                )
                ```
                """
            ),
        ] = None,
        license_info: Annotated[
            Optional[Dict[str, Union[str, Any]]],
            Doc(
                """
                A dictionary with the license information for the exposed API.

                It can contain several fields.

                * `name`: (`str`) **REQUIRED** (if a `license_info` is set). The
                    license name used for the API.
                * `identifier`: (`str`) An [SPDX](https://spdx.dev/) license expression
                    for the API. The `identifier` field is mutually exclusive of the `url`
                    field. Available since OpenAPI 3.1.0, FastAPI 0.99.0.
                * `url`: (`str`) A URL to the license used for the API. This MUST be
                    the format of a URL.

                It will be added to the generated OpenAPI (e.g. visible at `/docs`).

                Read more at the
                [FastAPI docs for Metadata and Docs URLs](https://fastapi.tiangolo.com/tutorial/metadata/#metadata-for-api).

                **Example**

                ```python
                app = FastAPI(
                    license_info={
                        "name": "Apache 2.0",
                        "url": "https://www.apache.org/licenses/LICENSE-2.0.html",
                    }
                )
                ```
                """
            ),
        ] = None,
        openapi_prefix: Annotated[
            str,
            Doc(
                """
                A URL prefix for the OpenAPI URL.
                """
            ),
            deprecated(
                """
                "openapi_prefix" has been deprecated in favor of "root_path", which
                follows more closely the ASGI standard, is simpler, and more
                automatic.
                """
            ),
        ] = "",
        root_path: Annotated[
            str,
            Doc(
                """
                A path prefix handled by a proxy that is not seen by the application
                but is seen by external clients, which affects things like Swagger UI.

                Read more about it at the
                [FastAPI docs for Behind a Proxy](https://fastapi.tiangolo.com/advanced/behind-a-proxy/).

                **Example**

                ```python
                from fastapi import FastAPI

                app = FastAPI(root_path="/api/v1")
                ```
                """
            ),
        ] = "",
        root_path_in_servers: Annotated[
            bool,
            Doc(
                """
                To disable automatically generating the URLs in the `servers` field
                in the autogenerated OpenAPI using the `root_path`.

                Read more about it in the
                [FastAPI docs for Behind a Proxy](https://fastapi.tiangolo.com/advanced/behind-a-proxy/#disable-automatic-server-from-root_path).

                **Example**

                ```python
                from fastapi import FastAPI

                app = FastAPI(root_path_in_servers=False)
                ```
                """
            ),
        ] = True,
        responses: Annotated[
            Optional[Dict[Union[int, str], Dict[str, Any]]],
            Doc(
                """
                Additional responses to be shown in OpenAPI.

                It will be added to the generated OpenAPI (e.g. visible at `/docs`).

                Read more about it in the
                [FastAPI docs for Additional Responses in OpenAPI](https://fastapi.tiangolo.com/advanced/additional-responses/).

                And in the
                [FastAPI docs for Bigger Applications](https://fastapi.tiangolo.com/tutorial/bigger-applications/#include-an-apirouter-with-a-custom-prefix-tags-responses-and-dependencies).
                """
            ),
        ] = None,
        callbacks: Annotated[
            Optional[List[BaseRoute]],
            Doc(
                """
                OpenAPI callbacks that should apply to all *path operations*.

                It will be added to the generated OpenAPI (e.g. visible at `/docs`).

                Read more about it in the
                [FastAPI docs for OpenAPI Callbacks](https://fastapi.tiangolo.com/advanced/openapi-callbacks/).
                """
            ),
        ] = None,
        webhooks: Annotated[
            Optional[routing.APIRouter],
            Doc(
                """
                Add OpenAPI webhooks. This is similar to `callbacks` but it doesn't
                depend on specific *path operations*.

                It will be added to the generated OpenAPI (e.g. visible at `/docs`).

                **Note**: This is available since OpenAPI 3.1.0, FastAPI 0.99.0.

                Read more about it in the
                [FastAPI docs for OpenAPI Webhooks](https://fastapi.tiangolo.com/advanced/openapi-webhooks/).
                """
            ),
        ] = None,
        deprecated: Annotated[
            Optional[bool],
            Doc(
                """
                Mark all *path operations* as deprecated. You probably don't need it,
                but it's available.

                It will be added to the generated OpenAPI (e.g. visible at `/docs`).

                Read more about it in the
                [FastAPI docs for Path Operation Configuration](https://fastapi.tiangolo.com/tutorial/path-operation-configuration/).
                """
            ),
        ] = None,
        include_in_schema: Annotated[
            bool,
            Doc(
                """
                To include (or not) all the *path operations* in the generated OpenAPI.
                You probably don't need it, but it's available.

                This affects the generated OpenAPI (e.g. visible at `/docs`).

                Read more about it in the
                [FastAPI docs for Query Parameters and String Validations](https://fastapi.tiangolo.com/tutorial/query-params-str-validations/#exclude-parameters-from-openapi).
                """
            ),
        ] = True,
        swagger_ui_parameters: Annotated[
            Optional[Dict[str, Any]],
            Doc(
                """
                Parameters to configure Swagger UI, the autogenerated interactive API
                documentation (by default at `/docs`).

                Read more about it in the
                [FastAPI docs about how to Configure Swagger UI](https://fastapi.tiangolo.com/how-to/configure-swagger-ui/).
                """
            ),
        ] = None,
        generate_unique_id_function: Annotated[
            Callable[[routing.APIRoute], str],
            Doc(
                """
                Customize the function used to generate unique IDs for the *path
                operations* shown in the generated OpenAPI.

                This is particularly useful when automatically generating clients or
                SDKs for your API.

                Read more about it in the
                [FastAPI docs about how to Generate Clients](https://fastapi.tiangolo.com/advanced/generate-clients/#custom-generate-unique-id-function).
                """
            ),
        ] = Default(generate_unique_id),
        separate_input_output_schemas: Annotated[
            bool,
            Doc(
                """
                Whether to generate separate OpenAPI schemas for request body and
                response body when the results would be more precise.

                This is particularly useful when automatically generating clients.

                For example, if you have a model like:

                ```python
                from pydantic import BaseModel

                class Item(BaseModel):
                    name: str
                    tags: list[str] = []
                ```

                When `Item` is used for input, a request body, `tags` is not required,
                the client doesn't have to provide it.

                But when using `Item` for output, for a response body, `tags` is always
                available because it has a default value, even if it's just an empty
                list. So, the client should be able to always expect it.

                In this case, there would be two different schemas, one for input and
                another one for output.
                """
            ),
        ] = True,
        **extra: Annotated[
            Any,
            Doc(
                """
                Extra keyword arguments to be stored in the app, not used by FastAPI
                anywhere.
                """
            ),
        ],
>>>>>>> 7179d48f
    ) -> None:
        self.debug = debug
        self.title = title
        self.summary = summary
        self.description = description
        self.version = version
        self.terms_of_service = terms_of_service
        self.contact = contact
        self.license_info = license_info
        self.openapi_url = openapi_url
        self.openapi_tags = openapi_tags
        self.root_path_in_servers = root_path_in_servers
        self.docs_url = docs_url
        self.redoc_url = redoc_url
        self.swagger_ui_oauth2_redirect_url = swagger_ui_oauth2_redirect_url
        self.swagger_ui_init_oauth = swagger_ui_init_oauth
        self.swagger_ui_parameters = swagger_ui_parameters
        self.servers = servers or []
        self.separate_input_output_schemas = separate_input_output_schemas
        self.extra = extra
        self.openapi_version: Annotated[
            str,
            Doc(
                """
                The version string of OpenAPI.

                FastAPI will generate OpenAPI version 3.1.0, and will output that as
                the OpenAPI version. But some tools, even though they might be
                compatible with OpenAPI 3.1.0, might not recognize it as a valid.

                So you could override this value to trick those tools into using
                the generated OpenAPI. Have in mind that this is a hack. But if you
                avoid using features added in OpenAPI 3.1.0, it might work for your
                use case.

                This is not passed as a parameter to the `FastAPI` class to avoid
                giving the false idea that FastAPI would generate a different OpenAPI
                schema. It is only available as an attribute.

                **Example**

                ```python
                from fastapi import FastAPI

                app = FastAPI()

                app.openapi_version = "3.0.2"
                ```
                """
            ),
        ] = "3.1.0"
        self.openapi_schema: Optional[Dict[str, Any]] = None
        if self.openapi_url:
            assert self.title, "A title must be provided for OpenAPI, e.g.: 'My API'"
            assert self.version, "A version must be provided for OpenAPI, e.g.: '2.1.0'"
        # TODO: remove when discarding the openapi_prefix parameter
        if openapi_prefix:
            logger.warning(
                '"openapi_prefix" has been deprecated in favor of "root_path", which '
                "follows more closely the ASGI standard, is simpler, and more "
                "automatic. Check the docs at "
                "https://fastapi.tiangolo.com/advanced/sub-applications/"
            )
        self.webhooks: Annotated[
            routing.APIRouter,
            Doc(
                """
                The `app.webhooks` attribute is an `APIRouter` with the *path
                operations* that will be used just for documentation of webhooks.

                Read more about it in the
                [FastAPI docs for OpenAPI Webhooks](https://fastapi.tiangolo.com/advanced/openapi-webhooks/).
                """
            ),
        ] = webhooks or routing.APIRouter()
        self.root_path = root_path or openapi_prefix
        self.state: Annotated[
            State,
            Doc(
                """
                A state object for the application. This is the same object for the
                entire application, it doesn't change from request to request.

                You normally wouldn't use this in FastAPI, for most of the cases you
                would instead use FastAPI dependencies.

                This is simply inherited from Starlette.

                Read more about it in the
                [Starlette docs for Applications](https://www.starlette.io/applications/#storing-state-on-the-app-instance).
                """
            ),
        ] = State()
        self.dependency_overrides: Annotated[
            Dict[Callable[..., Any], Callable[..., Any]],
            Doc(
                """
                A dictionary with overrides for the dependencies.

                Each key is the original dependency callable, and the value is the
                actual dependency that should be called.

                This is for testing, to replace expensive dependencies with testing
                versions.

                Read more about it in the
                [FastAPI docs for Testing Dependencies with Overrides](https://fastapi.tiangolo.com/advanced/testing-dependencies/).
                """
            ),
        ] = {}
        self.router: routing.APIRouter = routing.APIRouter(
            routes=routes,
            redirect_slashes=redirect_slashes,
            dependency_overrides_provider=self,
            on_startup=on_startup,
            on_shutdown=on_shutdown,
            lifespan=lifespan,
            default_response_class=default_response_class,
            dependencies=dependencies,
            callbacks=callbacks,
            deprecated=deprecated,
            include_in_schema=include_in_schema,
            responses=responses,
            generate_unique_id_function=generate_unique_id_function,
        )
        self.exception_handlers: Dict[
            Any, Callable[[Request, Any], Union[Response, Awaitable[Response]]]
        ] = {} if exception_handlers is None else dict(exception_handlers)
        self.exception_handlers.setdefault(HTTPException, http_exception_handler)
        self.exception_handlers.setdefault(
            RequestValidationError, request_validation_exception_handler
        )
        self.exception_handlers.setdefault(
            WebSocketRequestValidationError,
            # Starlette still has incorrect type specification for the handlers
            websocket_request_validation_exception_handler,  # type: ignore
        )

        self.user_middleware: List[Middleware] = (
            [] if middleware is None else list(middleware)
        )
        self.middleware_stack: Union[ASGIApp, None] = None
        self.setup()

    def openapi(self) -> Dict[str, Any]:
        """
        Generate the OpenAPI schema of the application. This is called by FastAPI
        internally.

<<<<<<< HEAD
        self.default_error_schema = default_error_schema
        self.openapi_version = "3.0.2"
=======
        The first time it is called it stores the result in the attribute
        `app.openapi_schema`, and next times it is called, it just returns that same
        result. To avoid the cost of generating the schema every time.
>>>>>>> 7179d48f

        If you need to modify the generated OpenAPI schema, you could modify it.

        Read more in the
        [FastAPI docs for OpenAPI](https://fastapi.tiangolo.com/how-to/extending-openapi/).
        """
        if not self.openapi_schema:
            self.openapi_schema = get_openapi(
                title=self.title,
                version=self.version,
                openapi_version=self.openapi_version,
                summary=self.summary,
                description=self.description,
                terms_of_service=self.terms_of_service,
                contact=self.contact,
                license_info=self.license_info,
                default_error_schema=self.default_error_schema,
                routes=self.routes,
                webhooks=self.webhooks.routes,
                tags=self.openapi_tags,
                servers=self.servers,
                separate_input_output_schemas=self.separate_input_output_schemas,
            )
        return self.openapi_schema

    def setup(self) -> None:
        if self.openapi_url:
            urls = (server_data.get("url") for server_data in self.servers)
            server_urls = {url for url in urls if url}

            async def openapi(req: Request) -> JSONResponse:
                root_path = req.scope.get("root_path", "").rstrip("/")
                if root_path not in server_urls:
                    if root_path and self.root_path_in_servers:
                        self.servers.insert(0, {"url": root_path})
                        server_urls.add(root_path)
                return JSONResponse(self.openapi())

            self.add_route(self.openapi_url, openapi, include_in_schema=False)
        if self.openapi_url and self.docs_url:

            async def swagger_ui_html(req: Request) -> HTMLResponse:
                root_path = req.scope.get("root_path", "").rstrip("/")
                openapi_url = root_path + self.openapi_url
                oauth2_redirect_url = self.swagger_ui_oauth2_redirect_url
                if oauth2_redirect_url:
                    oauth2_redirect_url = root_path + oauth2_redirect_url
                return get_swagger_ui_html(
                    openapi_url=openapi_url,
                    title=f"{self.title} - Swagger UI",
                    oauth2_redirect_url=oauth2_redirect_url,
                    init_oauth=self.swagger_ui_init_oauth,
                    swagger_ui_parameters=self.swagger_ui_parameters,
                )

            self.add_route(self.docs_url, swagger_ui_html, include_in_schema=False)

            if self.swagger_ui_oauth2_redirect_url:

                async def swagger_ui_redirect(req: Request) -> HTMLResponse:
                    return get_swagger_ui_oauth2_redirect_html()

                self.add_route(
                    self.swagger_ui_oauth2_redirect_url,
                    swagger_ui_redirect,
                    include_in_schema=False,
                )
        if self.openapi_url and self.redoc_url:

            async def redoc_html(req: Request) -> HTMLResponse:
                root_path = req.scope.get("root_path", "").rstrip("/")
                openapi_url = root_path + self.openapi_url
                return get_redoc_html(
                    openapi_url=openapi_url, title=f"{self.title} - ReDoc"
                )

            self.add_route(self.redoc_url, redoc_html, include_in_schema=False)

    async def __call__(self, scope: Scope, receive: Receive, send: Send) -> None:
        if self.root_path:
            scope["root_path"] = self.root_path
        await super().__call__(scope, receive, send)

    def add_api_route(
        self,
        path: str,
        endpoint: Callable[..., Any],
        *,
        response_model: Any = Default(None),
        status_code: Optional[int] = None,
        tags: Optional[List[Union[str, Enum]]] = None,
        dependencies: Optional[Sequence[Depends]] = None,
        summary: Optional[str] = None,
        description: Optional[str] = None,
        response_description: str = "Successful Response",
        responses: Optional[Dict[Union[int, str], Dict[str, Any]]] = None,
        deprecated: Optional[bool] = None,
        methods: Optional[List[str]] = None,
        operation_id: Optional[str] = None,
        response_model_include: Optional[IncEx] = None,
        response_model_exclude: Optional[IncEx] = None,
        response_model_by_alias: bool = True,
        response_model_exclude_unset: bool = False,
        response_model_exclude_defaults: bool = False,
        response_model_exclude_none: bool = False,
        include_in_schema: bool = True,
        response_class: Union[Type[Response], DefaultPlaceholder] = Default(
            JSONResponse
        ),
        name: Optional[str] = None,
        openapi_extra: Optional[Dict[str, Any]] = None,
        generate_unique_id_function: Callable[[routing.APIRoute], str] = Default(
            generate_unique_id
        ),
    ) -> None:
        self.router.add_api_route(
            path,
            endpoint=endpoint,
            response_model=response_model,
            status_code=status_code,
            tags=tags,
            dependencies=dependencies,
            summary=summary,
            description=description,
            response_description=response_description,
            responses=responses,
            deprecated=deprecated,
            methods=methods,
            operation_id=operation_id,
            response_model_include=response_model_include,
            response_model_exclude=response_model_exclude,
            response_model_by_alias=response_model_by_alias,
            response_model_exclude_unset=response_model_exclude_unset,
            response_model_exclude_defaults=response_model_exclude_defaults,
            response_model_exclude_none=response_model_exclude_none,
            include_in_schema=include_in_schema,
            response_class=response_class,
            name=name,
            openapi_extra=openapi_extra,
            generate_unique_id_function=generate_unique_id_function,
        )

    def api_route(
        self,
        path: str,
        *,
        response_model: Any = Default(None),
        status_code: Optional[int] = None,
        tags: Optional[List[Union[str, Enum]]] = None,
        dependencies: Optional[Sequence[Depends]] = None,
        summary: Optional[str] = None,
        description: Optional[str] = None,
        response_description: str = "Successful Response",
        responses: Optional[Dict[Union[int, str], Dict[str, Any]]] = None,
        deprecated: Optional[bool] = None,
        methods: Optional[List[str]] = None,
        operation_id: Optional[str] = None,
        response_model_include: Optional[IncEx] = None,
        response_model_exclude: Optional[IncEx] = None,
        response_model_by_alias: bool = True,
        response_model_exclude_unset: bool = False,
        response_model_exclude_defaults: bool = False,
        response_model_exclude_none: bool = False,
        include_in_schema: bool = True,
        response_class: Type[Response] = Default(JSONResponse),
        name: Optional[str] = None,
        openapi_extra: Optional[Dict[str, Any]] = None,
        generate_unique_id_function: Callable[[routing.APIRoute], str] = Default(
            generate_unique_id
        ),
    ) -> Callable[[DecoratedCallable], DecoratedCallable]:
        def decorator(func: DecoratedCallable) -> DecoratedCallable:
            self.router.add_api_route(
                path,
                func,
                response_model=response_model,
                status_code=status_code,
                tags=tags,
                dependencies=dependencies,
                summary=summary,
                description=description,
                response_description=response_description,
                responses=responses,
                deprecated=deprecated,
                methods=methods,
                operation_id=operation_id,
                response_model_include=response_model_include,
                response_model_exclude=response_model_exclude,
                response_model_by_alias=response_model_by_alias,
                response_model_exclude_unset=response_model_exclude_unset,
                response_model_exclude_defaults=response_model_exclude_defaults,
                response_model_exclude_none=response_model_exclude_none,
                include_in_schema=include_in_schema,
                response_class=response_class,
                name=name,
                openapi_extra=openapi_extra,
                generate_unique_id_function=generate_unique_id_function,
            )
            return func

        return decorator

    def add_api_websocket_route(
        self,
        path: str,
        endpoint: Callable[..., Any],
        name: Optional[str] = None,
        *,
        dependencies: Optional[Sequence[Depends]] = None,
    ) -> None:
        self.router.add_api_websocket_route(
            path,
            endpoint,
            name=name,
            dependencies=dependencies,
        )

    def websocket(
        self,
        path: Annotated[
            str,
            Doc(
                """
                WebSocket path.
                """
            ),
        ],
        name: Annotated[
            Optional[str],
            Doc(
                """
                A name for the WebSocket. Only used internally.
                """
            ),
        ] = None,
        *,
        dependencies: Annotated[
            Optional[Sequence[Depends]],
            Doc(
                """
                A list of dependencies (using `Depends()`) to be used for this
                WebSocket.

                Read more about it in the
                [FastAPI docs for WebSockets](https://fastapi.tiangolo.com/advanced/websockets/).
                """
            ),
        ] = None,
    ) -> Callable[[DecoratedCallable], DecoratedCallable]:
        """
        Decorate a WebSocket function.

        Read more about it in the
        [FastAPI docs for WebSockets](https://fastapi.tiangolo.com/advanced/websockets/).

        **Example**

        ```python
        from fastapi import FastAPI, WebSocket

        app = FastAPI()

        @app.websocket("/ws")
        async def websocket_endpoint(websocket: WebSocket):
            await websocket.accept()
            while True:
                data = await websocket.receive_text()
                await websocket.send_text(f"Message text was: {data}")
        ```
        """

        def decorator(func: DecoratedCallable) -> DecoratedCallable:
            self.add_api_websocket_route(
                path,
                func,
                name=name,
                dependencies=dependencies,
            )
            return func

        return decorator

    def include_router(
        self,
        router: Annotated[routing.APIRouter, Doc("The `APIRouter` to include.")],
        *,
        prefix: Annotated[str, Doc("An optional path prefix for the router.")] = "",
        tags: Annotated[
            Optional[List[Union[str, Enum]]],
            Doc(
                """
                A list of tags to be applied to all the *path operations* in this
                router.

                It will be added to the generated OpenAPI (e.g. visible at `/docs`).

                Read more about it in the
                [FastAPI docs for Path Operation Configuration](https://fastapi.tiangolo.com/tutorial/path-operation-configuration/).
                """
            ),
        ] = None,
        dependencies: Annotated[
            Optional[Sequence[Depends]],
            Doc(
                """
                A list of dependencies (using `Depends()`) to be applied to all the
                *path operations* in this router.

                Read more about it in the
                [FastAPI docs for Bigger Applications - Multiple Files](https://fastapi.tiangolo.com/tutorial/bigger-applications/#include-an-apirouter-with-a-custom-prefix-tags-responses-and-dependencies).

                **Example**

                ```python
                from fastapi import Depends, FastAPI

                from .dependencies import get_token_header
                from .internal import admin

                app = FastAPI()

                app.include_router(
                    admin.router,
                    dependencies=[Depends(get_token_header)],
                )
                ```
                """
            ),
        ] = None,
        responses: Annotated[
            Optional[Dict[Union[int, str], Dict[str, Any]]],
            Doc(
                """
                Additional responses to be shown in OpenAPI.

                It will be added to the generated OpenAPI (e.g. visible at `/docs`).

                Read more about it in the
                [FastAPI docs for Additional Responses in OpenAPI](https://fastapi.tiangolo.com/advanced/additional-responses/).

                And in the
                [FastAPI docs for Bigger Applications](https://fastapi.tiangolo.com/tutorial/bigger-applications/#include-an-apirouter-with-a-custom-prefix-tags-responses-and-dependencies).
                """
            ),
        ] = None,
        deprecated: Annotated[
            Optional[bool],
            Doc(
                """
                Mark all the *path operations* in this router as deprecated.

                It will be added to the generated OpenAPI (e.g. visible at `/docs`).

                **Example**

                ```python
                from fastapi import FastAPI

                from .internal import old_api

                app = FastAPI()

                app.include_router(
                    old_api.router,
                    deprecated=True,
                )
                ```
                """
            ),
        ] = None,
        include_in_schema: Annotated[
            bool,
            Doc(
                """
                Include (or not) all the *path operations* in this router in the
                generated OpenAPI schema.

                This affects the generated OpenAPI (e.g. visible at `/docs`).

                **Example**

                ```python
                from fastapi import FastAPI

                from .internal import old_api

                app = FastAPI()

                app.include_router(
                    old_api.router,
                    include_in_schema=False,
                )
                ```
                """
            ),
        ] = True,
        default_response_class: Annotated[
            Type[Response],
            Doc(
                """
                Default response class to be used for the *path operations* in this
                router.

                Read more in the
                [FastAPI docs for Custom Response - HTML, Stream, File, others](https://fastapi.tiangolo.com/advanced/custom-response/#default-response-class).

                **Example**

                ```python
                from fastapi import FastAPI
                from fastapi.responses import ORJSONResponse

                from .internal import old_api

                app = FastAPI()

                app.include_router(
                    old_api.router,
                    default_response_class=ORJSONResponse,
                )
                ```
                """
            ),
        ] = Default(JSONResponse),
        callbacks: Annotated[
            Optional[List[BaseRoute]],
            Doc(
                """
                List of *path operations* that will be used as OpenAPI callbacks.

                This is only for OpenAPI documentation, the callbacks won't be used
                directly.

                It will be added to the generated OpenAPI (e.g. visible at `/docs`).

                Read more about it in the
                [FastAPI docs for OpenAPI Callbacks](https://fastapi.tiangolo.com/advanced/openapi-callbacks/).
                """
            ),
        ] = None,
        generate_unique_id_function: Annotated[
            Callable[[routing.APIRoute], str],
            Doc(
                """
                Customize the function used to generate unique IDs for the *path
                operations* shown in the generated OpenAPI.

                This is particularly useful when automatically generating clients or
                SDKs for your API.

                Read more about it in the
                [FastAPI docs about how to Generate Clients](https://fastapi.tiangolo.com/advanced/generate-clients/#custom-generate-unique-id-function).
                """
            ),
        ] = Default(generate_unique_id),
    ) -> None:
        """
        Include an `APIRouter` in the same app.

        Read more about it in the
        [FastAPI docs for Bigger Applications](https://fastapi.tiangolo.com/tutorial/bigger-applications/).

        ## Example

        ```python
        from fastapi import FastAPI

        from .users import users_router

        app = FastAPI()

        app.include_router(users_router)
        ```
        """
        self.router.include_router(
            router,
            prefix=prefix,
            tags=tags,
            dependencies=dependencies,
            responses=responses,
            deprecated=deprecated,
            include_in_schema=include_in_schema,
            default_response_class=default_response_class,
            callbacks=callbacks,
            generate_unique_id_function=generate_unique_id_function,
        )

    def get(
        self,
        path: Annotated[
            str,
            Doc(
                """
                The URL path to be used for this *path operation*.

                For example, in `http://example.com/items`, the path is `/items`.
                """
            ),
        ],
        *,
        response_model: Annotated[
            Any,
            Doc(
                """
                The type to use for the response.

                It could be any valid Pydantic *field* type. So, it doesn't have to
                be a Pydantic model, it could be other things, like a `list`, `dict`,
                etc.

                It will be used for:

                * Documentation: the generated OpenAPI (and the UI at `/docs`) will
                    show it as the response (JSON Schema).
                * Serialization: you could return an arbitrary object and the
                    `response_model` would be used to serialize that object into the
                    corresponding JSON.
                * Filtering: the JSON sent to the client will only contain the data
                    (fields) defined in the `response_model`. If you returned an object
                    that contains an attribute `password` but the `response_model` does
                    not include that field, the JSON sent to the client would not have
                    that `password`.
                * Validation: whatever you return will be serialized with the
                    `response_model`, converting any data as necessary to generate the
                    corresponding JSON. But if the data in the object returned is not
                    valid, that would mean a violation of the contract with the client,
                    so it's an error from the API developer. So, FastAPI will raise an
                    error and return a 500 error code (Internal Server Error).

                Read more about it in the
                [FastAPI docs for Response Model](https://fastapi.tiangolo.com/tutorial/response-model/).
                """
            ),
        ] = Default(None),
        status_code: Annotated[
            Optional[int],
            Doc(
                """
                The default status code to be used for the response.

                You could override the status code by returning a response directly.

                Read more about it in the
                [FastAPI docs for Response Status Code](https://fastapi.tiangolo.com/tutorial/response-status-code/).
                """
            ),
        ] = None,
        tags: Annotated[
            Optional[List[Union[str, Enum]]],
            Doc(
                """
                A list of tags to be applied to the *path operation*.

                It will be added to the generated OpenAPI (e.g. visible at `/docs`).

                Read more about it in the
                [FastAPI docs for Path Operation Configuration](https://fastapi.tiangolo.com/tutorial/path-operation-configuration/#tags).
                """
            ),
        ] = None,
        dependencies: Annotated[
            Optional[Sequence[Depends]],
            Doc(
                """
                A list of dependencies (using `Depends()`) to be applied to the
                *path operation*.

                Read more about it in the
                [FastAPI docs for Dependencies in path operation decorators](https://fastapi.tiangolo.com/tutorial/dependencies/dependencies-in-path-operation-decorators/).
                """
            ),
        ] = None,
        summary: Annotated[
            Optional[str],
            Doc(
                """
                A summary for the *path operation*.

                It will be added to the generated OpenAPI (e.g. visible at `/docs`).

                Read more about it in the
                [FastAPI docs for Path Operation Configuration](https://fastapi.tiangolo.com/tutorial/path-operation-configuration/).
                """
            ),
        ] = None,
        description: Annotated[
            Optional[str],
            Doc(
                """
                A description for the *path operation*.

                If not provided, it will be extracted automatically from the docstring
                of the *path operation function*.

                It can contain Markdown.

                It will be added to the generated OpenAPI (e.g. visible at `/docs`).

                Read more about it in the
                [FastAPI docs for Path Operation Configuration](https://fastapi.tiangolo.com/tutorial/path-operation-configuration/).
                """
            ),
        ] = None,
        response_description: Annotated[
            str,
            Doc(
                """
                The description for the default response.

                It will be added to the generated OpenAPI (e.g. visible at `/docs`).
                """
            ),
        ] = "Successful Response",
        responses: Annotated[
            Optional[Dict[Union[int, str], Dict[str, Any]]],
            Doc(
                """
                Additional responses that could be returned by this *path operation*.

                It will be added to the generated OpenAPI (e.g. visible at `/docs`).
                """
            ),
        ] = None,
        deprecated: Annotated[
            Optional[bool],
            Doc(
                """
                Mark this *path operation* as deprecated.

                It will be added to the generated OpenAPI (e.g. visible at `/docs`).
                """
            ),
        ] = None,
        operation_id: Annotated[
            Optional[str],
            Doc(
                """
                Custom operation ID to be used by this *path operation*.

                By default, it is generated automatically.

                If you provide a custom operation ID, you need to make sure it is
                unique for the whole API.

                You can customize the
                operation ID generation with the parameter
                `generate_unique_id_function` in the `FastAPI` class.

                Read more about it in the
                [FastAPI docs about how to Generate Clients](https://fastapi.tiangolo.com/advanced/generate-clients/#custom-generate-unique-id-function).
                """
            ),
        ] = None,
        response_model_include: Annotated[
            Optional[IncEx],
            Doc(
                """
                Configuration passed to Pydantic to include only certain fields in the
                response data.

                Read more about it in the
                [FastAPI docs for Response Model - Return Type](https://fastapi.tiangolo.com/tutorial/response-model/#response_model_include-and-response_model_exclude).
                """
            ),
        ] = None,
        response_model_exclude: Annotated[
            Optional[IncEx],
            Doc(
                """
                Configuration passed to Pydantic to exclude certain fields in the
                response data.

                Read more about it in the
                [FastAPI docs for Response Model - Return Type](https://fastapi.tiangolo.com/tutorial/response-model/#response_model_include-and-response_model_exclude).
                """
            ),
        ] = None,
        response_model_by_alias: Annotated[
            bool,
            Doc(
                """
                Configuration passed to Pydantic to define if the response model
                should be serialized by alias when an alias is used.

                Read more about it in the
                [FastAPI docs for Response Model - Return Type](https://fastapi.tiangolo.com/tutorial/response-model/#response_model_include-and-response_model_exclude).
                """
            ),
        ] = True,
        response_model_exclude_unset: Annotated[
            bool,
            Doc(
                """
                Configuration passed to Pydantic to define if the response data
                should have all the fields, including the ones that were not set and
                have their default values. This is different from
                `response_model_exclude_defaults` in that if the fields are set,
                they will be included in the response, even if the value is the same
                as the default.

                When `True`, default values are omitted from the response.

                Read more about it in the
                [FastAPI docs for Response Model - Return Type](https://fastapi.tiangolo.com/tutorial/response-model/#use-the-response_model_exclude_unset-parameter).
                """
            ),
        ] = False,
        response_model_exclude_defaults: Annotated[
            bool,
            Doc(
                """
                Configuration passed to Pydantic to define if the response data
                should have all the fields, including the ones that have the same value
                as the default. This is different from `response_model_exclude_unset`
                in that if the fields are set but contain the same default values,
                they will be excluded from the response.

                When `True`, default values are omitted from the response.

                Read more about it in the
                [FastAPI docs for Response Model - Return Type](https://fastapi.tiangolo.com/tutorial/response-model/#use-the-response_model_exclude_unset-parameter).
                """
            ),
        ] = False,
        response_model_exclude_none: Annotated[
            bool,
            Doc(
                """
                Configuration passed to Pydantic to define if the response data should
                exclude fields set to `None`.

                This is much simpler (less smart) than `response_model_exclude_unset`
                and `response_model_exclude_defaults`. You probably want to use one of
                those two instead of this one, as those allow returning `None` values
                when it makes sense.

                Read more about it in the
                [FastAPI docs for Response Model - Return Type](https://fastapi.tiangolo.com/tutorial/response-model/#response_model_exclude_none).
                """
            ),
        ] = False,
        include_in_schema: Annotated[
            bool,
            Doc(
                """
                Include this *path operation* in the generated OpenAPI schema.

                This affects the generated OpenAPI (e.g. visible at `/docs`).

                Read more about it in the
                [FastAPI docs for Query Parameters and String Validations](https://fastapi.tiangolo.com/tutorial/query-params-str-validations/#exclude-parameters-from-openapi).
                """
            ),
        ] = True,
        response_class: Annotated[
            Type[Response],
            Doc(
                """
                Response class to be used for this *path operation*.

                This will not be used if you return a response directly.

                Read more about it in the
                [FastAPI docs for Custom Response - HTML, Stream, File, others](https://fastapi.tiangolo.com/advanced/custom-response/#redirectresponse).
                """
            ),
        ] = Default(JSONResponse),
        name: Annotated[
            Optional[str],
            Doc(
                """
                Name for this *path operation*. Only used internally.
                """
            ),
        ] = None,
        callbacks: Annotated[
            Optional[List[BaseRoute]],
            Doc(
                """
                List of *path operations* that will be used as OpenAPI callbacks.

                This is only for OpenAPI documentation, the callbacks won't be used
                directly.

                It will be added to the generated OpenAPI (e.g. visible at `/docs`).

                Read more about it in the
                [FastAPI docs for OpenAPI Callbacks](https://fastapi.tiangolo.com/advanced/openapi-callbacks/).
                """
            ),
        ] = None,
        openapi_extra: Annotated[
            Optional[Dict[str, Any]],
            Doc(
                """
                Extra metadata to be included in the OpenAPI schema for this *path
                operation*.

                Read more about it in the
                [FastAPI docs for Path Operation Advanced Configuration](https://fastapi.tiangolo.com/advanced/path-operation-advanced-configuration/#custom-openapi-path-operation-schema).
                """
            ),
        ] = None,
        generate_unique_id_function: Annotated[
            Callable[[routing.APIRoute], str],
            Doc(
                """
                Customize the function used to generate unique IDs for the *path
                operations* shown in the generated OpenAPI.

                This is particularly useful when automatically generating clients or
                SDKs for your API.

                Read more about it in the
                [FastAPI docs about how to Generate Clients](https://fastapi.tiangolo.com/advanced/generate-clients/#custom-generate-unique-id-function).
                """
            ),
        ] = Default(generate_unique_id),
    ) -> Callable[[DecoratedCallable], DecoratedCallable]:
        """
        Add a *path operation* using an HTTP GET operation.

        ## Example

        ```python
        from fastapi import FastAPI

        app = FastAPI()

        @app.get("/items/")
        def read_items():
            return [{"name": "Empanada"}, {"name": "Arepa"}]
        ```
        """
        return self.router.get(
            path,
            response_model=response_model,
            status_code=status_code,
            tags=tags,
            dependencies=dependencies,
            summary=summary,
            description=description,
            response_description=response_description,
            responses=responses,
            deprecated=deprecated,
            operation_id=operation_id,
            response_model_include=response_model_include,
            response_model_exclude=response_model_exclude,
            response_model_by_alias=response_model_by_alias,
            response_model_exclude_unset=response_model_exclude_unset,
            response_model_exclude_defaults=response_model_exclude_defaults,
            response_model_exclude_none=response_model_exclude_none,
            include_in_schema=include_in_schema,
            response_class=response_class,
            name=name,
            callbacks=callbacks,
            openapi_extra=openapi_extra,
            generate_unique_id_function=generate_unique_id_function,
        )

    def put(
        self,
        path: Annotated[
            str,
            Doc(
                """
                The URL path to be used for this *path operation*.

                For example, in `http://example.com/items`, the path is `/items`.
                """
            ),
        ],
        *,
        response_model: Annotated[
            Any,
            Doc(
                """
                The type to use for the response.

                It could be any valid Pydantic *field* type. So, it doesn't have to
                be a Pydantic model, it could be other things, like a `list`, `dict`,
                etc.

                It will be used for:

                * Documentation: the generated OpenAPI (and the UI at `/docs`) will
                    show it as the response (JSON Schema).
                * Serialization: you could return an arbitrary object and the
                    `response_model` would be used to serialize that object into the
                    corresponding JSON.
                * Filtering: the JSON sent to the client will only contain the data
                    (fields) defined in the `response_model`. If you returned an object
                    that contains an attribute `password` but the `response_model` does
                    not include that field, the JSON sent to the client would not have
                    that `password`.
                * Validation: whatever you return will be serialized with the
                    `response_model`, converting any data as necessary to generate the
                    corresponding JSON. But if the data in the object returned is not
                    valid, that would mean a violation of the contract with the client,
                    so it's an error from the API developer. So, FastAPI will raise an
                    error and return a 500 error code (Internal Server Error).

                Read more about it in the
                [FastAPI docs for Response Model](https://fastapi.tiangolo.com/tutorial/response-model/).
                """
            ),
        ] = Default(None),
        status_code: Annotated[
            Optional[int],
            Doc(
                """
                The default status code to be used for the response.

                You could override the status code by returning a response directly.

                Read more about it in the
                [FastAPI docs for Response Status Code](https://fastapi.tiangolo.com/tutorial/response-status-code/).
                """
            ),
        ] = None,
        tags: Annotated[
            Optional[List[Union[str, Enum]]],
            Doc(
                """
                A list of tags to be applied to the *path operation*.

                It will be added to the generated OpenAPI (e.g. visible at `/docs`).

                Read more about it in the
                [FastAPI docs for Path Operation Configuration](https://fastapi.tiangolo.com/tutorial/path-operation-configuration/#tags).
                """
            ),
        ] = None,
        dependencies: Annotated[
            Optional[Sequence[Depends]],
            Doc(
                """
                A list of dependencies (using `Depends()`) to be applied to the
                *path operation*.

                Read more about it in the
                [FastAPI docs for Dependencies in path operation decorators](https://fastapi.tiangolo.com/tutorial/dependencies/dependencies-in-path-operation-decorators/).
                """
            ),
        ] = None,
        summary: Annotated[
            Optional[str],
            Doc(
                """
                A summary for the *path operation*.

                It will be added to the generated OpenAPI (e.g. visible at `/docs`).

                Read more about it in the
                [FastAPI docs for Path Operation Configuration](https://fastapi.tiangolo.com/tutorial/path-operation-configuration/).
                """
            ),
        ] = None,
        description: Annotated[
            Optional[str],
            Doc(
                """
                A description for the *path operation*.

                If not provided, it will be extracted automatically from the docstring
                of the *path operation function*.

                It can contain Markdown.

                It will be added to the generated OpenAPI (e.g. visible at `/docs`).

                Read more about it in the
                [FastAPI docs for Path Operation Configuration](https://fastapi.tiangolo.com/tutorial/path-operation-configuration/).
                """
            ),
        ] = None,
        response_description: Annotated[
            str,
            Doc(
                """
                The description for the default response.

                It will be added to the generated OpenAPI (e.g. visible at `/docs`).
                """
            ),
        ] = "Successful Response",
        responses: Annotated[
            Optional[Dict[Union[int, str], Dict[str, Any]]],
            Doc(
                """
                Additional responses that could be returned by this *path operation*.

                It will be added to the generated OpenAPI (e.g. visible at `/docs`).
                """
            ),
        ] = None,
        deprecated: Annotated[
            Optional[bool],
            Doc(
                """
                Mark this *path operation* as deprecated.

                It will be added to the generated OpenAPI (e.g. visible at `/docs`).
                """
            ),
        ] = None,
        operation_id: Annotated[
            Optional[str],
            Doc(
                """
                Custom operation ID to be used by this *path operation*.

                By default, it is generated automatically.

                If you provide a custom operation ID, you need to make sure it is
                unique for the whole API.

                You can customize the
                operation ID generation with the parameter
                `generate_unique_id_function` in the `FastAPI` class.

                Read more about it in the
                [FastAPI docs about how to Generate Clients](https://fastapi.tiangolo.com/advanced/generate-clients/#custom-generate-unique-id-function).
                """
            ),
        ] = None,
        response_model_include: Annotated[
            Optional[IncEx],
            Doc(
                """
                Configuration passed to Pydantic to include only certain fields in the
                response data.

                Read more about it in the
                [FastAPI docs for Response Model - Return Type](https://fastapi.tiangolo.com/tutorial/response-model/#response_model_include-and-response_model_exclude).
                """
            ),
        ] = None,
        response_model_exclude: Annotated[
            Optional[IncEx],
            Doc(
                """
                Configuration passed to Pydantic to exclude certain fields in the
                response data.

                Read more about it in the
                [FastAPI docs for Response Model - Return Type](https://fastapi.tiangolo.com/tutorial/response-model/#response_model_include-and-response_model_exclude).
                """
            ),
        ] = None,
        response_model_by_alias: Annotated[
            bool,
            Doc(
                """
                Configuration passed to Pydantic to define if the response model
                should be serialized by alias when an alias is used.

                Read more about it in the
                [FastAPI docs for Response Model - Return Type](https://fastapi.tiangolo.com/tutorial/response-model/#response_model_include-and-response_model_exclude).
                """
            ),
        ] = True,
        response_model_exclude_unset: Annotated[
            bool,
            Doc(
                """
                Configuration passed to Pydantic to define if the response data
                should have all the fields, including the ones that were not set and
                have their default values. This is different from
                `response_model_exclude_defaults` in that if the fields are set,
                they will be included in the response, even if the value is the same
                as the default.

                When `True`, default values are omitted from the response.

                Read more about it in the
                [FastAPI docs for Response Model - Return Type](https://fastapi.tiangolo.com/tutorial/response-model/#use-the-response_model_exclude_unset-parameter).
                """
            ),
        ] = False,
        response_model_exclude_defaults: Annotated[
            bool,
            Doc(
                """
                Configuration passed to Pydantic to define if the response data
                should have all the fields, including the ones that have the same value
                as the default. This is different from `response_model_exclude_unset`
                in that if the fields are set but contain the same default values,
                they will be excluded from the response.

                When `True`, default values are omitted from the response.

                Read more about it in the
                [FastAPI docs for Response Model - Return Type](https://fastapi.tiangolo.com/tutorial/response-model/#use-the-response_model_exclude_unset-parameter).
                """
            ),
        ] = False,
        response_model_exclude_none: Annotated[
            bool,
            Doc(
                """
                Configuration passed to Pydantic to define if the response data should
                exclude fields set to `None`.

                This is much simpler (less smart) than `response_model_exclude_unset`
                and `response_model_exclude_defaults`. You probably want to use one of
                those two instead of this one, as those allow returning `None` values
                when it makes sense.

                Read more about it in the
                [FastAPI docs for Response Model - Return Type](https://fastapi.tiangolo.com/tutorial/response-model/#response_model_exclude_none).
                """
            ),
        ] = False,
        include_in_schema: Annotated[
            bool,
            Doc(
                """
                Include this *path operation* in the generated OpenAPI schema.

                This affects the generated OpenAPI (e.g. visible at `/docs`).

                Read more about it in the
                [FastAPI docs for Query Parameters and String Validations](https://fastapi.tiangolo.com/tutorial/query-params-str-validations/#exclude-parameters-from-openapi).
                """
            ),
        ] = True,
        response_class: Annotated[
            Type[Response],
            Doc(
                """
                Response class to be used for this *path operation*.

                This will not be used if you return a response directly.

                Read more about it in the
                [FastAPI docs for Custom Response - HTML, Stream, File, others](https://fastapi.tiangolo.com/advanced/custom-response/#redirectresponse).
                """
            ),
        ] = Default(JSONResponse),
        name: Annotated[
            Optional[str],
            Doc(
                """
                Name for this *path operation*. Only used internally.
                """
            ),
        ] = None,
        callbacks: Annotated[
            Optional[List[BaseRoute]],
            Doc(
                """
                List of *path operations* that will be used as OpenAPI callbacks.

                This is only for OpenAPI documentation, the callbacks won't be used
                directly.

                It will be added to the generated OpenAPI (e.g. visible at `/docs`).

                Read more about it in the
                [FastAPI docs for OpenAPI Callbacks](https://fastapi.tiangolo.com/advanced/openapi-callbacks/).
                """
            ),
        ] = None,
        openapi_extra: Annotated[
            Optional[Dict[str, Any]],
            Doc(
                """
                Extra metadata to be included in the OpenAPI schema for this *path
                operation*.

                Read more about it in the
                [FastAPI docs for Path Operation Advanced Configuration](https://fastapi.tiangolo.com/advanced/path-operation-advanced-configuration/#custom-openapi-path-operation-schema).
                """
            ),
        ] = None,
        generate_unique_id_function: Annotated[
            Callable[[routing.APIRoute], str],
            Doc(
                """
                Customize the function used to generate unique IDs for the *path
                operations* shown in the generated OpenAPI.

                This is particularly useful when automatically generating clients or
                SDKs for your API.

                Read more about it in the
                [FastAPI docs about how to Generate Clients](https://fastapi.tiangolo.com/advanced/generate-clients/#custom-generate-unique-id-function).
                """
            ),
        ] = Default(generate_unique_id),
    ) -> Callable[[DecoratedCallable], DecoratedCallable]:
        """
        Add a *path operation* using an HTTP PUT operation.

        ## Example

        ```python
        from fastapi import FastAPI
        from pydantic import BaseModel

        class Item(BaseModel):
            name: str
            description: str | None = None

        app = FastAPI()

        @app.put("/items/{item_id}")
        def replace_item(item_id: str, item: Item):
            return {"message": "Item replaced", "id": item_id}
        ```
        """
        return self.router.put(
            path,
            response_model=response_model,
            status_code=status_code,
            tags=tags,
            dependencies=dependencies,
            summary=summary,
            description=description,
            response_description=response_description,
            responses=responses,
            deprecated=deprecated,
            operation_id=operation_id,
            response_model_include=response_model_include,
            response_model_exclude=response_model_exclude,
            response_model_by_alias=response_model_by_alias,
            response_model_exclude_unset=response_model_exclude_unset,
            response_model_exclude_defaults=response_model_exclude_defaults,
            response_model_exclude_none=response_model_exclude_none,
            include_in_schema=include_in_schema,
            response_class=response_class,
            name=name,
            callbacks=callbacks,
            openapi_extra=openapi_extra,
            generate_unique_id_function=generate_unique_id_function,
        )

    def post(
        self,
        path: Annotated[
            str,
            Doc(
                """
                The URL path to be used for this *path operation*.

                For example, in `http://example.com/items`, the path is `/items`.
                """
            ),
        ],
        *,
        response_model: Annotated[
            Any,
            Doc(
                """
                The type to use for the response.

                It could be any valid Pydantic *field* type. So, it doesn't have to
                be a Pydantic model, it could be other things, like a `list`, `dict`,
                etc.

                It will be used for:

                * Documentation: the generated OpenAPI (and the UI at `/docs`) will
                    show it as the response (JSON Schema).
                * Serialization: you could return an arbitrary object and the
                    `response_model` would be used to serialize that object into the
                    corresponding JSON.
                * Filtering: the JSON sent to the client will only contain the data
                    (fields) defined in the `response_model`. If you returned an object
                    that contains an attribute `password` but the `response_model` does
                    not include that field, the JSON sent to the client would not have
                    that `password`.
                * Validation: whatever you return will be serialized with the
                    `response_model`, converting any data as necessary to generate the
                    corresponding JSON. But if the data in the object returned is not
                    valid, that would mean a violation of the contract with the client,
                    so it's an error from the API developer. So, FastAPI will raise an
                    error and return a 500 error code (Internal Server Error).

                Read more about it in the
                [FastAPI docs for Response Model](https://fastapi.tiangolo.com/tutorial/response-model/).
                """
            ),
        ] = Default(None),
        status_code: Annotated[
            Optional[int],
            Doc(
                """
                The default status code to be used for the response.

                You could override the status code by returning a response directly.

                Read more about it in the
                [FastAPI docs for Response Status Code](https://fastapi.tiangolo.com/tutorial/response-status-code/).
                """
            ),
        ] = None,
        tags: Annotated[
            Optional[List[Union[str, Enum]]],
            Doc(
                """
                A list of tags to be applied to the *path operation*.

                It will be added to the generated OpenAPI (e.g. visible at `/docs`).

                Read more about it in the
                [FastAPI docs for Path Operation Configuration](https://fastapi.tiangolo.com/tutorial/path-operation-configuration/#tags).
                """
            ),
        ] = None,
        dependencies: Annotated[
            Optional[Sequence[Depends]],
            Doc(
                """
                A list of dependencies (using `Depends()`) to be applied to the
                *path operation*.

                Read more about it in the
                [FastAPI docs for Dependencies in path operation decorators](https://fastapi.tiangolo.com/tutorial/dependencies/dependencies-in-path-operation-decorators/).
                """
            ),
        ] = None,
        summary: Annotated[
            Optional[str],
            Doc(
                """
                A summary for the *path operation*.

                It will be added to the generated OpenAPI (e.g. visible at `/docs`).

                Read more about it in the
                [FastAPI docs for Path Operation Configuration](https://fastapi.tiangolo.com/tutorial/path-operation-configuration/).
                """
            ),
        ] = None,
        description: Annotated[
            Optional[str],
            Doc(
                """
                A description for the *path operation*.

                If not provided, it will be extracted automatically from the docstring
                of the *path operation function*.

                It can contain Markdown.

                It will be added to the generated OpenAPI (e.g. visible at `/docs`).

                Read more about it in the
                [FastAPI docs for Path Operation Configuration](https://fastapi.tiangolo.com/tutorial/path-operation-configuration/).
                """
            ),
        ] = None,
        response_description: Annotated[
            str,
            Doc(
                """
                The description for the default response.

                It will be added to the generated OpenAPI (e.g. visible at `/docs`).
                """
            ),
        ] = "Successful Response",
        responses: Annotated[
            Optional[Dict[Union[int, str], Dict[str, Any]]],
            Doc(
                """
                Additional responses that could be returned by this *path operation*.

                It will be added to the generated OpenAPI (e.g. visible at `/docs`).
                """
            ),
        ] = None,
        deprecated: Annotated[
            Optional[bool],
            Doc(
                """
                Mark this *path operation* as deprecated.

                It will be added to the generated OpenAPI (e.g. visible at `/docs`).
                """
            ),
        ] = None,
        operation_id: Annotated[
            Optional[str],
            Doc(
                """
                Custom operation ID to be used by this *path operation*.

                By default, it is generated automatically.

                If you provide a custom operation ID, you need to make sure it is
                unique for the whole API.

                You can customize the
                operation ID generation with the parameter
                `generate_unique_id_function` in the `FastAPI` class.

                Read more about it in the
                [FastAPI docs about how to Generate Clients](https://fastapi.tiangolo.com/advanced/generate-clients/#custom-generate-unique-id-function).
                """
            ),
        ] = None,
        response_model_include: Annotated[
            Optional[IncEx],
            Doc(
                """
                Configuration passed to Pydantic to include only certain fields in the
                response data.

                Read more about it in the
                [FastAPI docs for Response Model - Return Type](https://fastapi.tiangolo.com/tutorial/response-model/#response_model_include-and-response_model_exclude).
                """
            ),
        ] = None,
        response_model_exclude: Annotated[
            Optional[IncEx],
            Doc(
                """
                Configuration passed to Pydantic to exclude certain fields in the
                response data.

                Read more about it in the
                [FastAPI docs for Response Model - Return Type](https://fastapi.tiangolo.com/tutorial/response-model/#response_model_include-and-response_model_exclude).
                """
            ),
        ] = None,
        response_model_by_alias: Annotated[
            bool,
            Doc(
                """
                Configuration passed to Pydantic to define if the response model
                should be serialized by alias when an alias is used.

                Read more about it in the
                [FastAPI docs for Response Model - Return Type](https://fastapi.tiangolo.com/tutorial/response-model/#response_model_include-and-response_model_exclude).
                """
            ),
        ] = True,
        response_model_exclude_unset: Annotated[
            bool,
            Doc(
                """
                Configuration passed to Pydantic to define if the response data
                should have all the fields, including the ones that were not set and
                have their default values. This is different from
                `response_model_exclude_defaults` in that if the fields are set,
                they will be included in the response, even if the value is the same
                as the default.

                When `True`, default values are omitted from the response.

                Read more about it in the
                [FastAPI docs for Response Model - Return Type](https://fastapi.tiangolo.com/tutorial/response-model/#use-the-response_model_exclude_unset-parameter).
                """
            ),
        ] = False,
        response_model_exclude_defaults: Annotated[
            bool,
            Doc(
                """
                Configuration passed to Pydantic to define if the response data
                should have all the fields, including the ones that have the same value
                as the default. This is different from `response_model_exclude_unset`
                in that if the fields are set but contain the same default values,
                they will be excluded from the response.

                When `True`, default values are omitted from the response.

                Read more about it in the
                [FastAPI docs for Response Model - Return Type](https://fastapi.tiangolo.com/tutorial/response-model/#use-the-response_model_exclude_unset-parameter).
                """
            ),
        ] = False,
        response_model_exclude_none: Annotated[
            bool,
            Doc(
                """
                Configuration passed to Pydantic to define if the response data should
                exclude fields set to `None`.

                This is much simpler (less smart) than `response_model_exclude_unset`
                and `response_model_exclude_defaults`. You probably want to use one of
                those two instead of this one, as those allow returning `None` values
                when it makes sense.

                Read more about it in the
                [FastAPI docs for Response Model - Return Type](https://fastapi.tiangolo.com/tutorial/response-model/#response_model_exclude_none).
                """
            ),
        ] = False,
        include_in_schema: Annotated[
            bool,
            Doc(
                """
                Include this *path operation* in the generated OpenAPI schema.

                This affects the generated OpenAPI (e.g. visible at `/docs`).

                Read more about it in the
                [FastAPI docs for Query Parameters and String Validations](https://fastapi.tiangolo.com/tutorial/query-params-str-validations/#exclude-parameters-from-openapi).
                """
            ),
        ] = True,
        response_class: Annotated[
            Type[Response],
            Doc(
                """
                Response class to be used for this *path operation*.

                This will not be used if you return a response directly.

                Read more about it in the
                [FastAPI docs for Custom Response - HTML, Stream, File, others](https://fastapi.tiangolo.com/advanced/custom-response/#redirectresponse).
                """
            ),
        ] = Default(JSONResponse),
        name: Annotated[
            Optional[str],
            Doc(
                """
                Name for this *path operation*. Only used internally.
                """
            ),
        ] = None,
        callbacks: Annotated[
            Optional[List[BaseRoute]],
            Doc(
                """
                List of *path operations* that will be used as OpenAPI callbacks.

                This is only for OpenAPI documentation, the callbacks won't be used
                directly.

                It will be added to the generated OpenAPI (e.g. visible at `/docs`).

                Read more about it in the
                [FastAPI docs for OpenAPI Callbacks](https://fastapi.tiangolo.com/advanced/openapi-callbacks/).
                """
            ),
        ] = None,
        openapi_extra: Annotated[
            Optional[Dict[str, Any]],
            Doc(
                """
                Extra metadata to be included in the OpenAPI schema for this *path
                operation*.

                Read more about it in the
                [FastAPI docs for Path Operation Advanced Configuration](https://fastapi.tiangolo.com/advanced/path-operation-advanced-configuration/#custom-openapi-path-operation-schema).
                """
            ),
        ] = None,
        generate_unique_id_function: Annotated[
            Callable[[routing.APIRoute], str],
            Doc(
                """
                Customize the function used to generate unique IDs for the *path
                operations* shown in the generated OpenAPI.

                This is particularly useful when automatically generating clients or
                SDKs for your API.

                Read more about it in the
                [FastAPI docs about how to Generate Clients](https://fastapi.tiangolo.com/advanced/generate-clients/#custom-generate-unique-id-function).
                """
            ),
        ] = Default(generate_unique_id),
    ) -> Callable[[DecoratedCallable], DecoratedCallable]:
        """
        Add a *path operation* using an HTTP POST operation.

        ## Example

        ```python
        from fastapi import FastAPI
        from pydantic import BaseModel

        class Item(BaseModel):
            name: str
            description: str | None = None

        app = FastAPI()

        @app.post("/items/")
        def create_item(item: Item):
            return {"message": "Item created"}
        ```
        """
        return self.router.post(
            path,
            response_model=response_model,
            status_code=status_code,
            tags=tags,
            dependencies=dependencies,
            summary=summary,
            description=description,
            response_description=response_description,
            responses=responses,
            deprecated=deprecated,
            operation_id=operation_id,
            response_model_include=response_model_include,
            response_model_exclude=response_model_exclude,
            response_model_by_alias=response_model_by_alias,
            response_model_exclude_unset=response_model_exclude_unset,
            response_model_exclude_defaults=response_model_exclude_defaults,
            response_model_exclude_none=response_model_exclude_none,
            include_in_schema=include_in_schema,
            response_class=response_class,
            name=name,
            callbacks=callbacks,
            openapi_extra=openapi_extra,
            generate_unique_id_function=generate_unique_id_function,
        )

    def delete(
        self,
        path: Annotated[
            str,
            Doc(
                """
                The URL path to be used for this *path operation*.

                For example, in `http://example.com/items`, the path is `/items`.
                """
            ),
        ],
        *,
        response_model: Annotated[
            Any,
            Doc(
                """
                The type to use for the response.

                It could be any valid Pydantic *field* type. So, it doesn't have to
                be a Pydantic model, it could be other things, like a `list`, `dict`,
                etc.

                It will be used for:

                * Documentation: the generated OpenAPI (and the UI at `/docs`) will
                    show it as the response (JSON Schema).
                * Serialization: you could return an arbitrary object and the
                    `response_model` would be used to serialize that object into the
                    corresponding JSON.
                * Filtering: the JSON sent to the client will only contain the data
                    (fields) defined in the `response_model`. If you returned an object
                    that contains an attribute `password` but the `response_model` does
                    not include that field, the JSON sent to the client would not have
                    that `password`.
                * Validation: whatever you return will be serialized with the
                    `response_model`, converting any data as necessary to generate the
                    corresponding JSON. But if the data in the object returned is not
                    valid, that would mean a violation of the contract with the client,
                    so it's an error from the API developer. So, FastAPI will raise an
                    error and return a 500 error code (Internal Server Error).

                Read more about it in the
                [FastAPI docs for Response Model](https://fastapi.tiangolo.com/tutorial/response-model/).
                """
            ),
        ] = Default(None),
        status_code: Annotated[
            Optional[int],
            Doc(
                """
                The default status code to be used for the response.

                You could override the status code by returning a response directly.

                Read more about it in the
                [FastAPI docs for Response Status Code](https://fastapi.tiangolo.com/tutorial/response-status-code/).
                """
            ),
        ] = None,
        tags: Annotated[
            Optional[List[Union[str, Enum]]],
            Doc(
                """
                A list of tags to be applied to the *path operation*.

                It will be added to the generated OpenAPI (e.g. visible at `/docs`).

                Read more about it in the
                [FastAPI docs for Path Operation Configuration](https://fastapi.tiangolo.com/tutorial/path-operation-configuration/#tags).
                """
            ),
        ] = None,
        dependencies: Annotated[
            Optional[Sequence[Depends]],
            Doc(
                """
                A list of dependencies (using `Depends()`) to be applied to the
                *path operation*.

                Read more about it in the
                [FastAPI docs for Dependencies in path operation decorators](https://fastapi.tiangolo.com/tutorial/dependencies/dependencies-in-path-operation-decorators/).
                """
            ),
        ] = None,
        summary: Annotated[
            Optional[str],
            Doc(
                """
                A summary for the *path operation*.

                It will be added to the generated OpenAPI (e.g. visible at `/docs`).

                Read more about it in the
                [FastAPI docs for Path Operation Configuration](https://fastapi.tiangolo.com/tutorial/path-operation-configuration/).
                """
            ),
        ] = None,
        description: Annotated[
            Optional[str],
            Doc(
                """
                A description for the *path operation*.

                If not provided, it will be extracted automatically from the docstring
                of the *path operation function*.

                It can contain Markdown.

                It will be added to the generated OpenAPI (e.g. visible at `/docs`).

                Read more about it in the
                [FastAPI docs for Path Operation Configuration](https://fastapi.tiangolo.com/tutorial/path-operation-configuration/).
                """
            ),
        ] = None,
        response_description: Annotated[
            str,
            Doc(
                """
                The description for the default response.

                It will be added to the generated OpenAPI (e.g. visible at `/docs`).
                """
            ),
        ] = "Successful Response",
        responses: Annotated[
            Optional[Dict[Union[int, str], Dict[str, Any]]],
            Doc(
                """
                Additional responses that could be returned by this *path operation*.

                It will be added to the generated OpenAPI (e.g. visible at `/docs`).
                """
            ),
        ] = None,
        deprecated: Annotated[
            Optional[bool],
            Doc(
                """
                Mark this *path operation* as deprecated.

                It will be added to the generated OpenAPI (e.g. visible at `/docs`).
                """
            ),
        ] = None,
        operation_id: Annotated[
            Optional[str],
            Doc(
                """
                Custom operation ID to be used by this *path operation*.

                By default, it is generated automatically.

                If you provide a custom operation ID, you need to make sure it is
                unique for the whole API.

                You can customize the
                operation ID generation with the parameter
                `generate_unique_id_function` in the `FastAPI` class.

                Read more about it in the
                [FastAPI docs about how to Generate Clients](https://fastapi.tiangolo.com/advanced/generate-clients/#custom-generate-unique-id-function).
                """
            ),
        ] = None,
        response_model_include: Annotated[
            Optional[IncEx],
            Doc(
                """
                Configuration passed to Pydantic to include only certain fields in the
                response data.

                Read more about it in the
                [FastAPI docs for Response Model - Return Type](https://fastapi.tiangolo.com/tutorial/response-model/#response_model_include-and-response_model_exclude).
                """
            ),
        ] = None,
        response_model_exclude: Annotated[
            Optional[IncEx],
            Doc(
                """
                Configuration passed to Pydantic to exclude certain fields in the
                response data.

                Read more about it in the
                [FastAPI docs for Response Model - Return Type](https://fastapi.tiangolo.com/tutorial/response-model/#response_model_include-and-response_model_exclude).
                """
            ),
        ] = None,
        response_model_by_alias: Annotated[
            bool,
            Doc(
                """
                Configuration passed to Pydantic to define if the response model
                should be serialized by alias when an alias is used.

                Read more about it in the
                [FastAPI docs for Response Model - Return Type](https://fastapi.tiangolo.com/tutorial/response-model/#response_model_include-and-response_model_exclude).
                """
            ),
        ] = True,
        response_model_exclude_unset: Annotated[
            bool,
            Doc(
                """
                Configuration passed to Pydantic to define if the response data
                should have all the fields, including the ones that were not set and
                have their default values. This is different from
                `response_model_exclude_defaults` in that if the fields are set,
                they will be included in the response, even if the value is the same
                as the default.

                When `True`, default values are omitted from the response.

                Read more about it in the
                [FastAPI docs for Response Model - Return Type](https://fastapi.tiangolo.com/tutorial/response-model/#use-the-response_model_exclude_unset-parameter).
                """
            ),
        ] = False,
        response_model_exclude_defaults: Annotated[
            bool,
            Doc(
                """
                Configuration passed to Pydantic to define if the response data
                should have all the fields, including the ones that have the same value
                as the default. This is different from `response_model_exclude_unset`
                in that if the fields are set but contain the same default values,
                they will be excluded from the response.

                When `True`, default values are omitted from the response.

                Read more about it in the
                [FastAPI docs for Response Model - Return Type](https://fastapi.tiangolo.com/tutorial/response-model/#use-the-response_model_exclude_unset-parameter).
                """
            ),
        ] = False,
        response_model_exclude_none: Annotated[
            bool,
            Doc(
                """
                Configuration passed to Pydantic to define if the response data should
                exclude fields set to `None`.

                This is much simpler (less smart) than `response_model_exclude_unset`
                and `response_model_exclude_defaults`. You probably want to use one of
                those two instead of this one, as those allow returning `None` values
                when it makes sense.

                Read more about it in the
                [FastAPI docs for Response Model - Return Type](https://fastapi.tiangolo.com/tutorial/response-model/#response_model_exclude_none).
                """
            ),
        ] = False,
        include_in_schema: Annotated[
            bool,
            Doc(
                """
                Include this *path operation* in the generated OpenAPI schema.

                This affects the generated OpenAPI (e.g. visible at `/docs`).

                Read more about it in the
                [FastAPI docs for Query Parameters and String Validations](https://fastapi.tiangolo.com/tutorial/query-params-str-validations/#exclude-parameters-from-openapi).
                """
            ),
        ] = True,
        response_class: Annotated[
            Type[Response],
            Doc(
                """
                Response class to be used for this *path operation*.

                This will not be used if you return a response directly.

                Read more about it in the
                [FastAPI docs for Custom Response - HTML, Stream, File, others](https://fastapi.tiangolo.com/advanced/custom-response/#redirectresponse).
                """
            ),
        ] = Default(JSONResponse),
        name: Annotated[
            Optional[str],
            Doc(
                """
                Name for this *path operation*. Only used internally.
                """
            ),
        ] = None,
        callbacks: Annotated[
            Optional[List[BaseRoute]],
            Doc(
                """
                List of *path operations* that will be used as OpenAPI callbacks.

                This is only for OpenAPI documentation, the callbacks won't be used
                directly.

                It will be added to the generated OpenAPI (e.g. visible at `/docs`).

                Read more about it in the
                [FastAPI docs for OpenAPI Callbacks](https://fastapi.tiangolo.com/advanced/openapi-callbacks/).
                """
            ),
        ] = None,
        openapi_extra: Annotated[
            Optional[Dict[str, Any]],
            Doc(
                """
                Extra metadata to be included in the OpenAPI schema for this *path
                operation*.

                Read more about it in the
                [FastAPI docs for Path Operation Advanced Configuration](https://fastapi.tiangolo.com/advanced/path-operation-advanced-configuration/#custom-openapi-path-operation-schema).
                """
            ),
        ] = None,
        generate_unique_id_function: Annotated[
            Callable[[routing.APIRoute], str],
            Doc(
                """
                Customize the function used to generate unique IDs for the *path
                operations* shown in the generated OpenAPI.

                This is particularly useful when automatically generating clients or
                SDKs for your API.

                Read more about it in the
                [FastAPI docs about how to Generate Clients](https://fastapi.tiangolo.com/advanced/generate-clients/#custom-generate-unique-id-function).
                """
            ),
        ] = Default(generate_unique_id),
    ) -> Callable[[DecoratedCallable], DecoratedCallable]:
        """
        Add a *path operation* using an HTTP DELETE operation.

        ## Example

        ```python
        from fastapi import FastAPI

        app = FastAPI()

        @app.delete("/items/{item_id}")
        def delete_item(item_id: str):
            return {"message": "Item deleted"}
        ```
        """
        return self.router.delete(
            path,
            response_model=response_model,
            status_code=status_code,
            tags=tags,
            dependencies=dependencies,
            summary=summary,
            description=description,
            response_description=response_description,
            responses=responses,
            deprecated=deprecated,
            operation_id=operation_id,
            response_model_include=response_model_include,
            response_model_exclude=response_model_exclude,
            response_model_by_alias=response_model_by_alias,
            response_model_exclude_unset=response_model_exclude_unset,
            response_model_exclude_defaults=response_model_exclude_defaults,
            response_model_exclude_none=response_model_exclude_none,
            include_in_schema=include_in_schema,
            response_class=response_class,
            name=name,
            callbacks=callbacks,
            openapi_extra=openapi_extra,
            generate_unique_id_function=generate_unique_id_function,
        )

    def options(
        self,
        path: Annotated[
            str,
            Doc(
                """
                The URL path to be used for this *path operation*.

                For example, in `http://example.com/items`, the path is `/items`.
                """
            ),
        ],
        *,
        response_model: Annotated[
            Any,
            Doc(
                """
                The type to use for the response.

                It could be any valid Pydantic *field* type. So, it doesn't have to
                be a Pydantic model, it could be other things, like a `list`, `dict`,
                etc.

                It will be used for:

                * Documentation: the generated OpenAPI (and the UI at `/docs`) will
                    show it as the response (JSON Schema).
                * Serialization: you could return an arbitrary object and the
                    `response_model` would be used to serialize that object into the
                    corresponding JSON.
                * Filtering: the JSON sent to the client will only contain the data
                    (fields) defined in the `response_model`. If you returned an object
                    that contains an attribute `password` but the `response_model` does
                    not include that field, the JSON sent to the client would not have
                    that `password`.
                * Validation: whatever you return will be serialized with the
                    `response_model`, converting any data as necessary to generate the
                    corresponding JSON. But if the data in the object returned is not
                    valid, that would mean a violation of the contract with the client,
                    so it's an error from the API developer. So, FastAPI will raise an
                    error and return a 500 error code (Internal Server Error).

                Read more about it in the
                [FastAPI docs for Response Model](https://fastapi.tiangolo.com/tutorial/response-model/).
                """
            ),
        ] = Default(None),
        status_code: Annotated[
            Optional[int],
            Doc(
                """
                The default status code to be used for the response.

                You could override the status code by returning a response directly.

                Read more about it in the
                [FastAPI docs for Response Status Code](https://fastapi.tiangolo.com/tutorial/response-status-code/).
                """
            ),
        ] = None,
        tags: Annotated[
            Optional[List[Union[str, Enum]]],
            Doc(
                """
                A list of tags to be applied to the *path operation*.

                It will be added to the generated OpenAPI (e.g. visible at `/docs`).

                Read more about it in the
                [FastAPI docs for Path Operation Configuration](https://fastapi.tiangolo.com/tutorial/path-operation-configuration/#tags).
                """
            ),
        ] = None,
        dependencies: Annotated[
            Optional[Sequence[Depends]],
            Doc(
                """
                A list of dependencies (using `Depends()`) to be applied to the
                *path operation*.

                Read more about it in the
                [FastAPI docs for Dependencies in path operation decorators](https://fastapi.tiangolo.com/tutorial/dependencies/dependencies-in-path-operation-decorators/).
                """
            ),
        ] = None,
        summary: Annotated[
            Optional[str],
            Doc(
                """
                A summary for the *path operation*.

                It will be added to the generated OpenAPI (e.g. visible at `/docs`).

                Read more about it in the
                [FastAPI docs for Path Operation Configuration](https://fastapi.tiangolo.com/tutorial/path-operation-configuration/).
                """
            ),
        ] = None,
        description: Annotated[
            Optional[str],
            Doc(
                """
                A description for the *path operation*.

                If not provided, it will be extracted automatically from the docstring
                of the *path operation function*.

                It can contain Markdown.

                It will be added to the generated OpenAPI (e.g. visible at `/docs`).

                Read more about it in the
                [FastAPI docs for Path Operation Configuration](https://fastapi.tiangolo.com/tutorial/path-operation-configuration/).
                """
            ),
        ] = None,
        response_description: Annotated[
            str,
            Doc(
                """
                The description for the default response.

                It will be added to the generated OpenAPI (e.g. visible at `/docs`).
                """
            ),
        ] = "Successful Response",
        responses: Annotated[
            Optional[Dict[Union[int, str], Dict[str, Any]]],
            Doc(
                """
                Additional responses that could be returned by this *path operation*.

                It will be added to the generated OpenAPI (e.g. visible at `/docs`).
                """
            ),
        ] = None,
        deprecated: Annotated[
            Optional[bool],
            Doc(
                """
                Mark this *path operation* as deprecated.

                It will be added to the generated OpenAPI (e.g. visible at `/docs`).
                """
            ),
        ] = None,
        operation_id: Annotated[
            Optional[str],
            Doc(
                """
                Custom operation ID to be used by this *path operation*.

                By default, it is generated automatically.

                If you provide a custom operation ID, you need to make sure it is
                unique for the whole API.

                You can customize the
                operation ID generation with the parameter
                `generate_unique_id_function` in the `FastAPI` class.

                Read more about it in the
                [FastAPI docs about how to Generate Clients](https://fastapi.tiangolo.com/advanced/generate-clients/#custom-generate-unique-id-function).
                """
            ),
        ] = None,
        response_model_include: Annotated[
            Optional[IncEx],
            Doc(
                """
                Configuration passed to Pydantic to include only certain fields in the
                response data.

                Read more about it in the
                [FastAPI docs for Response Model - Return Type](https://fastapi.tiangolo.com/tutorial/response-model/#response_model_include-and-response_model_exclude).
                """
            ),
        ] = None,
        response_model_exclude: Annotated[
            Optional[IncEx],
            Doc(
                """
                Configuration passed to Pydantic to exclude certain fields in the
                response data.

                Read more about it in the
                [FastAPI docs for Response Model - Return Type](https://fastapi.tiangolo.com/tutorial/response-model/#response_model_include-and-response_model_exclude).
                """
            ),
        ] = None,
        response_model_by_alias: Annotated[
            bool,
            Doc(
                """
                Configuration passed to Pydantic to define if the response model
                should be serialized by alias when an alias is used.

                Read more about it in the
                [FastAPI docs for Response Model - Return Type](https://fastapi.tiangolo.com/tutorial/response-model/#response_model_include-and-response_model_exclude).
                """
            ),
        ] = True,
        response_model_exclude_unset: Annotated[
            bool,
            Doc(
                """
                Configuration passed to Pydantic to define if the response data
                should have all the fields, including the ones that were not set and
                have their default values. This is different from
                `response_model_exclude_defaults` in that if the fields are set,
                they will be included in the response, even if the value is the same
                as the default.

                When `True`, default values are omitted from the response.

                Read more about it in the
                [FastAPI docs for Response Model - Return Type](https://fastapi.tiangolo.com/tutorial/response-model/#use-the-response_model_exclude_unset-parameter).
                """
            ),
        ] = False,
        response_model_exclude_defaults: Annotated[
            bool,
            Doc(
                """
                Configuration passed to Pydantic to define if the response data
                should have all the fields, including the ones that have the same value
                as the default. This is different from `response_model_exclude_unset`
                in that if the fields are set but contain the same default values,
                they will be excluded from the response.

                When `True`, default values are omitted from the response.

                Read more about it in the
                [FastAPI docs for Response Model - Return Type](https://fastapi.tiangolo.com/tutorial/response-model/#use-the-response_model_exclude_unset-parameter).
                """
            ),
        ] = False,
        response_model_exclude_none: Annotated[
            bool,
            Doc(
                """
                Configuration passed to Pydantic to define if the response data should
                exclude fields set to `None`.

                This is much simpler (less smart) than `response_model_exclude_unset`
                and `response_model_exclude_defaults`. You probably want to use one of
                those two instead of this one, as those allow returning `None` values
                when it makes sense.

                Read more about it in the
                [FastAPI docs for Response Model - Return Type](https://fastapi.tiangolo.com/tutorial/response-model/#response_model_exclude_none).
                """
            ),
        ] = False,
        include_in_schema: Annotated[
            bool,
            Doc(
                """
                Include this *path operation* in the generated OpenAPI schema.

                This affects the generated OpenAPI (e.g. visible at `/docs`).

                Read more about it in the
                [FastAPI docs for Query Parameters and String Validations](https://fastapi.tiangolo.com/tutorial/query-params-str-validations/#exclude-parameters-from-openapi).
                """
            ),
        ] = True,
        response_class: Annotated[
            Type[Response],
            Doc(
                """
                Response class to be used for this *path operation*.

                This will not be used if you return a response directly.

                Read more about it in the
                [FastAPI docs for Custom Response - HTML, Stream, File, others](https://fastapi.tiangolo.com/advanced/custom-response/#redirectresponse).
                """
            ),
        ] = Default(JSONResponse),
        name: Annotated[
            Optional[str],
            Doc(
                """
                Name for this *path operation*. Only used internally.
                """
            ),
        ] = None,
        callbacks: Annotated[
            Optional[List[BaseRoute]],
            Doc(
                """
                List of *path operations* that will be used as OpenAPI callbacks.

                This is only for OpenAPI documentation, the callbacks won't be used
                directly.

                It will be added to the generated OpenAPI (e.g. visible at `/docs`).

                Read more about it in the
                [FastAPI docs for OpenAPI Callbacks](https://fastapi.tiangolo.com/advanced/openapi-callbacks/).
                """
            ),
        ] = None,
        openapi_extra: Annotated[
            Optional[Dict[str, Any]],
            Doc(
                """
                Extra metadata to be included in the OpenAPI schema for this *path
                operation*.

                Read more about it in the
                [FastAPI docs for Path Operation Advanced Configuration](https://fastapi.tiangolo.com/advanced/path-operation-advanced-configuration/#custom-openapi-path-operation-schema).
                """
            ),
        ] = None,
        generate_unique_id_function: Annotated[
            Callable[[routing.APIRoute], str],
            Doc(
                """
                Customize the function used to generate unique IDs for the *path
                operations* shown in the generated OpenAPI.

                This is particularly useful when automatically generating clients or
                SDKs for your API.

                Read more about it in the
                [FastAPI docs about how to Generate Clients](https://fastapi.tiangolo.com/advanced/generate-clients/#custom-generate-unique-id-function).
                """
            ),
        ] = Default(generate_unique_id),
    ) -> Callable[[DecoratedCallable], DecoratedCallable]:
        """
        Add a *path operation* using an HTTP OPTIONS operation.

        ## Example

        ```python
        from fastapi import FastAPI

        app = FastAPI()

        @app.options("/items/")
        def get_item_options():
            return {"additions": ["Aji", "Guacamole"]}
        ```
        """
        return self.router.options(
            path,
            response_model=response_model,
            status_code=status_code,
            tags=tags,
            dependencies=dependencies,
            summary=summary,
            description=description,
            response_description=response_description,
            responses=responses,
            deprecated=deprecated,
            operation_id=operation_id,
            response_model_include=response_model_include,
            response_model_exclude=response_model_exclude,
            response_model_by_alias=response_model_by_alias,
            response_model_exclude_unset=response_model_exclude_unset,
            response_model_exclude_defaults=response_model_exclude_defaults,
            response_model_exclude_none=response_model_exclude_none,
            include_in_schema=include_in_schema,
            response_class=response_class,
            name=name,
            callbacks=callbacks,
            openapi_extra=openapi_extra,
            generate_unique_id_function=generate_unique_id_function,
        )

    def head(
        self,
        path: Annotated[
            str,
            Doc(
                """
                The URL path to be used for this *path operation*.

                For example, in `http://example.com/items`, the path is `/items`.
                """
            ),
        ],
        *,
        response_model: Annotated[
            Any,
            Doc(
                """
                The type to use for the response.

                It could be any valid Pydantic *field* type. So, it doesn't have to
                be a Pydantic model, it could be other things, like a `list`, `dict`,
                etc.

                It will be used for:

                * Documentation: the generated OpenAPI (and the UI at `/docs`) will
                    show it as the response (JSON Schema).
                * Serialization: you could return an arbitrary object and the
                    `response_model` would be used to serialize that object into the
                    corresponding JSON.
                * Filtering: the JSON sent to the client will only contain the data
                    (fields) defined in the `response_model`. If you returned an object
                    that contains an attribute `password` but the `response_model` does
                    not include that field, the JSON sent to the client would not have
                    that `password`.
                * Validation: whatever you return will be serialized with the
                    `response_model`, converting any data as necessary to generate the
                    corresponding JSON. But if the data in the object returned is not
                    valid, that would mean a violation of the contract with the client,
                    so it's an error from the API developer. So, FastAPI will raise an
                    error and return a 500 error code (Internal Server Error).

                Read more about it in the
                [FastAPI docs for Response Model](https://fastapi.tiangolo.com/tutorial/response-model/).
                """
            ),
        ] = Default(None),
        status_code: Annotated[
            Optional[int],
            Doc(
                """
                The default status code to be used for the response.

                You could override the status code by returning a response directly.

                Read more about it in the
                [FastAPI docs for Response Status Code](https://fastapi.tiangolo.com/tutorial/response-status-code/).
                """
            ),
        ] = None,
        tags: Annotated[
            Optional[List[Union[str, Enum]]],
            Doc(
                """
                A list of tags to be applied to the *path operation*.

                It will be added to the generated OpenAPI (e.g. visible at `/docs`).

                Read more about it in the
                [FastAPI docs for Path Operation Configuration](https://fastapi.tiangolo.com/tutorial/path-operation-configuration/#tags).
                """
            ),
        ] = None,
        dependencies: Annotated[
            Optional[Sequence[Depends]],
            Doc(
                """
                A list of dependencies (using `Depends()`) to be applied to the
                *path operation*.

                Read more about it in the
                [FastAPI docs for Dependencies in path operation decorators](https://fastapi.tiangolo.com/tutorial/dependencies/dependencies-in-path-operation-decorators/).
                """
            ),
        ] = None,
        summary: Annotated[
            Optional[str],
            Doc(
                """
                A summary for the *path operation*.

                It will be added to the generated OpenAPI (e.g. visible at `/docs`).

                Read more about it in the
                [FastAPI docs for Path Operation Configuration](https://fastapi.tiangolo.com/tutorial/path-operation-configuration/).
                """
            ),
        ] = None,
        description: Annotated[
            Optional[str],
            Doc(
                """
                A description for the *path operation*.

                If not provided, it will be extracted automatically from the docstring
                of the *path operation function*.

                It can contain Markdown.

                It will be added to the generated OpenAPI (e.g. visible at `/docs`).

                Read more about it in the
                [FastAPI docs for Path Operation Configuration](https://fastapi.tiangolo.com/tutorial/path-operation-configuration/).
                """
            ),
        ] = None,
        response_description: Annotated[
            str,
            Doc(
                """
                The description for the default response.

                It will be added to the generated OpenAPI (e.g. visible at `/docs`).
                """
            ),
        ] = "Successful Response",
        responses: Annotated[
            Optional[Dict[Union[int, str], Dict[str, Any]]],
            Doc(
                """
                Additional responses that could be returned by this *path operation*.

                It will be added to the generated OpenAPI (e.g. visible at `/docs`).
                """
            ),
        ] = None,
        deprecated: Annotated[
            Optional[bool],
            Doc(
                """
                Mark this *path operation* as deprecated.

                It will be added to the generated OpenAPI (e.g. visible at `/docs`).
                """
            ),
        ] = None,
        operation_id: Annotated[
            Optional[str],
            Doc(
                """
                Custom operation ID to be used by this *path operation*.

                By default, it is generated automatically.

                If you provide a custom operation ID, you need to make sure it is
                unique for the whole API.

                You can customize the
                operation ID generation with the parameter
                `generate_unique_id_function` in the `FastAPI` class.

                Read more about it in the
                [FastAPI docs about how to Generate Clients](https://fastapi.tiangolo.com/advanced/generate-clients/#custom-generate-unique-id-function).
                """
            ),
        ] = None,
        response_model_include: Annotated[
            Optional[IncEx],
            Doc(
                """
                Configuration passed to Pydantic to include only certain fields in the
                response data.

                Read more about it in the
                [FastAPI docs for Response Model - Return Type](https://fastapi.tiangolo.com/tutorial/response-model/#response_model_include-and-response_model_exclude).
                """
            ),
        ] = None,
        response_model_exclude: Annotated[
            Optional[IncEx],
            Doc(
                """
                Configuration passed to Pydantic to exclude certain fields in the
                response data.

                Read more about it in the
                [FastAPI docs for Response Model - Return Type](https://fastapi.tiangolo.com/tutorial/response-model/#response_model_include-and-response_model_exclude).
                """
            ),
        ] = None,
        response_model_by_alias: Annotated[
            bool,
            Doc(
                """
                Configuration passed to Pydantic to define if the response model
                should be serialized by alias when an alias is used.

                Read more about it in the
                [FastAPI docs for Response Model - Return Type](https://fastapi.tiangolo.com/tutorial/response-model/#response_model_include-and-response_model_exclude).
                """
            ),
        ] = True,
        response_model_exclude_unset: Annotated[
            bool,
            Doc(
                """
                Configuration passed to Pydantic to define if the response data
                should have all the fields, including the ones that were not set and
                have their default values. This is different from
                `response_model_exclude_defaults` in that if the fields are set,
                they will be included in the response, even if the value is the same
                as the default.

                When `True`, default values are omitted from the response.

                Read more about it in the
                [FastAPI docs for Response Model - Return Type](https://fastapi.tiangolo.com/tutorial/response-model/#use-the-response_model_exclude_unset-parameter).
                """
            ),
        ] = False,
        response_model_exclude_defaults: Annotated[
            bool,
            Doc(
                """
                Configuration passed to Pydantic to define if the response data
                should have all the fields, including the ones that have the same value
                as the default. This is different from `response_model_exclude_unset`
                in that if the fields are set but contain the same default values,
                they will be excluded from the response.

                When `True`, default values are omitted from the response.

                Read more about it in the
                [FastAPI docs for Response Model - Return Type](https://fastapi.tiangolo.com/tutorial/response-model/#use-the-response_model_exclude_unset-parameter).
                """
            ),
        ] = False,
        response_model_exclude_none: Annotated[
            bool,
            Doc(
                """
                Configuration passed to Pydantic to define if the response data should
                exclude fields set to `None`.

                This is much simpler (less smart) than `response_model_exclude_unset`
                and `response_model_exclude_defaults`. You probably want to use one of
                those two instead of this one, as those allow returning `None` values
                when it makes sense.

                Read more about it in the
                [FastAPI docs for Response Model - Return Type](https://fastapi.tiangolo.com/tutorial/response-model/#response_model_exclude_none).
                """
            ),
        ] = False,
        include_in_schema: Annotated[
            bool,
            Doc(
                """
                Include this *path operation* in the generated OpenAPI schema.

                This affects the generated OpenAPI (e.g. visible at `/docs`).

                Read more about it in the
                [FastAPI docs for Query Parameters and String Validations](https://fastapi.tiangolo.com/tutorial/query-params-str-validations/#exclude-parameters-from-openapi).
                """
            ),
        ] = True,
        response_class: Annotated[
            Type[Response],
            Doc(
                """
                Response class to be used for this *path operation*.

                This will not be used if you return a response directly.

                Read more about it in the
                [FastAPI docs for Custom Response - HTML, Stream, File, others](https://fastapi.tiangolo.com/advanced/custom-response/#redirectresponse).
                """
            ),
        ] = Default(JSONResponse),
        name: Annotated[
            Optional[str],
            Doc(
                """
                Name for this *path operation*. Only used internally.
                """
            ),
        ] = None,
        callbacks: Annotated[
            Optional[List[BaseRoute]],
            Doc(
                """
                List of *path operations* that will be used as OpenAPI callbacks.

                This is only for OpenAPI documentation, the callbacks won't be used
                directly.

                It will be added to the generated OpenAPI (e.g. visible at `/docs`).

                Read more about it in the
                [FastAPI docs for OpenAPI Callbacks](https://fastapi.tiangolo.com/advanced/openapi-callbacks/).
                """
            ),
        ] = None,
        openapi_extra: Annotated[
            Optional[Dict[str, Any]],
            Doc(
                """
                Extra metadata to be included in the OpenAPI schema for this *path
                operation*.

                Read more about it in the
                [FastAPI docs for Path Operation Advanced Configuration](https://fastapi.tiangolo.com/advanced/path-operation-advanced-configuration/#custom-openapi-path-operation-schema).
                """
            ),
        ] = None,
        generate_unique_id_function: Annotated[
            Callable[[routing.APIRoute], str],
            Doc(
                """
                Customize the function used to generate unique IDs for the *path
                operations* shown in the generated OpenAPI.

                This is particularly useful when automatically generating clients or
                SDKs for your API.

                Read more about it in the
                [FastAPI docs about how to Generate Clients](https://fastapi.tiangolo.com/advanced/generate-clients/#custom-generate-unique-id-function).
                """
            ),
        ] = Default(generate_unique_id),
    ) -> Callable[[DecoratedCallable], DecoratedCallable]:
        """
        Add a *path operation* using an HTTP HEAD operation.

        ## Example

        ```python
        from fastapi import FastAPI, Response

        app = FastAPI()

        @app.head("/items/", status_code=204)
        def get_items_headers(response: Response):
            response.headers["X-Cat-Dog"] = "Alone in the world"
        ```
        """
        return self.router.head(
            path,
            response_model=response_model,
            status_code=status_code,
            tags=tags,
            dependencies=dependencies,
            summary=summary,
            description=description,
            response_description=response_description,
            responses=responses,
            deprecated=deprecated,
            operation_id=operation_id,
            response_model_include=response_model_include,
            response_model_exclude=response_model_exclude,
            response_model_by_alias=response_model_by_alias,
            response_model_exclude_unset=response_model_exclude_unset,
            response_model_exclude_defaults=response_model_exclude_defaults,
            response_model_exclude_none=response_model_exclude_none,
            include_in_schema=include_in_schema,
            response_class=response_class,
            name=name,
            callbacks=callbacks,
            openapi_extra=openapi_extra,
            generate_unique_id_function=generate_unique_id_function,
        )

    def patch(
        self,
        path: Annotated[
            str,
            Doc(
                """
                The URL path to be used for this *path operation*.

                For example, in `http://example.com/items`, the path is `/items`.
                """
            ),
        ],
        *,
        response_model: Annotated[
            Any,
            Doc(
                """
                The type to use for the response.

                It could be any valid Pydantic *field* type. So, it doesn't have to
                be a Pydantic model, it could be other things, like a `list`, `dict`,
                etc.

                It will be used for:

                * Documentation: the generated OpenAPI (and the UI at `/docs`) will
                    show it as the response (JSON Schema).
                * Serialization: you could return an arbitrary object and the
                    `response_model` would be used to serialize that object into the
                    corresponding JSON.
                * Filtering: the JSON sent to the client will only contain the data
                    (fields) defined in the `response_model`. If you returned an object
                    that contains an attribute `password` but the `response_model` does
                    not include that field, the JSON sent to the client would not have
                    that `password`.
                * Validation: whatever you return will be serialized with the
                    `response_model`, converting any data as necessary to generate the
                    corresponding JSON. But if the data in the object returned is not
                    valid, that would mean a violation of the contract with the client,
                    so it's an error from the API developer. So, FastAPI will raise an
                    error and return a 500 error code (Internal Server Error).

                Read more about it in the
                [FastAPI docs for Response Model](https://fastapi.tiangolo.com/tutorial/response-model/).
                """
            ),
        ] = Default(None),
        status_code: Annotated[
            Optional[int],
            Doc(
                """
                The default status code to be used for the response.

                You could override the status code by returning a response directly.

                Read more about it in the
                [FastAPI docs for Response Status Code](https://fastapi.tiangolo.com/tutorial/response-status-code/).
                """
            ),
        ] = None,
        tags: Annotated[
            Optional[List[Union[str, Enum]]],
            Doc(
                """
                A list of tags to be applied to the *path operation*.

                It will be added to the generated OpenAPI (e.g. visible at `/docs`).

                Read more about it in the
                [FastAPI docs for Path Operation Configuration](https://fastapi.tiangolo.com/tutorial/path-operation-configuration/#tags).
                """
            ),
        ] = None,
        dependencies: Annotated[
            Optional[Sequence[Depends]],
            Doc(
                """
                A list of dependencies (using `Depends()`) to be applied to the
                *path operation*.

                Read more about it in the
                [FastAPI docs for Dependencies in path operation decorators](https://fastapi.tiangolo.com/tutorial/dependencies/dependencies-in-path-operation-decorators/).
                """
            ),
        ] = None,
        summary: Annotated[
            Optional[str],
            Doc(
                """
                A summary for the *path operation*.

                It will be added to the generated OpenAPI (e.g. visible at `/docs`).

                Read more about it in the
                [FastAPI docs for Path Operation Configuration](https://fastapi.tiangolo.com/tutorial/path-operation-configuration/).
                """
            ),
        ] = None,
        description: Annotated[
            Optional[str],
            Doc(
                """
                A description for the *path operation*.

                If not provided, it will be extracted automatically from the docstring
                of the *path operation function*.

                It can contain Markdown.

                It will be added to the generated OpenAPI (e.g. visible at `/docs`).

                Read more about it in the
                [FastAPI docs for Path Operation Configuration](https://fastapi.tiangolo.com/tutorial/path-operation-configuration/).
                """
            ),
        ] = None,
        response_description: Annotated[
            str,
            Doc(
                """
                The description for the default response.

                It will be added to the generated OpenAPI (e.g. visible at `/docs`).
                """
            ),
        ] = "Successful Response",
        responses: Annotated[
            Optional[Dict[Union[int, str], Dict[str, Any]]],
            Doc(
                """
                Additional responses that could be returned by this *path operation*.

                It will be added to the generated OpenAPI (e.g. visible at `/docs`).
                """
            ),
        ] = None,
        deprecated: Annotated[
            Optional[bool],
            Doc(
                """
                Mark this *path operation* as deprecated.

                It will be added to the generated OpenAPI (e.g. visible at `/docs`).
                """
            ),
        ] = None,
        operation_id: Annotated[
            Optional[str],
            Doc(
                """
                Custom operation ID to be used by this *path operation*.

                By default, it is generated automatically.

                If you provide a custom operation ID, you need to make sure it is
                unique for the whole API.

                You can customize the
                operation ID generation with the parameter
                `generate_unique_id_function` in the `FastAPI` class.

                Read more about it in the
                [FastAPI docs about how to Generate Clients](https://fastapi.tiangolo.com/advanced/generate-clients/#custom-generate-unique-id-function).
                """
            ),
        ] = None,
        response_model_include: Annotated[
            Optional[IncEx],
            Doc(
                """
                Configuration passed to Pydantic to include only certain fields in the
                response data.

                Read more about it in the
                [FastAPI docs for Response Model - Return Type](https://fastapi.tiangolo.com/tutorial/response-model/#response_model_include-and-response_model_exclude).
                """
            ),
        ] = None,
        response_model_exclude: Annotated[
            Optional[IncEx],
            Doc(
                """
                Configuration passed to Pydantic to exclude certain fields in the
                response data.

                Read more about it in the
                [FastAPI docs for Response Model - Return Type](https://fastapi.tiangolo.com/tutorial/response-model/#response_model_include-and-response_model_exclude).
                """
            ),
        ] = None,
        response_model_by_alias: Annotated[
            bool,
            Doc(
                """
                Configuration passed to Pydantic to define if the response model
                should be serialized by alias when an alias is used.

                Read more about it in the
                [FastAPI docs for Response Model - Return Type](https://fastapi.tiangolo.com/tutorial/response-model/#response_model_include-and-response_model_exclude).
                """
            ),
        ] = True,
        response_model_exclude_unset: Annotated[
            bool,
            Doc(
                """
                Configuration passed to Pydantic to define if the response data
                should have all the fields, including the ones that were not set and
                have their default values. This is different from
                `response_model_exclude_defaults` in that if the fields are set,
                they will be included in the response, even if the value is the same
                as the default.

                When `True`, default values are omitted from the response.

                Read more about it in the
                [FastAPI docs for Response Model - Return Type](https://fastapi.tiangolo.com/tutorial/response-model/#use-the-response_model_exclude_unset-parameter).
                """
            ),
        ] = False,
        response_model_exclude_defaults: Annotated[
            bool,
            Doc(
                """
                Configuration passed to Pydantic to define if the response data
                should have all the fields, including the ones that have the same value
                as the default. This is different from `response_model_exclude_unset`
                in that if the fields are set but contain the same default values,
                they will be excluded from the response.

                When `True`, default values are omitted from the response.

                Read more about it in the
                [FastAPI docs for Response Model - Return Type](https://fastapi.tiangolo.com/tutorial/response-model/#use-the-response_model_exclude_unset-parameter).
                """
            ),
        ] = False,
        response_model_exclude_none: Annotated[
            bool,
            Doc(
                """
                Configuration passed to Pydantic to define if the response data should
                exclude fields set to `None`.

                This is much simpler (less smart) than `response_model_exclude_unset`
                and `response_model_exclude_defaults`. You probably want to use one of
                those two instead of this one, as those allow returning `None` values
                when it makes sense.

                Read more about it in the
                [FastAPI docs for Response Model - Return Type](https://fastapi.tiangolo.com/tutorial/response-model/#response_model_exclude_none).
                """
            ),
        ] = False,
        include_in_schema: Annotated[
            bool,
            Doc(
                """
                Include this *path operation* in the generated OpenAPI schema.

                This affects the generated OpenAPI (e.g. visible at `/docs`).

                Read more about it in the
                [FastAPI docs for Query Parameters and String Validations](https://fastapi.tiangolo.com/tutorial/query-params-str-validations/#exclude-parameters-from-openapi).
                """
            ),
        ] = True,
        response_class: Annotated[
            Type[Response],
            Doc(
                """
                Response class to be used for this *path operation*.

                This will not be used if you return a response directly.

                Read more about it in the
                [FastAPI docs for Custom Response - HTML, Stream, File, others](https://fastapi.tiangolo.com/advanced/custom-response/#redirectresponse).
                """
            ),
        ] = Default(JSONResponse),
        name: Annotated[
            Optional[str],
            Doc(
                """
                Name for this *path operation*. Only used internally.
                """
            ),
        ] = None,
        callbacks: Annotated[
            Optional[List[BaseRoute]],
            Doc(
                """
                List of *path operations* that will be used as OpenAPI callbacks.

                This is only for OpenAPI documentation, the callbacks won't be used
                directly.

                It will be added to the generated OpenAPI (e.g. visible at `/docs`).

                Read more about it in the
                [FastAPI docs for OpenAPI Callbacks](https://fastapi.tiangolo.com/advanced/openapi-callbacks/).
                """
            ),
        ] = None,
        openapi_extra: Annotated[
            Optional[Dict[str, Any]],
            Doc(
                """
                Extra metadata to be included in the OpenAPI schema for this *path
                operation*.

                Read more about it in the
                [FastAPI docs for Path Operation Advanced Configuration](https://fastapi.tiangolo.com/advanced/path-operation-advanced-configuration/#custom-openapi-path-operation-schema).
                """
            ),
        ] = None,
        generate_unique_id_function: Annotated[
            Callable[[routing.APIRoute], str],
            Doc(
                """
                Customize the function used to generate unique IDs for the *path
                operations* shown in the generated OpenAPI.

                This is particularly useful when automatically generating clients or
                SDKs for your API.

                Read more about it in the
                [FastAPI docs about how to Generate Clients](https://fastapi.tiangolo.com/advanced/generate-clients/#custom-generate-unique-id-function).
                """
            ),
        ] = Default(generate_unique_id),
    ) -> Callable[[DecoratedCallable], DecoratedCallable]:
        """
        Add a *path operation* using an HTTP PATCH operation.

        ## Example

        ```python
        from fastapi import FastAPI
        from pydantic import BaseModel

        class Item(BaseModel):
            name: str
            description: str | None = None

        app = FastAPI()

        @app.patch("/items/")
        def update_item(item: Item):
            return {"message": "Item updated in place"}
        ```
        """
        return self.router.patch(
            path,
            response_model=response_model,
            status_code=status_code,
            tags=tags,
            dependencies=dependencies,
            summary=summary,
            description=description,
            response_description=response_description,
            responses=responses,
            deprecated=deprecated,
            operation_id=operation_id,
            response_model_include=response_model_include,
            response_model_exclude=response_model_exclude,
            response_model_by_alias=response_model_by_alias,
            response_model_exclude_unset=response_model_exclude_unset,
            response_model_exclude_defaults=response_model_exclude_defaults,
            response_model_exclude_none=response_model_exclude_none,
            include_in_schema=include_in_schema,
            response_class=response_class,
            name=name,
            callbacks=callbacks,
            openapi_extra=openapi_extra,
            generate_unique_id_function=generate_unique_id_function,
        )

    def trace(
        self,
        path: Annotated[
            str,
            Doc(
                """
                The URL path to be used for this *path operation*.

                For example, in `http://example.com/items`, the path is `/items`.
                """
            ),
        ],
        *,
        response_model: Annotated[
            Any,
            Doc(
                """
                The type to use for the response.

                It could be any valid Pydantic *field* type. So, it doesn't have to
                be a Pydantic model, it could be other things, like a `list`, `dict`,
                etc.

                It will be used for:

                * Documentation: the generated OpenAPI (and the UI at `/docs`) will
                    show it as the response (JSON Schema).
                * Serialization: you could return an arbitrary object and the
                    `response_model` would be used to serialize that object into the
                    corresponding JSON.
                * Filtering: the JSON sent to the client will only contain the data
                    (fields) defined in the `response_model`. If you returned an object
                    that contains an attribute `password` but the `response_model` does
                    not include that field, the JSON sent to the client would not have
                    that `password`.
                * Validation: whatever you return will be serialized with the
                    `response_model`, converting any data as necessary to generate the
                    corresponding JSON. But if the data in the object returned is not
                    valid, that would mean a violation of the contract with the client,
                    so it's an error from the API developer. So, FastAPI will raise an
                    error and return a 500 error code (Internal Server Error).

                Read more about it in the
                [FastAPI docs for Response Model](https://fastapi.tiangolo.com/tutorial/response-model/).
                """
            ),
        ] = Default(None),
        status_code: Annotated[
            Optional[int],
            Doc(
                """
                The default status code to be used for the response.

                You could override the status code by returning a response directly.

                Read more about it in the
                [FastAPI docs for Response Status Code](https://fastapi.tiangolo.com/tutorial/response-status-code/).
                """
            ),
        ] = None,
        tags: Annotated[
            Optional[List[Union[str, Enum]]],
            Doc(
                """
                A list of tags to be applied to the *path operation*.

                It will be added to the generated OpenAPI (e.g. visible at `/docs`).

                Read more about it in the
                [FastAPI docs for Path Operation Configuration](https://fastapi.tiangolo.com/tutorial/path-operation-configuration/#tags).
                """
            ),
        ] = None,
        dependencies: Annotated[
            Optional[Sequence[Depends]],
            Doc(
                """
                A list of dependencies (using `Depends()`) to be applied to the
                *path operation*.

                Read more about it in the
                [FastAPI docs for Dependencies in path operation decorators](https://fastapi.tiangolo.com/tutorial/dependencies/dependencies-in-path-operation-decorators/).
                """
            ),
        ] = None,
        summary: Annotated[
            Optional[str],
            Doc(
                """
                A summary for the *path operation*.

                It will be added to the generated OpenAPI (e.g. visible at `/docs`).

                Read more about it in the
                [FastAPI docs for Path Operation Configuration](https://fastapi.tiangolo.com/tutorial/path-operation-configuration/).
                """
            ),
        ] = None,
        description: Annotated[
            Optional[str],
            Doc(
                """
                A description for the *path operation*.

                If not provided, it will be extracted automatically from the docstring
                of the *path operation function*.

                It can contain Markdown.

                It will be added to the generated OpenAPI (e.g. visible at `/docs`).

                Read more about it in the
                [FastAPI docs for Path Operation Configuration](https://fastapi.tiangolo.com/tutorial/path-operation-configuration/).
                """
            ),
        ] = None,
        response_description: Annotated[
            str,
            Doc(
                """
                The description for the default response.

                It will be added to the generated OpenAPI (e.g. visible at `/docs`).
                """
            ),
        ] = "Successful Response",
        responses: Annotated[
            Optional[Dict[Union[int, str], Dict[str, Any]]],
            Doc(
                """
                Additional responses that could be returned by this *path operation*.

                It will be added to the generated OpenAPI (e.g. visible at `/docs`).
                """
            ),
        ] = None,
        deprecated: Annotated[
            Optional[bool],
            Doc(
                """
                Mark this *path operation* as deprecated.

                It will be added to the generated OpenAPI (e.g. visible at `/docs`).
                """
            ),
        ] = None,
        operation_id: Annotated[
            Optional[str],
            Doc(
                """
                Custom operation ID to be used by this *path operation*.

                By default, it is generated automatically.

                If you provide a custom operation ID, you need to make sure it is
                unique for the whole API.

                You can customize the
                operation ID generation with the parameter
                `generate_unique_id_function` in the `FastAPI` class.

                Read more about it in the
                [FastAPI docs about how to Generate Clients](https://fastapi.tiangolo.com/advanced/generate-clients/#custom-generate-unique-id-function).
                """
            ),
        ] = None,
        response_model_include: Annotated[
            Optional[IncEx],
            Doc(
                """
                Configuration passed to Pydantic to include only certain fields in the
                response data.

                Read more about it in the
                [FastAPI docs for Response Model - Return Type](https://fastapi.tiangolo.com/tutorial/response-model/#response_model_include-and-response_model_exclude).
                """
            ),
        ] = None,
        response_model_exclude: Annotated[
            Optional[IncEx],
            Doc(
                """
                Configuration passed to Pydantic to exclude certain fields in the
                response data.

                Read more about it in the
                [FastAPI docs for Response Model - Return Type](https://fastapi.tiangolo.com/tutorial/response-model/#response_model_include-and-response_model_exclude).
                """
            ),
        ] = None,
        response_model_by_alias: Annotated[
            bool,
            Doc(
                """
                Configuration passed to Pydantic to define if the response model
                should be serialized by alias when an alias is used.

                Read more about it in the
                [FastAPI docs for Response Model - Return Type](https://fastapi.tiangolo.com/tutorial/response-model/#response_model_include-and-response_model_exclude).
                """
            ),
        ] = True,
        response_model_exclude_unset: Annotated[
            bool,
            Doc(
                """
                Configuration passed to Pydantic to define if the response data
                should have all the fields, including the ones that were not set and
                have their default values. This is different from
                `response_model_exclude_defaults` in that if the fields are set,
                they will be included in the response, even if the value is the same
                as the default.

                When `True`, default values are omitted from the response.

                Read more about it in the
                [FastAPI docs for Response Model - Return Type](https://fastapi.tiangolo.com/tutorial/response-model/#use-the-response_model_exclude_unset-parameter).
                """
            ),
        ] = False,
        response_model_exclude_defaults: Annotated[
            bool,
            Doc(
                """
                Configuration passed to Pydantic to define if the response data
                should have all the fields, including the ones that have the same value
                as the default. This is different from `response_model_exclude_unset`
                in that if the fields are set but contain the same default values,
                they will be excluded from the response.

                When `True`, default values are omitted from the response.

                Read more about it in the
                [FastAPI docs for Response Model - Return Type](https://fastapi.tiangolo.com/tutorial/response-model/#use-the-response_model_exclude_unset-parameter).
                """
            ),
        ] = False,
        response_model_exclude_none: Annotated[
            bool,
            Doc(
                """
                Configuration passed to Pydantic to define if the response data should
                exclude fields set to `None`.

                This is much simpler (less smart) than `response_model_exclude_unset`
                and `response_model_exclude_defaults`. You probably want to use one of
                those two instead of this one, as those allow returning `None` values
                when it makes sense.

                Read more about it in the
                [FastAPI docs for Response Model - Return Type](https://fastapi.tiangolo.com/tutorial/response-model/#response_model_exclude_none).
                """
            ),
        ] = False,
        include_in_schema: Annotated[
            bool,
            Doc(
                """
                Include this *path operation* in the generated OpenAPI schema.

                This affects the generated OpenAPI (e.g. visible at `/docs`).

                Read more about it in the
                [FastAPI docs for Query Parameters and String Validations](https://fastapi.tiangolo.com/tutorial/query-params-str-validations/#exclude-parameters-from-openapi).
                """
            ),
        ] = True,
        response_class: Annotated[
            Type[Response],
            Doc(
                """
                Response class to be used for this *path operation*.

                This will not be used if you return a response directly.

                Read more about it in the
                [FastAPI docs for Custom Response - HTML, Stream, File, others](https://fastapi.tiangolo.com/advanced/custom-response/#redirectresponse).
                """
            ),
        ] = Default(JSONResponse),
        name: Annotated[
            Optional[str],
            Doc(
                """
                Name for this *path operation*. Only used internally.
                """
            ),
        ] = None,
        callbacks: Annotated[
            Optional[List[BaseRoute]],
            Doc(
                """
                List of *path operations* that will be used as OpenAPI callbacks.

                This is only for OpenAPI documentation, the callbacks won't be used
                directly.

                It will be added to the generated OpenAPI (e.g. visible at `/docs`).

                Read more about it in the
                [FastAPI docs for OpenAPI Callbacks](https://fastapi.tiangolo.com/advanced/openapi-callbacks/).
                """
            ),
        ] = None,
        openapi_extra: Annotated[
            Optional[Dict[str, Any]],
            Doc(
                """
                Extra metadata to be included in the OpenAPI schema for this *path
                operation*.

                Read more about it in the
                [FastAPI docs for Path Operation Advanced Configuration](https://fastapi.tiangolo.com/advanced/path-operation-advanced-configuration/#custom-openapi-path-operation-schema).
                """
            ),
        ] = None,
        generate_unique_id_function: Annotated[
            Callable[[routing.APIRoute], str],
            Doc(
                """
                Customize the function used to generate unique IDs for the *path
                operations* shown in the generated OpenAPI.

                This is particularly useful when automatically generating clients or
                SDKs for your API.

                Read more about it in the
                [FastAPI docs about how to Generate Clients](https://fastapi.tiangolo.com/advanced/generate-clients/#custom-generate-unique-id-function).
                """
            ),
        ] = Default(generate_unique_id),
    ) -> Callable[[DecoratedCallable], DecoratedCallable]:
        """
        Add a *path operation* using an HTTP TRACE operation.

        ## Example

        ```python
        from fastapi import FastAPI

        app = FastAPI()

        @app.trace("/items/{item_id}")
        def trace_item(item_id: str):
            return None
        ```
        """
        return self.router.trace(
            path,
            response_model=response_model,
            status_code=status_code,
            tags=tags,
            dependencies=dependencies,
            summary=summary,
            description=description,
            response_description=response_description,
            responses=responses,
            deprecated=deprecated,
            operation_id=operation_id,
            response_model_include=response_model_include,
            response_model_exclude=response_model_exclude,
            response_model_by_alias=response_model_by_alias,
            response_model_exclude_unset=response_model_exclude_unset,
            response_model_exclude_defaults=response_model_exclude_defaults,
            response_model_exclude_none=response_model_exclude_none,
            include_in_schema=include_in_schema,
            response_class=response_class,
            name=name,
            callbacks=callbacks,
            openapi_extra=openapi_extra,
            generate_unique_id_function=generate_unique_id_function,
        )

    def websocket_route(
        self, path: str, name: Union[str, None] = None
    ) -> Callable[[DecoratedCallable], DecoratedCallable]:
        def decorator(func: DecoratedCallable) -> DecoratedCallable:
            self.router.add_websocket_route(path, func, name=name)
            return func

        return decorator

    @deprecated(
        """
        on_event is deprecated, use lifespan event handlers instead.

        Read more about it in the
        [FastAPI docs for Lifespan Events](https://fastapi.tiangolo.com/advanced/events/).
        """
    )
    def on_event(
        self,
        event_type: Annotated[
            str,
            Doc(
                """
                The type of event. `startup` or `shutdown`.
                """
            ),
        ],
    ) -> Callable[[DecoratedCallable], DecoratedCallable]:
        """
        Add an event handler for the application.

        `on_event` is deprecated, use `lifespan` event handlers instead.

        Read more about it in the
        [FastAPI docs for Lifespan Events](https://fastapi.tiangolo.com/advanced/events/#alternative-events-deprecated).
        """
        return self.router.on_event(event_type)

    def middleware(
        self,
        middleware_type: Annotated[
            str,
            Doc(
                """
                The type of middleware. Currently only supports `http`.
                """
            ),
        ],
    ) -> Callable[[DecoratedCallable], DecoratedCallable]:
        """
        Add a middleware to the application.

        Read more about it in the
        [FastAPI docs for Middleware](https://fastapi.tiangolo.com/tutorial/middleware/).

        ## Example

        ```python
        import time
        from typing import Awaitable, Callable

        from fastapi import FastAPI, Request, Response

        app = FastAPI()


        @app.middleware("http")
        async def add_process_time_header(
            request: Request, call_next: Callable[[Request], Awaitable[Response]]
        ) -> Response:
            start_time = time.time()
            response = await call_next(request)
            process_time = time.time() - start_time
            response.headers["X-Process-Time"] = str(process_time)
            return response
        ```
        """

        def decorator(func: DecoratedCallable) -> DecoratedCallable:
            self.add_middleware(BaseHTTPMiddleware, dispatch=func)
            return func

        return decorator

    def exception_handler(
        self,
        exc_class_or_status_code: Annotated[
            Union[int, Type[Exception]],
            Doc(
                """
                The Exception class this would handle, or a status code.
                """
            ),
        ],
    ) -> Callable[[DecoratedCallable], DecoratedCallable]:
        """
        Add an exception handler to the app.

        Read more about it in the
        [FastAPI docs for Handling Errors](https://fastapi.tiangolo.com/tutorial/handling-errors/).

        ## Example

        ```python
        from fastapi import FastAPI, Request
        from fastapi.responses import JSONResponse


        class UnicornException(Exception):
            def __init__(self, name: str):
                self.name = name


        app = FastAPI()


        @app.exception_handler(UnicornException)
        async def unicorn_exception_handler(request: Request, exc: UnicornException):
            return JSONResponse(
                status_code=418,
                content={"message": f"Oops! {exc.name} did something. There goes a rainbow..."},
            )
        ```
        """

        def decorator(func: DecoratedCallable) -> DecoratedCallable:
            self.add_exception_handler(exc_class_or_status_code, func)
            return func

        return decorator<|MERGE_RESOLUTION|>--- conflicted
+++ resolved
@@ -65,43 +65,6 @@
     def __init__(
         self: AppType,
         *,
-<<<<<<< HEAD
-        debug: bool = False,
-        routes: Optional[List[BaseRoute]] = None,
-        title: str = "FastAPI",
-        description: str = "",
-        version: str = "0.1.0",
-        openapi_url: Optional[str] = "/openapi.json",
-        openapi_tags: Optional[List[Dict[str, Any]]] = None,
-        servers: Optional[List[Dict[str, Union[str, Any]]]] = None,
-        dependencies: Optional[Sequence[Depends]] = None,
-        default_response_class: Type[Response] = Default(JSONResponse),
-        docs_url: Optional[str] = "/docs",
-        redoc_url: Optional[str] = "/redoc",
-        swagger_ui_oauth2_redirect_url: Optional[str] = "/docs/oauth2-redirect",
-        swagger_ui_init_oauth: Optional[Dict[str, Any]] = None,
-        middleware: Optional[Sequence[Middleware]] = None,
-        exception_handlers: Optional[
-            Dict[
-                Union[int, Type[Exception]],
-                Callable[[Request, Any], Coroutine[Any, Any, Response]],
-            ]
-        ] = None,
-        on_startup: Optional[Sequence[Callable[[], Any]]] = None,
-        on_shutdown: Optional[Sequence[Callable[[], Any]]] = None,
-        terms_of_service: Optional[str] = None,
-        contact: Optional[Dict[str, Union[str, Any]]] = None,
-        license_info: Optional[Dict[str, Union[str, Any]]] = None,
-        openapi_prefix: str = "",
-        root_path: str = "",
-        root_path_in_servers: bool = True,
-        responses: Optional[Dict[Union[int, str], Dict[str, Any]]] = None,
-        default_error_schema: Optional[DefaultErrorSchema] = None,
-        callbacks: Optional[List[BaseRoute]] = None,
-        deprecated: Optional[bool] = None,
-        include_in_schema: bool = True,
-        **extra: Any,
-=======
         debug: Annotated[
             bool,
             Doc(
@@ -733,6 +696,7 @@
                 """
             ),
         ] = None,
+        default_error_schema: Optional[DefaultErrorSchema] = None,
         callbacks: Annotated[
             Optional[List[BaseRoute]],
             Doc(
@@ -857,7 +821,6 @@
                 """
             ),
         ],
->>>>>>> 7179d48f
     ) -> None:
         self.debug = debug
         self.title = title
@@ -910,6 +873,7 @@
             ),
         ] = "3.1.0"
         self.openapi_schema: Optional[Dict[str, Any]] = None
+        self.default_error_schema = default_error_schema
         if self.openapi_url:
             assert self.title, "A title must be provided for OpenAPI, e.g.: 'My API'"
             assert self.version, "A version must be provided for OpenAPI, e.g.: '2.1.0'"
@@ -1007,14 +971,9 @@
         Generate the OpenAPI schema of the application. This is called by FastAPI
         internally.
 
-<<<<<<< HEAD
-        self.default_error_schema = default_error_schema
-        self.openapi_version = "3.0.2"
-=======
         The first time it is called it stores the result in the attribute
         `app.openapi_schema`, and next times it is called, it just returns that same
         result. To avoid the cost of generating the schema every time.
->>>>>>> 7179d48f
 
         If you need to modify the generated OpenAPI schema, you could modify it.
 
