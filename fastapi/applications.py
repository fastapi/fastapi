from enum import Enum
from typing import (
    Any,
    Awaitable,
    Callable,
    Coroutine,
    Dict,
    List,
    Optional,
    Sequence,
    Type,
    TypeVar,
    Union,
)

from fastapi import routing
from fastapi.datastructures import Default, DefaultPlaceholder
from fastapi.exception_handlers import (
    http_exception_handler,
    request_validation_exception_handler,
    websocket_request_validation_exception_handler,
)
from fastapi.exceptions import RequestValidationError, WebSocketRequestValidationError
from fastapi.logger import logger
from fastapi.middleware.asyncexitstack import AsyncExitStackMiddleware
from fastapi.openapi.docs import (
    get_redoc_html,
    get_swagger_ui_html,
    get_swagger_ui_oauth2_redirect_html,
)
from fastapi.openapi.utils import get_openapi
from fastapi.params import Depends
from fastapi.types import DecoratedCallable, IncEx
from fastapi.utils import generate_unique_id
from starlette.applications import Starlette
from starlette.datastructures import State
from starlette.exceptions import HTTPException
from starlette.middleware import Middleware
from starlette.middleware.base import BaseHTTPMiddleware
from starlette.middleware.errors import ServerErrorMiddleware
from starlette.middleware.exceptions import ExceptionMiddleware
from starlette.requests import Request
from starlette.responses import HTMLResponse, JSONResponse, Response
from starlette.routing import BaseRoute
from starlette.types import ASGIApp, Lifespan, Receive, Scope, Send

AppType = TypeVar("AppType", bound="FastAPI")


class FastAPI(Starlette):
    def __init__(
        self: AppType,
        *,
        debug: bool = False,
        routes: Optional[List[BaseRoute]] = None,
        title: str = "FastAPI",
        summary: Optional[str] = None,
        description: str = "",
        version: str = "0.1.0",
        openapi_url: Optional[str] = "/openapi.json",
        openapi_tags: Optional[List[Dict[str, Any]]] = None,
        servers: Optional[List[Dict[str, Union[str, Any]]]] = None,
        dependencies: Optional[Sequence[Depends]] = None,
        default_response_class: Type[Response] = Default(JSONResponse),
        redirect_slashes: bool = True,
        docs_url: Optional[str] = "/docs",
        redoc_url: Optional[str] = "/redoc",
        swagger_ui_oauth2_redirect_url: Optional[str] = "/docs/oauth2-redirect",
        swagger_ui_init_oauth: Optional[Dict[str, Any]] = None,
        middleware: Optional[Sequence[Middleware]] = None,
        exception_handlers: Optional[
            Dict[
                Union[int, Type[Exception]],
                Callable[[Request, Any], Coroutine[Any, Any, Response]],
            ]
        ] = None,
        on_startup: Optional[Sequence[Callable[[], Any]]] = None,
        on_shutdown: Optional[Sequence[Callable[[], Any]]] = None,
        lifespan: Optional[Lifespan[AppType]] = None,
        terms_of_service: Optional[str] = None,
        contact: Optional[Dict[str, Union[str, Any]]] = None,
        license_info: Optional[Dict[str, Union[str, Any]]] = None,
        openapi_prefix: str = "",
        root_path: str = "",
        root_path_in_servers: bool = True,
        responses: Optional[Dict[Union[int, str], Dict[str, Any]]] = None,
        callbacks: Optional[List[BaseRoute]] = None,
<<<<<<< HEAD
        webhooks: Optional[List[routing.APIRoute]] = None,
=======
        webhooks: Optional[routing.APIRouter] = None,
>>>>>>> 983f1d34
        deprecated: Optional[bool] = None,
        include_in_schema: bool = True,
        swagger_ui_parameters: Optional[Dict[str, Any]] = None,
        generate_unique_id_function: Callable[[routing.APIRoute], str] = Default(
            generate_unique_id
        ),
        **extra: Any,
    ) -> None:
        self.debug = debug
        self.title = title
        self.summary = summary
        self.description = description
        self.version = version
        self.terms_of_service = terms_of_service
        self.contact = contact
        self.license_info = license_info
        self.openapi_url = openapi_url
        self.openapi_tags = openapi_tags
        self.root_path_in_servers = root_path_in_servers
        self.docs_url = docs_url
        self.redoc_url = redoc_url
        self.swagger_ui_oauth2_redirect_url = swagger_ui_oauth2_redirect_url
        self.swagger_ui_init_oauth = swagger_ui_init_oauth
        self.swagger_ui_parameters = swagger_ui_parameters
        self.servers = servers or []
        self.extra = extra
        self.openapi_version = "3.1.0"
        self.openapi_schema: Optional[Dict[str, Any]] = None
        if self.openapi_url:
            assert self.title, "A title must be provided for OpenAPI, e.g.: 'My API'"
            assert self.version, "A version must be provided for OpenAPI, e.g.: '2.1.0'"
        # TODO: remove when discarding the openapi_prefix parameter
        if openapi_prefix:
            logger.warning(
                '"openapi_prefix" has been deprecated in favor of "root_path", which '
                "follows more closely the ASGI standard, is simpler, and more "
                "automatic. Check the docs at "
                "https://fastapi.tiangolo.com/advanced/sub-applications/"
            )
<<<<<<< HEAD
        self.webhooks = webhooks
=======
        self.webhooks = webhooks or routing.APIRouter()
>>>>>>> 983f1d34
        self.root_path = root_path or openapi_prefix
        self.state: State = State()
        self.dependency_overrides: Dict[Callable[..., Any], Callable[..., Any]] = {}
        self.router: routing.APIRouter = routing.APIRouter(
            routes=routes,
            redirect_slashes=redirect_slashes,
            dependency_overrides_provider=self,
            on_startup=on_startup,
            on_shutdown=on_shutdown,
            lifespan=lifespan,
            default_response_class=default_response_class,
            dependencies=dependencies,
            callbacks=callbacks,
            deprecated=deprecated,
            include_in_schema=include_in_schema,
            responses=responses,
            generate_unique_id_function=generate_unique_id_function,
        )
        self.exception_handlers: Dict[
            Any, Callable[[Request, Any], Union[Response, Awaitable[Response]]]
        ] = ({} if exception_handlers is None else dict(exception_handlers))
        self.exception_handlers.setdefault(HTTPException, http_exception_handler)
        self.exception_handlers.setdefault(
            RequestValidationError, request_validation_exception_handler
        )
        self.exception_handlers.setdefault(
            WebSocketRequestValidationError,
            # Starlette still has incorrect type specification for the handlers
            websocket_request_validation_exception_handler,  # type: ignore
        )

        self.user_middleware: List[Middleware] = (
            [] if middleware is None else list(middleware)
        )
        self.middleware_stack: Union[ASGIApp, None] = None
        self.setup()

    def build_middleware_stack(self) -> ASGIApp:
        # Duplicate/override from Starlette to add AsyncExitStackMiddleware
        # inside of ExceptionMiddleware, inside of custom user middlewares
        debug = self.debug
        error_handler = None
        exception_handlers = {}

        for key, value in self.exception_handlers.items():
            if key in (500, Exception):
                error_handler = value
            else:
                exception_handlers[key] = value

        middleware = (
            [Middleware(ServerErrorMiddleware, handler=error_handler, debug=debug)]
            + self.user_middleware
            + [
                Middleware(
                    ExceptionMiddleware, handlers=exception_handlers, debug=debug
                ),
                # Add FastAPI-specific AsyncExitStackMiddleware for dependencies with
                # contextvars.
                # This needs to happen after user middlewares because those create a
                # new contextvars context copy by using a new AnyIO task group.
                # The initial part of dependencies with yield is executed in the
                # FastAPI code, inside all the middlewares, but the teardown part
                # (after yield) is executed in the AsyncExitStack in this middleware,
                # if the AsyncExitStack lived outside of the custom middlewares and
                # contextvars were set in a dependency with yield in that internal
                # contextvars context, the values would not be available in the
                # outside context of the AsyncExitStack.
                # By putting the middleware and the AsyncExitStack here, inside all
                # user middlewares, the code before and after yield in dependencies
                # with yield is executed in the same contextvars context, so all values
                # set in contextvars before yield is still available after yield as
                # would be expected.
                # Additionally, by having this AsyncExitStack here, after the
                # ExceptionMiddleware, now dependencies can catch handled exceptions,
                # e.g. HTTPException, to customize the teardown code (e.g. DB session
                # rollback).
                Middleware(AsyncExitStackMiddleware),
            ]
        )

        app = self.router
        for cls, options in reversed(middleware):
            app = cls(app=app, **options)
        return app

    def openapi(self) -> Dict[str, Any]:
        if not self.openapi_schema:
            self.openapi_schema = get_openapi(
                title=self.title,
                version=self.version,
                openapi_version=self.openapi_version,
                summary=self.summary,
                description=self.description,
                terms_of_service=self.terms_of_service,
                contact=self.contact,
                license_info=self.license_info,
                routes=self.routes,
                webhooks=self.webhooks.routes,
                tags=self.openapi_tags,
                servers=self.servers,
            )
        return self.openapi_schema

    def setup(self) -> None:
        if self.openapi_url:
            urls = (server_data.get("url") for server_data in self.servers)
            server_urls = {url for url in urls if url}

            async def openapi(req: Request) -> JSONResponse:
                root_path = req.scope.get("root_path", "").rstrip("/")
                if root_path not in server_urls:
                    if root_path and self.root_path_in_servers:
                        self.servers.insert(0, {"url": root_path})
                        server_urls.add(root_path)
                return JSONResponse(self.openapi())

            self.add_route(self.openapi_url, openapi, include_in_schema=False)
        if self.openapi_url and self.docs_url:

            async def swagger_ui_html(req: Request) -> HTMLResponse:
                root_path = req.scope.get("root_path", "").rstrip("/")
                openapi_url = root_path + self.openapi_url
                oauth2_redirect_url = self.swagger_ui_oauth2_redirect_url
                if oauth2_redirect_url:
                    oauth2_redirect_url = root_path + oauth2_redirect_url
                return get_swagger_ui_html(
                    openapi_url=openapi_url,
                    title=self.title + " - Swagger UI",
                    oauth2_redirect_url=oauth2_redirect_url,
                    init_oauth=self.swagger_ui_init_oauth,
                    swagger_ui_parameters=self.swagger_ui_parameters,
                )

            self.add_route(self.docs_url, swagger_ui_html, include_in_schema=False)

            if self.swagger_ui_oauth2_redirect_url:

                async def swagger_ui_redirect(req: Request) -> HTMLResponse:
                    return get_swagger_ui_oauth2_redirect_html()

                self.add_route(
                    self.swagger_ui_oauth2_redirect_url,
                    swagger_ui_redirect,
                    include_in_schema=False,
                )
        if self.openapi_url and self.redoc_url:

            async def redoc_html(req: Request) -> HTMLResponse:
                root_path = req.scope.get("root_path", "").rstrip("/")
                openapi_url = root_path + self.openapi_url
                return get_redoc_html(
                    openapi_url=openapi_url, title=self.title + " - ReDoc"
                )

            self.add_route(self.redoc_url, redoc_html, include_in_schema=False)

    async def __call__(self, scope: Scope, receive: Receive, send: Send) -> None:
        if self.root_path:
            scope["root_path"] = self.root_path
        await super().__call__(scope, receive, send)

    def add_api_route(
        self,
        path: str,
        endpoint: Callable[..., Coroutine[Any, Any, Response]],
        *,
        response_model: Any = Default(None),
        status_code: Optional[int] = None,
        tags: Optional[List[Union[str, Enum]]] = None,
        dependencies: Optional[Sequence[Depends]] = None,
        summary: Optional[str] = None,
        description: Optional[str] = None,
        response_description: str = "Successful Response",
        responses: Optional[Dict[Union[int, str], Dict[str, Any]]] = None,
        deprecated: Optional[bool] = None,
        methods: Optional[List[str]] = None,
        operation_id: Optional[str] = None,
        response_model_include: Optional[IncEx] = None,
        response_model_exclude: Optional[IncEx] = None,
        response_model_by_alias: bool = True,
        response_model_exclude_unset: bool = False,
        response_model_exclude_defaults: bool = False,
        response_model_exclude_none: bool = False,
        include_in_schema: bool = True,
        response_class: Union[Type[Response], DefaultPlaceholder] = Default(
            JSONResponse
        ),
        name: Optional[str] = None,
        openapi_extra: Optional[Dict[str, Any]] = None,
        generate_unique_id_function: Callable[[routing.APIRoute], str] = Default(
            generate_unique_id
        ),
    ) -> None:
        self.router.add_api_route(
            path,
            endpoint=endpoint,
            response_model=response_model,
            status_code=status_code,
            tags=tags,
            dependencies=dependencies,
            summary=summary,
            description=description,
            response_description=response_description,
            responses=responses,
            deprecated=deprecated,
            methods=methods,
            operation_id=operation_id,
            response_model_include=response_model_include,
            response_model_exclude=response_model_exclude,
            response_model_by_alias=response_model_by_alias,
            response_model_exclude_unset=response_model_exclude_unset,
            response_model_exclude_defaults=response_model_exclude_defaults,
            response_model_exclude_none=response_model_exclude_none,
            include_in_schema=include_in_schema,
            response_class=response_class,
            name=name,
            openapi_extra=openapi_extra,
            generate_unique_id_function=generate_unique_id_function,
        )

    def api_route(
        self,
        path: str,
        *,
        response_model: Any = Default(None),
        status_code: Optional[int] = None,
        tags: Optional[List[Union[str, Enum]]] = None,
        dependencies: Optional[Sequence[Depends]] = None,
        summary: Optional[str] = None,
        description: Optional[str] = None,
        response_description: str = "Successful Response",
        responses: Optional[Dict[Union[int, str], Dict[str, Any]]] = None,
        deprecated: Optional[bool] = None,
        methods: Optional[List[str]] = None,
        operation_id: Optional[str] = None,
        response_model_include: Optional[IncEx] = None,
        response_model_exclude: Optional[IncEx] = None,
        response_model_by_alias: bool = True,
        response_model_exclude_unset: bool = False,
        response_model_exclude_defaults: bool = False,
        response_model_exclude_none: bool = False,
        include_in_schema: bool = True,
        response_class: Type[Response] = Default(JSONResponse),
        name: Optional[str] = None,
        openapi_extra: Optional[Dict[str, Any]] = None,
        generate_unique_id_function: Callable[[routing.APIRoute], str] = Default(
            generate_unique_id
        ),
    ) -> Callable[[DecoratedCallable], DecoratedCallable]:
        def decorator(func: DecoratedCallable) -> DecoratedCallable:
            self.router.add_api_route(
                path,
                func,
                response_model=response_model,
                status_code=status_code,
                tags=tags,
                dependencies=dependencies,
                summary=summary,
                description=description,
                response_description=response_description,
                responses=responses,
                deprecated=deprecated,
                methods=methods,
                operation_id=operation_id,
                response_model_include=response_model_include,
                response_model_exclude=response_model_exclude,
                response_model_by_alias=response_model_by_alias,
                response_model_exclude_unset=response_model_exclude_unset,
                response_model_exclude_defaults=response_model_exclude_defaults,
                response_model_exclude_none=response_model_exclude_none,
                include_in_schema=include_in_schema,
                response_class=response_class,
                name=name,
                openapi_extra=openapi_extra,
                generate_unique_id_function=generate_unique_id_function,
            )
            return func

        return decorator

    def add_api_websocket_route(
        self,
        path: str,
        endpoint: Callable[..., Any],
        name: Optional[str] = None,
        *,
        dependencies: Optional[Sequence[Depends]] = None,
    ) -> None:
        self.router.add_api_websocket_route(
            path,
            endpoint,
            name=name,
            dependencies=dependencies,
        )

    def websocket(
        self,
        path: str,
        name: Optional[str] = None,
        *,
        dependencies: Optional[Sequence[Depends]] = None,
    ) -> Callable[[DecoratedCallable], DecoratedCallable]:
        def decorator(func: DecoratedCallable) -> DecoratedCallable:
            self.add_api_websocket_route(
                path,
                func,
                name=name,
                dependencies=dependencies,
            )
            return func

        return decorator

    def include_router(
        self,
        router: routing.APIRouter,
        *,
        prefix: str = "",
        tags: Optional[List[Union[str, Enum]]] = None,
        dependencies: Optional[Sequence[Depends]] = None,
        responses: Optional[Dict[Union[int, str], Dict[str, Any]]] = None,
        deprecated: Optional[bool] = None,
        include_in_schema: bool = True,
        default_response_class: Type[Response] = Default(JSONResponse),
        callbacks: Optional[List[BaseRoute]] = None,
        generate_unique_id_function: Callable[[routing.APIRoute], str] = Default(
            generate_unique_id
        ),
    ) -> None:
        self.router.include_router(
            router,
            prefix=prefix,
            tags=tags,
            dependencies=dependencies,
            responses=responses,
            deprecated=deprecated,
            include_in_schema=include_in_schema,
            default_response_class=default_response_class,
            callbacks=callbacks,
            generate_unique_id_function=generate_unique_id_function,
        )

    def get(
        self,
        path: str,
        *,
        response_model: Any = Default(None),
        status_code: Optional[int] = None,
        tags: Optional[List[Union[str, Enum]]] = None,
        dependencies: Optional[Sequence[Depends]] = None,
        summary: Optional[str] = None,
        description: Optional[str] = None,
        response_description: str = "Successful Response",
        responses: Optional[Dict[Union[int, str], Dict[str, Any]]] = None,
        deprecated: Optional[bool] = None,
        operation_id: Optional[str] = None,
        response_model_include: Optional[IncEx] = None,
        response_model_exclude: Optional[IncEx] = None,
        response_model_by_alias: bool = True,
        response_model_exclude_unset: bool = False,
        response_model_exclude_defaults: bool = False,
        response_model_exclude_none: bool = False,
        include_in_schema: bool = True,
        response_class: Type[Response] = Default(JSONResponse),
        name: Optional[str] = None,
        callbacks: Optional[List[BaseRoute]] = None,
        openapi_extra: Optional[Dict[str, Any]] = None,
        generate_unique_id_function: Callable[[routing.APIRoute], str] = Default(
            generate_unique_id
        ),
    ) -> Callable[[DecoratedCallable], DecoratedCallable]:
        return self.router.get(
            path,
            response_model=response_model,
            status_code=status_code,
            tags=tags,
            dependencies=dependencies,
            summary=summary,
            description=description,
            response_description=response_description,
            responses=responses,
            deprecated=deprecated,
            operation_id=operation_id,
            response_model_include=response_model_include,
            response_model_exclude=response_model_exclude,
            response_model_by_alias=response_model_by_alias,
            response_model_exclude_unset=response_model_exclude_unset,
            response_model_exclude_defaults=response_model_exclude_defaults,
            response_model_exclude_none=response_model_exclude_none,
            include_in_schema=include_in_schema,
            response_class=response_class,
            name=name,
            callbacks=callbacks,
            openapi_extra=openapi_extra,
            generate_unique_id_function=generate_unique_id_function,
        )

    def put(
        self,
        path: str,
        *,
        response_model: Any = Default(None),
        status_code: Optional[int] = None,
        tags: Optional[List[Union[str, Enum]]] = None,
        dependencies: Optional[Sequence[Depends]] = None,
        summary: Optional[str] = None,
        description: Optional[str] = None,
        response_description: str = "Successful Response",
        responses: Optional[Dict[Union[int, str], Dict[str, Any]]] = None,
        deprecated: Optional[bool] = None,
        operation_id: Optional[str] = None,
        response_model_include: Optional[IncEx] = None,
        response_model_exclude: Optional[IncEx] = None,
        response_model_by_alias: bool = True,
        response_model_exclude_unset: bool = False,
        response_model_exclude_defaults: bool = False,
        response_model_exclude_none: bool = False,
        include_in_schema: bool = True,
        response_class: Type[Response] = Default(JSONResponse),
        name: Optional[str] = None,
        callbacks: Optional[List[BaseRoute]] = None,
        openapi_extra: Optional[Dict[str, Any]] = None,
        generate_unique_id_function: Callable[[routing.APIRoute], str] = Default(
            generate_unique_id
        ),
    ) -> Callable[[DecoratedCallable], DecoratedCallable]:
        return self.router.put(
            path,
            response_model=response_model,
            status_code=status_code,
            tags=tags,
            dependencies=dependencies,
            summary=summary,
            description=description,
            response_description=response_description,
            responses=responses,
            deprecated=deprecated,
            operation_id=operation_id,
            response_model_include=response_model_include,
            response_model_exclude=response_model_exclude,
            response_model_by_alias=response_model_by_alias,
            response_model_exclude_unset=response_model_exclude_unset,
            response_model_exclude_defaults=response_model_exclude_defaults,
            response_model_exclude_none=response_model_exclude_none,
            include_in_schema=include_in_schema,
            response_class=response_class,
            name=name,
            callbacks=callbacks,
            openapi_extra=openapi_extra,
            generate_unique_id_function=generate_unique_id_function,
        )

    def post(
        self,
        path: str,
        *,
        response_model: Any = Default(None),
        status_code: Optional[int] = None,
        tags: Optional[List[Union[str, Enum]]] = None,
        dependencies: Optional[Sequence[Depends]] = None,
        summary: Optional[str] = None,
        description: Optional[str] = None,
        response_description: str = "Successful Response",
        responses: Optional[Dict[Union[int, str], Dict[str, Any]]] = None,
        deprecated: Optional[bool] = None,
        operation_id: Optional[str] = None,
        response_model_include: Optional[IncEx] = None,
        response_model_exclude: Optional[IncEx] = None,
        response_model_by_alias: bool = True,
        response_model_exclude_unset: bool = False,
        response_model_exclude_defaults: bool = False,
        response_model_exclude_none: bool = False,
        include_in_schema: bool = True,
        response_class: Type[Response] = Default(JSONResponse),
        name: Optional[str] = None,
        callbacks: Optional[List[BaseRoute]] = None,
        openapi_extra: Optional[Dict[str, Any]] = None,
        generate_unique_id_function: Callable[[routing.APIRoute], str] = Default(
            generate_unique_id
        ),
    ) -> Callable[[DecoratedCallable], DecoratedCallable]:
        return self.router.post(
            path,
            response_model=response_model,
            status_code=status_code,
            tags=tags,
            dependencies=dependencies,
            summary=summary,
            description=description,
            response_description=response_description,
            responses=responses,
            deprecated=deprecated,
            operation_id=operation_id,
            response_model_include=response_model_include,
            response_model_exclude=response_model_exclude,
            response_model_by_alias=response_model_by_alias,
            response_model_exclude_unset=response_model_exclude_unset,
            response_model_exclude_defaults=response_model_exclude_defaults,
            response_model_exclude_none=response_model_exclude_none,
            include_in_schema=include_in_schema,
            response_class=response_class,
            name=name,
            callbacks=callbacks,
            openapi_extra=openapi_extra,
            generate_unique_id_function=generate_unique_id_function,
        )

    def delete(
        self,
        path: str,
        *,
        response_model: Any = Default(None),
        status_code: Optional[int] = None,
        tags: Optional[List[Union[str, Enum]]] = None,
        dependencies: Optional[Sequence[Depends]] = None,
        summary: Optional[str] = None,
        description: Optional[str] = None,
        response_description: str = "Successful Response",
        responses: Optional[Dict[Union[int, str], Dict[str, Any]]] = None,
        deprecated: Optional[bool] = None,
        operation_id: Optional[str] = None,
        response_model_include: Optional[IncEx] = None,
        response_model_exclude: Optional[IncEx] = None,
        response_model_by_alias: bool = True,
        response_model_exclude_unset: bool = False,
        response_model_exclude_defaults: bool = False,
        response_model_exclude_none: bool = False,
        include_in_schema: bool = True,
        response_class: Type[Response] = Default(JSONResponse),
        name: Optional[str] = None,
        callbacks: Optional[List[BaseRoute]] = None,
        openapi_extra: Optional[Dict[str, Any]] = None,
        generate_unique_id_function: Callable[[routing.APIRoute], str] = Default(
            generate_unique_id
        ),
    ) -> Callable[[DecoratedCallable], DecoratedCallable]:
        return self.router.delete(
            path,
            response_model=response_model,
            status_code=status_code,
            tags=tags,
            dependencies=dependencies,
            summary=summary,
            description=description,
            response_description=response_description,
            responses=responses,
            deprecated=deprecated,
            operation_id=operation_id,
            response_model_include=response_model_include,
            response_model_exclude=response_model_exclude,
            response_model_by_alias=response_model_by_alias,
            response_model_exclude_unset=response_model_exclude_unset,
            response_model_exclude_defaults=response_model_exclude_defaults,
            response_model_exclude_none=response_model_exclude_none,
            include_in_schema=include_in_schema,
            response_class=response_class,
            name=name,
            callbacks=callbacks,
            openapi_extra=openapi_extra,
            generate_unique_id_function=generate_unique_id_function,
        )

    def options(
        self,
        path: str,
        *,
        response_model: Any = Default(None),
        status_code: Optional[int] = None,
        tags: Optional[List[Union[str, Enum]]] = None,
        dependencies: Optional[Sequence[Depends]] = None,
        summary: Optional[str] = None,
        description: Optional[str] = None,
        response_description: str = "Successful Response",
        responses: Optional[Dict[Union[int, str], Dict[str, Any]]] = None,
        deprecated: Optional[bool] = None,
        operation_id: Optional[str] = None,
        response_model_include: Optional[IncEx] = None,
        response_model_exclude: Optional[IncEx] = None,
        response_model_by_alias: bool = True,
        response_model_exclude_unset: bool = False,
        response_model_exclude_defaults: bool = False,
        response_model_exclude_none: bool = False,
        include_in_schema: bool = True,
        response_class: Type[Response] = Default(JSONResponse),
        name: Optional[str] = None,
        callbacks: Optional[List[BaseRoute]] = None,
        openapi_extra: Optional[Dict[str, Any]] = None,
        generate_unique_id_function: Callable[[routing.APIRoute], str] = Default(
            generate_unique_id
        ),
    ) -> Callable[[DecoratedCallable], DecoratedCallable]:
        return self.router.options(
            path,
            response_model=response_model,
            status_code=status_code,
            tags=tags,
            dependencies=dependencies,
            summary=summary,
            description=description,
            response_description=response_description,
            responses=responses,
            deprecated=deprecated,
            operation_id=operation_id,
            response_model_include=response_model_include,
            response_model_exclude=response_model_exclude,
            response_model_by_alias=response_model_by_alias,
            response_model_exclude_unset=response_model_exclude_unset,
            response_model_exclude_defaults=response_model_exclude_defaults,
            response_model_exclude_none=response_model_exclude_none,
            include_in_schema=include_in_schema,
            response_class=response_class,
            name=name,
            callbacks=callbacks,
            openapi_extra=openapi_extra,
            generate_unique_id_function=generate_unique_id_function,
        )

    def head(
        self,
        path: str,
        *,
        response_model: Any = Default(None),
        status_code: Optional[int] = None,
        tags: Optional[List[Union[str, Enum]]] = None,
        dependencies: Optional[Sequence[Depends]] = None,
        summary: Optional[str] = None,
        description: Optional[str] = None,
        response_description: str = "Successful Response",
        responses: Optional[Dict[Union[int, str], Dict[str, Any]]] = None,
        deprecated: Optional[bool] = None,
        operation_id: Optional[str] = None,
        response_model_include: Optional[IncEx] = None,
        response_model_exclude: Optional[IncEx] = None,
        response_model_by_alias: bool = True,
        response_model_exclude_unset: bool = False,
        response_model_exclude_defaults: bool = False,
        response_model_exclude_none: bool = False,
        include_in_schema: bool = True,
        response_class: Type[Response] = Default(JSONResponse),
        name: Optional[str] = None,
        callbacks: Optional[List[BaseRoute]] = None,
        openapi_extra: Optional[Dict[str, Any]] = None,
        generate_unique_id_function: Callable[[routing.APIRoute], str] = Default(
            generate_unique_id
        ),
    ) -> Callable[[DecoratedCallable], DecoratedCallable]:
        return self.router.head(
            path,
            response_model=response_model,
            status_code=status_code,
            tags=tags,
            dependencies=dependencies,
            summary=summary,
            description=description,
            response_description=response_description,
            responses=responses,
            deprecated=deprecated,
            operation_id=operation_id,
            response_model_include=response_model_include,
            response_model_exclude=response_model_exclude,
            response_model_by_alias=response_model_by_alias,
            response_model_exclude_unset=response_model_exclude_unset,
            response_model_exclude_defaults=response_model_exclude_defaults,
            response_model_exclude_none=response_model_exclude_none,
            include_in_schema=include_in_schema,
            response_class=response_class,
            name=name,
            callbacks=callbacks,
            openapi_extra=openapi_extra,
            generate_unique_id_function=generate_unique_id_function,
        )

    def patch(
        self,
        path: str,
        *,
        response_model: Any = Default(None),
        status_code: Optional[int] = None,
        tags: Optional[List[Union[str, Enum]]] = None,
        dependencies: Optional[Sequence[Depends]] = None,
        summary: Optional[str] = None,
        description: Optional[str] = None,
        response_description: str = "Successful Response",
        responses: Optional[Dict[Union[int, str], Dict[str, Any]]] = None,
        deprecated: Optional[bool] = None,
        operation_id: Optional[str] = None,
        response_model_include: Optional[IncEx] = None,
        response_model_exclude: Optional[IncEx] = None,
        response_model_by_alias: bool = True,
        response_model_exclude_unset: bool = False,
        response_model_exclude_defaults: bool = False,
        response_model_exclude_none: bool = False,
        include_in_schema: bool = True,
        response_class: Type[Response] = Default(JSONResponse),
        name: Optional[str] = None,
        callbacks: Optional[List[BaseRoute]] = None,
        openapi_extra: Optional[Dict[str, Any]] = None,
        generate_unique_id_function: Callable[[routing.APIRoute], str] = Default(
            generate_unique_id
        ),
    ) -> Callable[[DecoratedCallable], DecoratedCallable]:
        return self.router.patch(
            path,
            response_model=response_model,
            status_code=status_code,
            tags=tags,
            dependencies=dependencies,
            summary=summary,
            description=description,
            response_description=response_description,
            responses=responses,
            deprecated=deprecated,
            operation_id=operation_id,
            response_model_include=response_model_include,
            response_model_exclude=response_model_exclude,
            response_model_by_alias=response_model_by_alias,
            response_model_exclude_unset=response_model_exclude_unset,
            response_model_exclude_defaults=response_model_exclude_defaults,
            response_model_exclude_none=response_model_exclude_none,
            include_in_schema=include_in_schema,
            response_class=response_class,
            name=name,
            callbacks=callbacks,
            openapi_extra=openapi_extra,
            generate_unique_id_function=generate_unique_id_function,
        )

    def trace(
        self,
        path: str,
        *,
        response_model: Any = Default(None),
        status_code: Optional[int] = None,
        tags: Optional[List[Union[str, Enum]]] = None,
        dependencies: Optional[Sequence[Depends]] = None,
        summary: Optional[str] = None,
        description: Optional[str] = None,
        response_description: str = "Successful Response",
        responses: Optional[Dict[Union[int, str], Dict[str, Any]]] = None,
        deprecated: Optional[bool] = None,
        operation_id: Optional[str] = None,
        response_model_include: Optional[IncEx] = None,
        response_model_exclude: Optional[IncEx] = None,
        response_model_by_alias: bool = True,
        response_model_exclude_unset: bool = False,
        response_model_exclude_defaults: bool = False,
        response_model_exclude_none: bool = False,
        include_in_schema: bool = True,
        response_class: Type[Response] = Default(JSONResponse),
        name: Optional[str] = None,
        callbacks: Optional[List[BaseRoute]] = None,
        openapi_extra: Optional[Dict[str, Any]] = None,
        generate_unique_id_function: Callable[[routing.APIRoute], str] = Default(
            generate_unique_id
        ),
    ) -> Callable[[DecoratedCallable], DecoratedCallable]:
        return self.router.trace(
            path,
            response_model=response_model,
            status_code=status_code,
            tags=tags,
            dependencies=dependencies,
            summary=summary,
            description=description,
            response_description=response_description,
            responses=responses,
            deprecated=deprecated,
            operation_id=operation_id,
            response_model_include=response_model_include,
            response_model_exclude=response_model_exclude,
            response_model_by_alias=response_model_by_alias,
            response_model_exclude_unset=response_model_exclude_unset,
            response_model_exclude_defaults=response_model_exclude_defaults,
            response_model_exclude_none=response_model_exclude_none,
            include_in_schema=include_in_schema,
            response_class=response_class,
            name=name,
            callbacks=callbacks,
            openapi_extra=openapi_extra,
            generate_unique_id_function=generate_unique_id_function,
        )

    def websocket_route(
        self, path: str, name: Union[str, None] = None
    ) -> Callable[[DecoratedCallable], DecoratedCallable]:
        def decorator(func: DecoratedCallable) -> DecoratedCallable:
            self.router.add_websocket_route(path, func, name=name)
            return func

        return decorator

    def on_event(
        self, event_type: str
    ) -> Callable[[DecoratedCallable], DecoratedCallable]:
        return self.router.on_event(event_type)

    def middleware(
        self, middleware_type: str
    ) -> Callable[[DecoratedCallable], DecoratedCallable]:
        def decorator(func: DecoratedCallable) -> DecoratedCallable:
            self.add_middleware(BaseHTTPMiddleware, dispatch=func)
            return func

        return decorator

    def exception_handler(
        self, exc_class_or_status_code: Union[int, Type[Exception]]
    ) -> Callable[[DecoratedCallable], DecoratedCallable]:
        def decorator(func: DecoratedCallable) -> DecoratedCallable:
            self.add_exception_handler(exc_class_or_status_code, func)
            return func

        return decorator<|MERGE_RESOLUTION|>--- conflicted
+++ resolved
@@ -85,11 +85,7 @@
         root_path_in_servers: bool = True,
         responses: Optional[Dict[Union[int, str], Dict[str, Any]]] = None,
         callbacks: Optional[List[BaseRoute]] = None,
-<<<<<<< HEAD
-        webhooks: Optional[List[routing.APIRoute]] = None,
-=======
         webhooks: Optional[routing.APIRouter] = None,
->>>>>>> 983f1d34
         deprecated: Optional[bool] = None,
         include_in_schema: bool = True,
         swagger_ui_parameters: Optional[Dict[str, Any]] = None,
@@ -129,11 +125,7 @@
                 "automatic. Check the docs at "
                 "https://fastapi.tiangolo.com/advanced/sub-applications/"
             )
-<<<<<<< HEAD
-        self.webhooks = webhooks
-=======
         self.webhooks = webhooks or routing.APIRouter()
->>>>>>> 983f1d34
         self.root_path = root_path or openapi_prefix
         self.state: State = State()
         self.dependency_overrides: Dict[Callable[..., Any], Callable[..., Any]] = {}
