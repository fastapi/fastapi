--- conflicted
+++ resolved
@@ -37,11 +37,7 @@
         description: str = "",
         version: str = "0.1.0",
         openapi_url: Optional[str] = "/openapi.json",
-<<<<<<< HEAD
-        openapi_prefix: str = "",
         openapi_tags: Optional[List[Dict[str, Any]]] = None,
-=======
->>>>>>> 3651b8a3
         default_response_class: Type[Response] = JSONResponse,
         docs_url: Optional[str] = "/docs",
         redoc_url: Optional[str] = "/redoc",
@@ -75,10 +71,7 @@
         self.description = description
         self.version = version
         self.openapi_url = openapi_url
-<<<<<<< HEAD
-        self.openapi_prefix = openapi_prefix.rstrip("/")
         self.openapi_tags = openapi_tags
-=======
         # TODO: remove when discarding the openapi_prefix parameter
         if openapi_prefix:
             logger.warning(
@@ -88,7 +81,6 @@
                 "https://fastapi.tiangolo.com/advanced/sub-applications-proxy/"
             )
         self.root_path = root_path or openapi_prefix
->>>>>>> 3651b8a3
         self.docs_url = docs_url
         self.redoc_url = redoc_url
         self.swagger_ui_oauth2_redirect_url = swagger_ui_oauth2_redirect_url
@@ -112,12 +104,8 @@
                 openapi_version=self.openapi_version,
                 description=self.description,
                 routes=self.routes,
-<<<<<<< HEAD
-                openapi_prefix=self.openapi_prefix,
-                tags=self.openapi_tags,
-=======
                 openapi_prefix=openapi_prefix,
->>>>>>> 3651b8a3
+              tags=self.openapi_tags,
             )
         return self.openapi_schema
 
