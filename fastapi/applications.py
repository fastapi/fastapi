from enum import Enum
from typing import (
    Any,
    AsyncContextManager,
    Awaitable,
    Callable,
    Coroutine,
    Dict,
    List,
    Optional,
    Sequence,
    Type,
    Union,
)

from fastapi import routing
from fastapi.datastructures import Default, DefaultPlaceholder
from fastapi.encoders import DictIntStrAny, SetIntStr
from fastapi.exception_handlers import (
    http_exception_handler,
    request_validation_exception_handler,
)
from fastapi.exceptions import RequestValidationError
from fastapi.logger import logger
from fastapi.middleware.asyncexitstack import AsyncExitStackMiddleware
from fastapi.openapi.docs import (
    get_redoc_html,
    get_swagger_ui_html,
    get_swagger_ui_oauth2_redirect_html,
)
from fastapi.openapi.utils import get_openapi
from fastapi.params import Depends
from fastapi.types import DecoratedCallable
from fastapi.utils import generate_unique_id
from starlette.applications import Starlette
from starlette.datastructures import State
from starlette.exceptions import HTTPException
from starlette.middleware import Middleware
from starlette.middleware.base import BaseHTTPMiddleware
from starlette.middleware.errors import ServerErrorMiddleware
from starlette.middleware.exceptions import ExceptionMiddleware
from starlette.requests import Request
from starlette.responses import HTMLResponse, JSONResponse, Response
from starlette.routing import BaseRoute
from starlette.types import ASGIApp, Receive, Scope, Send


class FastAPI(Starlette):
    def __init__(
        self,
        *,
        debug: bool = False,
        routes: Optional[List[BaseRoute]] = None,
        title: str = "FastAPI",
        description: str = "",
        version: str = "0.1.0",
        openapi_url: Optional[str] = "/openapi.json",
        openapi_tags: Optional[List[Dict[str, Any]]] = None,
        servers: Optional[List[Dict[str, Union[str, Any]]]] = None,
        dependencies: Optional[Sequence[Depends]] = None,
        default_response_class: Type[Response] = Default(JSONResponse),
        docs_url: Optional[str] = "/docs",
        redoc_url: Optional[str] = "/redoc",
        swagger_ui_oauth2_redirect_url: Optional[str] = "/docs/oauth2-redirect",
        swagger_ui_init_oauth: Optional[Dict[str, Any]] = None,
        middleware: Optional[Sequence[Middleware]] = None,
        exception_handlers: Optional[
            Dict[
                Union[int, Type[Exception]],
                Callable[[Request, Any], Coroutine[Any, Any, Response]],
            ]
        ] = None,
        on_startup: Optional[Sequence[Callable[[], Any]]] = None,
        on_shutdown: Optional[Sequence[Callable[[], Any]]] = None,
<<<<<<< HEAD
        lifespan: Optional[Callable[[Starlette], AsyncContextManager[Any]]] = None,
=======
        lifespan: Optional[Callable[["FastAPI"], AsyncContextManager[Any]]] = None,
>>>>>>> 0ef7cfac
        terms_of_service: Optional[str] = None,
        contact: Optional[Dict[str, Union[str, Any]]] = None,
        license_info: Optional[Dict[str, Union[str, Any]]] = None,
        openapi_prefix: str = "",
        root_path: str = "",
        root_path_in_servers: bool = True,
        responses: Optional[Dict[Union[int, str], Dict[str, Any]]] = None,
        callbacks: Optional[List[BaseRoute]] = None,
        deprecated: Optional[bool] = None,
        include_in_schema: bool = True,
        swagger_ui_parameters: Optional[Dict[str, Any]] = None,
        generate_unique_id_function: Callable[[routing.APIRoute], str] = Default(
            generate_unique_id
        ),
        **extra: Any,
    ) -> None:
        self.debug = debug
        self.title = title
        self.description = description
        self.version = version
        self.terms_of_service = terms_of_service
        self.contact = contact
        self.license_info = license_info
        self.openapi_url = openapi_url
        self.openapi_tags = openapi_tags
        self.root_path_in_servers = root_path_in_servers
        self.docs_url = docs_url
        self.redoc_url = redoc_url
        self.swagger_ui_oauth2_redirect_url = swagger_ui_oauth2_redirect_url
        self.swagger_ui_init_oauth = swagger_ui_init_oauth
        self.swagger_ui_parameters = swagger_ui_parameters
        self.servers = servers or []
        self.extra = extra
        self.openapi_version = "3.0.2"
        self.openapi_schema: Optional[Dict[str, Any]] = None
        if self.openapi_url:
            assert self.title, "A title must be provided for OpenAPI, e.g.: 'My API'"
            assert self.version, "A version must be provided for OpenAPI, e.g.: '2.1.0'"
        # TODO: remove when discarding the openapi_prefix parameter
        if openapi_prefix:
            logger.warning(
                '"openapi_prefix" has been deprecated in favor of "root_path", which '
                "follows more closely the ASGI standard, is simpler, and more "
                "automatic. Check the docs at "
                "https://fastapi.tiangolo.com/advanced/sub-applications/"
            )
        self.root_path = root_path or openapi_prefix
        self.state: State = State()
        self.dependency_overrides: Dict[Callable[..., Any], Callable[..., Any]] = {}
        self.router: routing.APIRouter = routing.APIRouter(
            routes=routes,
            dependency_overrides_provider=self,
            on_startup=on_startup,
            on_shutdown=on_shutdown,
            lifespan=lifespan,
            default_response_class=default_response_class,
            dependencies=dependencies,
            callbacks=callbacks,
            deprecated=deprecated,
            include_in_schema=include_in_schema,
            responses=responses,
            generate_unique_id_function=generate_unique_id_function,
        )
        self.exception_handlers: Dict[
            Any, Callable[[Request, Any], Union[Response, Awaitable[Response]]]
        ] = ({} if exception_handlers is None else dict(exception_handlers))
        self.exception_handlers.setdefault(HTTPException, http_exception_handler)
        self.exception_handlers.setdefault(
            RequestValidationError, request_validation_exception_handler
        )

        self.user_middleware: List[Middleware] = (
            [] if middleware is None else list(middleware)
        )
        self.middleware_stack: Union[ASGIApp, None] = None
        self.setup()

    def build_middleware_stack(self) -> ASGIApp:
        # Duplicate/override from Starlette to add AsyncExitStackMiddleware
        # inside of ExceptionMiddleware, inside of custom user middlewares
        debug = self.debug
        error_handler = None
        exception_handlers = {}

        for key, value in self.exception_handlers.items():
            if key in (500, Exception):
                error_handler = value
            else:
                exception_handlers[key] = value

        middleware = (
            [Middleware(ServerErrorMiddleware, handler=error_handler, debug=debug)]
            + self.user_middleware
            + [
                Middleware(
                    ExceptionMiddleware, handlers=exception_handlers, debug=debug
                ),
                # Add FastAPI-specific AsyncExitStackMiddleware for dependencies with
                # contextvars.
                # This needs to happen after user middlewares because those create a
                # new contextvars context copy by using a new AnyIO task group.
                # The initial part of dependencies with yield is executed in the
                # FastAPI code, inside all the middlewares, but the teardown part
                # (after yield) is executed in the AsyncExitStack in this middleware,
                # if the AsyncExitStack lived outside of the custom middlewares and
                # contextvars were set in a dependency with yield in that internal
                # contextvars context, the values would not be available in the
                # outside context of the AsyncExitStack.
                # By putting the middleware and the AsyncExitStack here, inside all
                # user middlewares, the code before and after yield in dependencies
                # with yield is executed in the same contextvars context, so all values
                # set in contextvars before yield is still available after yield as
                # would be expected.
                # Additionally, by having this AsyncExitStack here, after the
                # ExceptionMiddleware, now dependencies can catch handled exceptions,
                # e.g. HTTPException, to customize the teardown code (e.g. DB session
                # rollback).
                Middleware(AsyncExitStackMiddleware),
            ]
        )

        app = self.router
        for cls, options in reversed(middleware):
            app = cls(app=app, **options)
        return app

    def openapi(self) -> Dict[str, Any]:
        if not self.openapi_schema:
            self.openapi_schema = get_openapi(
                title=self.title,
                version=self.version,
                openapi_version=self.openapi_version,
                description=self.description,
                terms_of_service=self.terms_of_service,
                contact=self.contact,
                license_info=self.license_info,
                routes=self.routes,
                tags=self.openapi_tags,
                servers=self.servers,
            )
        return self.openapi_schema

    def setup(self) -> None:
        if self.openapi_url:
            urls = (server_data.get("url") for server_data in self.servers)
            server_urls = {url for url in urls if url}

            async def openapi(req: Request) -> JSONResponse:
                root_path = req.scope.get("root_path", "").rstrip("/")
                if root_path not in server_urls:
                    if root_path and self.root_path_in_servers:
                        self.servers.insert(0, {"url": root_path})
                        server_urls.add(root_path)
                return JSONResponse(self.openapi())

            self.add_route(self.openapi_url, openapi, include_in_schema=False)
        if self.openapi_url and self.docs_url:

            async def swagger_ui_html(req: Request) -> HTMLResponse:
                root_path = req.scope.get("root_path", "").rstrip("/")
                openapi_url = root_path + self.openapi_url
                oauth2_redirect_url = self.swagger_ui_oauth2_redirect_url
                if oauth2_redirect_url:
                    oauth2_redirect_url = root_path + oauth2_redirect_url
                return get_swagger_ui_html(
                    openapi_url=openapi_url,
                    title=self.title + " - Swagger UI",
                    oauth2_redirect_url=oauth2_redirect_url,
                    init_oauth=self.swagger_ui_init_oauth,
                    swagger_ui_parameters=self.swagger_ui_parameters,
                )

            self.add_route(self.docs_url, swagger_ui_html, include_in_schema=False)

            if self.swagger_ui_oauth2_redirect_url:

                async def swagger_ui_redirect(req: Request) -> HTMLResponse:
                    return get_swagger_ui_oauth2_redirect_html()

                self.add_route(
                    self.swagger_ui_oauth2_redirect_url,
                    swagger_ui_redirect,
                    include_in_schema=False,
                )
        if self.openapi_url and self.redoc_url:

            async def redoc_html(req: Request) -> HTMLResponse:
                root_path = req.scope.get("root_path", "").rstrip("/")
                openapi_url = root_path + self.openapi_url
                return get_redoc_html(
                    openapi_url=openapi_url, title=self.title + " - ReDoc"
                )

            self.add_route(self.redoc_url, redoc_html, include_in_schema=False)

    async def __call__(self, scope: Scope, receive: Receive, send: Send) -> None:
        if self.root_path:
            scope["root_path"] = self.root_path
        await super().__call__(scope, receive, send)

    def add_api_route(
        self,
        path: str,
        endpoint: Callable[..., Coroutine[Any, Any, Response]],
        *,
        response_model: Any = Default(None),
        status_code: Optional[int] = None,
        tags: Optional[List[Union[str, Enum]]] = None,
        dependencies: Optional[Sequence[Depends]] = None,
        summary: Optional[str] = None,
        description: Optional[str] = None,
        response_description: str = "Successful Response",
        responses: Optional[Dict[Union[int, str], Dict[str, Any]]] = None,
        deprecated: Optional[bool] = None,
        methods: Optional[List[str]] = None,
        operation_id: Optional[str] = None,
        response_model_include: Optional[Union[SetIntStr, DictIntStrAny]] = None,
        response_model_exclude: Optional[Union[SetIntStr, DictIntStrAny]] = None,
        response_model_by_alias: bool = True,
        response_model_exclude_unset: bool = False,
        response_model_exclude_defaults: bool = False,
        response_model_exclude_none: bool = False,
        include_in_schema: bool = True,
        response_class: Union[Type[Response], DefaultPlaceholder] = Default(
            JSONResponse
        ),
        name: Optional[str] = None,
        openapi_extra: Optional[Dict[str, Any]] = None,
        generate_unique_id_function: Callable[[routing.APIRoute], str] = Default(
            generate_unique_id
        ),
    ) -> None:
        self.router.add_api_route(
            path,
            endpoint=endpoint,
            response_model=response_model,
            status_code=status_code,
            tags=tags,
            dependencies=dependencies,
            summary=summary,
            description=description,
            response_description=response_description,
            responses=responses,
            deprecated=deprecated,
            methods=methods,
            operation_id=operation_id,
            response_model_include=response_model_include,
            response_model_exclude=response_model_exclude,
            response_model_by_alias=response_model_by_alias,
            response_model_exclude_unset=response_model_exclude_unset,
            response_model_exclude_defaults=response_model_exclude_defaults,
            response_model_exclude_none=response_model_exclude_none,
            include_in_schema=include_in_schema,
            response_class=response_class,
            name=name,
            openapi_extra=openapi_extra,
            generate_unique_id_function=generate_unique_id_function,
        )

    def api_route(
        self,
        path: str,
        *,
        response_model: Any = Default(None),
        status_code: Optional[int] = None,
        tags: Optional[List[Union[str, Enum]]] = None,
        dependencies: Optional[Sequence[Depends]] = None,
        summary: Optional[str] = None,
        description: Optional[str] = None,
        response_description: str = "Successful Response",
        responses: Optional[Dict[Union[int, str], Dict[str, Any]]] = None,
        deprecated: Optional[bool] = None,
        methods: Optional[List[str]] = None,
        operation_id: Optional[str] = None,
        response_model_include: Optional[Union[SetIntStr, DictIntStrAny]] = None,
        response_model_exclude: Optional[Union[SetIntStr, DictIntStrAny]] = None,
        response_model_by_alias: bool = True,
        response_model_exclude_unset: bool = False,
        response_model_exclude_defaults: bool = False,
        response_model_exclude_none: bool = False,
        include_in_schema: bool = True,
        response_class: Type[Response] = Default(JSONResponse),
        name: Optional[str] = None,
        openapi_extra: Optional[Dict[str, Any]] = None,
        generate_unique_id_function: Callable[[routing.APIRoute], str] = Default(
            generate_unique_id
        ),
    ) -> Callable[[DecoratedCallable], DecoratedCallable]:
        def decorator(func: DecoratedCallable) -> DecoratedCallable:
            self.router.add_api_route(
                path,
                func,
                response_model=response_model,
                status_code=status_code,
                tags=tags,
                dependencies=dependencies,
                summary=summary,
                description=description,
                response_description=response_description,
                responses=responses,
                deprecated=deprecated,
                methods=methods,
                operation_id=operation_id,
                response_model_include=response_model_include,
                response_model_exclude=response_model_exclude,
                response_model_by_alias=response_model_by_alias,
                response_model_exclude_unset=response_model_exclude_unset,
                response_model_exclude_defaults=response_model_exclude_defaults,
                response_model_exclude_none=response_model_exclude_none,
                include_in_schema=include_in_schema,
                response_class=response_class,
                name=name,
                openapi_extra=openapi_extra,
                generate_unique_id_function=generate_unique_id_function,
            )
            return func

        return decorator

    def add_api_websocket_route(
        self, path: str, endpoint: Callable[..., Any], name: Optional[str] = None
    ) -> None:
        self.router.add_api_websocket_route(path, endpoint, name=name)

    def websocket(
        self, path: str, name: Optional[str] = None
    ) -> Callable[[DecoratedCallable], DecoratedCallable]:
        def decorator(func: DecoratedCallable) -> DecoratedCallable:
            self.add_api_websocket_route(path, func, name=name)
            return func

        return decorator

    def include_router(
        self,
        router: routing.APIRouter,
        *,
        prefix: str = "",
        tags: Optional[List[Union[str, Enum]]] = None,
        dependencies: Optional[Sequence[Depends]] = None,
        responses: Optional[Dict[Union[int, str], Dict[str, Any]]] = None,
        deprecated: Optional[bool] = None,
        include_in_schema: bool = True,
        default_response_class: Type[Response] = Default(JSONResponse),
        callbacks: Optional[List[BaseRoute]] = None,
        generate_unique_id_function: Callable[[routing.APIRoute], str] = Default(
            generate_unique_id
        ),
    ) -> None:
        self.router.include_router(
            router,
            prefix=prefix,
            tags=tags,
            dependencies=dependencies,
            responses=responses,
            deprecated=deprecated,
            include_in_schema=include_in_schema,
            default_response_class=default_response_class,
            callbacks=callbacks,
            generate_unique_id_function=generate_unique_id_function,
        )

    def get(
        self,
        path: str,
        *,
        response_model: Any = Default(None),
        status_code: Optional[int] = None,
        tags: Optional[List[Union[str, Enum]]] = None,
        dependencies: Optional[Sequence[Depends]] = None,
        summary: Optional[str] = None,
        description: Optional[str] = None,
        response_description: str = "Successful Response",
        responses: Optional[Dict[Union[int, str], Dict[str, Any]]] = None,
        deprecated: Optional[bool] = None,
        operation_id: Optional[str] = None,
        response_model_include: Optional[Union[SetIntStr, DictIntStrAny]] = None,
        response_model_exclude: Optional[Union[SetIntStr, DictIntStrAny]] = None,
        response_model_by_alias: bool = True,
        response_model_exclude_unset: bool = False,
        response_model_exclude_defaults: bool = False,
        response_model_exclude_none: bool = False,
        include_in_schema: bool = True,
        response_class: Type[Response] = Default(JSONResponse),
        name: Optional[str] = None,
        callbacks: Optional[List[BaseRoute]] = None,
        openapi_extra: Optional[Dict[str, Any]] = None,
        generate_unique_id_function: Callable[[routing.APIRoute], str] = Default(
            generate_unique_id
        ),
    ) -> Callable[[DecoratedCallable], DecoratedCallable]:
        return self.router.get(
            path,
            response_model=response_model,
            status_code=status_code,
            tags=tags,
            dependencies=dependencies,
            summary=summary,
            description=description,
            response_description=response_description,
            responses=responses,
            deprecated=deprecated,
            operation_id=operation_id,
            response_model_include=response_model_include,
            response_model_exclude=response_model_exclude,
            response_model_by_alias=response_model_by_alias,
            response_model_exclude_unset=response_model_exclude_unset,
            response_model_exclude_defaults=response_model_exclude_defaults,
            response_model_exclude_none=response_model_exclude_none,
            include_in_schema=include_in_schema,
            response_class=response_class,
            name=name,
            callbacks=callbacks,
            openapi_extra=openapi_extra,
            generate_unique_id_function=generate_unique_id_function,
        )

    def put(
        self,
        path: str,
        *,
        response_model: Any = Default(None),
        status_code: Optional[int] = None,
        tags: Optional[List[Union[str, Enum]]] = None,
        dependencies: Optional[Sequence[Depends]] = None,
        summary: Optional[str] = None,
        description: Optional[str] = None,
        response_description: str = "Successful Response",
        responses: Optional[Dict[Union[int, str], Dict[str, Any]]] = None,
        deprecated: Optional[bool] = None,
        operation_id: Optional[str] = None,
        response_model_include: Optional[Union[SetIntStr, DictIntStrAny]] = None,
        response_model_exclude: Optional[Union[SetIntStr, DictIntStrAny]] = None,
        response_model_by_alias: bool = True,
        response_model_exclude_unset: bool = False,
        response_model_exclude_defaults: bool = False,
        response_model_exclude_none: bool = False,
        include_in_schema: bool = True,
        response_class: Type[Response] = Default(JSONResponse),
        name: Optional[str] = None,
        callbacks: Optional[List[BaseRoute]] = None,
        openapi_extra: Optional[Dict[str, Any]] = None,
        generate_unique_id_function: Callable[[routing.APIRoute], str] = Default(
            generate_unique_id
        ),
    ) -> Callable[[DecoratedCallable], DecoratedCallable]:
        return self.router.put(
            path,
            response_model=response_model,
            status_code=status_code,
            tags=tags,
            dependencies=dependencies,
            summary=summary,
            description=description,
            response_description=response_description,
            responses=responses,
            deprecated=deprecated,
            operation_id=operation_id,
            response_model_include=response_model_include,
            response_model_exclude=response_model_exclude,
            response_model_by_alias=response_model_by_alias,
            response_model_exclude_unset=response_model_exclude_unset,
            response_model_exclude_defaults=response_model_exclude_defaults,
            response_model_exclude_none=response_model_exclude_none,
            include_in_schema=include_in_schema,
            response_class=response_class,
            name=name,
            callbacks=callbacks,
            openapi_extra=openapi_extra,
            generate_unique_id_function=generate_unique_id_function,
        )

    def post(
        self,
        path: str,
        *,
        response_model: Any = Default(None),
        status_code: Optional[int] = None,
        tags: Optional[List[Union[str, Enum]]] = None,
        dependencies: Optional[Sequence[Depends]] = None,
        summary: Optional[str] = None,
        description: Optional[str] = None,
        response_description: str = "Successful Response",
        responses: Optional[Dict[Union[int, str], Dict[str, Any]]] = None,
        deprecated: Optional[bool] = None,
        operation_id: Optional[str] = None,
        response_model_include: Optional[Union[SetIntStr, DictIntStrAny]] = None,
        response_model_exclude: Optional[Union[SetIntStr, DictIntStrAny]] = None,
        response_model_by_alias: bool = True,
        response_model_exclude_unset: bool = False,
        response_model_exclude_defaults: bool = False,
        response_model_exclude_none: bool = False,
        include_in_schema: bool = True,
        response_class: Type[Response] = Default(JSONResponse),
        name: Optional[str] = None,
        callbacks: Optional[List[BaseRoute]] = None,
        openapi_extra: Optional[Dict[str, Any]] = None,
        generate_unique_id_function: Callable[[routing.APIRoute], str] = Default(
            generate_unique_id
        ),
    ) -> Callable[[DecoratedCallable], DecoratedCallable]:
        return self.router.post(
            path,
            response_model=response_model,
            status_code=status_code,
            tags=tags,
            dependencies=dependencies,
            summary=summary,
            description=description,
            response_description=response_description,
            responses=responses,
            deprecated=deprecated,
            operation_id=operation_id,
            response_model_include=response_model_include,
            response_model_exclude=response_model_exclude,
            response_model_by_alias=response_model_by_alias,
            response_model_exclude_unset=response_model_exclude_unset,
            response_model_exclude_defaults=response_model_exclude_defaults,
            response_model_exclude_none=response_model_exclude_none,
            include_in_schema=include_in_schema,
            response_class=response_class,
            name=name,
            callbacks=callbacks,
            openapi_extra=openapi_extra,
            generate_unique_id_function=generate_unique_id_function,
        )

    def delete(
        self,
        path: str,
        *,
        response_model: Any = Default(None),
        status_code: Optional[int] = None,
        tags: Optional[List[Union[str, Enum]]] = None,
        dependencies: Optional[Sequence[Depends]] = None,
        summary: Optional[str] = None,
        description: Optional[str] = None,
        response_description: str = "Successful Response",
        responses: Optional[Dict[Union[int, str], Dict[str, Any]]] = None,
        deprecated: Optional[bool] = None,
        operation_id: Optional[str] = None,
        response_model_include: Optional[Union[SetIntStr, DictIntStrAny]] = None,
        response_model_exclude: Optional[Union[SetIntStr, DictIntStrAny]] = None,
        response_model_by_alias: bool = True,
        response_model_exclude_unset: bool = False,
        response_model_exclude_defaults: bool = False,
        response_model_exclude_none: bool = False,
        include_in_schema: bool = True,
        response_class: Type[Response] = Default(JSONResponse),
        name: Optional[str] = None,
        callbacks: Optional[List[BaseRoute]] = None,
        openapi_extra: Optional[Dict[str, Any]] = None,
        generate_unique_id_function: Callable[[routing.APIRoute], str] = Default(
            generate_unique_id
        ),
    ) -> Callable[[DecoratedCallable], DecoratedCallable]:
        return self.router.delete(
            path,
            response_model=response_model,
            status_code=status_code,
            tags=tags,
            dependencies=dependencies,
            summary=summary,
            description=description,
            response_description=response_description,
            responses=responses,
            deprecated=deprecated,
            operation_id=operation_id,
            response_model_include=response_model_include,
            response_model_exclude=response_model_exclude,
            response_model_by_alias=response_model_by_alias,
            response_model_exclude_unset=response_model_exclude_unset,
            response_model_exclude_defaults=response_model_exclude_defaults,
            response_model_exclude_none=response_model_exclude_none,
            include_in_schema=include_in_schema,
            response_class=response_class,
            name=name,
            callbacks=callbacks,
            openapi_extra=openapi_extra,
            generate_unique_id_function=generate_unique_id_function,
        )

    def options(
        self,
        path: str,
        *,
        response_model: Any = Default(None),
        status_code: Optional[int] = None,
        tags: Optional[List[Union[str, Enum]]] = None,
        dependencies: Optional[Sequence[Depends]] = None,
        summary: Optional[str] = None,
        description: Optional[str] = None,
        response_description: str = "Successful Response",
        responses: Optional[Dict[Union[int, str], Dict[str, Any]]] = None,
        deprecated: Optional[bool] = None,
        operation_id: Optional[str] = None,
        response_model_include: Optional[Union[SetIntStr, DictIntStrAny]] = None,
        response_model_exclude: Optional[Union[SetIntStr, DictIntStrAny]] = None,
        response_model_by_alias: bool = True,
        response_model_exclude_unset: bool = False,
        response_model_exclude_defaults: bool = False,
        response_model_exclude_none: bool = False,
        include_in_schema: bool = True,
        response_class: Type[Response] = Default(JSONResponse),
        name: Optional[str] = None,
        callbacks: Optional[List[BaseRoute]] = None,
        openapi_extra: Optional[Dict[str, Any]] = None,
        generate_unique_id_function: Callable[[routing.APIRoute], str] = Default(
            generate_unique_id
        ),
    ) -> Callable[[DecoratedCallable], DecoratedCallable]:
        return self.router.options(
            path,
            response_model=response_model,
            status_code=status_code,
            tags=tags,
            dependencies=dependencies,
            summary=summary,
            description=description,
            response_description=response_description,
            responses=responses,
            deprecated=deprecated,
            operation_id=operation_id,
            response_model_include=response_model_include,
            response_model_exclude=response_model_exclude,
            response_model_by_alias=response_model_by_alias,
            response_model_exclude_unset=response_model_exclude_unset,
            response_model_exclude_defaults=response_model_exclude_defaults,
            response_model_exclude_none=response_model_exclude_none,
            include_in_schema=include_in_schema,
            response_class=response_class,
            name=name,
            callbacks=callbacks,
            openapi_extra=openapi_extra,
            generate_unique_id_function=generate_unique_id_function,
        )

    def head(
        self,
        path: str,
        *,
        response_model: Any = Default(None),
        status_code: Optional[int] = None,
        tags: Optional[List[Union[str, Enum]]] = None,
        dependencies: Optional[Sequence[Depends]] = None,
        summary: Optional[str] = None,
        description: Optional[str] = None,
        response_description: str = "Successful Response",
        responses: Optional[Dict[Union[int, str], Dict[str, Any]]] = None,
        deprecated: Optional[bool] = None,
        operation_id: Optional[str] = None,
        response_model_include: Optional[Union[SetIntStr, DictIntStrAny]] = None,
        response_model_exclude: Optional[Union[SetIntStr, DictIntStrAny]] = None,
        response_model_by_alias: bool = True,
        response_model_exclude_unset: bool = False,
        response_model_exclude_defaults: bool = False,
        response_model_exclude_none: bool = False,
        include_in_schema: bool = True,
        response_class: Type[Response] = Default(JSONResponse),
        name: Optional[str] = None,
        callbacks: Optional[List[BaseRoute]] = None,
        openapi_extra: Optional[Dict[str, Any]] = None,
        generate_unique_id_function: Callable[[routing.APIRoute], str] = Default(
            generate_unique_id
        ),
    ) -> Callable[[DecoratedCallable], DecoratedCallable]:
        return self.router.head(
            path,
            response_model=response_model,
            status_code=status_code,
            tags=tags,
            dependencies=dependencies,
            summary=summary,
            description=description,
            response_description=response_description,
            responses=responses,
            deprecated=deprecated,
            operation_id=operation_id,
            response_model_include=response_model_include,
            response_model_exclude=response_model_exclude,
            response_model_by_alias=response_model_by_alias,
            response_model_exclude_unset=response_model_exclude_unset,
            response_model_exclude_defaults=response_model_exclude_defaults,
            response_model_exclude_none=response_model_exclude_none,
            include_in_schema=include_in_schema,
            response_class=response_class,
            name=name,
            callbacks=callbacks,
            openapi_extra=openapi_extra,
            generate_unique_id_function=generate_unique_id_function,
        )

    def patch(
        self,
        path: str,
        *,
        response_model: Any = Default(None),
        status_code: Optional[int] = None,
        tags: Optional[List[Union[str, Enum]]] = None,
        dependencies: Optional[Sequence[Depends]] = None,
        summary: Optional[str] = None,
        description: Optional[str] = None,
        response_description: str = "Successful Response",
        responses: Optional[Dict[Union[int, str], Dict[str, Any]]] = None,
        deprecated: Optional[bool] = None,
        operation_id: Optional[str] = None,
        response_model_include: Optional[Union[SetIntStr, DictIntStrAny]] = None,
        response_model_exclude: Optional[Union[SetIntStr, DictIntStrAny]] = None,
        response_model_by_alias: bool = True,
        response_model_exclude_unset: bool = False,
        response_model_exclude_defaults: bool = False,
        response_model_exclude_none: bool = False,
        include_in_schema: bool = True,
        response_class: Type[Response] = Default(JSONResponse),
        name: Optional[str] = None,
        callbacks: Optional[List[BaseRoute]] = None,
        openapi_extra: Optional[Dict[str, Any]] = None,
        generate_unique_id_function: Callable[[routing.APIRoute], str] = Default(
            generate_unique_id
        ),
    ) -> Callable[[DecoratedCallable], DecoratedCallable]:
        return self.router.patch(
            path,
            response_model=response_model,
            status_code=status_code,
            tags=tags,
            dependencies=dependencies,
            summary=summary,
            description=description,
            response_description=response_description,
            responses=responses,
            deprecated=deprecated,
            operation_id=operation_id,
            response_model_include=response_model_include,
            response_model_exclude=response_model_exclude,
            response_model_by_alias=response_model_by_alias,
            response_model_exclude_unset=response_model_exclude_unset,
            response_model_exclude_defaults=response_model_exclude_defaults,
            response_model_exclude_none=response_model_exclude_none,
            include_in_schema=include_in_schema,
            response_class=response_class,
            name=name,
            callbacks=callbacks,
            openapi_extra=openapi_extra,
            generate_unique_id_function=generate_unique_id_function,
        )

    def trace(
        self,
        path: str,
        *,
        response_model: Any = Default(None),
        status_code: Optional[int] = None,
        tags: Optional[List[Union[str, Enum]]] = None,
        dependencies: Optional[Sequence[Depends]] = None,
        summary: Optional[str] = None,
        description: Optional[str] = None,
        response_description: str = "Successful Response",
        responses: Optional[Dict[Union[int, str], Dict[str, Any]]] = None,
        deprecated: Optional[bool] = None,
        operation_id: Optional[str] = None,
        response_model_include: Optional[Union[SetIntStr, DictIntStrAny]] = None,
        response_model_exclude: Optional[Union[SetIntStr, DictIntStrAny]] = None,
        response_model_by_alias: bool = True,
        response_model_exclude_unset: bool = False,
        response_model_exclude_defaults: bool = False,
        response_model_exclude_none: bool = False,
        include_in_schema: bool = True,
        response_class: Type[Response] = Default(JSONResponse),
        name: Optional[str] = None,
        callbacks: Optional[List[BaseRoute]] = None,
        openapi_extra: Optional[Dict[str, Any]] = None,
        generate_unique_id_function: Callable[[routing.APIRoute], str] = Default(
            generate_unique_id
        ),
    ) -> Callable[[DecoratedCallable], DecoratedCallable]:
        return self.router.trace(
            path,
            response_model=response_model,
            status_code=status_code,
            tags=tags,
            dependencies=dependencies,
            summary=summary,
            description=description,
            response_description=response_description,
            responses=responses,
            deprecated=deprecated,
            operation_id=operation_id,
            response_model_include=response_model_include,
            response_model_exclude=response_model_exclude,
            response_model_by_alias=response_model_by_alias,
            response_model_exclude_unset=response_model_exclude_unset,
            response_model_exclude_defaults=response_model_exclude_defaults,
            response_model_exclude_none=response_model_exclude_none,
            include_in_schema=include_in_schema,
            response_class=response_class,
            name=name,
            callbacks=callbacks,
            openapi_extra=openapi_extra,
            generate_unique_id_function=generate_unique_id_function,
        )

    def websocket_route(
        self, path: str, name: Union[str, None] = None
    ) -> Callable[[DecoratedCallable], DecoratedCallable]:
        def decorator(func: DecoratedCallable) -> DecoratedCallable:
            self.router.add_websocket_route(path, func, name=name)
            return func

        return decorator

    def on_event(
        self, event_type: str
    ) -> Callable[[DecoratedCallable], DecoratedCallable]:
        return self.router.on_event(event_type)

    def middleware(
        self, middleware_type: str
    ) -> Callable[[DecoratedCallable], DecoratedCallable]:
        def decorator(func: DecoratedCallable) -> DecoratedCallable:
            self.add_middleware(BaseHTTPMiddleware, dispatch=func)
            return func

        return decorator

    def exception_handler(
        self, exc_class_or_status_code: Union[int, Type[Exception]]
    ) -> Callable[[DecoratedCallable], DecoratedCallable]:
        def decorator(func: DecoratedCallable) -> DecoratedCallable:
            self.add_exception_handler(exc_class_or_status_code, func)
            return func

        return decorator<|MERGE_RESOLUTION|>--- conflicted
+++ resolved
@@ -72,11 +72,7 @@
         ] = None,
         on_startup: Optional[Sequence[Callable[[], Any]]] = None,
         on_shutdown: Optional[Sequence[Callable[[], Any]]] = None,
-<<<<<<< HEAD
-        lifespan: Optional[Callable[[Starlette], AsyncContextManager[Any]]] = None,
-=======
         lifespan: Optional[Callable[["FastAPI"], AsyncContextManager[Any]]] = None,
->>>>>>> 0ef7cfac
         terms_of_service: Optional[str] = None,
         contact: Optional[Dict[str, Union[str, Any]]] = None,
         license_info: Optional[Dict[str, Union[str, Any]]] = None,
