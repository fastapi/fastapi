--- conflicted
+++ resolved
@@ -64,48 +64,6 @@
     def __init__(
         self: AppType,
         *,
-<<<<<<< HEAD
-        debug: bool = False,
-        routes: Optional[List[BaseRoute]] = None,
-        title: str = "FastAPI",
-        description: str = "",
-        version: str = "0.1.0",
-        openapi_url: Optional[str] = "/openapi.json",
-        openapi_tags: Optional[List[Dict[str, Any]]] = None,
-        openapi_response_class: Type[JSONResponse] = JSONResponse,
-        servers: Optional[List[Dict[str, Union[str, Any]]]] = None,
-        dependencies: Optional[Sequence[Depends]] = None,
-        default_response_class: Type[Response] = Default(JSONResponse),
-        docs_url: Optional[str] = "/docs",
-        redoc_url: Optional[str] = "/redoc",
-        swagger_ui_oauth2_redirect_url: Optional[str] = "/docs/oauth2-redirect",
-        swagger_ui_init_oauth: Optional[Dict[str, Any]] = None,
-        middleware: Optional[Sequence[Middleware]] = None,
-        exception_handlers: Optional[
-            Dict[
-                Union[int, Type[Exception]],
-                Callable[[Request, Any], Coroutine[Any, Any, Response]],
-            ]
-        ] = None,
-        on_startup: Optional[Sequence[Callable[[], Any]]] = None,
-        on_shutdown: Optional[Sequence[Callable[[], Any]]] = None,
-        lifespan: Optional[Lifespan[AppType]] = None,
-        terms_of_service: Optional[str] = None,
-        contact: Optional[Dict[str, Union[str, Any]]] = None,
-        license_info: Optional[Dict[str, Union[str, Any]]] = None,
-        openapi_prefix: str = "",
-        root_path: str = "",
-        root_path_in_servers: bool = True,
-        responses: Optional[Dict[Union[int, str], Dict[str, Any]]] = None,
-        callbacks: Optional[List[BaseRoute]] = None,
-        deprecated: Optional[bool] = None,
-        include_in_schema: bool = True,
-        swagger_ui_parameters: Optional[Dict[str, Any]] = None,
-        generate_unique_id_function: Callable[[routing.APIRoute], str] = Default(
-            generate_unique_id
-        ),
-        **extra: Any,
-=======
         debug: Annotated[
             bool,
             Doc(
@@ -327,6 +285,7 @@
                 """
             ),
         ] = None,
+        openapi_response_class: Type[JSONResponse] = JSONResponse,
         servers: Annotated[
             Optional[List[Dict[str, Union[str, Any]]]],
             Doc(
@@ -861,7 +820,6 @@
                 """
             ),
         ],
->>>>>>> 27f42407
     ) -> None:
         self.debug = debug
         self.title = title
