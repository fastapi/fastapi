from typing import Any, Callable, Coroutine, Dict, List, Optional, Sequence, Type, Union

from fastapi import routing
from fastapi.concurrency import AsyncExitStack
from fastapi.datastructures import Default, DefaultPlaceholder
from fastapi.encoders import DictIntStrAny, SetIntStr
from fastapi.exception_handlers import (
    http_exception_handler,
    request_validation_exception_handler,
)
from fastapi.exceptions import RequestValidationError
from fastapi.logger import logger
from fastapi.openapi.docs import (
    get_redoc_html,
    get_swagger_ui_html,
    get_swagger_ui_oauth2_redirect_html,
)
from fastapi.openapi.utils import get_openapi
from fastapi.params import Depends
from fastapi.types import DecoratedCallable
from starlette.applications import Starlette
from starlette.datastructures import State
from starlette.exceptions import HTTPException
from starlette.middleware import Middleware
from starlette.requests import Request
from starlette.responses import HTMLResponse, JSONResponse, Response
from starlette.routing import BaseRoute
from starlette.types import ASGIApp, Receive, Scope, Send


class FastAPI(Starlette):
    def __init__(
        self,
        *,
        debug: bool = False,
        routes: Optional[List[BaseRoute]] = None,
        title: str = "FastAPI",
        description: str = "",
        version: str = "0.1.0",
        openapi_url: Optional[str] = "/openapi.json",
        openapi_tags: Optional[List[Dict[str, Any]]] = None,
        servers: Optional[List[Dict[str, Union[str, Any]]]] = None,
        dependencies: Optional[Sequence[Depends]] = None,
        default_response_class: Type[Response] = Default(JSONResponse),
        docs_url: Optional[str] = "/docs",
        redoc_url: Optional[str] = "/redoc",
        swagger_ui_oauth2_redirect_url: Optional[str] = "/docs/oauth2-redirect",
        swagger_ui_init_oauth: Optional[Dict[str, Any]] = None,
        middleware: Optional[Sequence[Middleware]] = None,
        exception_handlers: Optional[
            Dict[
                Union[int, Type[Exception]],
                Callable[[Request, Any], Coroutine[Any, Any, Response]],
            ]
        ] = None,
<<<<<<< HEAD
        on_startup: Optional[Sequence[Callable]] = None,
        on_shutdown: Optional[Sequence[Callable]] = None,
        terms_of_service: Optional[str] = None,
        contact: Optional[Dict[str, Union[str, Any]]] = None,
        license_info: Optional[Dict[str, Union[str, Any]]] = None,
=======
        on_startup: Optional[Sequence[Callable[[], Any]]] = None,
        on_shutdown: Optional[Sequence[Callable[[], Any]]] = None,
>>>>>>> 6c80e9a8
        openapi_prefix: str = "",
        root_path: str = "",
        root_path_in_servers: bool = True,
        responses: Optional[Dict[Union[int, str], Dict[str, Any]]] = None,
        callbacks: Optional[List[BaseRoute]] = None,
        deprecated: Optional[bool] = None,
        include_in_schema: bool = True,
        **extra: Any,
    ) -> None:
        self._debug: bool = debug
        self.state: State = State()
        self.router: routing.APIRouter = routing.APIRouter(
            routes=routes,
            dependency_overrides_provider=self,
            on_startup=on_startup,
            on_shutdown=on_shutdown,
            default_response_class=default_response_class,
            dependencies=dependencies,
            callbacks=callbacks,
            deprecated=deprecated,
            include_in_schema=include_in_schema,
            responses=responses,
        )
        self.exception_handlers: Dict[
            Union[int, Type[Exception]],
            Callable[[Request, Any], Coroutine[Any, Any, Response]],
        ] = (
            {} if exception_handlers is None else dict(exception_handlers)
        )
        self.exception_handlers.setdefault(HTTPException, http_exception_handler)
        self.exception_handlers.setdefault(
            RequestValidationError, request_validation_exception_handler
        )

        self.user_middleware: List[Middleware] = (
            [] if middleware is None else list(middleware)
        )
        self.middleware_stack: ASGIApp = self.build_middleware_stack()

        self.title = title
        self.description = description
        self.version = version
        self.terms_of_service = terms_of_service
        self.contact = contact
        self.license_info = license_info
        self.servers = servers or []
        self.openapi_url = openapi_url
        self.openapi_tags = openapi_tags
        # TODO: remove when discarding the openapi_prefix parameter
        if openapi_prefix:
            logger.warning(
                '"openapi_prefix" has been deprecated in favor of "root_path", which '
                "follows more closely the ASGI standard, is simpler, and more "
                "automatic. Check the docs at "
                "https://fastapi.tiangolo.com/advanced/sub-applications/"
            )
        self.root_path = root_path or openapi_prefix
        self.root_path_in_servers = root_path_in_servers
        self.docs_url = docs_url
        self.redoc_url = redoc_url
        self.swagger_ui_oauth2_redirect_url = swagger_ui_oauth2_redirect_url
        self.swagger_ui_init_oauth = swagger_ui_init_oauth
        self.extra = extra
        self.dependency_overrides: Dict[Callable[..., Any], Callable[..., Any]] = {}

        self.openapi_version = "3.0.2"

        if self.openapi_url:
            assert self.title, "A title must be provided for OpenAPI, e.g.: 'My API'"
            assert self.version, "A version must be provided for OpenAPI, e.g.: '2.1.0'"
        self.openapi_schema: Optional[Dict[str, Any]] = None
        self.setup()

    def openapi(self) -> Dict[str, Any]:
        if not self.openapi_schema:
            self.openapi_schema = get_openapi(
                title=self.title,
                version=self.version,
                openapi_version=self.openapi_version,
                description=self.description,
                terms_of_service=self.terms_of_service,
                contact=self.contact,
                license_info=self.license_info,
                routes=self.routes,
                tags=self.openapi_tags,
                servers=self.servers,
            )
        return self.openapi_schema

    def setup(self) -> None:
        if self.openapi_url:
            urls = (server_data.get("url") for server_data in self.servers)
            server_urls = {url for url in urls if url}

            async def openapi(req: Request) -> JSONResponse:
                root_path = req.scope.get("root_path", "").rstrip("/")
                if root_path not in server_urls:
                    if root_path and self.root_path_in_servers:
                        self.servers.insert(0, {"url": root_path})
                        server_urls.add(root_path)
                return JSONResponse(self.openapi())

            self.add_route(self.openapi_url, openapi, include_in_schema=False)
        if self.openapi_url and self.docs_url:

            async def swagger_ui_html(req: Request) -> HTMLResponse:
                root_path = req.scope.get("root_path", "").rstrip("/")
                openapi_url = root_path + self.openapi_url
                oauth2_redirect_url = self.swagger_ui_oauth2_redirect_url
                if oauth2_redirect_url:
                    oauth2_redirect_url = root_path + oauth2_redirect_url
                return get_swagger_ui_html(
                    openapi_url=openapi_url,
                    title=self.title + " - Swagger UI",
                    oauth2_redirect_url=oauth2_redirect_url,
                    init_oauth=self.swagger_ui_init_oauth,
                )

            self.add_route(self.docs_url, swagger_ui_html, include_in_schema=False)

            if self.swagger_ui_oauth2_redirect_url:

                async def swagger_ui_redirect(req: Request) -> HTMLResponse:
                    return get_swagger_ui_oauth2_redirect_html()

                self.add_route(
                    self.swagger_ui_oauth2_redirect_url,
                    swagger_ui_redirect,
                    include_in_schema=False,
                )
        if self.openapi_url and self.redoc_url:

            async def redoc_html(req: Request) -> HTMLResponse:
                root_path = req.scope.get("root_path", "").rstrip("/")
                openapi_url = root_path + self.openapi_url
                return get_redoc_html(
                    openapi_url=openapi_url, title=self.title + " - ReDoc"
                )

            self.add_route(self.redoc_url, redoc_html, include_in_schema=False)

    async def __call__(self, scope: Scope, receive: Receive, send: Send) -> None:
        if self.root_path:
            scope["root_path"] = self.root_path
        if AsyncExitStack:
            async with AsyncExitStack() as stack:
                scope["fastapi_astack"] = stack
                await super().__call__(scope, receive, send)
        else:
            await super().__call__(scope, receive, send)  # pragma: no cover

    def add_api_route(
        self,
        path: str,
        endpoint: Callable[..., Coroutine[Any, Any, Response]],
        *,
        response_model: Optional[Type[Any]] = None,
        status_code: Optional[int] = None,
        tags: Optional[List[str]] = None,
        dependencies: Optional[Sequence[Depends]] = None,
        summary: Optional[str] = None,
        description: Optional[str] = None,
        response_description: str = "Successful Response",
        responses: Optional[Dict[Union[int, str], Dict[str, Any]]] = None,
        deprecated: Optional[bool] = None,
        methods: Optional[List[str]] = None,
        operation_id: Optional[str] = None,
        response_model_include: Optional[Union[SetIntStr, DictIntStrAny]] = None,
        response_model_exclude: Optional[Union[SetIntStr, DictIntStrAny]] = None,
        response_model_by_alias: bool = True,
        response_model_exclude_unset: bool = False,
        response_model_exclude_defaults: bool = False,
        response_model_exclude_none: bool = False,
        include_in_schema: bool = True,
        response_class: Union[Type[Response], DefaultPlaceholder] = Default(
            JSONResponse
        ),
        name: Optional[str] = None,
    ) -> None:
        self.router.add_api_route(
            path,
            endpoint=endpoint,
            response_model=response_model,
            status_code=status_code,
            tags=tags,
            dependencies=dependencies,
            summary=summary,
            description=description,
            response_description=response_description,
            responses=responses,
            deprecated=deprecated,
            methods=methods,
            operation_id=operation_id,
            response_model_include=response_model_include,
            response_model_exclude=response_model_exclude,
            response_model_by_alias=response_model_by_alias,
            response_model_exclude_unset=response_model_exclude_unset,
            response_model_exclude_defaults=response_model_exclude_defaults,
            response_model_exclude_none=response_model_exclude_none,
            include_in_schema=include_in_schema,
            response_class=response_class,
            name=name,
        )

    def api_route(
        self,
        path: str,
        *,
        response_model: Optional[Type[Any]] = None,
        status_code: Optional[int] = None,
        tags: Optional[List[str]] = None,
        dependencies: Optional[Sequence[Depends]] = None,
        summary: Optional[str] = None,
        description: Optional[str] = None,
        response_description: str = "Successful Response",
        responses: Optional[Dict[Union[int, str], Dict[str, Any]]] = None,
        deprecated: Optional[bool] = None,
        methods: Optional[List[str]] = None,
        operation_id: Optional[str] = None,
        response_model_include: Optional[Union[SetIntStr, DictIntStrAny]] = None,
        response_model_exclude: Optional[Union[SetIntStr, DictIntStrAny]] = None,
        response_model_by_alias: bool = True,
        response_model_exclude_unset: bool = False,
        response_model_exclude_defaults: bool = False,
        response_model_exclude_none: bool = False,
        include_in_schema: bool = True,
        response_class: Type[Response] = Default(JSONResponse),
        name: Optional[str] = None,
    ) -> Callable[[DecoratedCallable], DecoratedCallable]:
        def decorator(func: DecoratedCallable) -> DecoratedCallable:
            self.router.add_api_route(
                path,
                func,
                response_model=response_model,
                status_code=status_code,
                tags=tags,
                dependencies=dependencies,
                summary=summary,
                description=description,
                response_description=response_description,
                responses=responses,
                deprecated=deprecated,
                methods=methods,
                operation_id=operation_id,
                response_model_include=response_model_include,
                response_model_exclude=response_model_exclude,
                response_model_by_alias=response_model_by_alias,
                response_model_exclude_unset=response_model_exclude_unset,
                response_model_exclude_defaults=response_model_exclude_defaults,
                response_model_exclude_none=response_model_exclude_none,
                include_in_schema=include_in_schema,
                response_class=response_class,
                name=name,
            )
            return func

        return decorator

    def add_api_websocket_route(
        self, path: str, endpoint: Callable[..., Any], name: Optional[str] = None
    ) -> None:
        self.router.add_api_websocket_route(path, endpoint, name=name)

    def websocket(
        self, path: str, name: Optional[str] = None
    ) -> Callable[[DecoratedCallable], DecoratedCallable]:
        def decorator(func: DecoratedCallable) -> DecoratedCallable:
            self.add_api_websocket_route(path, func, name=name)
            return func

        return decorator

    def include_router(
        self,
        router: routing.APIRouter,
        *,
        prefix: str = "",
        tags: Optional[List[str]] = None,
        dependencies: Optional[Sequence[Depends]] = None,
        responses: Optional[Dict[Union[int, str], Dict[str, Any]]] = None,
        deprecated: Optional[bool] = None,
        include_in_schema: bool = True,
        default_response_class: Type[Response] = Default(JSONResponse),
        callbacks: Optional[List[BaseRoute]] = None,
    ) -> None:
        self.router.include_router(
            router,
            prefix=prefix,
            tags=tags,
            dependencies=dependencies,
            responses=responses,
            deprecated=deprecated,
            include_in_schema=include_in_schema,
            default_response_class=default_response_class,
            callbacks=callbacks,
        )

    def get(
        self,
        path: str,
        *,
        response_model: Optional[Type[Any]] = None,
        status_code: Optional[int] = None,
        tags: Optional[List[str]] = None,
        dependencies: Optional[Sequence[Depends]] = None,
        summary: Optional[str] = None,
        description: Optional[str] = None,
        response_description: str = "Successful Response",
        responses: Optional[Dict[Union[int, str], Dict[str, Any]]] = None,
        deprecated: Optional[bool] = None,
        operation_id: Optional[str] = None,
        response_model_include: Optional[Union[SetIntStr, DictIntStrAny]] = None,
        response_model_exclude: Optional[Union[SetIntStr, DictIntStrAny]] = None,
        response_model_by_alias: bool = True,
        response_model_exclude_unset: bool = False,
        response_model_exclude_defaults: bool = False,
        response_model_exclude_none: bool = False,
        include_in_schema: bool = True,
        response_class: Type[Response] = Default(JSONResponse),
        name: Optional[str] = None,
        callbacks: Optional[List[BaseRoute]] = None,
    ) -> Callable[[DecoratedCallable], DecoratedCallable]:
        return self.router.get(
            path,
            response_model=response_model,
            status_code=status_code,
            tags=tags,
            dependencies=dependencies,
            summary=summary,
            description=description,
            response_description=response_description,
            responses=responses,
            deprecated=deprecated,
            operation_id=operation_id,
            response_model_include=response_model_include,
            response_model_exclude=response_model_exclude,
            response_model_by_alias=response_model_by_alias,
            response_model_exclude_unset=response_model_exclude_unset,
            response_model_exclude_defaults=response_model_exclude_defaults,
            response_model_exclude_none=response_model_exclude_none,
            include_in_schema=include_in_schema,
            response_class=response_class,
            name=name,
            callbacks=callbacks,
        )

    def put(
        self,
        path: str,
        *,
        response_model: Optional[Type[Any]] = None,
        status_code: Optional[int] = None,
        tags: Optional[List[str]] = None,
        dependencies: Optional[Sequence[Depends]] = None,
        summary: Optional[str] = None,
        description: Optional[str] = None,
        response_description: str = "Successful Response",
        responses: Optional[Dict[Union[int, str], Dict[str, Any]]] = None,
        deprecated: Optional[bool] = None,
        operation_id: Optional[str] = None,
        response_model_include: Optional[Union[SetIntStr, DictIntStrAny]] = None,
        response_model_exclude: Optional[Union[SetIntStr, DictIntStrAny]] = None,
        response_model_by_alias: bool = True,
        response_model_exclude_unset: bool = False,
        response_model_exclude_defaults: bool = False,
        response_model_exclude_none: bool = False,
        include_in_schema: bool = True,
        response_class: Type[Response] = Default(JSONResponse),
        name: Optional[str] = None,
        callbacks: Optional[List[BaseRoute]] = None,
    ) -> Callable[[DecoratedCallable], DecoratedCallable]:
        return self.router.put(
            path,
            response_model=response_model,
            status_code=status_code,
            tags=tags,
            dependencies=dependencies,
            summary=summary,
            description=description,
            response_description=response_description,
            responses=responses,
            deprecated=deprecated,
            operation_id=operation_id,
            response_model_include=response_model_include,
            response_model_exclude=response_model_exclude,
            response_model_by_alias=response_model_by_alias,
            response_model_exclude_unset=response_model_exclude_unset,
            response_model_exclude_defaults=response_model_exclude_defaults,
            response_model_exclude_none=response_model_exclude_none,
            include_in_schema=include_in_schema,
            response_class=response_class,
            name=name,
            callbacks=callbacks,
        )

    def post(
        self,
        path: str,
        *,
        response_model: Optional[Type[Any]] = None,
        status_code: Optional[int] = None,
        tags: Optional[List[str]] = None,
        dependencies: Optional[Sequence[Depends]] = None,
        summary: Optional[str] = None,
        description: Optional[str] = None,
        response_description: str = "Successful Response",
        responses: Optional[Dict[Union[int, str], Dict[str, Any]]] = None,
        deprecated: Optional[bool] = None,
        operation_id: Optional[str] = None,
        response_model_include: Optional[Union[SetIntStr, DictIntStrAny]] = None,
        response_model_exclude: Optional[Union[SetIntStr, DictIntStrAny]] = None,
        response_model_by_alias: bool = True,
        response_model_exclude_unset: bool = False,
        response_model_exclude_defaults: bool = False,
        response_model_exclude_none: bool = False,
        include_in_schema: bool = True,
        response_class: Type[Response] = Default(JSONResponse),
        name: Optional[str] = None,
        callbacks: Optional[List[BaseRoute]] = None,
    ) -> Callable[[DecoratedCallable], DecoratedCallable]:
        return self.router.post(
            path,
            response_model=response_model,
            status_code=status_code,
            tags=tags,
            dependencies=dependencies,
            summary=summary,
            description=description,
            response_description=response_description,
            responses=responses,
            deprecated=deprecated,
            operation_id=operation_id,
            response_model_include=response_model_include,
            response_model_exclude=response_model_exclude,
            response_model_by_alias=response_model_by_alias,
            response_model_exclude_unset=response_model_exclude_unset,
            response_model_exclude_defaults=response_model_exclude_defaults,
            response_model_exclude_none=response_model_exclude_none,
            include_in_schema=include_in_schema,
            response_class=response_class,
            name=name,
            callbacks=callbacks,
        )

    def delete(
        self,
        path: str,
        *,
        response_model: Optional[Type[Any]] = None,
        status_code: Optional[int] = None,
        tags: Optional[List[str]] = None,
        dependencies: Optional[Sequence[Depends]] = None,
        summary: Optional[str] = None,
        description: Optional[str] = None,
        response_description: str = "Successful Response",
        responses: Optional[Dict[Union[int, str], Dict[str, Any]]] = None,
        deprecated: Optional[bool] = None,
        operation_id: Optional[str] = None,
        response_model_include: Optional[Union[SetIntStr, DictIntStrAny]] = None,
        response_model_exclude: Optional[Union[SetIntStr, DictIntStrAny]] = None,
        response_model_by_alias: bool = True,
        response_model_exclude_unset: bool = False,
        response_model_exclude_defaults: bool = False,
        response_model_exclude_none: bool = False,
        include_in_schema: bool = True,
        response_class: Type[Response] = Default(JSONResponse),
        name: Optional[str] = None,
        callbacks: Optional[List[BaseRoute]] = None,
    ) -> Callable[[DecoratedCallable], DecoratedCallable]:
        return self.router.delete(
            path,
            response_model=response_model,
            status_code=status_code,
            tags=tags,
            dependencies=dependencies,
            summary=summary,
            description=description,
            response_description=response_description,
            responses=responses,
            deprecated=deprecated,
            response_model_include=response_model_include,
            response_model_exclude=response_model_exclude,
            response_model_by_alias=response_model_by_alias,
            operation_id=operation_id,
            response_model_exclude_unset=response_model_exclude_unset,
            response_model_exclude_defaults=response_model_exclude_defaults,
            response_model_exclude_none=response_model_exclude_none,
            include_in_schema=include_in_schema,
            response_class=response_class,
            name=name,
            callbacks=callbacks,
        )

    def options(
        self,
        path: str,
        *,
        response_model: Optional[Type[Any]] = None,
        status_code: Optional[int] = None,
        tags: Optional[List[str]] = None,
        dependencies: Optional[Sequence[Depends]] = None,
        summary: Optional[str] = None,
        description: Optional[str] = None,
        response_description: str = "Successful Response",
        responses: Optional[Dict[Union[int, str], Dict[str, Any]]] = None,
        deprecated: Optional[bool] = None,
        operation_id: Optional[str] = None,
        response_model_include: Optional[Union[SetIntStr, DictIntStrAny]] = None,
        response_model_exclude: Optional[Union[SetIntStr, DictIntStrAny]] = None,
        response_model_by_alias: bool = True,
        response_model_exclude_unset: bool = False,
        response_model_exclude_defaults: bool = False,
        response_model_exclude_none: bool = False,
        include_in_schema: bool = True,
        response_class: Type[Response] = Default(JSONResponse),
        name: Optional[str] = None,
        callbacks: Optional[List[BaseRoute]] = None,
    ) -> Callable[[DecoratedCallable], DecoratedCallable]:
        return self.router.options(
            path,
            response_model=response_model,
            status_code=status_code,
            tags=tags,
            dependencies=dependencies,
            summary=summary,
            description=description,
            response_description=response_description,
            responses=responses,
            deprecated=deprecated,
            operation_id=operation_id,
            response_model_include=response_model_include,
            response_model_exclude=response_model_exclude,
            response_model_by_alias=response_model_by_alias,
            response_model_exclude_unset=response_model_exclude_unset,
            response_model_exclude_defaults=response_model_exclude_defaults,
            response_model_exclude_none=response_model_exclude_none,
            include_in_schema=include_in_schema,
            response_class=response_class,
            name=name,
            callbacks=callbacks,
        )

    def head(
        self,
        path: str,
        *,
        response_model: Optional[Type[Any]] = None,
        status_code: Optional[int] = None,
        tags: Optional[List[str]] = None,
        dependencies: Optional[Sequence[Depends]] = None,
        summary: Optional[str] = None,
        description: Optional[str] = None,
        response_description: str = "Successful Response",
        responses: Optional[Dict[Union[int, str], Dict[str, Any]]] = None,
        deprecated: Optional[bool] = None,
        operation_id: Optional[str] = None,
        response_model_include: Optional[Union[SetIntStr, DictIntStrAny]] = None,
        response_model_exclude: Optional[Union[SetIntStr, DictIntStrAny]] = None,
        response_model_by_alias: bool = True,
        response_model_exclude_unset: bool = False,
        response_model_exclude_defaults: bool = False,
        response_model_exclude_none: bool = False,
        include_in_schema: bool = True,
        response_class: Type[Response] = Default(JSONResponse),
        name: Optional[str] = None,
        callbacks: Optional[List[BaseRoute]] = None,
    ) -> Callable[[DecoratedCallable], DecoratedCallable]:
        return self.router.head(
            path,
            response_model=response_model,
            status_code=status_code,
            tags=tags,
            dependencies=dependencies,
            summary=summary,
            description=description,
            response_description=response_description,
            responses=responses,
            deprecated=deprecated,
            operation_id=operation_id,
            response_model_include=response_model_include,
            response_model_exclude=response_model_exclude,
            response_model_by_alias=response_model_by_alias,
            response_model_exclude_unset=response_model_exclude_unset,
            response_model_exclude_defaults=response_model_exclude_defaults,
            response_model_exclude_none=response_model_exclude_none,
            include_in_schema=include_in_schema,
            response_class=response_class,
            name=name,
            callbacks=callbacks,
        )

    def patch(
        self,
        path: str,
        *,
        response_model: Optional[Type[Any]] = None,
        status_code: Optional[int] = None,
        tags: Optional[List[str]] = None,
        dependencies: Optional[Sequence[Depends]] = None,
        summary: Optional[str] = None,
        description: Optional[str] = None,
        response_description: str = "Successful Response",
        responses: Optional[Dict[Union[int, str], Dict[str, Any]]] = None,
        deprecated: Optional[bool] = None,
        operation_id: Optional[str] = None,
        response_model_include: Optional[Union[SetIntStr, DictIntStrAny]] = None,
        response_model_exclude: Optional[Union[SetIntStr, DictIntStrAny]] = None,
        response_model_by_alias: bool = True,
        response_model_exclude_unset: bool = False,
        response_model_exclude_defaults: bool = False,
        response_model_exclude_none: bool = False,
        include_in_schema: bool = True,
        response_class: Type[Response] = Default(JSONResponse),
        name: Optional[str] = None,
        callbacks: Optional[List[BaseRoute]] = None,
    ) -> Callable[[DecoratedCallable], DecoratedCallable]:
        return self.router.patch(
            path,
            response_model=response_model,
            status_code=status_code,
            tags=tags,
            dependencies=dependencies,
            summary=summary,
            description=description,
            response_description=response_description,
            responses=responses,
            deprecated=deprecated,
            operation_id=operation_id,
            response_model_include=response_model_include,
            response_model_exclude=response_model_exclude,
            response_model_by_alias=response_model_by_alias,
            response_model_exclude_unset=response_model_exclude_unset,
            response_model_exclude_defaults=response_model_exclude_defaults,
            response_model_exclude_none=response_model_exclude_none,
            include_in_schema=include_in_schema,
            response_class=response_class,
            name=name,
            callbacks=callbacks,
        )

    def trace(
        self,
        path: str,
        *,
        response_model: Optional[Type[Any]] = None,
        status_code: Optional[int] = None,
        tags: Optional[List[str]] = None,
        dependencies: Optional[Sequence[Depends]] = None,
        summary: Optional[str] = None,
        description: Optional[str] = None,
        response_description: str = "Successful Response",
        responses: Optional[Dict[Union[int, str], Dict[str, Any]]] = None,
        deprecated: Optional[bool] = None,
        operation_id: Optional[str] = None,
        response_model_include: Optional[Union[SetIntStr, DictIntStrAny]] = None,
        response_model_exclude: Optional[Union[SetIntStr, DictIntStrAny]] = None,
        response_model_by_alias: bool = True,
        response_model_exclude_unset: bool = False,
        response_model_exclude_defaults: bool = False,
        response_model_exclude_none: bool = False,
        include_in_schema: bool = True,
        response_class: Type[Response] = Default(JSONResponse),
        name: Optional[str] = None,
        callbacks: Optional[List[BaseRoute]] = None,
    ) -> Callable[[DecoratedCallable], DecoratedCallable]:
        return self.router.trace(
            path,
            response_model=response_model,
            status_code=status_code,
            tags=tags,
            dependencies=dependencies,
            summary=summary,
            description=description,
            response_description=response_description,
            responses=responses,
            deprecated=deprecated,
            operation_id=operation_id,
            response_model_include=response_model_include,
            response_model_exclude=response_model_exclude,
            response_model_by_alias=response_model_by_alias,
            response_model_exclude_unset=response_model_exclude_unset,
            response_model_exclude_defaults=response_model_exclude_defaults,
            response_model_exclude_none=response_model_exclude_none,
            include_in_schema=include_in_schema,
            response_class=response_class,
            name=name,
            callbacks=callbacks,
        )<|MERGE_RESOLUTION|>--- conflicted
+++ resolved
@@ -53,16 +53,11 @@
                 Callable[[Request, Any], Coroutine[Any, Any, Response]],
             ]
         ] = None,
-<<<<<<< HEAD
-        on_startup: Optional[Sequence[Callable]] = None,
-        on_shutdown: Optional[Sequence[Callable]] = None,
+        on_startup: Optional[Sequence[Callable[[], Any]]] = None,
+        on_shutdown: Optional[Sequence[Callable[[], Any]]] = None,
         terms_of_service: Optional[str] = None,
         contact: Optional[Dict[str, Union[str, Any]]] = None,
         license_info: Optional[Dict[str, Union[str, Any]]] = None,
-=======
-        on_startup: Optional[Sequence[Callable[[], Any]]] = None,
-        on_shutdown: Optional[Sequence[Callable[[], Any]]] = None,
->>>>>>> 6c80e9a8
         openapi_prefix: str = "",
         root_path: str = "",
         root_path_in_servers: bool = True,
