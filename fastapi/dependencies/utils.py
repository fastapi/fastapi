--- conflicted
+++ resolved
@@ -249,9 +249,6 @@
     return False
 
 
-<<<<<<< HEAD
-def get_typed_signature(call: Callable[..., Any]) -> inspect.Signature:
-=======
 def is_scalar_mapping_field(field: ModelField) -> bool:
     if (field.shape in mapping_shapes) and not lenient_issubclass(
         field.type_, BaseModel
@@ -266,8 +263,7 @@
     return False
 
 
-def get_typed_signature(call: Callable) -> inspect.Signature:
->>>>>>> 23740cf5
+def get_typed_signature(call: Callable[..., Any]) -> inspect.Signature:
     signature = inspect.signature(call)
     globalns = getattr(call, "__globals__", {})
     typed_params = [
