import inspect
import sys
from contextlib import AsyncExitStack, contextmanager
from copy import copy, deepcopy
from dataclasses import dataclass
from typing import (
    Any,
    Callable,
    Coroutine,
    Dict,
    ForwardRef,
    List,
    Mapping,
    Optional,
    Sequence,
    Tuple,
    Type,
    Union,
    cast,
)

import anyio
from fastapi import params
from fastapi._compat import (
    PYDANTIC_V2,
    ModelField,
    RequiredParam,
    Undefined,
    _is_error_wrapper,
    _is_model_class,
    copy_field_info,
    create_body_model,
    evaluate_forwardref,
    field_annotation_is_scalar,
    get_annotation_from_field_info,
    get_cached_model_fields,
    get_missing_field_error,
    is_bytes_field,
    is_bytes_sequence_field,
    is_scalar_field,
    is_scalar_sequence_field,
    is_sequence_field,
    is_uploadfile_or_nonable_uploadfile_annotation,
    is_uploadfile_sequence_annotation,
    lenient_issubclass,
    may_v1,
    sequence_types,
    serialize_sequence_value,
    value_is_sequence,
)
from fastapi._compat.shared import annotation_is_pydantic_v1
from fastapi.background import BackgroundTasks
from fastapi.concurrency import (
    asynccontextmanager,
    contextmanager_in_threadpool,
)
from fastapi.dependencies.models import Dependant, SecurityRequirement
from fastapi.logger import logger
from fastapi.security.base import SecurityBase
from fastapi.security.oauth2 import OAuth2, SecurityScopes
from fastapi.security.open_id_connect_url import OpenIdConnect
from fastapi.utils import create_model_field, get_path_param_names
from pydantic import BaseModel
from pydantic.fields import FieldInfo
from starlette.background import BackgroundTasks as StarletteBackgroundTasks
from starlette.concurrency import run_in_threadpool
from starlette.datastructures import (
    FormData,
    Headers,
    ImmutableMultiDict,
    QueryParams,
    UploadFile,
)
from starlette.requests import HTTPConnection, Request
from starlette.responses import Response
from starlette.websockets import WebSocket
from typing_extensions import Annotated, get_args, get_origin

from .. import temp_pydantic_v1_params

if sys.version_info >= (3, 13):  # pragma: no cover
    from inspect import iscoroutinefunction
else:  # pragma: no cover
    from asyncio import iscoroutinefunction

multipart_not_installed_error = (
    'Form data requires "python-multipart" to be installed. \n'
    'You can install "python-multipart" with: \n\n'
    "pip install python-multipart\n"
)
multipart_incorrect_install_error = (
    'Form data requires "python-multipart" to be installed. '
    'It seems you installed "multipart" instead. \n'
    'You can remove "multipart" with: \n\n'
    "pip uninstall multipart\n\n"
    'And then install "python-multipart" with: \n\n'
    "pip install python-multipart\n"
)


def ensure_multipart_is_installed() -> None:
    try:
        from python_multipart import __version__

        # Import an attribute that can be mocked/deleted in testing
        assert __version__ > "0.0.12"
    except (ImportError, AssertionError):
        try:
            # __version__ is available in both multiparts, and can be mocked
            from multipart import __version__  # type: ignore[no-redef,import-untyped]

            assert __version__
            try:
                # parse_options_header is only available in the right multipart
                from multipart.multipart import (  # type: ignore[import-untyped]
                    parse_options_header,
                )

                assert parse_options_header
            except ImportError:
                logger.error(multipart_incorrect_install_error)
                raise RuntimeError(multipart_incorrect_install_error) from None
        except ImportError:
            logger.error(multipart_not_installed_error)
            raise RuntimeError(multipart_not_installed_error) from None


def get_parameterless_sub_dependant(*, depends: params.Depends, path: str) -> Dependant:
    assert callable(depends.dependency), (
        "A parameter-less dependency must have a callable dependency"
    )
    use_security_scopes: List[str] = []
    if isinstance(depends, params.Security) and depends.scopes:
        use_security_scopes.extend(depends.scopes)
    return get_dependant(
        path=path, call=depends.dependency, security_scopes=use_security_scopes
    )


CacheKey = Tuple[Optional[Callable[..., Any]], Tuple[str, ...]]


def get_flat_dependant(
    dependant: Dependant,
    *,
    skip_repeats: bool = False,
    visited: Optional[List[CacheKey]] = None,
) -> Dependant:
    if visited is None:
        visited = []
    visited.append(dependant.cache_key)

    flat_dependant = Dependant(
        path_params=dependant.path_params.copy(),
        query_params=dependant.query_params.copy(),
        header_params=dependant.header_params.copy(),
        cookie_params=dependant.cookie_params.copy(),
        body_params=dependant.body_params.copy(),
        security_requirements=dependant.security_requirements.copy(),
        use_cache=dependant.use_cache,
        path=dependant.path,
    )
    for sub_dependant in dependant.dependencies:
        if skip_repeats and sub_dependant.cache_key in visited:
            continue
        flat_sub = get_flat_dependant(
            sub_dependant, skip_repeats=skip_repeats, visited=visited
        )
        flat_dependant.path_params.extend(flat_sub.path_params)
        flat_dependant.query_params.extend(flat_sub.query_params)
        flat_dependant.header_params.extend(flat_sub.header_params)
        flat_dependant.cookie_params.extend(flat_sub.cookie_params)
        flat_dependant.body_params.extend(flat_sub.body_params)
        flat_dependant.security_requirements.extend(flat_sub.security_requirements)
    return flat_dependant


def _get_flat_fields_from_params(fields: List[ModelField]) -> List[ModelField]:
    if not fields:
        return fields
    first_field = fields[0]
    if len(fields) == 1 and _is_model_class(first_field.type_):
        fields_to_extract = get_cached_model_fields(first_field.type_)
        return fields_to_extract
    return fields


def get_flat_params(dependant: Dependant) -> List[ModelField]:
    flat_dependant = get_flat_dependant(dependant, skip_repeats=True)
    path_params = _get_flat_fields_from_params(flat_dependant.path_params)
    query_params = _get_flat_fields_from_params(flat_dependant.query_params)
    header_params = _get_flat_fields_from_params(flat_dependant.header_params)
    cookie_params = _get_flat_fields_from_params(flat_dependant.cookie_params)
    return path_params + query_params + header_params + cookie_params


def get_typed_signature(call: Callable[..., Any]) -> inspect.Signature:
    signature = inspect.signature(call)
    globalns = getattr(call, "__globals__", {})
    typed_params = [
        inspect.Parameter(
            name=param.name,
            kind=param.kind,
            default=param.default,
            annotation=get_typed_annotation(param.annotation, globalns),
        )
        for param in signature.parameters.values()
    ]
    typed_signature = inspect.Signature(typed_params)
    return typed_signature


def get_typed_annotation(annotation: Any, globalns: Dict[str, Any]) -> Any:
    if isinstance(annotation, str):
        annotation = ForwardRef(annotation)
        annotation = evaluate_forwardref(annotation, globalns, globalns)
        if annotation is type(None):
            return None
    return annotation


def get_typed_return_annotation(call: Callable[..., Any]) -> Any:
    signature = inspect.signature(call)
    annotation = signature.return_annotation

    if annotation is inspect.Signature.empty:
        return None

    globalns = getattr(call, "__globals__", {})
    return get_typed_annotation(annotation, globalns)


def get_dependant(
    *,
    path: str,
    call: Callable[..., Any],
    name: Optional[str] = None,
    security_scopes: Optional[List[str]] = None,
    use_cache: bool = True,
) -> Dependant:
    dependant = Dependant(
        call=call,
        name=name,
        path=path,
        security_scopes=security_scopes,
        use_cache=use_cache,
    )
    path_param_names = get_path_param_names(path)
    endpoint_signature = get_typed_signature(call)
    signature_params = endpoint_signature.parameters
    for param_name, param in signature_params.items():
        is_path_param = param_name in path_param_names
        param_details = analyze_param(
            param_name=param_name,
            annotation=param.annotation,
            value=param.default,
            is_path_param=is_path_param,
        )
        if param_details.depends is not None:
            assert param_details.depends.dependency
            use_security_scopes = security_scopes or []
            if isinstance(param_details.depends, params.Security):
                if param_details.depends.scopes:
                    use_security_scopes.extend(param_details.depends.scopes)
            sub_dependant = get_dependant(
                path=path,
                call=param_details.depends.dependency,
                name=param_name,
                security_scopes=use_security_scopes,
                use_cache=param_details.depends.use_cache,
            )
            if isinstance(param_details.depends.dependency, SecurityBase):
                use_scopes: List[str] = []
                if isinstance(
                    param_details.depends.dependency, (OAuth2, OpenIdConnect)
                ):
                    use_scopes = use_security_scopes
                security_requirement = SecurityRequirement(
                    security_scheme=param_details.depends.dependency, scopes=use_scopes
                )
                sub_dependant.security_requirements.append(security_requirement)
            dependant.dependencies.append(sub_dependant)
            continue
        if add_non_field_param_to_dependency(
            param_name=param_name,
            type_annotation=param_details.type_annotation,
            dependant=dependant,
        ):
            assert param_details.field is None, (
                f"Cannot specify multiple FastAPI annotations for {param_name!r}"
            )
            continue
        assert param_details.field is not None
        if isinstance(
            param_details.field.field_info, (params.Body, temp_pydantic_v1_params.Body)
        ):
            dependant.body_params.append(param_details.field)
        else:
            add_param_to_fields(field=param_details.field, dependant=dependant)
    return dependant


def add_non_field_param_to_dependency(
    *, param_name: str, type_annotation: Any, dependant: Dependant
) -> Optional[bool]:
    if lenient_issubclass(type_annotation, Request):
        dependant.request_param_name = param_name
        return True
    elif lenient_issubclass(type_annotation, WebSocket):
        dependant.websocket_param_name = param_name
        return True
    elif lenient_issubclass(type_annotation, HTTPConnection):
        dependant.http_connection_param_name = param_name
        return True
    elif lenient_issubclass(type_annotation, Response):
        dependant.response_param_name = param_name
        return True
    elif lenient_issubclass(type_annotation, StarletteBackgroundTasks):
        dependant.background_tasks_param_name = param_name
        return True
    elif lenient_issubclass(type_annotation, SecurityScopes):
        dependant.security_scopes_param_name = param_name
        return True
    return None


@dataclass
class ParamDetails:
    type_annotation: Any
    depends: Optional[params.Depends]
    field: Optional[ModelField]


def analyze_param(
    *,
    param_name: str,
    annotation: Any,
    value: Any,
    is_path_param: bool,
) -> ParamDetails:
    field_info = None
    depends = None
    type_annotation: Any = Any
    use_annotation: Any = Any
    if annotation is not inspect.Signature.empty:
        use_annotation = annotation
        type_annotation = annotation
    # Extract Annotated info
    if get_origin(use_annotation) is Annotated:
        annotated_args = get_args(annotation)
        type_annotation = annotated_args[0]
        fastapi_annotations = [
            arg
            for arg in annotated_args[1:]
            if isinstance(arg, (FieldInfo, may_v1.FieldInfo, params.Depends))
        ]
        fastapi_specific_annotations = [
            arg
            for arg in fastapi_annotations
            if isinstance(
                arg,
                (
                    params.Param,
                    temp_pydantic_v1_params.Param,
                    params.Body,
                    temp_pydantic_v1_params.Body,
                    params.Depends,
                ),
            )
        ]
        if fastapi_specific_annotations:
            fastapi_annotation: Union[
                FieldInfo, may_v1.FieldInfo, params.Depends, None
            ] = fastapi_specific_annotations[-1]
        else:
            fastapi_annotation = None
        # Set default for Annotated FieldInfo
        if isinstance(fastapi_annotation, (FieldInfo, may_v1.FieldInfo)):
            # Copy `field_info` because we mutate `field_info.default` below.
            field_info = copy_field_info(
                field_info=fastapi_annotation, annotation=use_annotation
            )
            assert field_info.default in {
                Undefined,
                may_v1.Undefined,
            } or field_info.default in {RequiredParam, may_v1.RequiredParam}, (
                f"`{field_info.__class__.__name__}` default value cannot be set in"
                f" `Annotated` for {param_name!r}. Set the default value with `=` instead."
            )
            if value is not inspect.Signature.empty:
                assert not is_path_param, "Path parameters cannot have default values"
                field_info.default = value
            else:
                field_info.default = RequiredParam
        # Get Annotated Depends
        elif isinstance(fastapi_annotation, params.Depends):
            depends = fastapi_annotation
    # Get Depends from default value
    if isinstance(value, params.Depends):
        assert depends is None, (
            "Cannot specify `Depends` in `Annotated` and default value"
            f" together for {param_name!r}"
        )
        assert field_info is None, (
            "Cannot specify a FastAPI annotation in `Annotated` and `Depends` as a"
            f" default value together for {param_name!r}"
        )
        depends = value
    # Get FieldInfo from default value
    elif isinstance(value, (FieldInfo, may_v1.FieldInfo)):
        assert field_info is None, (
            "Cannot specify FastAPI annotations in `Annotated` and default value"
            f" together for {param_name!r}"
        )
        field_info = value
        if PYDANTIC_V2:
            if isinstance(field_info, FieldInfo):
                field_info.annotation = type_annotation

    # Get Depends from type annotation
    if depends is not None and depends.dependency is None:
        # Copy `depends` before mutating it
        depends = copy(depends)
        depends.dependency = type_annotation

    # Handle non-param type annotations like Request
    if lenient_issubclass(
        type_annotation,
        (
            Request,
            WebSocket,
            HTTPConnection,
            Response,
            StarletteBackgroundTasks,
            SecurityScopes,
        ),
    ):
        assert depends is None, f"Cannot specify `Depends` for type {type_annotation!r}"
        assert field_info is None, (
            f"Cannot specify FastAPI annotation for type {type_annotation!r}"
        )
    # Handle default assignations, neither field_info nor depends was not found in Annotated nor default value
    elif field_info is None and depends is None:
        default_value = value if value is not inspect.Signature.empty else RequiredParam
        if is_path_param:
            # We might check here that `default_value is RequiredParam`, but the fact is that the same
            # parameter might sometimes be a path parameter and sometimes not. See
            # `tests/test_infer_param_optionality.py` for an example.
            field_info = params.Path(annotation=use_annotation)
        elif is_uploadfile_or_nonable_uploadfile_annotation(
            type_annotation
        ) or is_uploadfile_sequence_annotation(type_annotation):
            field_info = params.File(annotation=use_annotation, default=default_value)
        elif not field_annotation_is_scalar(annotation=type_annotation):
            if annotation_is_pydantic_v1(use_annotation):
                field_info = temp_pydantic_v1_params.Body(
                    annotation=use_annotation, default=default_value
                )
            else:
                field_info = params.Body(
                    annotation=use_annotation, default=default_value
                )
        else:
            field_info = params.Query(annotation=use_annotation, default=default_value)

    field = None
    # It's a field_info, not a dependency
    if field_info is not None:
        # Handle field_info.in_
        if is_path_param:
            assert isinstance(
                field_info, (params.Path, temp_pydantic_v1_params.Path)
            ), (
                f"Cannot use `{field_info.__class__.__name__}` for path param"
                f" {param_name!r}"
            )
        elif (
            isinstance(field_info, (params.Param, temp_pydantic_v1_params.Param))
            and getattr(field_info, "in_", None) is None
        ):
            field_info.in_ = params.ParamTypes.query
        use_annotation_from_field_info = get_annotation_from_field_info(
            use_annotation,
            field_info,
            param_name,
        )
        if isinstance(field_info, (params.Form, temp_pydantic_v1_params.Form)):
            ensure_multipart_is_installed()
        if not field_info.alias and getattr(field_info, "convert_underscores", None):
            alias = param_name.replace("_", "-")
        else:
            alias = field_info.alias or param_name
        field_info.alias = alias
        field = create_model_field(
            name=param_name,
            type_=use_annotation_from_field_info,
            default=field_info.default,
            alias=alias,
            required=field_info.default
            in (RequiredParam, may_v1.RequiredParam, Undefined),
            field_info=field_info,
        )
        if is_path_param:
            assert is_scalar_field(field=field), (
                "Path params must be of one of the supported types"
            )
        elif isinstance(field_info, (params.Query, temp_pydantic_v1_params.Query)):
            assert (
                is_scalar_field(field)
                or is_scalar_sequence_field(field)
                or (
                    _is_model_class(field.type_)
                    # For Pydantic v1
                    and getattr(field, "shape", 1) == 1
                )
            )

    return ParamDetails(type_annotation=type_annotation, depends=depends, field=field)


def add_param_to_fields(*, field: ModelField, dependant: Dependant) -> None:
    field_info = field.field_info
    field_info_in = getattr(field_info, "in_", None)
    if field_info_in == params.ParamTypes.path:
        dependant.path_params.append(field)
    elif field_info_in == params.ParamTypes.query:
        dependant.query_params.append(field)
    elif field_info_in == params.ParamTypes.header:
        dependant.header_params.append(field)
    else:
        assert field_info_in == params.ParamTypes.cookie, (
            f"non-body parameters must be in path, query, header or cookie: {field.name}"
        )
        dependant.cookie_params.append(field)


def is_coroutine_callable(call: Callable[..., Any]) -> bool:
    if inspect.isroutine(call):
        return iscoroutinefunction(call)
    if inspect.isclass(call):
        return False
    dunder_call = getattr(call, "__call__", None)  # noqa: B004
    return iscoroutinefunction(dunder_call)


def is_async_gen_callable(call: Callable[..., Any]) -> bool:
    if inspect.isasyncgenfunction(call):
        return True
    dunder_call = getattr(call, "__call__", None)  # noqa: B004
    return inspect.isasyncgenfunction(dunder_call)


def is_gen_callable(call: Callable[..., Any]) -> bool:
    if inspect.isgeneratorfunction(call):
        return True
    dunder_call = getattr(call, "__call__", None)  # noqa: B004
    return inspect.isgeneratorfunction(dunder_call)


async def solve_generator(
    *, call: Callable[..., Any], stack: AsyncExitStack, sub_values: Dict[str, Any]
) -> Any:
    if is_gen_callable(call):
        cm = contextmanager_in_threadpool(contextmanager(call)(**sub_values))
    elif is_async_gen_callable(call):
        cm = asynccontextmanager(call)(**sub_values)
    return await stack.enter_async_context(cm)


@dataclass
class SolvedDependency:
    values: Dict[str, Any]
    errors: List[Any]
    background_tasks: Optional[StarletteBackgroundTasks]
    response: Response
    dependency_cache: Dict[Tuple[Callable[..., Any], Tuple[str]], Any]


async def solve_dependencies(
    *,
    request: Union[Request, WebSocket],
    dependant: Dependant,
    body: Optional[Union[Dict[str, Any], FormData]] = None,
    background_tasks: Optional[StarletteBackgroundTasks] = None,
    response: Optional[Response] = None,
    dependency_overrides_provider: Optional[Any] = None,
    dependency_cache: Optional[Dict[Tuple[Callable[..., Any], Tuple[str]], Any]] = None,
    async_exit_stack: AsyncExitStack,
    embed_body_fields: bool,
) -> SolvedDependency:
    values: Dict[str, Any] = {}
    errors: List[Any] = []
    if response is None:
        response = Response()
        del response.headers["content-length"]
        response.status_code = None  # type: ignore
    if dependency_cache is None:
        dependency_cache = {}
    sub_dependant: Dependant
    for sub_dependant in dependant.dependencies:
        sub_dependant.call = cast(Callable[..., Any], sub_dependant.call)
        sub_dependant.cache_key = cast(
            Tuple[Callable[..., Any], Tuple[str]], sub_dependant.cache_key
        )
        call = sub_dependant.call
        use_sub_dependant = sub_dependant
        if (
            dependency_overrides_provider
            and dependency_overrides_provider.dependency_overrides
        ):
            original_call = sub_dependant.call
            call = getattr(
                dependency_overrides_provider, "dependency_overrides", {}
            ).get(original_call, original_call)
            use_path: str = sub_dependant.path  # type: ignore
            use_sub_dependant = get_dependant(
                path=use_path,
                call=call,
                name=sub_dependant.name,
                security_scopes=sub_dependant.security_scopes,
            )

        solved_result = await solve_dependencies(
            request=request,
            dependant=use_sub_dependant,
            body=body,
            background_tasks=background_tasks,
            response=response,
            dependency_overrides_provider=dependency_overrides_provider,
            dependency_cache=dependency_cache,
            async_exit_stack=async_exit_stack,
            embed_body_fields=embed_body_fields,
        )
        background_tasks = solved_result.background_tasks
        if solved_result.errors:
            errors.extend(solved_result.errors)
            continue
        if sub_dependant.use_cache and sub_dependant.cache_key in dependency_cache:
            solved = dependency_cache[sub_dependant.cache_key]
        elif is_gen_callable(call) or is_async_gen_callable(call):
            solved = await solve_generator(
                call=call, stack=async_exit_stack, sub_values=solved_result.values
            )
        elif is_coroutine_callable(call):
            solved = await call(**solved_result.values)
        else:
            solved = await run_in_threadpool(call, **solved_result.values)
        if sub_dependant.name is not None:
            values[sub_dependant.name] = solved
        if sub_dependant.cache_key not in dependency_cache:
            dependency_cache[sub_dependant.cache_key] = solved
    path_values, path_errors = request_params_to_args(
        dependant.path_params, request.path_params
    )
    query_values, query_errors = request_params_to_args(
        dependant.query_params, request.query_params
    )
    header_values, header_errors = request_params_to_args(
        dependant.header_params, request.headers
    )
    cookie_values, cookie_errors = request_params_to_args(
        dependant.cookie_params, request.cookies
    )
    values.update(path_values)
    values.update(query_values)
    values.update(header_values)
    values.update(cookie_values)
    errors += path_errors + query_errors + header_errors + cookie_errors
    if dependant.body_params:
        (
            body_values,
            body_errors,
        ) = await request_body_to_args(  # body_params checked above
            body_fields=dependant.body_params,
            received_body=body,
            embed_body_fields=embed_body_fields,
        )
        values.update(body_values)
        errors.extend(body_errors)
    if dependant.http_connection_param_name:
        values[dependant.http_connection_param_name] = request
    if dependant.request_param_name and isinstance(request, Request):
        values[dependant.request_param_name] = request
    elif dependant.websocket_param_name and isinstance(request, WebSocket):
        values[dependant.websocket_param_name] = request
    if dependant.background_tasks_param_name:
        if background_tasks is None:
            background_tasks = BackgroundTasks()
        values[dependant.background_tasks_param_name] = background_tasks
    if dependant.response_param_name:
        values[dependant.response_param_name] = response
    if dependant.security_scopes_param_name:
        values[dependant.security_scopes_param_name] = SecurityScopes(
            scopes=dependant.security_scopes
        )
    return SolvedDependency(
        values=values,
        errors=errors,
        background_tasks=background_tasks,
        response=response,
        dependency_cache=dependency_cache,
    )


def _validate_value_with_model_field(
    *, field: ModelField, value: Any, values: Dict[str, Any], loc: Tuple[str, ...]
) -> Tuple[Any, List[Any]]:
    if value is None:
        if field.required:
            return None, [get_missing_field_error(loc=loc)]
        else:
            return deepcopy(field.default), []
    v_, errors_ = field.validate(value, values, loc=loc)
    if _is_error_wrapper(errors_):  # type: ignore[arg-type]
        return None, [errors_]
    elif isinstance(errors_, list):
        new_errors = may_v1._regenerate_error_with_loc(errors=errors_, loc_prefix=())
        return None, new_errors
    else:
        return v_, []


def _get_multidict_value(
    field: ModelField,
    values: Mapping[str, Any],
    alias: Union[str, None] = None,
    form_input: bool = False,
) -> Any:
    alias = alias or field.alias
    if is_sequence_field(field) and isinstance(values, (ImmutableMultiDict, Headers)):
        value = values.getlist(alias)
    else:
        value = values.get(alias, None)
    if (
        value is None
        or (
<<<<<<< HEAD
            (isinstance(field.field_info, params.Form) or form_input)
=======
            isinstance(field.field_info, (params.Form, temp_pydantic_v1_params.Form))
>>>>>>> 2cf04ee3
            and isinstance(value, str)  # For type checks
            and value == ""
        )
        or (is_sequence_field(field) and len(value) == 0)
    ):
        if form_input or field.required:
            return None
        else:
            return deepcopy(field.default)
    return value


def request_params_to_args(
    fields: Sequence[ModelField],
    received_params: Union[Mapping[str, Any], QueryParams, Headers],
) -> Tuple[Dict[str, Any], List[Any]]:
    values: Dict[str, Any] = {}
    errors: List[Dict[str, Any]] = []

    if not fields:
        return values, errors

    first_field = fields[0]
    fields_to_extract = fields
    single_not_embedded_field = False
    default_convert_underscores = True
    if len(fields) == 1 and lenient_issubclass(first_field.type_, BaseModel):
        fields_to_extract = get_cached_model_fields(first_field.type_)
        single_not_embedded_field = True
        # If headers are in a Pydantic model, the way to disable convert_underscores
        # would be with Header(convert_underscores=False) at the Pydantic model level
        default_convert_underscores = getattr(
            first_field.field_info, "convert_underscores", True
        )

    params_to_process: Dict[str, Any] = {}

    processed_keys = set()

    for field in fields_to_extract:
        alias = None
        if isinstance(received_params, Headers):
            # Handle fields extracted from a Pydantic Model for a header, each field
            # doesn't have a FieldInfo of type Header with the default convert_underscores=True
            convert_underscores = getattr(
                field.field_info, "convert_underscores", default_convert_underscores
            )
            if convert_underscores:
                alias = (
                    field.alias
                    if field.alias != field.name
                    else field.name.replace("_", "-")
                )
        value = _get_multidict_value(field, received_params, alias=alias)
        if value is not None:
            params_to_process[field.name] = value
        processed_keys.add(alias or field.alias)
        processed_keys.add(field.name)

    for key, value in received_params.items():
        if key not in processed_keys:
            params_to_process[key] = value

    if single_not_embedded_field:
        field_info = first_field.field_info
        assert isinstance(field_info, (params.Param, temp_pydantic_v1_params.Param)), (
            "Params must be subclasses of Param"
        )
        loc: Tuple[str, ...] = (field_info.in_.value,)
        v_, errors_ = _validate_value_with_model_field(
            field=first_field, value=params_to_process, values=values, loc=loc
        )
        return {first_field.name: v_}, errors_

    for field in fields:
        value = _get_multidict_value(field, received_params)
        field_info = field.field_info
        assert isinstance(field_info, (params.Param, temp_pydantic_v1_params.Param)), (
            "Params must be subclasses of Param"
        )
        loc = (field_info.in_.value, field.alias)
        v_, errors_ = _validate_value_with_model_field(
            field=field, value=value, values=values, loc=loc
        )
        if errors_:
            errors.extend(errors_)
        else:
            values[field.name] = v_
    return values, errors


def is_union_of_base_models(field_type: Any) -> bool:
    """Check if field type is a Union where all members are BaseModel subclasses."""
    from fastapi.types import UnionType

    origin = get_origin(field_type)

    # Check if it's a Union type (covers both typing.Union and types.UnionType in Python 3.10+)
    if origin is not Union and origin is not UnionType:
        return False

    union_args = get_args(field_type)

    for arg in union_args:
        if not _is_model_class(arg):
            return False

    return True


def _should_embed_body_fields(fields: List[ModelField]) -> bool:
    if not fields:
        return False
    # More than one dependency could have the same field, it would show up as multiple
    # fields but it's the same one, so count them by name
    body_param_names_set = {field.name for field in fields}
    # A top level field has to be a single field, not multiple
    if len(body_param_names_set) > 1:
        return True
    first_field = fields[0]
    # If it explicitly specifies it is embedded, it has to be embedded
    if getattr(first_field.field_info, "embed", None):
        return True
    # If it's a Form (or File) field, it has to be a BaseModel (or a union of BaseModels) to be top level
    # otherwise it has to be embedded, so that the key value pair can be extracted
    if (
        isinstance(first_field.field_info, (params.Form, temp_pydantic_v1_params.Form))
        and not _is_model_class(first_field.type_)
        and not is_union_of_base_models(first_field.type_)
    ):
        return True
    return False


async def _extract_form_body(
    body_fields: List[ModelField],
    received_body: FormData,
) -> Dict[str, Any]:
    values = {}
<<<<<<< HEAD
    field_aliases = {field.alias for field in body_fields}
    first_field = body_fields[0]
    first_field_info = first_field.field_info

    for field in body_fields:
        value = _get_multidict_value(field, received_body, form_input=True)
=======

    for field in body_fields:
        value = _get_multidict_value(field, received_body)
        field_info = field.field_info
>>>>>>> 2cf04ee3
        if (
            isinstance(field_info, (params.File, temp_pydantic_v1_params.File))
            and is_bytes_field(field)
            and isinstance(value, UploadFile)
        ):
            value = await value.read()
        elif (
            is_bytes_sequence_field(field)
            and isinstance(field_info, (params.File, temp_pydantic_v1_params.File))
            and value_is_sequence(value)
        ):
            # For types
            assert isinstance(value, sequence_types)  # type: ignore[arg-type]
            results: List[Union[bytes, str]] = []

            async def process_fn(
                fn: Callable[[], Coroutine[Any, Any, Any]],
            ) -> None:
                result = await fn()
                results.append(result)  # noqa: B023

            async with anyio.create_task_group() as tg:
                for sub_value in value:
                    tg.start_soon(process_fn, sub_value.read)
            value = serialize_sequence_value(field=field, value=results)
        if value is not None:
            values[field.alias] = value

    # preserve extra keys not in model body fields for validation
    for key, value in received_body.items():
        if key not in field_aliases:
            values[key] = value
    return values


async def request_body_to_args(
    body_fields: List[ModelField],
    received_body: Optional[Union[Dict[str, Any], FormData]],
    embed_body_fields: bool,
) -> Tuple[Dict[str, Any], List[Dict[str, Any]]]:
    values: Dict[str, Any] = {}
    errors: List[Dict[str, Any]] = []
    assert body_fields, "request_body_to_args() should be called with fields"
    single_not_embedded_field = len(body_fields) == 1 and not embed_body_fields
    first_field = body_fields[0]
    body_to_process = received_body

    fields_to_extract: List[ModelField] = body_fields

    if (
        single_not_embedded_field
        and _is_model_class(first_field.type_)
        and isinstance(received_body, FormData)
    ):
        fields_to_extract = get_cached_model_fields(first_field.type_)

    if isinstance(received_body, FormData):
        body_to_process = await _extract_form_body(fields_to_extract, received_body)

    if single_not_embedded_field:
        loc: Tuple[str, ...] = ("body",)
        v_, errors_ = _validate_value_with_model_field(
            field=first_field, value=body_to_process, values=values, loc=loc
        )
        return {first_field.name: v_}, errors_
    for field in body_fields:
        loc = ("body", field.alias)
        value: Optional[Any] = None
        if body_to_process is not None:
            try:
                value = body_to_process.get(field.alias)
            # If the received body is a list, not a dict
            except AttributeError:
                errors.append(get_missing_field_error(loc))
                continue
        v_, errors_ = _validate_value_with_model_field(
            field=field, value=value, values=values, loc=loc
        )
        if errors_:
            errors.extend(errors_)
        else:
            values[field.name] = v_
    return values, errors


def get_body_field(
    *, flat_dependant: Dependant, name: str, embed_body_fields: bool
) -> Optional[ModelField]:
    """
    Get a ModelField representing the request body for a path operation, combining
    all body parameters into a single field if necessary.

    Used to check if it's form data (with `isinstance(body_field, params.Form)`)
    or JSON and to generate the JSON Schema for a request body.

    This is **not** used to validate/parse the request body, that's done with each
    individual body parameter.
    """
    if not flat_dependant.body_params:
        return None
    first_param = flat_dependant.body_params[0]
    if not embed_body_fields:
        return first_param
    model_name = "Body_" + name
    BodyModel = create_body_model(
        fields=flat_dependant.body_params, model_name=model_name
    )
    required = any(True for f in flat_dependant.body_params if f.required)
    BodyFieldInfo_kwargs: Dict[str, Any] = {
        "annotation": BodyModel,
        "alias": "body",
    }
    if not required:
        BodyFieldInfo_kwargs["default"] = None
    if any(isinstance(f.field_info, params.File) for f in flat_dependant.body_params):
        BodyFieldInfo: Type[params.Body] = params.File
    elif any(
        isinstance(f.field_info, temp_pydantic_v1_params.File)
        for f in flat_dependant.body_params
    ):
        BodyFieldInfo: Type[temp_pydantic_v1_params.Body] = temp_pydantic_v1_params.File  # type: ignore[no-redef]
    elif any(isinstance(f.field_info, params.Form) for f in flat_dependant.body_params):
        BodyFieldInfo = params.Form
    elif any(
        isinstance(f.field_info, temp_pydantic_v1_params.Form)
        for f in flat_dependant.body_params
    ):
        BodyFieldInfo = temp_pydantic_v1_params.Form  # type: ignore[assignment]
    else:
        if annotation_is_pydantic_v1(BodyModel):
            BodyFieldInfo = temp_pydantic_v1_params.Body  # type: ignore[assignment]
        else:
            BodyFieldInfo = params.Body

        body_param_media_types = [
            f.field_info.media_type
            for f in flat_dependant.body_params
            if isinstance(f.field_info, (params.Body, temp_pydantic_v1_params.Body))
        ]
        if len(set(body_param_media_types)) == 1:
            BodyFieldInfo_kwargs["media_type"] = body_param_media_types[0]
    final_field = create_model_field(
        name="body",
        type_=BodyModel,
        required=required,
        alias="body",
        field_info=BodyFieldInfo(**BodyFieldInfo_kwargs),
    )
    return final_field<|MERGE_RESOLUTION|>--- conflicted
+++ resolved
@@ -734,11 +734,12 @@
     if (
         value is None
         or (
-<<<<<<< HEAD
-            (isinstance(field.field_info, params.Form) or form_input)
-=======
-            isinstance(field.field_info, (params.Form, temp_pydantic_v1_params.Form))
->>>>>>> 2cf04ee3
+            (
+                isinstance(
+                    field.field_info,
+                    (params.Form, temp_pydantic_v1_params.Form)
+                ) or form_input
+            )
             and isinstance(value, str)  # For type checks
             and value == ""
         )
@@ -878,19 +879,11 @@
     received_body: FormData,
 ) -> Dict[str, Any]:
     values = {}
-<<<<<<< HEAD
     field_aliases = {field.alias for field in body_fields}
-    first_field = body_fields[0]
-    first_field_info = first_field.field_info
 
     for field in body_fields:
         value = _get_multidict_value(field, received_body, form_input=True)
-=======
-
-    for field in body_fields:
-        value = _get_multidict_value(field, received_body)
         field_info = field.field_info
->>>>>>> 2cf04ee3
         if (
             isinstance(field_info, (params.File, temp_pydantic_v1_params.File))
             and is_bytes_field(field)
