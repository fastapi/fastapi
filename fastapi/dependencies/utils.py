import inspect
<<<<<<< HEAD
from collections import defaultdict
from contextlib import contextmanager
from copy import deepcopy
=======
import sys
from contextlib import AsyncExitStack, contextmanager
from copy import copy, deepcopy
from dataclasses import dataclass
>>>>>>> 1cd87178
from typing import (
    Any,
    Callable,
    Coroutine,
    Dict,
    ForwardRef,
    List,
    Mapping,
    Optional,
    Sequence,
    Tuple,
    Type,
    Union,
    cast,
)

import anyio
from fastapi import params
from fastapi._compat import (
    PYDANTIC_V2,
    ErrorWrapper,
    ModelField,
    RequiredParam,
    Undefined,
    _regenerate_error_with_loc,
    copy_field_info,
    create_body_model,
    evaluate_forwardref,
    field_annotation_is_scalar,
    get_annotation_from_field_info,
    get_cached_model_fields,
    get_missing_field_error,
    is_bytes_field,
    is_bytes_sequence_field,
    is_scalar_field,
    is_scalar_sequence_field,
    is_sequence_field,
    is_uploadfile_or_nonable_uploadfile_annotation,
    is_uploadfile_sequence_annotation,
    lenient_issubclass,
    sequence_types,
    serialize_sequence_value,
    value_is_sequence,
)
from fastapi.background import BackgroundTasks
from fastapi.concurrency import (
    asynccontextmanager,
    contextmanager_in_threadpool,
)
from fastapi.dependencies.models import Dependant, SecurityRequirement
from fastapi.logger import logger
from fastapi.security.base import SecurityBase
from fastapi.security.oauth2 import OAuth2, SecurityScopes
from fastapi.security.open_id_connect_url import OpenIdConnect
from fastapi.utils import create_model_field, get_path_param_names
from pydantic import BaseModel
from pydantic.fields import FieldInfo
from starlette.background import BackgroundTasks as StarletteBackgroundTasks
from starlette.concurrency import run_in_threadpool
from starlette.datastructures import (
    FormData,
    Headers,
    ImmutableMultiDict,
    QueryParams,
    UploadFile,
)
from starlette.requests import HTTPConnection, Request
from starlette.responses import Response
from starlette.websockets import WebSocket
from typing_extensions import Annotated, get_args, get_origin

if sys.version_info >= (3, 13):  # pragma: no cover
    from inspect import iscoroutinefunction
else:  # pragma: no cover
    from asyncio import iscoroutinefunction

multipart_not_installed_error = (
    'Form data requires "python-multipart" to be installed. \n'
    'You can install "python-multipart" with: \n\n'
    "pip install python-multipart\n"
)
multipart_incorrect_install_error = (
    'Form data requires "python-multipart" to be installed. '
    'It seems you installed "multipart" instead. \n'
    'You can remove "multipart" with: \n\n'
    "pip uninstall multipart\n\n"
    'And then install "python-multipart" with: \n\n'
    "pip install python-multipart\n"
)


def ensure_multipart_is_installed() -> None:
    try:
        from python_multipart import __version__

        # Import an attribute that can be mocked/deleted in testing
        assert __version__ > "0.0.12"
    except (ImportError, AssertionError):
        try:
            # __version__ is available in both multiparts, and can be mocked
            from multipart import __version__  # type: ignore[no-redef,import-untyped]

            assert __version__
            try:
                # parse_options_header is only available in the right multipart
                from multipart.multipart import (  # type: ignore[import-untyped]
                    parse_options_header,
                )

                assert parse_options_header
            except ImportError:
                logger.error(multipart_incorrect_install_error)
                raise RuntimeError(multipart_incorrect_install_error) from None
        except ImportError:
            logger.error(multipart_not_installed_error)
            raise RuntimeError(multipart_not_installed_error) from None


def get_param_sub_dependant(
    *,
    param_name: str,
    depends: params.Depends,
    path: str,
    security_scopes: Optional[List[str]] = None,
) -> Dependant:
    assert depends.dependency
    return get_sub_dependant(
        depends=depends,
        dependency=depends.dependency,
        path=path,
        name=param_name,
        security_scopes=security_scopes,
    )


def get_parameterless_sub_dependant(*, depends: params.Depends, path: str) -> Dependant:
    assert callable(depends.dependency), (
        "A parameter-less dependency must have a callable dependency"
    )
    return get_sub_dependant(depends=depends, dependency=depends.dependency, path=path)


def collapse_nonparam_dependencies(
    dependencies: List[params.Depends],
) -> List[params.Depends]:
    """
    Process a list of dependencies, collapsing
    multiple instances, multiple scope lists, into one.
    """
    active_depends: Dict[Any, List[str]] = defaultdict(list)
    # Create a set of active Depends and Security objects
    # maintaining the order of when first seen via dict ordering.
    for depends in dependencies:
        key = (type(depends), depends.dependency)
        if isinstance(depends, params.Security):
            active_depends[key].extend(depends.scopes)
        else:
            active_depends[key] = []

    # Reconstruct the dependencies list
    result = []
    for (cls, dependency), scopes in active_depends.items():
        if issubclass(cls, params.Security):
            result.append(cls(dependency, scopes=scopes))
        else:
            result.append(cls(dependency))
    return result


def get_sub_dependant(
    *,
    depends: params.Depends,
    dependency: Callable[..., Any],
    path: str,
    name: Optional[str] = None,
    security_scopes: Optional[List[str]] = None,
) -> Dependant:
    security_requirement = None
    security_scopes = security_scopes or []
    if isinstance(depends, params.Security):
        dependency_scopes = depends.scopes
        security_scopes.extend(dependency_scopes)
    if isinstance(dependency, SecurityBase):
        use_scopes: List[str] = []
        if isinstance(dependency, (OAuth2, OpenIdConnect)):
            use_scopes = security_scopes
        security_requirement = SecurityRequirement(
            security_scheme=dependency, scopes=use_scopes
        )
    sub_dependant = get_dependant(
        path=path,
        call=dependency,
        name=name,
        security_scopes=security_scopes,
        use_cache=depends.use_cache,
    )
    if security_requirement:
        sub_dependant.security_requirements.append(security_requirement)
    return sub_dependant


CacheKey = Tuple[Optional[Callable[..., Any]], Tuple[str, ...]]


def get_flat_dependant(
    dependant: Dependant,
    *,
    skip_repeats: bool = False,
    visited: Optional[List[CacheKey]] = None,
) -> Dependant:
    if visited is None:
        visited = []
    visited.append(dependant.cache_key)

    flat_dependant = Dependant(
        path_params=dependant.path_params.copy(),
        query_params=dependant.query_params.copy(),
        header_params=dependant.header_params.copy(),
        cookie_params=dependant.cookie_params.copy(),
        body_params=dependant.body_params.copy(),
        security_requirements=dependant.security_requirements.copy(),
        use_cache=dependant.use_cache,
        path=dependant.path,
    )
    for sub_dependant in dependant.dependencies:
        if skip_repeats and sub_dependant.cache_key in visited:
            continue
        flat_sub = get_flat_dependant(
            sub_dependant, skip_repeats=skip_repeats, visited=visited
        )
        flat_dependant.path_params.extend(flat_sub.path_params)
        flat_dependant.query_params.extend(flat_sub.query_params)
        flat_dependant.header_params.extend(flat_sub.header_params)
        flat_dependant.cookie_params.extend(flat_sub.cookie_params)
        flat_dependant.body_params.extend(flat_sub.body_params)
        flat_dependant.security_requirements.extend(flat_sub.security_requirements)
    return flat_dependant


def _get_flat_fields_from_params(fields: List[ModelField]) -> List[ModelField]:
    if not fields:
        return fields
    first_field = fields[0]
    if len(fields) == 1 and lenient_issubclass(first_field.type_, BaseModel):
        fields_to_extract = get_cached_model_fields(first_field.type_)
        return fields_to_extract
    return fields


def get_flat_params(dependant: Dependant) -> List[ModelField]:
    flat_dependant = get_flat_dependant(dependant, skip_repeats=True)
    path_params = _get_flat_fields_from_params(flat_dependant.path_params)
    query_params = _get_flat_fields_from_params(flat_dependant.query_params)
    header_params = _get_flat_fields_from_params(flat_dependant.header_params)
    cookie_params = _get_flat_fields_from_params(flat_dependant.cookie_params)
    return path_params + query_params + header_params + cookie_params


def get_typed_signature(call: Callable[..., Any]) -> inspect.Signature:
    signature = inspect.signature(call)
    globalns = getattr(call, "__globals__", {})
    typed_params = [
        inspect.Parameter(
            name=param.name,
            kind=param.kind,
            default=param.default,
            annotation=get_typed_annotation(param.annotation, globalns),
        )
        for param in signature.parameters.values()
    ]
    typed_signature = inspect.Signature(typed_params)
    return typed_signature


def get_typed_annotation(annotation: Any, globalns: Dict[str, Any]) -> Any:
    if isinstance(annotation, str):
        annotation = ForwardRef(annotation)
        annotation = evaluate_forwardref(annotation, globalns, globalns)
        if annotation is type(None):
            return None
    return annotation


def get_typed_return_annotation(call: Callable[..., Any]) -> Any:
    signature = inspect.signature(call)
    annotation = signature.return_annotation

    if annotation is inspect.Signature.empty:
        return None

    globalns = getattr(call, "__globals__", {})
    return get_typed_annotation(annotation, globalns)


def get_dependant(
    *,
    path: str,
    call: Callable[..., Any],
    name: Optional[str] = None,
    security_scopes: Optional[List[str]] = None,
    use_cache: bool = True,
) -> Dependant:
    path_param_names = get_path_param_names(path)
    endpoint_signature = get_typed_signature(call)
    signature_params = endpoint_signature.parameters
    dependant = Dependant(
        call=call,
        name=name,
        path=path,
        security_scopes=security_scopes,
        use_cache=use_cache,
    )
    for param_name, param in signature_params.items():
        is_path_param = param_name in path_param_names
        param_details = analyze_param(
            param_name=param_name,
            annotation=param.annotation,
            value=param.default,
            is_path_param=is_path_param,
        )
        if param_details.depends is not None:
            sub_dependant = get_param_sub_dependant(
                param_name=param_name,
                depends=param_details.depends,
                path=path,
                security_scopes=security_scopes,
            )
            dependant.dependencies.append(sub_dependant)
            continue
        if add_non_field_param_to_dependency(
            param_name=param_name,
            type_annotation=param_details.type_annotation,
            dependant=dependant,
        ):
            assert param_details.field is None, (
                f"Cannot specify multiple FastAPI annotations for {param_name!r}"
            )
            continue
        assert param_details.field is not None
        if isinstance(param_details.field.field_info, params.Body):
            dependant.body_params.append(param_details.field)
        else:
            add_param_to_fields(field=param_details.field, dependant=dependant)
    return dependant


def add_non_field_param_to_dependency(
    *, param_name: str, type_annotation: Any, dependant: Dependant
) -> Optional[bool]:
    if lenient_issubclass(type_annotation, Request):
        dependant.request_param_name = param_name
        return True
    elif lenient_issubclass(type_annotation, WebSocket):
        dependant.websocket_param_name = param_name
        return True
    elif lenient_issubclass(type_annotation, HTTPConnection):
        dependant.http_connection_param_name = param_name
        return True
    elif lenient_issubclass(type_annotation, Response):
        dependant.response_param_name = param_name
        return True
    elif lenient_issubclass(type_annotation, StarletteBackgroundTasks):
        dependant.background_tasks_param_name = param_name
        return True
    elif lenient_issubclass(type_annotation, SecurityScopes):
        dependant.security_scopes_param_name = param_name
        return True
    return None


@dataclass
class ParamDetails:
    type_annotation: Any
    depends: Optional[params.Depends]
    field: Optional[ModelField]


def analyze_param(
    *,
    param_name: str,
    annotation: Any,
    value: Any,
    is_path_param: bool,
) -> ParamDetails:
    field_info = None
    depends = None
    type_annotation: Any = Any
    use_annotation: Any = Any
    if annotation is not inspect.Signature.empty:
        use_annotation = annotation
        type_annotation = annotation
    # Extract Annotated info
    if get_origin(use_annotation) is Annotated:
        annotated_args = get_args(annotation)
        type_annotation = annotated_args[0]
        fastapi_annotations = [
            arg
            for arg in annotated_args[1:]
            if isinstance(arg, (FieldInfo, params.Depends))
        ]
        fastapi_specific_annotations = [
            arg
            for arg in fastapi_annotations
            if isinstance(arg, (params.Param, params.Body, params.Depends))
        ]
        if fastapi_specific_annotations:
            fastapi_annotation: Union[FieldInfo, params.Depends, None] = (
                fastapi_specific_annotations[-1]
            )
        else:
            fastapi_annotation = None
        # Set default for Annotated FieldInfo
        if isinstance(fastapi_annotation, FieldInfo):
            # Copy `field_info` because we mutate `field_info.default` below.
            field_info = copy_field_info(
                field_info=fastapi_annotation, annotation=use_annotation
            )
            assert (
                field_info.default is Undefined or field_info.default is RequiredParam
            ), (
                f"`{field_info.__class__.__name__}` default value cannot be set in"
                f" `Annotated` for {param_name!r}. Set the default value with `=` instead."
            )
            if value is not inspect.Signature.empty:
                assert not is_path_param, "Path parameters cannot have default values"
                field_info.default = value
            else:
                field_info.default = RequiredParam
        # Get Annotated Depends
        elif isinstance(fastapi_annotation, params.Depends):
            depends = fastapi_annotation
    # Get Depends from default value
    if isinstance(value, params.Depends):
        assert depends is None, (
            "Cannot specify `Depends` in `Annotated` and default value"
            f" together for {param_name!r}"
        )
        assert field_info is None, (
            "Cannot specify a FastAPI annotation in `Annotated` and `Depends` as a"
            f" default value together for {param_name!r}"
        )
        depends = value
    # Get FieldInfo from default value
    elif isinstance(value, FieldInfo):
        assert field_info is None, (
            "Cannot specify FastAPI annotations in `Annotated` and default value"
            f" together for {param_name!r}"
        )
        field_info = value
        if PYDANTIC_V2:
            field_info.annotation = type_annotation

    # Get Depends from type annotation
    if depends is not None and depends.dependency is None:
        # Copy `depends` before mutating it
        depends = copy(depends)
        depends.dependency = type_annotation

    # Handle non-param type annotations like Request
    if lenient_issubclass(
        type_annotation,
        (
            Request,
            WebSocket,
            HTTPConnection,
            Response,
            StarletteBackgroundTasks,
            SecurityScopes,
        ),
    ):
        assert depends is None, f"Cannot specify `Depends` for type {type_annotation!r}"
        assert field_info is None, (
            f"Cannot specify FastAPI annotation for type {type_annotation!r}"
        )
    # Handle default assignations, neither field_info nor depends was not found in Annotated nor default value
    elif field_info is None and depends is None:
        default_value = value if value is not inspect.Signature.empty else RequiredParam
        if is_path_param:
            # We might check here that `default_value is RequiredParam`, but the fact is that the same
            # parameter might sometimes be a path parameter and sometimes not. See
            # `tests/test_infer_param_optionality.py` for an example.
            field_info = params.Path(annotation=use_annotation)
        elif is_uploadfile_or_nonable_uploadfile_annotation(
            type_annotation
        ) or is_uploadfile_sequence_annotation(type_annotation):
            field_info = params.File(annotation=use_annotation, default=default_value)
        elif not field_annotation_is_scalar(annotation=type_annotation):
            field_info = params.Body(annotation=use_annotation, default=default_value)
        else:
            field_info = params.Query(annotation=use_annotation, default=default_value)

    field = None
    # It's a field_info, not a dependency
    if field_info is not None:
        # Handle field_info.in_
        if is_path_param:
            assert isinstance(field_info, params.Path), (
                f"Cannot use `{field_info.__class__.__name__}` for path param"
                f" {param_name!r}"
            )
        elif (
            isinstance(field_info, params.Param)
            and getattr(field_info, "in_", None) is None
        ):
            field_info.in_ = params.ParamTypes.query
        use_annotation_from_field_info = get_annotation_from_field_info(
            use_annotation,
            field_info,
            param_name,
        )
        if isinstance(field_info, params.Form):
            ensure_multipart_is_installed()
        if not field_info.alias and getattr(field_info, "convert_underscores", None):
            alias = param_name.replace("_", "-")
        else:
            alias = field_info.alias or param_name
        field_info.alias = alias
        field = create_model_field(
            name=param_name,
            type_=use_annotation_from_field_info,
            default=field_info.default,
            alias=alias,
            required=field_info.default in (RequiredParam, Undefined),
            field_info=field_info,
        )
        if is_path_param:
            assert is_scalar_field(field=field), (
                "Path params must be of one of the supported types"
            )
        elif isinstance(field_info, params.Query):
            assert (
                is_scalar_field(field)
                or is_scalar_sequence_field(field)
                or (
                    lenient_issubclass(field.type_, BaseModel)
                    # For Pydantic v1
                    and getattr(field, "shape", 1) == 1
                )
            )

    return ParamDetails(type_annotation=type_annotation, depends=depends, field=field)


def add_param_to_fields(*, field: ModelField, dependant: Dependant) -> None:
    field_info = field.field_info
    field_info_in = getattr(field_info, "in_", None)
    if field_info_in == params.ParamTypes.path:
        dependant.path_params.append(field)
    elif field_info_in == params.ParamTypes.query:
        dependant.query_params.append(field)
    elif field_info_in == params.ParamTypes.header:
        dependant.header_params.append(field)
    else:
        assert field_info_in == params.ParamTypes.cookie, (
            f"non-body parameters must be in path, query, header or cookie: {field.name}"
        )
        dependant.cookie_params.append(field)


def is_coroutine_callable(call: Callable[..., Any]) -> bool:
    if inspect.isroutine(call):
        return iscoroutinefunction(call)
    if inspect.isclass(call):
        return False
    dunder_call = getattr(call, "__call__", None)  # noqa: B004
    return iscoroutinefunction(dunder_call)


def is_async_gen_callable(call: Callable[..., Any]) -> bool:
    if inspect.isasyncgenfunction(call):
        return True
    dunder_call = getattr(call, "__call__", None)  # noqa: B004
    return inspect.isasyncgenfunction(dunder_call)


def is_gen_callable(call: Callable[..., Any]) -> bool:
    if inspect.isgeneratorfunction(call):
        return True
    dunder_call = getattr(call, "__call__", None)  # noqa: B004
    return inspect.isgeneratorfunction(dunder_call)


async def solve_generator(
    *, call: Callable[..., Any], stack: AsyncExitStack, sub_values: Dict[str, Any]
) -> Any:
    if is_gen_callable(call):
        cm = contextmanager_in_threadpool(contextmanager(call)(**sub_values))
    elif is_async_gen_callable(call):
        cm = asynccontextmanager(call)(**sub_values)
    return await stack.enter_async_context(cm)


@dataclass
class SolvedDependency:
    values: Dict[str, Any]
    errors: List[Any]
    background_tasks: Optional[StarletteBackgroundTasks]
    response: Response
    dependency_cache: Dict[Tuple[Callable[..., Any], Tuple[str]], Any]


async def solve_dependencies(
    *,
    request: Union[Request, WebSocket],
    dependant: Dependant,
    body: Optional[Union[Dict[str, Any], FormData]] = None,
    background_tasks: Optional[StarletteBackgroundTasks] = None,
    response: Optional[Response] = None,
    dependency_overrides_provider: Optional[Any] = None,
    dependency_cache: Optional[Dict[Tuple[Callable[..., Any], Tuple[str]], Any]] = None,
    async_exit_stack: AsyncExitStack,
    embed_body_fields: bool,
) -> SolvedDependency:
    values: Dict[str, Any] = {}
    errors: List[Any] = []
    if response is None:
        response = Response()
        del response.headers["content-length"]
        response.status_code = None  # type: ignore
    if dependency_cache is None:
        dependency_cache = {}
    sub_dependant: Dependant
    for sub_dependant in dependant.dependencies:
        sub_dependant.call = cast(Callable[..., Any], sub_dependant.call)
        sub_dependant.cache_key = cast(
            Tuple[Callable[..., Any], Tuple[str]], sub_dependant.cache_key
        )
        call = sub_dependant.call
        use_sub_dependant = sub_dependant
        if (
            dependency_overrides_provider
            and dependency_overrides_provider.dependency_overrides
        ):
            original_call = sub_dependant.call
            call = getattr(
                dependency_overrides_provider, "dependency_overrides", {}
            ).get(original_call, original_call)
            use_path: str = sub_dependant.path  # type: ignore
            use_sub_dependant = get_dependant(
                path=use_path,
                call=call,
                name=sub_dependant.name,
                security_scopes=sub_dependant.security_scopes,
            )

        solved_result = await solve_dependencies(
            request=request,
            dependant=use_sub_dependant,
            body=body,
            background_tasks=background_tasks,
            response=response,
            dependency_overrides_provider=dependency_overrides_provider,
            dependency_cache=dependency_cache,
            async_exit_stack=async_exit_stack,
            embed_body_fields=embed_body_fields,
        )
        background_tasks = solved_result.background_tasks
        if solved_result.errors:
            errors.extend(solved_result.errors)
            continue
        if sub_dependant.use_cache and sub_dependant.cache_key in dependency_cache:
            solved = dependency_cache[sub_dependant.cache_key]
        elif is_gen_callable(call) or is_async_gen_callable(call):
            solved = await solve_generator(
                call=call, stack=async_exit_stack, sub_values=solved_result.values
            )
        elif is_coroutine_callable(call):
            solved = await call(**solved_result.values)
        else:
            solved = await run_in_threadpool(call, **solved_result.values)
        if sub_dependant.name is not None:
            values[sub_dependant.name] = solved
        if sub_dependant.cache_key not in dependency_cache:
            dependency_cache[sub_dependant.cache_key] = solved
    path_values, path_errors = request_params_to_args(
        dependant.path_params, request.path_params
    )
    query_values, query_errors = request_params_to_args(
        dependant.query_params, request.query_params
    )
    header_values, header_errors = request_params_to_args(
        dependant.header_params, request.headers
    )
    cookie_values, cookie_errors = request_params_to_args(
        dependant.cookie_params, request.cookies
    )
    values.update(path_values)
    values.update(query_values)
    values.update(header_values)
    values.update(cookie_values)
    errors += path_errors + query_errors + header_errors + cookie_errors
    if dependant.body_params:
        (
            body_values,
            body_errors,
        ) = await request_body_to_args(  # body_params checked above
            body_fields=dependant.body_params,
            received_body=body,
            embed_body_fields=embed_body_fields,
        )
        values.update(body_values)
        errors.extend(body_errors)
    if dependant.http_connection_param_name:
        values[dependant.http_connection_param_name] = request
    if dependant.request_param_name and isinstance(request, Request):
        values[dependant.request_param_name] = request
    elif dependant.websocket_param_name and isinstance(request, WebSocket):
        values[dependant.websocket_param_name] = request
    if dependant.background_tasks_param_name:
        if background_tasks is None:
            background_tasks = BackgroundTasks()
        values[dependant.background_tasks_param_name] = background_tasks
    if dependant.response_param_name:
        values[dependant.response_param_name] = response
    if dependant.security_scopes_param_name:
        values[dependant.security_scopes_param_name] = SecurityScopes(
            scopes=dependant.security_scopes
        )
    return SolvedDependency(
        values=values,
        errors=errors,
        background_tasks=background_tasks,
        response=response,
        dependency_cache=dependency_cache,
    )


def _validate_value_with_model_field(
    *, field: ModelField, value: Any, values: Dict[str, Any], loc: Tuple[str, ...]
) -> Tuple[Any, List[Any]]:
    if value is None:
        if field.required:
            return None, [get_missing_field_error(loc=loc)]
        else:
            return deepcopy(field.default), []
    v_, errors_ = field.validate(value, values, loc=loc)
    if isinstance(errors_, ErrorWrapper):
        return None, [errors_]
    elif isinstance(errors_, list):
        new_errors = _regenerate_error_with_loc(errors=errors_, loc_prefix=())
        return None, new_errors
    else:
        return v_, []


def _get_multidict_value(
    field: ModelField, values: Mapping[str, Any], alias: Union[str, None] = None
) -> Any:
    alias = alias or field.alias
    if is_sequence_field(field) and isinstance(values, (ImmutableMultiDict, Headers)):
        value = values.getlist(alias)
    else:
        value = values.get(alias, None)
    if (
        value is None
        or (
            isinstance(field.field_info, params.Form)
            and isinstance(value, str)  # For type checks
            and value == ""
        )
        or (is_sequence_field(field) and len(value) == 0)
    ):
        if field.required:
            return
        else:
            return deepcopy(field.default)
    return value


def request_params_to_args(
    fields: Sequence[ModelField],
    received_params: Union[Mapping[str, Any], QueryParams, Headers],
) -> Tuple[Dict[str, Any], List[Any]]:
    values: Dict[str, Any] = {}
    errors: List[Dict[str, Any]] = []

    if not fields:
        return values, errors

    first_field = fields[0]
    fields_to_extract = fields
    single_not_embedded_field = False
    default_convert_underscores = True
    if len(fields) == 1 and lenient_issubclass(first_field.type_, BaseModel):
        fields_to_extract = get_cached_model_fields(first_field.type_)
        single_not_embedded_field = True
        # If headers are in a Pydantic model, the way to disable convert_underscores
        # would be with Header(convert_underscores=False) at the Pydantic model level
        default_convert_underscores = getattr(
            first_field.field_info, "convert_underscores", True
        )

    params_to_process: Dict[str, Any] = {}

    processed_keys = set()

    for field in fields_to_extract:
        alias = None
        if isinstance(received_params, Headers):
            # Handle fields extracted from a Pydantic Model for a header, each field
            # doesn't have a FieldInfo of type Header with the default convert_underscores=True
            convert_underscores = getattr(
                field.field_info, "convert_underscores", default_convert_underscores
            )
            if convert_underscores:
                alias = (
                    field.alias
                    if field.alias != field.name
                    else field.name.replace("_", "-")
                )
        value = _get_multidict_value(field, received_params, alias=alias)
        if value is not None:
            params_to_process[field.name] = value
        processed_keys.add(alias or field.alias)
        processed_keys.add(field.name)

    for key, value in received_params.items():
        if key not in processed_keys:
            params_to_process[key] = value

    if single_not_embedded_field:
        field_info = first_field.field_info
        assert isinstance(field_info, params.Param), (
            "Params must be subclasses of Param"
        )
        loc: Tuple[str, ...] = (field_info.in_.value,)
        v_, errors_ = _validate_value_with_model_field(
            field=first_field, value=params_to_process, values=values, loc=loc
        )
        return {first_field.name: v_}, errors_

    for field in fields:
        value = _get_multidict_value(field, received_params)
        field_info = field.field_info
        assert isinstance(field_info, params.Param), (
            "Params must be subclasses of Param"
        )
        loc = (field_info.in_.value, field.alias)
        v_, errors_ = _validate_value_with_model_field(
            field=field, value=value, values=values, loc=loc
        )
        if errors_:
            errors.extend(errors_)
        else:
            values[field.name] = v_
    return values, errors


def is_union_of_base_models(field_type: Any) -> bool:
    """Check if field type is a Union where all members are BaseModel subclasses."""
    from fastapi.types import UnionType

    origin = get_origin(field_type)

    # Check if it's a Union type (covers both typing.Union and types.UnionType in Python 3.10+)
    if origin is not Union and origin is not UnionType:
        return False

    union_args = get_args(field_type)

    for arg in union_args:
        if not lenient_issubclass(arg, BaseModel):
            return False

    return True


def _should_embed_body_fields(fields: List[ModelField]) -> bool:
    if not fields:
        return False
    # More than one dependency could have the same field, it would show up as multiple
    # fields but it's the same one, so count them by name
    body_param_names_set = {field.name for field in fields}
    # A top level field has to be a single field, not multiple
    if len(body_param_names_set) > 1:
        return True
    first_field = fields[0]
    # If it explicitly specifies it is embedded, it has to be embedded
    if getattr(first_field.field_info, "embed", None):
        return True
    # If it's a Form (or File) field, it has to be a BaseModel (or a union of BaseModels) to be top level
    # otherwise it has to be embedded, so that the key value pair can be extracted
    if (
        isinstance(first_field.field_info, params.Form)
        and not lenient_issubclass(first_field.type_, BaseModel)
        and not is_union_of_base_models(first_field.type_)
    ):
        return True
    return False


async def _extract_form_body(
    body_fields: List[ModelField],
    received_body: FormData,
) -> Dict[str, Any]:
    values = {}

    for field in body_fields:
        value = _get_multidict_value(field, received_body)
        field_info = field.field_info
        if (
            isinstance(field_info, params.File)
            and is_bytes_field(field)
            and isinstance(value, UploadFile)
        ):
            value = await value.read()
        elif (
            is_bytes_sequence_field(field)
            and isinstance(field_info, params.File)
            and value_is_sequence(value)
        ):
            # For types
            assert isinstance(value, sequence_types)  # type: ignore[arg-type]
            results: List[Union[bytes, str]] = []

            async def process_fn(
                fn: Callable[[], Coroutine[Any, Any, Any]],
            ) -> None:
                result = await fn()
                results.append(result)  # noqa: B023

            async with anyio.create_task_group() as tg:
                for sub_value in value:
                    tg.start_soon(process_fn, sub_value.read)
            value = serialize_sequence_value(field=field, value=results)
        if value is not None:
            values[field.alias] = value
    for key, value in received_body.items():
        if key not in values:
            values[key] = value
    return values


async def request_body_to_args(
    body_fields: List[ModelField],
    received_body: Optional[Union[Dict[str, Any], FormData]],
    embed_body_fields: bool,
) -> Tuple[Dict[str, Any], List[Dict[str, Any]]]:
    values: Dict[str, Any] = {}
    errors: List[Dict[str, Any]] = []
    assert body_fields, "request_body_to_args() should be called with fields"
    single_not_embedded_field = len(body_fields) == 1 and not embed_body_fields
    first_field = body_fields[0]
    body_to_process = received_body

    fields_to_extract: List[ModelField] = body_fields

    if (
        single_not_embedded_field
        and lenient_issubclass(first_field.type_, BaseModel)
        and isinstance(received_body, FormData)
    ):
        fields_to_extract = get_cached_model_fields(first_field.type_)

    if isinstance(received_body, FormData):
        body_to_process = await _extract_form_body(fields_to_extract, received_body)

    if single_not_embedded_field:
        loc: Tuple[str, ...] = ("body",)
        v_, errors_ = _validate_value_with_model_field(
            field=first_field, value=body_to_process, values=values, loc=loc
        )
        return {first_field.name: v_}, errors_
    for field in body_fields:
        loc = ("body", field.alias)
        value: Optional[Any] = None
        if body_to_process is not None:
            try:
                value = body_to_process.get(field.alias)
            # If the received body is a list, not a dict
            except AttributeError:
                errors.append(get_missing_field_error(loc))
                continue
        v_, errors_ = _validate_value_with_model_field(
            field=field, value=value, values=values, loc=loc
        )
        if errors_:
            errors.extend(errors_)
        else:
            values[field.name] = v_
    return values, errors


def get_body_field(
    *, flat_dependant: Dependant, name: str, embed_body_fields: bool
) -> Optional[ModelField]:
    """
    Get a ModelField representing the request body for a path operation, combining
    all body parameters into a single field if necessary.

    Used to check if it's form data (with `isinstance(body_field, params.Form)`)
    or JSON and to generate the JSON Schema for a request body.

    This is **not** used to validate/parse the request body, that's done with each
    individual body parameter.
    """
    if not flat_dependant.body_params:
        return None
    first_param = flat_dependant.body_params[0]
    if not embed_body_fields:
        return first_param
    model_name = "Body_" + name
    BodyModel = create_body_model(
        fields=flat_dependant.body_params, model_name=model_name
    )
    required = any(True for f in flat_dependant.body_params if f.required)
    BodyFieldInfo_kwargs: Dict[str, Any] = {
        "annotation": BodyModel,
        "alias": "body",
    }
    if not required:
        BodyFieldInfo_kwargs["default"] = None
    if any(isinstance(f.field_info, params.File) for f in flat_dependant.body_params):
        BodyFieldInfo: Type[params.Body] = params.File
    elif any(isinstance(f.field_info, params.Form) for f in flat_dependant.body_params):
        BodyFieldInfo = params.Form
    else:
        BodyFieldInfo = params.Body

        body_param_media_types = [
            f.field_info.media_type
            for f in flat_dependant.body_params
            if isinstance(f.field_info, params.Body)
        ]
        if len(set(body_param_media_types)) == 1:
            BodyFieldInfo_kwargs["media_type"] = body_param_media_types[0]
    final_field = create_model_field(
        name="body",
        type_=BodyModel,
        required=required,
        alias="body",
        field_info=BodyFieldInfo(**BodyFieldInfo_kwargs),
    )
    return final_field<|MERGE_RESOLUTION|>--- conflicted
+++ resolved
@@ -1,14 +1,9 @@
 import inspect
-<<<<<<< HEAD
+import sys
 from collections import defaultdict
-from contextlib import contextmanager
-from copy import deepcopy
-=======
-import sys
 from contextlib import AsyncExitStack, contextmanager
 from copy import copy, deepcopy
 from dataclasses import dataclass
->>>>>>> 1cd87178
 from typing import (
     Any,
     Callable,
