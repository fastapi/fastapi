--- conflicted
+++ resolved
@@ -96,11 +96,7 @@
             # parse_options_header is only available in the right multipart
             from multipart.multipart import parse_options_header
 
-<<<<<<< HEAD
-            assert parse_options_header  # type: ignore [truthy-function]
-=======
             assert parse_options_header  # type: ignore[truthy-function]
->>>>>>> 13a18f80
         except ImportError:
             logger.error(multipart_incorrect_install_error)
             raise RuntimeError(multipart_incorrect_install_error) from None
