import inspect
from contextlib import AsyncExitStack, contextmanager
from copy import copy, deepcopy
from dataclasses import dataclass
from typing import (
    Any,
    Callable,
    Coroutine,
    Dict,
    ForwardRef,
    List,
    Mapping,
    Optional,
    Sequence,
    Tuple,
    Type,
    Union,
    cast,
)

import anyio
from fastapi import params
from fastapi._compat import (
    PYDANTIC_V2,
    ModelField,
    RequiredParam,
    Undefined,
    _is_error_wrapper,
    _is_model_class,
    copy_field_info,
    create_body_model,
    evaluate_forwardref,
    field_annotation_is_scalar,
    get_annotation_from_field_info,
    get_cached_model_fields,
    get_missing_field_error,
    is_bytes_field,
    is_bytes_sequence_field,
    is_scalar_field,
    is_scalar_sequence_field,
    is_sequence_field,
    is_uploadfile_or_nonable_uploadfile_annotation,
    is_uploadfile_sequence_annotation,
    lenient_issubclass,
    may_v1,
    sequence_types,
    serialize_sequence_value,
    value_is_sequence,
)
from fastapi._compat.shared import annotation_is_pydantic_v1
from fastapi.background import BackgroundTasks
from fastapi.concurrency import (
    asynccontextmanager,
    contextmanager_in_threadpool,
)
from fastapi.dependencies.models import Dependant, SecurityRequirement
from fastapi.exceptions import DependencyScopeError
from fastapi.logger import logger
from fastapi.security.base import SecurityBase
from fastapi.security.oauth2 import OAuth2, SecurityScopes
from fastapi.security.open_id_connect_url import OpenIdConnect
from fastapi.types import DependencyCacheKey
from fastapi.utils import create_model_field, get_path_param_names
from pydantic import BaseModel
from pydantic.fields import FieldInfo
from starlette.background import BackgroundTasks as StarletteBackgroundTasks
from starlette.concurrency import run_in_threadpool
from starlette.datastructures import (
    FormData,
    Headers,
    ImmutableMultiDict,
    QueryParams,
    UploadFile,
)
from starlette.requests import HTTPConnection, Request
from starlette.responses import Response
from starlette.websockets import WebSocket
from typing_extensions import Annotated, Literal, get_args, get_origin

from .. import temp_pydantic_v1_params

multipart_not_installed_error = (
    'Form data requires "python-multipart" to be installed. \n'
    'You can install "python-multipart" with: \n\n'
    "pip install python-multipart\n"
)
multipart_incorrect_install_error = (
    'Form data requires "python-multipart" to be installed. '
    'It seems you installed "multipart" instead. \n'
    'You can remove "multipart" with: \n\n'
    "pip uninstall multipart\n\n"
    'And then install "python-multipart" with: \n\n'
    "pip install python-multipart\n"
)


def ensure_multipart_is_installed() -> None:
    try:
        from python_multipart import __version__

        # Import an attribute that can be mocked/deleted in testing
        assert __version__ > "0.0.12"
    except (ImportError, AssertionError):
        try:
            # __version__ is available in both multiparts, and can be mocked
            from multipart import __version__  # type: ignore[no-redef,import-untyped]

            assert __version__
            try:
                # parse_options_header is only available in the right multipart
                from multipart.multipart import (  # type: ignore[import-untyped]
                    parse_options_header,
                )

                assert parse_options_header
            except ImportError:
                logger.error(multipart_incorrect_install_error)
                raise RuntimeError(multipart_incorrect_install_error) from None
        except ImportError:
            logger.error(multipart_not_installed_error)
            raise RuntimeError(multipart_not_installed_error) from None


def get_parameterless_sub_dependant(*, depends: params.Depends, path: str) -> Dependant:
    assert callable(depends.dependency), (
        "A parameter-less dependency must have a callable dependency"
    )
    use_security_scopes: List[str] = []
    if isinstance(depends, params.Security) and depends.scopes:
        use_security_scopes.extend(depends.scopes)
    return get_dependant(
        path=path,
        call=depends.dependency,
        scope=depends.scope,
        security_scopes=use_security_scopes,
    )


def get_flat_dependant(
    dependant: Dependant,
    *,
    skip_repeats: bool = False,
    visited: Optional[List[DependencyCacheKey]] = None,
) -> Dependant:
    if visited is None:
        visited = []
    visited.append(dependant.cache_key)

    flat_dependant = Dependant(
        path_params=dependant.path_params.copy(),
        query_params=dependant.query_params.copy(),
        header_params=dependant.header_params.copy(),
        cookie_params=dependant.cookie_params.copy(),
        body_params=dependant.body_params.copy(),
        security_requirements=dependant.security_requirements.copy(),
        use_cache=dependant.use_cache,
        path=dependant.path,
    )
    for sub_dependant in dependant.dependencies:
        if skip_repeats and sub_dependant.cache_key in visited:
            continue
        flat_sub = get_flat_dependant(
            sub_dependant, skip_repeats=skip_repeats, visited=visited
        )
        flat_dependant.path_params.extend(flat_sub.path_params)
        flat_dependant.query_params.extend(flat_sub.query_params)
        flat_dependant.header_params.extend(flat_sub.header_params)
        flat_dependant.cookie_params.extend(flat_sub.cookie_params)
        flat_dependant.body_params.extend(flat_sub.body_params)
        flat_dependant.security_requirements.extend(flat_sub.security_requirements)
    return flat_dependant


def _get_flat_fields_from_params(fields: List[ModelField]) -> List[ModelField]:
    if not fields:
        return fields
    first_field = fields[0]
    if len(fields) == 1 and _is_model_class(first_field.type_):
        fields_to_extract = get_cached_model_fields(first_field.type_)
        return fields_to_extract
    return fields


def get_flat_params(dependant: Dependant) -> List[ModelField]:
    flat_dependant = get_flat_dependant(dependant, skip_repeats=True)
    path_params = _get_flat_fields_from_params(flat_dependant.path_params)
    query_params = _get_flat_fields_from_params(flat_dependant.query_params)
    header_params = _get_flat_fields_from_params(flat_dependant.header_params)
    cookie_params = _get_flat_fields_from_params(flat_dependant.cookie_params)
    return path_params + query_params + header_params + cookie_params


def get_typed_signature(call: Callable[..., Any]) -> inspect.Signature:
    signature = inspect.signature(call)
    globalns = getattr(call, "__globals__", {})
    typed_params = [
        inspect.Parameter(
            name=param.name,
            kind=param.kind,
            default=param.default,
            annotation=get_typed_annotation(param.annotation, globalns),
        )
        for param in signature.parameters.values()
    ]
    typed_signature = inspect.Signature(typed_params)
    return typed_signature


def get_typed_annotation(annotation: Any, globalns: Dict[str, Any]) -> Any:
    if isinstance(annotation, str):
        annotation = ForwardRef(annotation)
        annotation = evaluate_forwardref(annotation, globalns, globalns)
        if annotation is type(None):
            return None
    return annotation


def get_typed_return_annotation(call: Callable[..., Any]) -> Any:
    signature = inspect.signature(call)
    annotation = signature.return_annotation

    if annotation is inspect.Signature.empty:
        return None

    globalns = getattr(call, "__globals__", {})
    return get_typed_annotation(annotation, globalns)


def get_dependant(
    *,
    path: str,
    call: Callable[..., Any],
    name: Optional[str] = None,
    security_scopes: Optional[List[str]] = None,
    use_cache: bool = True,
    scope: Union[Literal["function", "request"], None] = None,
) -> Dependant:
    dependant = Dependant(
        call=call,
        name=name,
        path=path,
        security_scopes=security_scopes,
        use_cache=use_cache,
        scope=scope,
    )
    path_param_names = get_path_param_names(path)
    endpoint_signature = get_typed_signature(call)
    signature_params = endpoint_signature.parameters
    if isinstance(call, SecurityBase):
        use_scopes: List[str] = []
        if isinstance(call, (OAuth2, OpenIdConnect)):
            use_scopes = security_scopes or use_scopes
        security_requirement = SecurityRequirement(
            security_scheme=call, scopes=use_scopes
        )
        dependant.security_requirements.append(security_requirement)
    for param_name, param in signature_params.items():
        is_path_param = param_name in path_param_names
        param_details = analyze_param(
            param_name=param_name,
            annotation=param.annotation,
            value=param.default,
            is_path_param=is_path_param,
        )
        if param_details.depends is not None:
            assert param_details.depends.dependency
            if (
                (dependant.is_gen_callable or dependant.is_async_gen_callable)
                and dependant.computed_scope == "request"
                and param_details.depends.scope == "function"
            ):
                assert dependant.call
                raise DependencyScopeError(
                    f'The dependency "{dependant.call.__name__}" has a scope of '
                    '"request", it cannot depend on dependencies with scope "function".'
                )
            use_security_scopes = security_scopes or []
            if isinstance(param_details.depends, params.Security):
                if param_details.depends.scopes:
                    use_security_scopes.extend(param_details.depends.scopes)
            sub_dependant = get_dependant(
                path=path,
                call=param_details.depends.dependency,
                name=param_name,
                security_scopes=use_security_scopes,
                use_cache=param_details.depends.use_cache,
                scope=param_details.depends.scope,
            )
            dependant.dependencies.append(sub_dependant)
            continue
        if add_non_field_param_to_dependency(
            param_name=param_name,
            type_annotation=param_details.type_annotation,
            dependant=dependant,
        ):
            assert param_details.field is None, (
                f"Cannot specify multiple FastAPI annotations for {param_name!r}"
            )
            continue
        assert param_details.field is not None
        if isinstance(
            param_details.field.field_info, (params.Body, temp_pydantic_v1_params.Body)
        ):
            dependant.body_params.append(param_details.field)
        else:
            add_param_to_fields(field=param_details.field, dependant=dependant)
    return dependant


def add_non_field_param_to_dependency(
    *, param_name: str, type_annotation: Any, dependant: Dependant
) -> Optional[bool]:
    if lenient_issubclass(type_annotation, Request):
        dependant.request_param_name = param_name
        return True
    elif lenient_issubclass(type_annotation, WebSocket):
        dependant.websocket_param_name = param_name
        return True
    elif lenient_issubclass(type_annotation, HTTPConnection):
        dependant.http_connection_param_name = param_name
        return True
    elif lenient_issubclass(type_annotation, Response):
        dependant.response_param_name = param_name
        return True
    elif lenient_issubclass(type_annotation, StarletteBackgroundTasks):
        dependant.background_tasks_param_name = param_name
        return True
    elif lenient_issubclass(type_annotation, SecurityScopes):
        dependant.security_scopes_param_name = param_name
        return True
    return None


@dataclass
class ParamDetails:
    type_annotation: Any
    depends: Optional[params.Depends]
    field: Optional[ModelField]


def analyze_param(
    *,
    param_name: str,
    annotation: Any,
    value: Any,
    is_path_param: bool,
) -> ParamDetails:
    field_info = None
    depends = None
    type_annotation: Any = Any
    use_annotation: Any = Any
    if annotation is not inspect.Signature.empty:
        use_annotation = annotation
        type_annotation = annotation
    # Extract Annotated info
    if get_origin(use_annotation) is Annotated:
        annotated_args = get_args(annotation)
        type_annotation = annotated_args[0]
        fastapi_annotations = [
            arg
            for arg in annotated_args[1:]
            if isinstance(arg, (FieldInfo, may_v1.FieldInfo, params.Depends))
        ]
        fastapi_specific_annotations = [
            arg
            for arg in fastapi_annotations
            if isinstance(
                arg,
                (
                    params.Param,
                    temp_pydantic_v1_params.Param,
                    params.Body,
                    temp_pydantic_v1_params.Body,
                    params.Depends,
                ),
            )
        ]
        if fastapi_specific_annotations:
            fastapi_annotation: Union[
                FieldInfo, may_v1.FieldInfo, params.Depends, None
            ] = fastapi_specific_annotations[-1]
        else:
            fastapi_annotation = None
        # Set default for Annotated FieldInfo
        if isinstance(fastapi_annotation, (FieldInfo, may_v1.FieldInfo)):
            # Copy `field_info` because we mutate `field_info.default` below.
            field_info = copy_field_info(
                field_info=fastapi_annotation, annotation=use_annotation
            )
            assert field_info.default in {
                Undefined,
                may_v1.Undefined,
            } or field_info.default in {RequiredParam, may_v1.RequiredParam}, (
                f"`{field_info.__class__.__name__}` default value cannot be set in"
                f" `Annotated` for {param_name!r}. Set the default value with `=` instead."
            )
            if value is not inspect.Signature.empty:
                assert not is_path_param, "Path parameters cannot have default values"
                field_info.default = value
            else:
                field_info.default = RequiredParam
        # Get Annotated Depends
        elif isinstance(fastapi_annotation, params.Depends):
            depends = fastapi_annotation
    # Get Depends from default value
    if isinstance(value, params.Depends):
        assert depends is None, (
            "Cannot specify `Depends` in `Annotated` and default value"
            f" together for {param_name!r}"
        )
        assert field_info is None, (
            "Cannot specify a FastAPI annotation in `Annotated` and `Depends` as a"
            f" default value together for {param_name!r}"
        )
        depends = value
    # Get FieldInfo from default value
    elif isinstance(value, (FieldInfo, may_v1.FieldInfo)):
        assert field_info is None, (
            "Cannot specify FastAPI annotations in `Annotated` and default value"
            f" together for {param_name!r}"
        )
        field_info = value
        if PYDANTIC_V2:
            if isinstance(field_info, FieldInfo):
                field_info.annotation = type_annotation

    # Get Depends from type annotation
    if depends is not None and depends.dependency is None:
        # Copy `depends` before mutating it
        depends = copy(depends)
        depends.dependency = type_annotation

    # Handle non-param type annotations like Request
    if lenient_issubclass(
        type_annotation,
        (
            Request,
            WebSocket,
            HTTPConnection,
            Response,
            StarletteBackgroundTasks,
            SecurityScopes,
        ),
    ):
        assert depends is None, f"Cannot specify `Depends` for type {type_annotation!r}"
        assert field_info is None, (
            f"Cannot specify FastAPI annotation for type {type_annotation!r}"
        )
    # Handle default assignations, neither field_info nor depends was not found in Annotated nor default value
    elif field_info is None and depends is None:
        default_value = value if value is not inspect.Signature.empty else RequiredParam
        if is_path_param:
            # We might check here that `default_value is RequiredParam`, but the fact is that the same
            # parameter might sometimes be a path parameter and sometimes not. See
            # `tests/test_infer_param_optionality.py` for an example.
            field_info = params.Path(annotation=use_annotation)
        elif is_uploadfile_or_nonable_uploadfile_annotation(
            type_annotation
        ) or is_uploadfile_sequence_annotation(type_annotation):
            field_info = params.File(annotation=use_annotation, default=default_value)
        elif not field_annotation_is_scalar(annotation=type_annotation):
            if annotation_is_pydantic_v1(use_annotation):
                field_info = temp_pydantic_v1_params.Body(
                    annotation=use_annotation, default=default_value
                )
            else:
                field_info = params.Body(
                    annotation=use_annotation, default=default_value
                )
        else:
            field_info = params.Query(annotation=use_annotation, default=default_value)

    field = None
    # It's a field_info, not a dependency
    if field_info is not None:
        # Handle field_info.in_
        if is_path_param:
            assert isinstance(
                field_info, (params.Path, temp_pydantic_v1_params.Path)
            ), (
                f"Cannot use `{field_info.__class__.__name__}` for path param"
                f" {param_name!r}"
            )
        elif (
            isinstance(field_info, (params.Param, temp_pydantic_v1_params.Param))
            and getattr(field_info, "in_", None) is None
        ):
            field_info.in_ = params.ParamTypes.query
        use_annotation_from_field_info = get_annotation_from_field_info(
            use_annotation,
            field_info,
            param_name,
        )
        if isinstance(field_info, (params.Form, temp_pydantic_v1_params.Form)):
            ensure_multipart_is_installed()
        if not field_info.alias and getattr(field_info, "convert_underscores", None):
            alias = param_name.replace("_", "-")
        else:
            alias = field_info.alias or param_name
        field_info.alias = alias
        field = create_model_field(
            name=param_name,
            type_=use_annotation_from_field_info,
            default=field_info.default,
            alias=alias,
            required=field_info.default
            in (RequiredParam, may_v1.RequiredParam, Undefined),
            field_info=field_info,
        )
        if is_path_param:
            assert is_scalar_field(field=field), (
                "Path params must be of one of the supported types"
            )
        elif isinstance(field_info, (params.Query, temp_pydantic_v1_params.Query)):
            assert (
                is_scalar_field(field)
                or is_scalar_sequence_field(field)
                or (
                    _is_model_class(field.type_)
                    # For Pydantic v1
                    and getattr(field, "shape", 1) == 1
                )
            )

    return ParamDetails(type_annotation=type_annotation, depends=depends, field=field)


def add_param_to_fields(*, field: ModelField, dependant: Dependant) -> None:
    field_info = field.field_info
    field_info_in = getattr(field_info, "in_", None)
    if field_info_in == params.ParamTypes.path:
        dependant.path_params.append(field)
    elif field_info_in == params.ParamTypes.query:
        dependant.query_params.append(field)
    elif field_info_in == params.ParamTypes.header:
        dependant.header_params.append(field)
    else:
        assert field_info_in == params.ParamTypes.cookie, (
            f"non-body parameters must be in path, query, header or cookie: {field.name}"
        )
        dependant.cookie_params.append(field)


<<<<<<< HEAD
def is_coroutine_callable(call: Callable[..., Any]) -> bool:
    if inspect.isroutine(call):
        return inspect.iscoroutinefunction(call)
    if inspect.isclass(call):
        return False
    dunder_call = getattr(call, "__call__", None)  # noqa: B004
    return inspect.iscoroutinefunction(dunder_call)


def is_async_gen_callable(call: Callable[..., Any]) -> bool:
    if inspect.isasyncgenfunction(call):
        return True
    dunder_call = getattr(call, "__call__", None)  # noqa: B004
    return inspect.isasyncgenfunction(dunder_call)


def is_gen_callable(call: Callable[..., Any]) -> bool:
    if inspect.isgeneratorfunction(call):
        return True
    dunder_call = getattr(call, "__call__", None)  # noqa: B004
    return inspect.isgeneratorfunction(dunder_call)


async def solve_generator(
    *,
    call: Callable[..., Any],
    unwrapped_call: Callable[..., Any],
    stack: AsyncExitStack,
    sub_values: Dict[str, Any],
) -> Any:
    if is_gen_callable(unwrapped_call):
        cm = contextmanager_in_threadpool(contextmanager(call)(**sub_values))
    elif is_async_gen_callable(unwrapped_call):
        cm = asynccontextmanager(call)(**sub_values)
=======
async def _solve_generator(
    *, dependant: Dependant, stack: AsyncExitStack, sub_values: Dict[str, Any]
) -> Any:
    assert dependant.call
    if dependant.is_gen_callable:
        cm = contextmanager_in_threadpool(contextmanager(dependant.call)(**sub_values))
    elif dependant.is_async_gen_callable:
        cm = asynccontextmanager(dependant.call)(**sub_values)
>>>>>>> 6fae64ff
    return await stack.enter_async_context(cm)


@dataclass
class SolvedDependency:
    values: Dict[str, Any]
    errors: List[Any]
    background_tasks: Optional[StarletteBackgroundTasks]
    response: Response
    dependency_cache: Dict[DependencyCacheKey, Any]


async def solve_dependencies(
    *,
    request: Union[Request, WebSocket],
    dependant: Dependant,
    body: Optional[Union[Dict[str, Any], FormData]] = None,
    background_tasks: Optional[StarletteBackgroundTasks] = None,
    response: Optional[Response] = None,
    dependency_overrides_provider: Optional[Any] = None,
    dependency_cache: Optional[Dict[DependencyCacheKey, Any]] = None,
    # TODO: remove this parameter later, no longer used, not removing it yet as some
    # people might be monkey patching this function (although that's not supported)
    async_exit_stack: AsyncExitStack,
    embed_body_fields: bool,
) -> SolvedDependency:
    request_astack = request.scope.get("fastapi_inner_astack")
    assert isinstance(request_astack, AsyncExitStack), (
        "fastapi_inner_astack not found in request scope"
    )
    function_astack = request.scope.get("fastapi_function_astack")
    assert isinstance(function_astack, AsyncExitStack), (
        "fastapi_function_astack not found in request scope"
    )
    values: Dict[str, Any] = {}
    errors: List[Any] = []
    if response is None:
        response = Response()
        del response.headers["content-length"]
        response.status_code = None  # type: ignore
    if dependency_cache is None:
        dependency_cache = {}
    for sub_dependant in dependant.dependencies:
        sub_dependant.call = cast(Callable[..., Any], sub_dependant.call)
        call = sub_dependant.call
        use_sub_dependant = sub_dependant
        if (
            dependency_overrides_provider
            and dependency_overrides_provider.dependency_overrides
        ):
            original_call = sub_dependant.call
            call = getattr(
                dependency_overrides_provider, "dependency_overrides", {}
            ).get(original_call, original_call)
            use_path: str = sub_dependant.path  # type: ignore
            use_sub_dependant = get_dependant(
                path=use_path,
                call=call,
                name=sub_dependant.name,
                security_scopes=sub_dependant.security_scopes,
                scope=sub_dependant.scope,
            )

        solved_result = await solve_dependencies(
            request=request,
            dependant=use_sub_dependant,
            body=body,
            background_tasks=background_tasks,
            response=response,
            dependency_overrides_provider=dependency_overrides_provider,
            dependency_cache=dependency_cache,
            async_exit_stack=async_exit_stack,
            embed_body_fields=embed_body_fields,
        )
        background_tasks = solved_result.background_tasks
        if solved_result.errors:
            errors.extend(solved_result.errors)
            continue
        unwrapped_call = inspect.unwrap(call)
        if sub_dependant.use_cache and sub_dependant.cache_key in dependency_cache:
            solved = dependency_cache[sub_dependant.cache_key]
<<<<<<< HEAD
        elif is_gen_callable(unwrapped_call) or is_async_gen_callable(unwrapped_call):
            solved = await solve_generator(
                call=call,
                unwrapped_call=unwrapped_call,
                stack=async_exit_stack,
                sub_values=solved_result.values,
            )
        elif is_coroutine_callable(unwrapped_call):
=======
        elif (
            use_sub_dependant.is_gen_callable or use_sub_dependant.is_async_gen_callable
        ):
            use_astack = request_astack
            if sub_dependant.scope == "function":
                use_astack = function_astack
            solved = await _solve_generator(
                dependant=use_sub_dependant,
                stack=use_astack,
                sub_values=solved_result.values,
            )
        elif use_sub_dependant.is_coroutine_callable:
>>>>>>> 6fae64ff
            solved = await call(**solved_result.values)
        else:
            solved = await run_in_threadpool(call, **solved_result.values)
        if sub_dependant.name is not None:
            values[sub_dependant.name] = solved
        if sub_dependant.cache_key not in dependency_cache:
            dependency_cache[sub_dependant.cache_key] = solved
    path_values, path_errors = request_params_to_args(
        dependant.path_params, request.path_params
    )
    query_values, query_errors = request_params_to_args(
        dependant.query_params, request.query_params
    )
    header_values, header_errors = request_params_to_args(
        dependant.header_params, request.headers
    )
    cookie_values, cookie_errors = request_params_to_args(
        dependant.cookie_params, request.cookies
    )
    values.update(path_values)
    values.update(query_values)
    values.update(header_values)
    values.update(cookie_values)
    errors += path_errors + query_errors + header_errors + cookie_errors
    if dependant.body_params:
        (
            body_values,
            body_errors,
        ) = await request_body_to_args(  # body_params checked above
            body_fields=dependant.body_params,
            received_body=body,
            embed_body_fields=embed_body_fields,
        )
        values.update(body_values)
        errors.extend(body_errors)
    if dependant.http_connection_param_name:
        values[dependant.http_connection_param_name] = request
    if dependant.request_param_name and isinstance(request, Request):
        values[dependant.request_param_name] = request
    elif dependant.websocket_param_name and isinstance(request, WebSocket):
        values[dependant.websocket_param_name] = request
    if dependant.background_tasks_param_name:
        if background_tasks is None:
            background_tasks = BackgroundTasks()
        values[dependant.background_tasks_param_name] = background_tasks
    if dependant.response_param_name:
        values[dependant.response_param_name] = response
    if dependant.security_scopes_param_name:
        values[dependant.security_scopes_param_name] = SecurityScopes(
            scopes=dependant.security_scopes
        )
    return SolvedDependency(
        values=values,
        errors=errors,
        background_tasks=background_tasks,
        response=response,
        dependency_cache=dependency_cache,
    )


def _validate_value_with_model_field(
    *, field: ModelField, value: Any, values: Dict[str, Any], loc: Tuple[str, ...]
) -> Tuple[Any, List[Any]]:
    if value is None:
        if field.required:
            return None, [get_missing_field_error(loc=loc)]
        else:
            return deepcopy(field.default), []
    v_, errors_ = field.validate(value, values, loc=loc)
    if _is_error_wrapper(errors_):  # type: ignore[arg-type]
        return None, [errors_]
    elif isinstance(errors_, list):
        new_errors = may_v1._regenerate_error_with_loc(errors=errors_, loc_prefix=())
        return None, new_errors
    else:
        return v_, []


def _get_multidict_value(
    field: ModelField, values: Mapping[str, Any], alias: Union[str, None] = None
) -> Any:
    alias = alias or field.alias
    if is_sequence_field(field) and isinstance(values, (ImmutableMultiDict, Headers)):
        value = values.getlist(alias)
    else:
        value = values.get(alias, None)
    if (
        value is None
        or (
            isinstance(field.field_info, (params.Form, temp_pydantic_v1_params.Form))
            and isinstance(value, str)  # For type checks
            and value == ""
        )
        or (is_sequence_field(field) and len(value) == 0)
    ):
        if field.required:
            return
        else:
            return deepcopy(field.default)
    return value


def request_params_to_args(
    fields: Sequence[ModelField],
    received_params: Union[Mapping[str, Any], QueryParams, Headers],
) -> Tuple[Dict[str, Any], List[Any]]:
    values: Dict[str, Any] = {}
    errors: List[Dict[str, Any]] = []

    if not fields:
        return values, errors

    first_field = fields[0]
    fields_to_extract = fields
    single_not_embedded_field = False
    default_convert_underscores = True
    if len(fields) == 1 and lenient_issubclass(first_field.type_, BaseModel):
        fields_to_extract = get_cached_model_fields(first_field.type_)
        single_not_embedded_field = True
        # If headers are in a Pydantic model, the way to disable convert_underscores
        # would be with Header(convert_underscores=False) at the Pydantic model level
        default_convert_underscores = getattr(
            first_field.field_info, "convert_underscores", True
        )

    params_to_process: Dict[str, Any] = {}

    processed_keys = set()

    for field in fields_to_extract:
        alias = None
        if isinstance(received_params, Headers):
            # Handle fields extracted from a Pydantic Model for a header, each field
            # doesn't have a FieldInfo of type Header with the default convert_underscores=True
            convert_underscores = getattr(
                field.field_info, "convert_underscores", default_convert_underscores
            )
            if convert_underscores:
                alias = (
                    field.alias
                    if field.alias != field.name
                    else field.name.replace("_", "-")
                )
        value = _get_multidict_value(field, received_params, alias=alias)
        if value is not None:
            params_to_process[field.name] = value
        processed_keys.add(alias or field.alias)
        processed_keys.add(field.name)

    for key, value in received_params.items():
        if key not in processed_keys:
            params_to_process[key] = value

    if single_not_embedded_field:
        field_info = first_field.field_info
        assert isinstance(field_info, (params.Param, temp_pydantic_v1_params.Param)), (
            "Params must be subclasses of Param"
        )
        loc: Tuple[str, ...] = (field_info.in_.value,)
        v_, errors_ = _validate_value_with_model_field(
            field=first_field, value=params_to_process, values=values, loc=loc
        )
        return {first_field.name: v_}, errors_

    for field in fields:
        value = _get_multidict_value(field, received_params)
        field_info = field.field_info
        assert isinstance(field_info, (params.Param, temp_pydantic_v1_params.Param)), (
            "Params must be subclasses of Param"
        )
        loc = (field_info.in_.value, field.alias)
        v_, errors_ = _validate_value_with_model_field(
            field=field, value=value, values=values, loc=loc
        )
        if errors_:
            errors.extend(errors_)
        else:
            values[field.name] = v_
    return values, errors


def is_union_of_base_models(field_type: Any) -> bool:
    """Check if field type is a Union where all members are BaseModel subclasses."""
    from fastapi.types import UnionType

    origin = get_origin(field_type)

    # Check if it's a Union type (covers both typing.Union and types.UnionType in Python 3.10+)
    if origin is not Union and origin is not UnionType:
        return False

    union_args = get_args(field_type)

    for arg in union_args:
        if not _is_model_class(arg):
            return False

    return True


def _should_embed_body_fields(fields: List[ModelField]) -> bool:
    if not fields:
        return False
    # More than one dependency could have the same field, it would show up as multiple
    # fields but it's the same one, so count them by name
    body_param_names_set = {field.name for field in fields}
    # A top level field has to be a single field, not multiple
    if len(body_param_names_set) > 1:
        return True
    first_field = fields[0]
    # If it explicitly specifies it is embedded, it has to be embedded
    if getattr(first_field.field_info, "embed", None):
        return True
    # If it's a Form (or File) field, it has to be a BaseModel (or a union of BaseModels) to be top level
    # otherwise it has to be embedded, so that the key value pair can be extracted
    if (
        isinstance(first_field.field_info, (params.Form, temp_pydantic_v1_params.Form))
        and not _is_model_class(first_field.type_)
        and not is_union_of_base_models(first_field.type_)
    ):
        return True
    return False


async def _extract_form_body(
    body_fields: List[ModelField],
    received_body: FormData,
) -> Dict[str, Any]:
    values = {}

    for field in body_fields:
        value = _get_multidict_value(field, received_body)
        field_info = field.field_info
        if (
            isinstance(field_info, (params.File, temp_pydantic_v1_params.File))
            and is_bytes_field(field)
            and isinstance(value, UploadFile)
        ):
            value = await value.read()
        elif (
            is_bytes_sequence_field(field)
            and isinstance(field_info, (params.File, temp_pydantic_v1_params.File))
            and value_is_sequence(value)
        ):
            # For types
            assert isinstance(value, sequence_types)  # type: ignore[arg-type]
            results: List[Union[bytes, str]] = []

            async def process_fn(
                fn: Callable[[], Coroutine[Any, Any, Any]],
            ) -> None:
                result = await fn()
                results.append(result)  # noqa: B023

            async with anyio.create_task_group() as tg:
                for sub_value in value:
                    tg.start_soon(process_fn, sub_value.read)
            value = serialize_sequence_value(field=field, value=results)
        if value is not None:
            values[field.alias] = value
    for key, value in received_body.items():
        if key not in values:
            values[key] = value
    return values


async def request_body_to_args(
    body_fields: List[ModelField],
    received_body: Optional[Union[Dict[str, Any], FormData]],
    embed_body_fields: bool,
) -> Tuple[Dict[str, Any], List[Dict[str, Any]]]:
    values: Dict[str, Any] = {}
    errors: List[Dict[str, Any]] = []
    assert body_fields, "request_body_to_args() should be called with fields"
    single_not_embedded_field = len(body_fields) == 1 and not embed_body_fields
    first_field = body_fields[0]
    body_to_process = received_body

    fields_to_extract: List[ModelField] = body_fields

    if (
        single_not_embedded_field
        and _is_model_class(first_field.type_)
        and isinstance(received_body, FormData)
    ):
        fields_to_extract = get_cached_model_fields(first_field.type_)

    if isinstance(received_body, FormData):
        body_to_process = await _extract_form_body(fields_to_extract, received_body)

    if single_not_embedded_field:
        loc: Tuple[str, ...] = ("body",)
        v_, errors_ = _validate_value_with_model_field(
            field=first_field, value=body_to_process, values=values, loc=loc
        )
        return {first_field.name: v_}, errors_
    for field in body_fields:
        loc = ("body", field.alias)
        value: Optional[Any] = None
        if body_to_process is not None:
            try:
                value = body_to_process.get(field.alias)
            # If the received body is a list, not a dict
            except AttributeError:
                errors.append(get_missing_field_error(loc))
                continue
        v_, errors_ = _validate_value_with_model_field(
            field=field, value=value, values=values, loc=loc
        )
        if errors_:
            errors.extend(errors_)
        else:
            values[field.name] = v_
    return values, errors


def get_body_field(
    *, flat_dependant: Dependant, name: str, embed_body_fields: bool
) -> Optional[ModelField]:
    """
    Get a ModelField representing the request body for a path operation, combining
    all body parameters into a single field if necessary.

    Used to check if it's form data (with `isinstance(body_field, params.Form)`)
    or JSON and to generate the JSON Schema for a request body.

    This is **not** used to validate/parse the request body, that's done with each
    individual body parameter.
    """
    if not flat_dependant.body_params:
        return None
    first_param = flat_dependant.body_params[0]
    if not embed_body_fields:
        return first_param
    model_name = "Body_" + name
    BodyModel = create_body_model(
        fields=flat_dependant.body_params, model_name=model_name
    )
    required = any(True for f in flat_dependant.body_params if f.required)
    BodyFieldInfo_kwargs: Dict[str, Any] = {
        "annotation": BodyModel,
        "alias": "body",
    }
    if not required:
        BodyFieldInfo_kwargs["default"] = None
    if any(isinstance(f.field_info, params.File) for f in flat_dependant.body_params):
        BodyFieldInfo: Type[params.Body] = params.File
    elif any(
        isinstance(f.field_info, temp_pydantic_v1_params.File)
        for f in flat_dependant.body_params
    ):
        BodyFieldInfo: Type[temp_pydantic_v1_params.Body] = temp_pydantic_v1_params.File  # type: ignore[no-redef]
    elif any(isinstance(f.field_info, params.Form) for f in flat_dependant.body_params):
        BodyFieldInfo = params.Form
    elif any(
        isinstance(f.field_info, temp_pydantic_v1_params.Form)
        for f in flat_dependant.body_params
    ):
        BodyFieldInfo = temp_pydantic_v1_params.Form  # type: ignore[assignment]
    else:
        if annotation_is_pydantic_v1(BodyModel):
            BodyFieldInfo = temp_pydantic_v1_params.Body  # type: ignore[assignment]
        else:
            BodyFieldInfo = params.Body

        body_param_media_types = [
            f.field_info.media_type
            for f in flat_dependant.body_params
            if isinstance(f.field_info, (params.Body, temp_pydantic_v1_params.Body))
        ]
        if len(set(body_param_media_types)) == 1:
            BodyFieldInfo_kwargs["media_type"] = body_param_media_types[0]
    final_field = create_model_field(
        name="body",
        type_=BodyModel,
        required=required,
        alias="body",
        field_info=BodyFieldInfo(**BodyFieldInfo_kwargs),
    )
    return final_field<|MERGE_RESOLUTION|>--- conflicted
+++ resolved
@@ -541,42 +541,6 @@
         dependant.cookie_params.append(field)
 
 
-<<<<<<< HEAD
-def is_coroutine_callable(call: Callable[..., Any]) -> bool:
-    if inspect.isroutine(call):
-        return inspect.iscoroutinefunction(call)
-    if inspect.isclass(call):
-        return False
-    dunder_call = getattr(call, "__call__", None)  # noqa: B004
-    return inspect.iscoroutinefunction(dunder_call)
-
-
-def is_async_gen_callable(call: Callable[..., Any]) -> bool:
-    if inspect.isasyncgenfunction(call):
-        return True
-    dunder_call = getattr(call, "__call__", None)  # noqa: B004
-    return inspect.isasyncgenfunction(dunder_call)
-
-
-def is_gen_callable(call: Callable[..., Any]) -> bool:
-    if inspect.isgeneratorfunction(call):
-        return True
-    dunder_call = getattr(call, "__call__", None)  # noqa: B004
-    return inspect.isgeneratorfunction(dunder_call)
-
-
-async def solve_generator(
-    *,
-    call: Callable[..., Any],
-    unwrapped_call: Callable[..., Any],
-    stack: AsyncExitStack,
-    sub_values: Dict[str, Any],
-) -> Any:
-    if is_gen_callable(unwrapped_call):
-        cm = contextmanager_in_threadpool(contextmanager(call)(**sub_values))
-    elif is_async_gen_callable(unwrapped_call):
-        cm = asynccontextmanager(call)(**sub_values)
-=======
 async def _solve_generator(
     *, dependant: Dependant, stack: AsyncExitStack, sub_values: Dict[str, Any]
 ) -> Any:
@@ -585,7 +549,6 @@
         cm = contextmanager_in_threadpool(contextmanager(dependant.call)(**sub_values))
     elif dependant.is_async_gen_callable:
         cm = asynccontextmanager(dependant.call)(**sub_values)
->>>>>>> 6fae64ff
     return await stack.enter_async_context(cm)
 
 
@@ -664,19 +627,8 @@
         if solved_result.errors:
             errors.extend(solved_result.errors)
             continue
-        unwrapped_call = inspect.unwrap(call)
         if sub_dependant.use_cache and sub_dependant.cache_key in dependency_cache:
             solved = dependency_cache[sub_dependant.cache_key]
-<<<<<<< HEAD
-        elif is_gen_callable(unwrapped_call) or is_async_gen_callable(unwrapped_call):
-            solved = await solve_generator(
-                call=call,
-                unwrapped_call=unwrapped_call,
-                stack=async_exit_stack,
-                sub_values=solved_result.values,
-            )
-        elif is_coroutine_callable(unwrapped_call):
-=======
         elif (
             use_sub_dependant.is_gen_callable or use_sub_dependant.is_async_gen_callable
         ):
@@ -689,7 +641,6 @@
                 sub_values=solved_result.values,
             )
         elif use_sub_dependant.is_coroutine_callable:
->>>>>>> 6fae64ff
             solved = await call(**solved_result.values)
         else:
             solved = await run_in_threadpool(call, **solved_result.values)
