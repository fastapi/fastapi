import dataclasses
import inspect
from contextlib import AsyncExitStack, contextmanager
from copy import copy, deepcopy
from dataclasses import dataclass
from typing import (
    Any,
    Callable,
    Coroutine,
    Dict,
    ForwardRef,
    List,
    Mapping,
    Optional,
    Sequence,
    Tuple,
    Type,
    Union,
    cast,
)

import anyio
from fastapi import params
from fastapi._compat import (
    PYDANTIC_V2,
    ModelField,
    RequiredParam,
    Undefined,
    _is_error_wrapper,
    _is_model_class,
    copy_field_info,
    create_body_model,
    evaluate_forwardref,
    field_annotation_is_scalar,
    get_annotation_from_field_info,
    get_cached_model_fields,
    get_missing_field_error,
    is_bytes_field,
    is_bytes_sequence_field,
    is_scalar_field,
    is_scalar_sequence_field,
    is_sequence_field,
    is_uploadfile_or_nonable_uploadfile_annotation,
    is_uploadfile_sequence_annotation,
    lenient_issubclass,
    may_v1,
    sequence_types,
    serialize_sequence_value,
    value_is_sequence,
)
from fastapi._compat.shared import annotation_is_pydantic_v1
from fastapi.background import BackgroundTasks
from fastapi.concurrency import (
    asynccontextmanager,
    contextmanager_in_threadpool,
)
from fastapi.dependencies.models import Dependant, SecurityRequirement
from fastapi.exceptions import DependencyScopeError
from fastapi.logger import logger
from fastapi.security.base import SecurityBase
from fastapi.security.oauth2 import SecurityScopes
from fastapi.types import DependencyCacheKey
from fastapi.utils import create_model_field, get_path_param_names
from pydantic import BaseModel
from pydantic.fields import FieldInfo
from starlette.background import BackgroundTasks as StarletteBackgroundTasks
from starlette.concurrency import run_in_threadpool
from starlette.datastructures import (
    FormData,
    Headers,
    ImmutableMultiDict,
    QueryParams,
    UploadFile,
)
from starlette.requests import HTTPConnection, Request
from starlette.responses import Response
from starlette.websockets import WebSocket
from typing_extensions import Annotated, Literal, get_args, get_origin

from .. import temp_pydantic_v1_params

multipart_not_installed_error = (
    'Form data requires "python-multipart" to be installed. \n'
    'You can install "python-multipart" with: \n\n'
    "pip install python-multipart\n"
)
multipart_incorrect_install_error = (
    'Form data requires "python-multipart" to be installed. '
    'It seems you installed "multipart" instead. \n'
    'You can remove "multipart" with: \n\n'
    "pip uninstall multipart\n\n"
    'And then install "python-multipart" with: \n\n'
    "pip install python-multipart\n"
)


def ensure_multipart_is_installed() -> None:
    try:
        from python_multipart import __version__

        # Import an attribute that can be mocked/deleted in testing
        assert __version__ > "0.0.12"
    except (ImportError, AssertionError):
        try:
            # __version__ is available in both multiparts, and can be mocked
            from multipart import __version__  # type: ignore[no-redef,import-untyped]

            assert __version__
            try:
                # parse_options_header is only available in the right multipart
                from multipart.multipart import (  # type: ignore[import-untyped]
                    parse_options_header,
                )

                assert parse_options_header
            except ImportError:
                logger.error(multipart_incorrect_install_error)
                raise RuntimeError(multipart_incorrect_install_error) from None
        except ImportError:
            logger.error(multipart_not_installed_error)
            raise RuntimeError(multipart_not_installed_error) from None


def get_parameterless_sub_dependant(*, depends: params.Depends, path: str) -> Dependant:
    assert callable(depends.dependency), (
        "A parameter-less dependency must have a callable dependency"
    )
    own_oauth_scopes: List[str] = []
    if isinstance(depends, params.Security) and depends.scopes:
        own_oauth_scopes.extend(depends.scopes)
    return get_dependant(
        path=path,
        call=depends.dependency,
        scope=depends.scope,
        own_oauth_scopes=own_oauth_scopes,
    )


def get_flat_dependant(
    dependant: Dependant,
    *,
    skip_repeats: bool = False,
    visited: Optional[List[DependencyCacheKey]] = None,
) -> Dependant:
    if visited is None:
        visited = []
    visited.append(dependant.cache_key)

    flat_dependant = Dependant(
        path_params=dependant.path_params.copy(),
        query_params=dependant.query_params.copy(),
        header_params=dependant.header_params.copy(),
        cookie_params=dependant.cookie_params.copy(),
        body_params=dependant.body_params.copy(),
        security_requirements=dependant.security_requirements.copy(),
        use_cache=dependant.use_cache,
        path=dependant.path,
    )
    for sub_dependant in dependant.dependencies:
        if skip_repeats and sub_dependant.cache_key in visited:
            continue
        flat_sub = get_flat_dependant(
            sub_dependant, skip_repeats=skip_repeats, visited=visited
        )
        flat_dependant.path_params.extend(flat_sub.path_params)
        flat_dependant.query_params.extend(flat_sub.query_params)
        flat_dependant.header_params.extend(flat_sub.header_params)
        flat_dependant.cookie_params.extend(flat_sub.cookie_params)
        flat_dependant.body_params.extend(flat_sub.body_params)
        flat_dependant.security_requirements.extend(flat_sub.security_requirements)
    return flat_dependant


def _get_flat_fields_from_params(fields: List[ModelField]) -> List[ModelField]:
    if not fields:
        return fields
    first_field = fields[0]
    if len(fields) == 1 and _is_model_class(first_field.type_):
        fields_to_extract = get_cached_model_fields(first_field.type_)
        return fields_to_extract
    return fields


def get_flat_params(dependant: Dependant) -> List[ModelField]:
    flat_dependant = get_flat_dependant(dependant, skip_repeats=True)
    path_params = _get_flat_fields_from_params(flat_dependant.path_params)
    query_params = _get_flat_fields_from_params(flat_dependant.query_params)
    header_params = _get_flat_fields_from_params(flat_dependant.header_params)
    cookie_params = _get_flat_fields_from_params(flat_dependant.cookie_params)
    return path_params + query_params + header_params + cookie_params


def get_typed_signature(call: Callable[..., Any]) -> inspect.Signature:
    signature = inspect.signature(call)
    globalns = getattr(call, "__globals__", {})
    typed_params = [
        inspect.Parameter(
            name=param.name,
            kind=param.kind,
            default=param.default,
            annotation=get_typed_annotation(param.annotation, globalns),
        )
        for param in signature.parameters.values()
    ]
    typed_signature = inspect.Signature(typed_params)
    return typed_signature


def get_typed_annotation(annotation: Any, globalns: Dict[str, Any]) -> Any:
    if isinstance(annotation, str):
        annotation = ForwardRef(annotation)
        annotation = evaluate_forwardref(annotation, globalns, globalns)
        if annotation is type(None):
            return None
    return annotation


def get_typed_return_annotation(call: Callable[..., Any]) -> Any:
    signature = inspect.signature(call)
    annotation = signature.return_annotation

    if annotation is inspect.Signature.empty:
        return None

    globalns = getattr(call, "__globals__", {})
    return get_typed_annotation(annotation, globalns)


def get_dependant(
    *,
    path: str,
    call: Callable[..., Any],
    name: Optional[str] = None,
    own_oauth_scopes: Optional[List[str]] = None,
    parent_oauth_scopes: Optional[List[str]] = None,
    use_cache: bool = True,
    scope: Union[Literal["function", "request"], None] = None,
) -> Dependant:
    dependant = Dependant(
        call=call,
        name=name,
        path=path,
        use_cache=use_cache,
        scope=scope,
        own_oauth_scopes=own_oauth_scopes,
        parent_oauth_scopes=parent_oauth_scopes,
    )
    current_scopes = (parent_oauth_scopes or []) + (own_oauth_scopes or [])
    path_param_names = get_path_param_names(path)
    endpoint_signature = get_typed_signature(call)
    signature_params = endpoint_signature.parameters
    if isinstance(call, SecurityBase):
        security_requirement = SecurityRequirement(
            security_scheme=call, scopes=current_scopes
        )
        dependant.security_requirements.append(security_requirement)
    for param_name, param in signature_params.items():
        is_path_param = param_name in path_param_names
        param_details = analyze_param(
            param_name=param_name,
            annotation=param.annotation,
            value=param.default,
            is_path_param=is_path_param,
        )
        if param_details.depends is not None:
            assert param_details.depends.dependency
            if (
                (dependant.is_gen_callable or dependant.is_async_gen_callable)
                and dependant.computed_scope == "request"
                and param_details.depends.scope == "function"
            ):
                assert dependant.call
                raise DependencyScopeError(
                    f'The dependency "{dependant.call.__name__}" has a scope of '
                    '"request", it cannot depend on dependencies with scope "function".'
                )
            sub_own_oauth_scopes: List[str] = []
            if isinstance(param_details.depends, params.Security):
                if param_details.depends.scopes:
                    sub_own_oauth_scopes = list(param_details.depends.scopes)
            sub_dependant = get_dependant(
                path=path,
                call=param_details.depends.dependency,
                name=param_name,
                own_oauth_scopes=sub_own_oauth_scopes,
                parent_oauth_scopes=current_scopes,
                use_cache=param_details.depends.use_cache,
                scope=param_details.depends.scope,
            )
            dependant.dependencies.append(sub_dependant)
            continue
        if add_non_field_param_to_dependency(
            param_name=param_name,
            type_annotation=param_details.type_annotation,
            dependant=dependant,
        ):
            assert param_details.field is None, (
                f"Cannot specify multiple FastAPI annotations for {param_name!r}"
            )
            continue
        assert param_details.field is not None
        if isinstance(
            param_details.field.field_info, (params.Body, temp_pydantic_v1_params.Body)
        ):
            dependant.body_params.append(param_details.field)
        else:
            add_param_to_fields(field=param_details.field, dependant=dependant)
    return dependant


def add_non_field_param_to_dependency(
    *, param_name: str, type_annotation: Any, dependant: Dependant
) -> Optional[bool]:
    if lenient_issubclass(type_annotation, Request):
        dependant.request_param_name = param_name
        return True
    elif lenient_issubclass(type_annotation, WebSocket):
        dependant.websocket_param_name = param_name
        return True
    elif lenient_issubclass(type_annotation, HTTPConnection):
        dependant.http_connection_param_name = param_name
        return True
    elif lenient_issubclass(type_annotation, Response):
        dependant.response_param_name = param_name
        return True
    elif lenient_issubclass(type_annotation, StarletteBackgroundTasks):
        dependant.background_tasks_param_name = param_name
        return True
    elif lenient_issubclass(type_annotation, SecurityScopes):
        dependant.security_scopes_param_name = param_name
        return True
    return None


@dataclass
class ParamDetails:
    type_annotation: Any
    depends: Optional[params.Depends]
    field: Optional[ModelField]


def analyze_param(
    *,
    param_name: str,
    annotation: Any,
    value: Any,
    is_path_param: bool,
) -> ParamDetails:
    field_info = None
    depends = None
    type_annotation: Any = Any
    use_annotation: Any = Any
    if annotation is not inspect.Signature.empty:
        use_annotation = annotation
        type_annotation = annotation
    # Extract Annotated info
    if get_origin(use_annotation) is Annotated:
        annotated_args = get_args(annotation)
        type_annotation = annotated_args[0]
        fastapi_annotations = [
            arg
            for arg in annotated_args[1:]
            if isinstance(arg, (FieldInfo, may_v1.FieldInfo, params.Depends))
        ]
        fastapi_specific_annotations = [
            arg
            for arg in fastapi_annotations
            if isinstance(
                arg,
                (
                    params.Param,
                    temp_pydantic_v1_params.Param,
                    params.Body,
                    temp_pydantic_v1_params.Body,
                    params.Depends,
                ),
            )
        ]
        if fastapi_specific_annotations:
            fastapi_annotation: Union[
                FieldInfo, may_v1.FieldInfo, params.Depends, None
            ] = fastapi_specific_annotations[-1]
        else:
            fastapi_annotation = None
        # Set default for Annotated FieldInfo
        if isinstance(fastapi_annotation, (FieldInfo, may_v1.FieldInfo)):
            # Copy `field_info` because we mutate `field_info.default` below.
            field_info = copy_field_info(
                field_info=fastapi_annotation, annotation=use_annotation
            )
            assert field_info.default in {
                Undefined,
                may_v1.Undefined,
            } or field_info.default in {RequiredParam, may_v1.RequiredParam}, (
                f"`{field_info.__class__.__name__}` default value cannot be set in"
                f" `Annotated` for {param_name!r}. Set the default value with `=` instead."
            )
            if value is not inspect.Signature.empty:
                assert not is_path_param, "Path parameters cannot have default values"
                field_info.default = value
            else:
                field_info.default = RequiredParam
        # Get Annotated Depends
        elif isinstance(fastapi_annotation, params.Depends):
            depends = fastapi_annotation
    # Get Depends from default value
    if isinstance(value, params.Depends):
        assert depends is None, (
            "Cannot specify `Depends` in `Annotated` and default value"
            f" together for {param_name!r}"
        )
        assert field_info is None, (
            "Cannot specify a FastAPI annotation in `Annotated` and `Depends` as a"
            f" default value together for {param_name!r}"
        )
        depends = value
    # Get FieldInfo from default value
    elif isinstance(value, (FieldInfo, may_v1.FieldInfo)):
        assert field_info is None, (
            "Cannot specify FastAPI annotations in `Annotated` and default value"
            f" together for {param_name!r}"
        )
        field_info = value
        if PYDANTIC_V2:
            if isinstance(field_info, FieldInfo):
                field_info.annotation = type_annotation

    # Get Depends from type annotation
    if depends is not None and depends.dependency is None:
        # Copy `depends` before mutating it
        depends = copy(depends)
        depends = dataclasses.replace(depends, dependency=type_annotation)

    # Handle non-param type annotations like Request
    if lenient_issubclass(
        type_annotation,
        (
            Request,
            WebSocket,
            HTTPConnection,
            Response,
            StarletteBackgroundTasks,
            SecurityScopes,
        ),
    ):
        assert depends is None, f"Cannot specify `Depends` for type {type_annotation!r}"
        assert field_info is None, (
            f"Cannot specify FastAPI annotation for type {type_annotation!r}"
        )
    # Handle default assignations, neither field_info nor depends was not found in Annotated nor default value
    elif field_info is None and depends is None:
        default_value = value if value is not inspect.Signature.empty else RequiredParam
        if is_path_param:
            # We might check here that `default_value is RequiredParam`, but the fact is that the same
            # parameter might sometimes be a path parameter and sometimes not. See
            # `tests/test_infer_param_optionality.py` for an example.
            field_info = params.Path(annotation=use_annotation)
        elif is_uploadfile_or_nonable_uploadfile_annotation(
            type_annotation
        ) or is_uploadfile_sequence_annotation(type_annotation):
            field_info = params.File(annotation=use_annotation, default=default_value)
        elif not field_annotation_is_scalar(annotation=type_annotation):
            if annotation_is_pydantic_v1(use_annotation):
                field_info = temp_pydantic_v1_params.Body(
                    annotation=use_annotation, default=default_value
                )
            else:
                field_info = params.Body(
                    annotation=use_annotation, default=default_value
                )
        else:
            field_info = params.Query(annotation=use_annotation, default=default_value)

    field = None
    # It's a field_info, not a dependency
    if field_info is not None:
        # Handle field_info.in_
        if is_path_param:
            assert isinstance(
                field_info, (params.Path, temp_pydantic_v1_params.Path)
            ), (
                f"Cannot use `{field_info.__class__.__name__}` for path param"
                f" {param_name!r}"
            )
        elif (
            isinstance(field_info, (params.Param, temp_pydantic_v1_params.Param))
            and getattr(field_info, "in_", None) is None
        ):
            field_info.in_ = params.ParamTypes.query
        use_annotation_from_field_info = get_annotation_from_field_info(
            use_annotation,
            field_info,
            param_name,
        )
        if isinstance(field_info, (params.Form, temp_pydantic_v1_params.Form)):
            ensure_multipart_is_installed()
        if not field_info.alias and getattr(field_info, "convert_underscores", None):
            alias = param_name.replace("_", "-")
        else:
            alias = field_info.alias or param_name
        field_info.alias = alias
        field = create_model_field(
            name=param_name,
            type_=use_annotation_from_field_info,
            default=field_info.default,
            alias=alias,
            required=field_info.default
            in (RequiredParam, may_v1.RequiredParam, Undefined),
            field_info=field_info,
        )
        if is_path_param:
            assert is_scalar_field(field=field), (
                "Path params must be of one of the supported types"
            )
        elif isinstance(field_info, (params.Query, temp_pydantic_v1_params.Query)):
            assert (
                is_scalar_field(field)
                or is_scalar_sequence_field(field)
                or (
                    _is_model_class(field.type_)
                    # For Pydantic v1
                    and getattr(field, "shape", 1) == 1
                )
            )

    return ParamDetails(type_annotation=type_annotation, depends=depends, field=field)


def add_param_to_fields(*, field: ModelField, dependant: Dependant) -> None:
    field_info = field.field_info
    field_info_in = getattr(field_info, "in_", None)
    if field_info_in == params.ParamTypes.path:
        dependant.path_params.append(field)
    elif field_info_in == params.ParamTypes.query:
        dependant.query_params.append(field)
    elif field_info_in == params.ParamTypes.header:
        dependant.header_params.append(field)
    else:
        assert field_info_in == params.ParamTypes.cookie, (
            f"non-body parameters must be in path, query, header or cookie: {field.name}"
        )
        dependant.cookie_params.append(field)


async def _solve_generator(
    *, dependant: Dependant, stack: AsyncExitStack, sub_values: Dict[str, Any]
) -> Any:
    assert dependant.call
    if dependant.is_gen_callable:
        cm = contextmanager_in_threadpool(contextmanager(dependant.call)(**sub_values))
    elif dependant.is_async_gen_callable:
        cm = asynccontextmanager(dependant.call)(**sub_values)
    return await stack.enter_async_context(cm)


@dataclass
class SolvedDependency:
    values: Dict[str, Any]
    errors: List[Any]
    background_tasks: Optional[StarletteBackgroundTasks]
    response: Response
    dependency_cache: Dict[DependencyCacheKey, Any]


async def solve_dependencies(
    *,
    request: Union[Request, WebSocket],
    dependant: Dependant,
    body: Optional[Union[Dict[str, Any], FormData]] = None,
    background_tasks: Optional[StarletteBackgroundTasks] = None,
    response: Optional[Response] = None,
    dependency_overrides_provider: Optional[Any] = None,
    dependency_cache: Optional[Dict[DependencyCacheKey, Any]] = None,
    # TODO: remove this parameter later, no longer used, not removing it yet as some
    # people might be monkey patching this function (although that's not supported)
    async_exit_stack: AsyncExitStack,
    embed_body_fields: bool,
) -> SolvedDependency:
    request_astack = request.scope.get("fastapi_inner_astack")
    assert isinstance(request_astack, AsyncExitStack), (
        "fastapi_inner_astack not found in request scope"
    )
    function_astack = request.scope.get("fastapi_function_astack")
    assert isinstance(function_astack, AsyncExitStack), (
        "fastapi_function_astack not found in request scope"
    )
    values: Dict[str, Any] = {}
    errors: List[Any] = []
    if response is None:
        response = Response()
        del response.headers["content-length"]
        response.status_code = None  # type: ignore
    if dependency_cache is None:
        dependency_cache = {}
    for sub_dependant in dependant.dependencies:
        sub_dependant.call = cast(Callable[..., Any], sub_dependant.call)
        call = sub_dependant.call
        use_sub_dependant = sub_dependant
        if (
            dependency_overrides_provider
            and dependency_overrides_provider.dependency_overrides
        ):
            original_call = sub_dependant.call
            call = getattr(
                dependency_overrides_provider, "dependency_overrides", {}
            ).get(original_call, original_call)
            use_path: str = sub_dependant.path  # type: ignore
            use_sub_dependant = get_dependant(
                path=use_path,
                call=call,
                name=sub_dependant.name,
                parent_oauth_scopes=sub_dependant.oauth_scopes,
                scope=sub_dependant.scope,
            )

        solved_result = await solve_dependencies(
            request=request,
            dependant=use_sub_dependant,
            body=body,
            background_tasks=background_tasks,
            response=response,
            dependency_overrides_provider=dependency_overrides_provider,
            dependency_cache=dependency_cache,
            async_exit_stack=async_exit_stack,
            embed_body_fields=embed_body_fields,
        )
        background_tasks = solved_result.background_tasks
        if solved_result.errors:
            errors.extend(solved_result.errors)
            continue
        if sub_dependant.use_cache and sub_dependant.cache_key in dependency_cache:
            solved = dependency_cache[sub_dependant.cache_key]
        elif (
            use_sub_dependant.is_gen_callable or use_sub_dependant.is_async_gen_callable
        ):
            use_astack = request_astack
            if sub_dependant.scope == "function":
                use_astack = function_astack
            solved = await _solve_generator(
                dependant=use_sub_dependant,
                stack=use_astack,
                sub_values=solved_result.values,
            )
        elif use_sub_dependant.is_coroutine_callable:
            solved = await call(**solved_result.values)
        else:
            solved = await run_in_threadpool(call, **solved_result.values)
        if sub_dependant.name is not None:
            values[sub_dependant.name] = solved
        if sub_dependant.cache_key not in dependency_cache:
            dependency_cache[sub_dependant.cache_key] = solved
    path_values, path_errors = request_params_to_args(
        dependant.path_params, request.path_params
    )
    query_values, query_errors = request_params_to_args(
        dependant.query_params, request.query_params
    )
    header_values, header_errors = request_params_to_args(
        dependant.header_params, request.headers
    )
    cookie_values, cookie_errors = request_params_to_args(
        dependant.cookie_params, request.cookies
    )
    values.update(path_values)
    values.update(query_values)
    values.update(header_values)
    values.update(cookie_values)
    errors += path_errors + query_errors + header_errors + cookie_errors
    if dependant.body_params:
        (
            body_values,
            body_errors,
        ) = await request_body_to_args(  # body_params checked above
            body_fields=dependant.body_params,
            received_body=body,
            embed_body_fields=embed_body_fields,
        )
        values.update(body_values)
        errors.extend(body_errors)
    if dependant.http_connection_param_name:
        values[dependant.http_connection_param_name] = request
    if dependant.request_param_name and isinstance(request, Request):
        values[dependant.request_param_name] = request
    elif dependant.websocket_param_name and isinstance(request, WebSocket):
        values[dependant.websocket_param_name] = request
    if dependant.background_tasks_param_name:
        if background_tasks is None:
            background_tasks = BackgroundTasks()
        values[dependant.background_tasks_param_name] = background_tasks
    if dependant.response_param_name:
        values[dependant.response_param_name] = response
    if dependant.security_scopes_param_name:
        values[dependant.security_scopes_param_name] = SecurityScopes(
            scopes=dependant.oauth_scopes
        )
    return SolvedDependency(
        values=values,
        errors=errors,
        background_tasks=background_tasks,
        response=response,
        dependency_cache=dependency_cache,
    )


def _validate_value_with_model_field(
    *, field: ModelField, value: Any, values: Dict[str, Any], loc: Tuple[str, ...]
) -> Tuple[Any, List[Any]]:
    if value is None:
        if field.required:
            return None, [get_missing_field_error(loc=loc)]
        else:
            return deepcopy(field.default), []
    v_, errors_ = field.validate(value, values, loc=loc)
    if _is_error_wrapper(errors_):  # type: ignore[arg-type]
        return None, [errors_]
    elif isinstance(errors_, list):
        new_errors = may_v1._regenerate_error_with_loc(errors=errors_, loc_prefix=())
        return None, new_errors
    else:
        return v_, []


def _get_multidict_value(
    field: ModelField, values: Mapping[str, Any], alias: Union[str, None] = None
) -> Any:
    alias = alias or get_validation_alias(field)
    if is_sequence_field(field) and isinstance(values, (ImmutableMultiDict, Headers)):
        value = values.getlist(alias)
    else:
        value = values.get(alias, None)
    if (
        value is None
        or (
            isinstance(field.field_info, (params.Form, temp_pydantic_v1_params.Form))
            and isinstance(value, str)  # For type checks
            and value == ""
        )
        or (is_sequence_field(field) and len(value) == 0)
    ):
        if field.required:
            return
        else:
            return deepcopy(field.default)
    return value


def request_params_to_args(
    fields: Sequence[ModelField],
    received_params: Union[Mapping[str, Any], QueryParams, Headers],
) -> Tuple[Dict[str, Any], List[Any]]:
    values: Dict[str, Any] = {}
    errors: List[Dict[str, Any]] = []

    if not fields:
        return values, errors

    first_field = fields[0]
    fields_to_extract = fields
    single_not_embedded_field = False
    default_convert_underscores = True
    if len(fields) == 1 and lenient_issubclass(first_field.type_, BaseModel):
        fields_to_extract = get_cached_model_fields(first_field.type_)
        single_not_embedded_field = True
        # If headers are in a Pydantic model, the way to disable convert_underscores
        # would be with Header(convert_underscores=False) at the Pydantic model level
        default_convert_underscores = getattr(
            first_field.field_info, "convert_underscores", True
        )

    params_to_process: Dict[str, Any] = {}

    processed_keys = set()

    for field in fields_to_extract:
        alias = None
        if isinstance(received_params, Headers):
            # Handle fields extracted from a Pydantic Model for a header, each field
            # doesn't have a FieldInfo of type Header with the default convert_underscores=True
            convert_underscores = getattr(
                field.field_info, "convert_underscores", default_convert_underscores
            )
            if convert_underscores:
                alias = get_validation_alias(field)
                if alias == field.name:
                    alias = alias.replace("_", "-")
        value = _get_multidict_value(field, received_params, alias=alias)
        if value is not None:
<<<<<<< HEAD
            params_to_process[field.name] = value
        processed_keys.add(alias or get_validation_alias(field))
        processed_keys.add(field.name)
=======
            params_to_process[field.alias] = value
        processed_keys.add(alias or field.alias)
>>>>>>> c516c990

    for key in received_params.keys():
        if key not in processed_keys:
            if hasattr(received_params, "getlist"):
                value = received_params.getlist(key)
                if isinstance(value, list) and (len(value) == 1):
                    params_to_process[key] = value[0]
                else:
                    params_to_process[key] = value
            else:
                params_to_process[key] = received_params.get(key)

    if single_not_embedded_field:
        field_info = first_field.field_info
        assert isinstance(field_info, (params.Param, temp_pydantic_v1_params.Param)), (
            "Params must be subclasses of Param"
        )
        loc: Tuple[str, ...] = (field_info.in_.value,)
        v_, errors_ = _validate_value_with_model_field(
            field=first_field, value=params_to_process, values=values, loc=loc
        )
        return {first_field.name: v_}, errors_

    for field in fields:
        value = _get_multidict_value(field, received_params)
        field_info = field.field_info
        assert isinstance(field_info, (params.Param, temp_pydantic_v1_params.Param)), (
            "Params must be subclasses of Param"
        )
        loc = (field_info.in_.value, get_validation_alias(field))
        v_, errors_ = _validate_value_with_model_field(
            field=field, value=value, values=values, loc=loc
        )
        if errors_:
            errors.extend(errors_)
        else:
            values[field.name] = v_
    return values, errors


def is_union_of_base_models(field_type: Any) -> bool:
    """Check if field type is a Union where all members are BaseModel subclasses."""
    from fastapi.types import UnionType

    origin = get_origin(field_type)

    # Check if it's a Union type (covers both typing.Union and types.UnionType in Python 3.10+)
    if origin is not Union and origin is not UnionType:
        return False

    union_args = get_args(field_type)

    for arg in union_args:
        if not _is_model_class(arg):
            return False

    return True


def _should_embed_body_fields(fields: List[ModelField]) -> bool:
    if not fields:
        return False
    # More than one dependency could have the same field, it would show up as multiple
    # fields but it's the same one, so count them by name
    body_param_names_set = {field.name for field in fields}
    # A top level field has to be a single field, not multiple
    if len(body_param_names_set) > 1:
        return True
    first_field = fields[0]
    # If it explicitly specifies it is embedded, it has to be embedded
    if getattr(first_field.field_info, "embed", None):
        return True
    # If it's a Form (or File) field, it has to be a BaseModel (or a union of BaseModels) to be top level
    # otherwise it has to be embedded, so that the key value pair can be extracted
    if (
        isinstance(first_field.field_info, (params.Form, temp_pydantic_v1_params.Form))
        and not _is_model_class(first_field.type_)
        and not is_union_of_base_models(first_field.type_)
    ):
        return True
    return False


async def _extract_form_body(
    body_fields: List[ModelField],
    received_body: FormData,
) -> Dict[str, Any]:
    values = {}

    for field in body_fields:
        value = _get_multidict_value(field, received_body)
        field_info = field.field_info
        if (
            isinstance(field_info, (params.File, temp_pydantic_v1_params.File))
            and is_bytes_field(field)
            and isinstance(value, UploadFile)
        ):
            value = await value.read()
        elif (
            is_bytes_sequence_field(field)
            and isinstance(field_info, (params.File, temp_pydantic_v1_params.File))
            and value_is_sequence(value)
        ):
            # For types
            assert isinstance(value, sequence_types)  # type: ignore[arg-type]
            results: List[Union[bytes, str]] = []

            async def process_fn(
                fn: Callable[[], Coroutine[Any, Any, Any]],
            ) -> None:
                result = await fn()
                results.append(result)  # noqa: B023

            async with anyio.create_task_group() as tg:
                for sub_value in value:
                    tg.start_soon(process_fn, sub_value.read)
            value = serialize_sequence_value(field=field, value=results)
        if value is not None:
<<<<<<< HEAD
            values[get_validation_alias(field)] = value
    for key, value in received_body.items():
        if key not in values:
            values[key] = value
=======
            values[field.alias] = value
    field_aliases = {field.alias for field in body_fields}
    for key in received_body.keys():
        if key not in field_aliases:
            param_values = received_body.getlist(key)
            if len(param_values) == 1:
                values[key] = param_values[0]
            else:
                values[key] = param_values
>>>>>>> c516c990
    return values


async def request_body_to_args(
    body_fields: List[ModelField],
    received_body: Optional[Union[Dict[str, Any], FormData]],
    embed_body_fields: bool,
) -> Tuple[Dict[str, Any], List[Dict[str, Any]]]:
    values: Dict[str, Any] = {}
    errors: List[Dict[str, Any]] = []
    assert body_fields, "request_body_to_args() should be called with fields"
    single_not_embedded_field = len(body_fields) == 1 and not embed_body_fields
    first_field = body_fields[0]
    body_to_process = received_body

    fields_to_extract: List[ModelField] = body_fields

    if (
        single_not_embedded_field
        and _is_model_class(first_field.type_)
        and isinstance(received_body, FormData)
    ):
        fields_to_extract = get_cached_model_fields(first_field.type_)

    if isinstance(received_body, FormData):
        body_to_process = await _extract_form_body(fields_to_extract, received_body)

    if single_not_embedded_field:
        loc: Tuple[str, ...] = ("body",)
        v_, errors_ = _validate_value_with_model_field(
            field=first_field, value=body_to_process, values=values, loc=loc
        )
        return {first_field.name: v_}, errors_
    for field in body_fields:
        loc = ("body", get_validation_alias(field))
        value: Optional[Any] = None
        if body_to_process is not None:
            try:
                value = body_to_process.get(get_validation_alias(field))
            # If the received body is a list, not a dict
            except AttributeError:
                errors.append(get_missing_field_error(loc))
                continue
        v_, errors_ = _validate_value_with_model_field(
            field=field, value=value, values=values, loc=loc
        )
        if errors_:
            errors.extend(errors_)
        else:
            values[field.name] = v_
    return values, errors


def get_body_field(
    *, flat_dependant: Dependant, name: str, embed_body_fields: bool
) -> Optional[ModelField]:
    """
    Get a ModelField representing the request body for a path operation, combining
    all body parameters into a single field if necessary.

    Used to check if it's form data (with `isinstance(body_field, params.Form)`)
    or JSON and to generate the JSON Schema for a request body.

    This is **not** used to validate/parse the request body, that's done with each
    individual body parameter.
    """
    if not flat_dependant.body_params:
        return None
    first_param = flat_dependant.body_params[0]
    if not embed_body_fields:
        return first_param
    model_name = "Body_" + name
    BodyModel = create_body_model(
        fields=flat_dependant.body_params, model_name=model_name
    )
    required = any(True for f in flat_dependant.body_params if f.required)
    BodyFieldInfo_kwargs: Dict[str, Any] = {
        "annotation": BodyModel,
        "alias": "body",
    }
    if not required:
        BodyFieldInfo_kwargs["default"] = None
    if any(isinstance(f.field_info, params.File) for f in flat_dependant.body_params):
        BodyFieldInfo: Type[params.Body] = params.File
    elif any(
        isinstance(f.field_info, temp_pydantic_v1_params.File)
        for f in flat_dependant.body_params
    ):
        BodyFieldInfo: Type[temp_pydantic_v1_params.Body] = temp_pydantic_v1_params.File  # type: ignore[no-redef]
    elif any(isinstance(f.field_info, params.Form) for f in flat_dependant.body_params):
        BodyFieldInfo = params.Form
    elif any(
        isinstance(f.field_info, temp_pydantic_v1_params.Form)
        for f in flat_dependant.body_params
    ):
        BodyFieldInfo = temp_pydantic_v1_params.Form  # type: ignore[assignment]
    else:
        if annotation_is_pydantic_v1(BodyModel):
            BodyFieldInfo = temp_pydantic_v1_params.Body  # type: ignore[assignment]
        else:
            BodyFieldInfo = params.Body

        body_param_media_types = [
            f.field_info.media_type
            for f in flat_dependant.body_params
            if isinstance(f.field_info, (params.Body, temp_pydantic_v1_params.Body))
        ]
        if len(set(body_param_media_types)) == 1:
            BodyFieldInfo_kwargs["media_type"] = body_param_media_types[0]
    final_field = create_model_field(
        name="body",
        type_=BodyModel,
        required=required,
        alias="body",
        field_info=BodyFieldInfo(**BodyFieldInfo_kwargs),
    )
    return final_field


def get_validation_alias(field: ModelField) -> str:
    va = getattr(field, "validation_alias", None)
    return va or field.alias<|MERGE_RESOLUTION|>--- conflicted
+++ resolved
@@ -785,14 +785,8 @@
                     alias = alias.replace("_", "-")
         value = _get_multidict_value(field, received_params, alias=alias)
         if value is not None:
-<<<<<<< HEAD
-            params_to_process[field.name] = value
+            params_to_process[get_validation_alias(field)] = value
         processed_keys.add(alias or get_validation_alias(field))
-        processed_keys.add(field.name)
-=======
-            params_to_process[field.alias] = value
-        processed_keys.add(alias or field.alias)
->>>>>>> c516c990
 
     for key in received_params.keys():
         if key not in processed_keys:
@@ -911,14 +905,8 @@
                     tg.start_soon(process_fn, sub_value.read)
             value = serialize_sequence_value(field=field, value=results)
         if value is not None:
-<<<<<<< HEAD
             values[get_validation_alias(field)] = value
-    for key, value in received_body.items():
-        if key not in values:
-            values[key] = value
-=======
-            values[field.alias] = value
-    field_aliases = {field.alias for field in body_fields}
+    field_aliases = {get_validation_alias(field) for field in body_fields}
     for key in received_body.keys():
         if key not in field_aliases:
             param_values = received_body.getlist(key)
@@ -926,7 +914,6 @@
                 values[key] = param_values[0]
             else:
                 values[key] = param_values
->>>>>>> c516c990
     return values
 
 
