import dataclasses
import inspect
import sys
import warnings
from collections.abc import Coroutine, Mapping, Sequence
from contextlib import AsyncExitStack, contextmanager
from copy import copy, deepcopy
from dataclasses import dataclass
from typing import (
    Annotated,
    Any,
    Callable,
    ForwardRef,
    Optional,
    Union,
    cast,
)

import anyio
from fastapi import params
from fastapi._compat import (
    ModelField,
    RequiredParam,
    Undefined,
    _is_error_wrapper,
    _is_model_class,
    copy_field_info,
    create_body_model,
    evaluate_forwardref,
    field_annotation_is_scalar,
    get_annotation_from_field_info,
    get_cached_model_fields,
    get_missing_field_error,
    is_bytes_field,
    is_bytes_sequence_field,
    is_scalar_field,
    is_scalar_mapping_field,
    is_scalar_sequence_field,
    is_scalar_sequence_mapping_field,
    is_sequence_field,
    is_uploadfile_or_nonable_uploadfile_annotation,
    is_uploadfile_sequence_annotation,
    lenient_issubclass,
    may_v1,
    omit_by_default,
    sequence_types,
    serialize_sequence_value,
    value_is_sequence,
)
from fastapi._compat.shared import (
    annotation_is_pydantic_v1,
    field_annotation_is_scalar_mapping,
    field_annotation_is_scalar_sequence_mapping,
)
from fastapi.background import BackgroundTasks
from fastapi.concurrency import (
    asynccontextmanager,
    contextmanager_in_threadpool,
)
from fastapi.dependencies.models import Dependant
from fastapi.exceptions import DependencyScopeError
from fastapi.logger import logger
from fastapi.security.oauth2 import SecurityScopes
from fastapi.types import DependencyCacheKey
from fastapi.utils import create_model_field, get_path_param_names
from pydantic import BaseModel
from pydantic.fields import FieldInfo
from starlette.background import BackgroundTasks as StarletteBackgroundTasks
from starlette.concurrency import run_in_threadpool
from starlette.datastructures import (
    FormData,
    Headers,
    ImmutableMultiDict,
    QueryParams,
    UploadFile,
)
from starlette.requests import HTTPConnection, Request
from starlette.responses import Response
from starlette.websockets import WebSocket
from typing_extensions import Literal, get_args, get_origin

from .. import temp_pydantic_v1_params

multipart_not_installed_error = (
    'Form data requires "python-multipart" to be installed. \n'
    'You can install "python-multipart" with: \n\n'
    "pip install python-multipart\n"
)
multipart_incorrect_install_error = (
    'Form data requires "python-multipart" to be installed. '
    'It seems you installed "multipart" instead. \n'
    'You can remove "multipart" with: \n\n'
    "pip uninstall multipart\n\n"
    'And then install "python-multipart" with: \n\n'
    "pip install python-multipart\n"
)


def ensure_multipart_is_installed() -> None:
    try:
        from python_multipart import __version__

        # Import an attribute that can be mocked/deleted in testing
        assert __version__ > "0.0.12"
    except (ImportError, AssertionError):
        try:
            # __version__ is available in both multiparts, and can be mocked
            from multipart import __version__  # type: ignore[no-redef,import-untyped]

            assert __version__
            try:
                # parse_options_header is only available in the right multipart
                from multipart.multipart import (  # type: ignore[import-untyped]
                    parse_options_header,
                )

                assert parse_options_header
            except ImportError:
                logger.error(multipart_incorrect_install_error)
                raise RuntimeError(multipart_incorrect_install_error) from None
        except ImportError:
            logger.error(multipart_not_installed_error)
            raise RuntimeError(multipart_not_installed_error) from None


def get_parameterless_sub_dependant(*, depends: params.Depends, path: str) -> Dependant:
    assert callable(depends.dependency), (
        "A parameter-less dependency must have a callable dependency"
    )
    own_oauth_scopes: list[str] = []
    if isinstance(depends, params.Security) and depends.scopes:
        own_oauth_scopes.extend(depends.scopes)
    return get_dependant(
        path=path,
        call=depends.dependency,
        scope=depends.scope,
        own_oauth_scopes=own_oauth_scopes,
    )


def get_flat_dependant(
    dependant: Dependant,
    *,
    skip_repeats: bool = False,
    visited: Optional[list[DependencyCacheKey]] = None,
    parent_oauth_scopes: Optional[list[str]] = None,
) -> Dependant:
    if visited is None:
        visited = []
    visited.append(dependant.cache_key)
    use_parent_oauth_scopes = (parent_oauth_scopes or []) + (
        dependant.oauth_scopes or []
    )

    flat_dependant = Dependant(
        path_params=dependant.path_params.copy(),
        query_params=dependant.query_params.copy(),
        header_params=dependant.header_params.copy(),
        cookie_params=dependant.cookie_params.copy(),
        body_params=dependant.body_params.copy(),
        name=dependant.name,
        call=dependant.call,
        request_param_name=dependant.request_param_name,
        websocket_param_name=dependant.websocket_param_name,
        http_connection_param_name=dependant.http_connection_param_name,
        response_param_name=dependant.response_param_name,
        background_tasks_param_name=dependant.background_tasks_param_name,
        security_scopes_param_name=dependant.security_scopes_param_name,
        own_oauth_scopes=dependant.own_oauth_scopes,
        parent_oauth_scopes=use_parent_oauth_scopes,
        use_cache=dependant.use_cache,
        path=dependant.path,
        scope=dependant.scope,
    )
    for sub_dependant in dependant.dependencies:
        if skip_repeats and sub_dependant.cache_key in visited:
            continue
        flat_sub = get_flat_dependant(
            sub_dependant,
            skip_repeats=skip_repeats,
            visited=visited,
            parent_oauth_scopes=flat_dependant.oauth_scopes,
        )
        flat_dependant.dependencies.append(flat_sub)
        flat_dependant.path_params.extend(flat_sub.path_params)
        flat_dependant.query_params.extend(flat_sub.query_params)
        flat_dependant.header_params.extend(flat_sub.header_params)
        flat_dependant.cookie_params.extend(flat_sub.cookie_params)
        flat_dependant.body_params.extend(flat_sub.body_params)
        flat_dependant.dependencies.extend(flat_sub.dependencies)

    return flat_dependant


def _get_flat_fields_from_params(fields: list[ModelField]) -> list[ModelField]:
    if not fields:
        return fields
    first_field = fields[0]
    if len(fields) == 1 and _is_model_class(first_field.type_):
        fields_to_extract = get_cached_model_fields(first_field.type_)
        return fields_to_extract
    return fields


def get_flat_params(dependant: Dependant) -> list[ModelField]:
    flat_dependant = get_flat_dependant(dependant, skip_repeats=True)
    path_params = _get_flat_fields_from_params(flat_dependant.path_params)
    query_params = _get_flat_fields_from_params(flat_dependant.query_params)
    header_params = _get_flat_fields_from_params(flat_dependant.header_params)
    cookie_params = _get_flat_fields_from_params(flat_dependant.cookie_params)
    return path_params + query_params + header_params + cookie_params


def _get_signature(call: Callable[..., Any]) -> inspect.Signature:
    if sys.version_info >= (3, 10):
        try:
            signature = inspect.signature(call, eval_str=True)
        except NameError:
            # Handle type annotations with if TYPE_CHECKING, not used by FastAPI
            # e.g. dependency return types
            signature = inspect.signature(call)
    else:
        signature = inspect.signature(call)
    return signature


def get_typed_signature(call: Callable[..., Any]) -> inspect.Signature:
    signature = _get_signature(call)
    unwrapped = inspect.unwrap(call)
    globalns = getattr(unwrapped, "__globals__", {})
    typed_params = [
        inspect.Parameter(
            name=param.name,
            kind=param.kind,
            default=param.default,
            annotation=get_typed_annotation(param.annotation, globalns),
        )
        for param in signature.parameters.values()
    ]
    typed_signature = inspect.Signature(typed_params)
    return typed_signature


def get_typed_annotation(annotation: Any, globalns: dict[str, Any]) -> Any:
    if isinstance(annotation, str):
        annotation = ForwardRef(annotation)
        annotation = evaluate_forwardref(annotation, globalns, globalns)
        if annotation is type(None):
            return None
    return annotation


def get_typed_return_annotation(call: Callable[..., Any]) -> Any:
    signature = _get_signature(call)
    unwrapped = inspect.unwrap(call)
    annotation = signature.return_annotation

    if annotation is inspect.Signature.empty:
        return None

    globalns = getattr(unwrapped, "__globals__", {})
    return get_typed_annotation(annotation, globalns)


def get_dependant(
    *,
    path: str,
    call: Callable[..., Any],
    name: Optional[str] = None,
    own_oauth_scopes: Optional[list[str]] = None,
    parent_oauth_scopes: Optional[list[str]] = None,
    use_cache: bool = True,
    scope: Union[Literal["function", "request"], None] = None,
) -> Dependant:
    dependant = Dependant(
        call=call,
        name=name,
        path=path,
        use_cache=use_cache,
        scope=scope,
        own_oauth_scopes=own_oauth_scopes,
        parent_oauth_scopes=parent_oauth_scopes,
    )
    current_scopes = (parent_oauth_scopes or []) + (own_oauth_scopes or [])
    path_param_names = get_path_param_names(path)
    endpoint_signature = get_typed_signature(call)
    signature_params = endpoint_signature.parameters
    for param_name, param in signature_params.items():
        is_path_param = param_name in path_param_names
        param_details = analyze_param(
            param_name=param_name,
            annotation=param.annotation,
            value=param.default,
            is_path_param=is_path_param,
        )
        if param_details.depends is not None:
            assert param_details.depends.dependency
            if (
                (dependant.is_gen_callable or dependant.is_async_gen_callable)
                and dependant.computed_scope == "request"
                and param_details.depends.scope == "function"
            ):
                assert dependant.call
                raise DependencyScopeError(
                    f'The dependency "{dependant.call.__name__}" has a scope of '
                    '"request", it cannot depend on dependencies with scope "function".'
                )
            sub_own_oauth_scopes: list[str] = []
            if isinstance(param_details.depends, params.Security):
                if param_details.depends.scopes:
                    sub_own_oauth_scopes = list(param_details.depends.scopes)
            sub_dependant = get_dependant(
                path=path,
                call=param_details.depends.dependency,
                name=param_name,
                own_oauth_scopes=sub_own_oauth_scopes,
                parent_oauth_scopes=current_scopes,
                use_cache=param_details.depends.use_cache,
                scope=param_details.depends.scope,
            )
            dependant.dependencies.append(sub_dependant)
            continue
        if add_non_field_param_to_dependency(
            param_name=param_name,
            type_annotation=param_details.type_annotation,
            dependant=dependant,
        ):
            assert param_details.field is None, (
                f"Cannot specify multiple FastAPI annotations for {param_name!r}"
            )
            continue
        assert param_details.field is not None
        if isinstance(param_details.field, may_v1.ModelField):
            warnings.warn(
                "pydantic.v1 is deprecated and will soon stop being supported by FastAPI."
                f" Please update the param {param_name}: {param_details.type_annotation!r}.",
                category=DeprecationWarning,
                stacklevel=5,
            )
        if isinstance(
            param_details.field.field_info, (params.Body, temp_pydantic_v1_params.Body)
        ):
            dependant.body_params.append(param_details.field)
        else:
            add_param_to_fields(field=param_details.field, dependant=dependant)
    return dependant


def add_non_field_param_to_dependency(
    *, param_name: str, type_annotation: Any, dependant: Dependant
) -> Optional[bool]:
    if lenient_issubclass(type_annotation, Request):
        dependant.request_param_name = param_name
        return True
    elif lenient_issubclass(type_annotation, WebSocket):
        dependant.websocket_param_name = param_name
        return True
    elif lenient_issubclass(type_annotation, HTTPConnection):
        dependant.http_connection_param_name = param_name
        return True
    elif lenient_issubclass(type_annotation, Response):
        dependant.response_param_name = param_name
        return True
    elif lenient_issubclass(type_annotation, StarletteBackgroundTasks):
        dependant.background_tasks_param_name = param_name
        return True
    elif lenient_issubclass(type_annotation, SecurityScopes):
        dependant.security_scopes_param_name = param_name
        return True
    return None


@dataclass
class ParamDetails:
    type_annotation: Any
    depends: Optional[params.Depends]
    field: Optional[ModelField]


def analyze_param(
    *,
    param_name: str,
    annotation: Any,
    value: Any,
    is_path_param: bool,
) -> ParamDetails:
    field_info = None
    depends = None
    type_annotation: Any = Any
    use_annotation: Any = Any
    if annotation is not inspect.Signature.empty:
        use_annotation = annotation
        type_annotation = annotation
    # Extract Annotated info
    if get_origin(use_annotation) is Annotated:
        annotated_args = get_args(annotation)
        type_annotation = annotated_args[0]
        fastapi_annotations = [
            arg
            for arg in annotated_args[1:]
            if isinstance(arg, (FieldInfo, may_v1.FieldInfo, params.Depends))
        ]
        fastapi_specific_annotations = [
            arg
            for arg in fastapi_annotations
            if isinstance(
                arg,
                (
                    params.Param,
                    temp_pydantic_v1_params.Param,
                    params.Body,
                    temp_pydantic_v1_params.Body,
                    params.Depends,
                ),
            )
        ]
        if fastapi_specific_annotations:
            fastapi_annotation: Union[
                FieldInfo, may_v1.FieldInfo, params.Depends, None
            ] = fastapi_specific_annotations[-1]
        else:
            fastapi_annotation = None
        # Set default for Annotated FieldInfo
        if isinstance(fastapi_annotation, (FieldInfo, may_v1.FieldInfo)):
            # Copy `field_info` because we mutate `field_info.default` below.
            field_info = copy_field_info(
                field_info=fastapi_annotation,  # type: ignore[arg-type]
                annotation=use_annotation,
            )
            assert field_info.default in {
                Undefined,
                may_v1.Undefined,
            } or field_info.default in {RequiredParam, may_v1.RequiredParam}, (
                f"`{field_info.__class__.__name__}` default value cannot be set in"
                f" `Annotated` for {param_name!r}. Set the default value with `=` instead."
            )
            if value is not inspect.Signature.empty:
                assert not is_path_param, "Path parameters cannot have default values"
                field_info.default = value
            else:
                field_info.default = RequiredParam
        # Get Annotated Depends
        elif isinstance(fastapi_annotation, params.Depends):
            depends = fastapi_annotation
    # Get Depends from default value
    if isinstance(value, params.Depends):
        assert depends is None, (
            "Cannot specify `Depends` in `Annotated` and default value"
            f" together for {param_name!r}"
        )
        assert field_info is None, (
            "Cannot specify a FastAPI annotation in `Annotated` and `Depends` as a"
            f" default value together for {param_name!r}"
        )
        depends = value
    # Get FieldInfo from default value
    elif isinstance(value, (FieldInfo, may_v1.FieldInfo)):
        assert field_info is None, (
            "Cannot specify FastAPI annotations in `Annotated` and default value"
            f" together for {param_name!r}"
        )
        field_info = value  # type: ignore[assignment]
        if isinstance(field_info, FieldInfo):
            field_info.annotation = type_annotation

    # Get Depends from type annotation
    if depends is not None and depends.dependency is None:
        # Copy `depends` before mutating it
        depends = copy(depends)
        depends = dataclasses.replace(depends, dependency=type_annotation)

    # Handle non-param type annotations like Request
    if lenient_issubclass(
        type_annotation,
        (
            Request,
            WebSocket,
            HTTPConnection,
            Response,
            StarletteBackgroundTasks,
            SecurityScopes,
        ),
    ):
        assert depends is None, f"Cannot specify `Depends` for type {type_annotation!r}"
        assert field_info is None, (
            f"Cannot specify FastAPI annotation for type {type_annotation!r}"
        )
    # Handle default assignations, neither field_info nor depends was not found in Annotated nor default value
    elif field_info is None and depends is None:
        default_value = value if value is not inspect.Signature.empty else RequiredParam
        if is_path_param:
            # We might check here that `default_value is RequiredParam`, but the fact is that the same
            # parameter might sometimes be a path parameter and sometimes not. See
            # `tests/test_infer_param_optionality.py` for an example.
            field_info = params.Path(annotation=use_annotation)
        elif is_uploadfile_or_nonable_uploadfile_annotation(
            type_annotation
        ) or is_uploadfile_sequence_annotation(type_annotation):
            field_info = params.File(annotation=use_annotation, default=default_value)
        elif not field_annotation_is_scalar(annotation=type_annotation):
            if annotation_is_pydantic_v1(use_annotation):
                field_info = temp_pydantic_v1_params.Body(  # type: ignore[assignment]
                    annotation=use_annotation, default=default_value
                )
            else:
                field_info = params.Body(
                    annotation=use_annotation, default=default_value
                )
        else:
            field_info = params.Query(annotation=use_annotation, default=default_value)

    field = None
    # It's a field_info, not a dependency
    if field_info is not None:
        # Handle field_info.in_
        if is_path_param:
            assert isinstance(
                field_info, (params.Path, temp_pydantic_v1_params.Path)
            ), (
                f"Cannot use `{field_info.__class__.__name__}` for path param"
                f" {param_name!r}"
            )
        elif (
            isinstance(field_info, (params.Param, temp_pydantic_v1_params.Param))
            and getattr(field_info, "in_", None) is None
        ):
            field_info.in_ = params.ParamTypes.query

        use_annotation_from_field_info = get_annotation_from_field_info(
            use_annotation,
            field_info,
            param_name,
        )
        if isinstance(field_info, (params.Form, temp_pydantic_v1_params.Form)):
            ensure_multipart_is_installed()
        if not field_info.alias and getattr(field_info, "convert_underscores", None):
            alias = param_name.replace("_", "-")
        else:
            alias = field_info.alias or param_name

        field_info.alias = alias

        # Omit by default for scalar mapping and scalar sequence mapping query fields
        class_validators: Dict[str, Callable[..., Any]] = {}
        if isinstance(field_info, (params.Query, temp_pydantic_v1_params.Query)) and (
            field_annotation_is_scalar_sequence_mapping(use_annotation_from_field_info)
            or field_annotation_is_scalar_mapping(use_annotation_from_field_info)
        ):
            field_info, class_validators = omit_by_default(field_info)

        field = create_model_field(
            name=param_name,
            type_=use_annotation_from_field_info,
            default=field_info.default,
            alias=alias,
            required=field_info.default
            in (RequiredParam, may_v1.RequiredParam, Undefined),
            field_info=field_info,
            class_validators=class_validators,
        )
        if is_path_param:
            assert is_scalar_field(field=field), (
                "Path params must be of one of the supported types"
            )
        elif isinstance(field_info, (params.Query, temp_pydantic_v1_params.Query)):
            assert (
                is_scalar_field(field)
                or is_scalar_sequence_field(field)
                or is_scalar_mapping_field(field)
                or is_scalar_sequence_mapping_field(field)
                or (
                    _is_model_class(field.type_)
                    # For Pydantic v1
                    and getattr(field, "shape", 1) == 1
                )
            )

    return ParamDetails(type_annotation=type_annotation, depends=depends, field=field)


def add_param_to_fields(*, field: ModelField, dependant: Dependant) -> None:
    field_info = field.field_info
    field_info_in = getattr(field_info, "in_", None)
    if field_info_in == params.ParamTypes.path:
        dependant.path_params.append(field)
    elif field_info_in == params.ParamTypes.query:
        dependant.query_params.append(field)
    elif field_info_in == params.ParamTypes.header:
        dependant.header_params.append(field)
    else:
        assert field_info_in == params.ParamTypes.cookie, (
            f"non-body parameters must be in path, query, header or cookie: {field.name}"
        )
        dependant.cookie_params.append(field)


async def _solve_generator(
    *, dependant: Dependant, stack: AsyncExitStack, sub_values: dict[str, Any]
) -> Any:
    assert dependant.call
    if dependant.is_async_gen_callable:
        cm = asynccontextmanager(dependant.call)(**sub_values)
    elif dependant.is_gen_callable:
        cm = contextmanager_in_threadpool(contextmanager(dependant.call)(**sub_values))
    return await stack.enter_async_context(cm)


@dataclass
class SolvedDependency:
    values: dict[str, Any]
    errors: list[Any]
    background_tasks: Optional[StarletteBackgroundTasks]
    response: Response
    dependency_cache: dict[DependencyCacheKey, Any]


async def solve_dependencies(
    *,
    request: Union[Request, WebSocket],
    dependant: Dependant,
    body: Optional[Union[dict[str, Any], FormData]] = None,
    background_tasks: Optional[StarletteBackgroundTasks] = None,
    response: Optional[Response] = None,
    dependency_overrides_provider: Optional[Any] = None,
    dependency_cache: Optional[dict[DependencyCacheKey, Any]] = None,
    # TODO: remove this parameter later, no longer used, not removing it yet as some
    # people might be monkey patching this function (although that's not supported)
    async_exit_stack: AsyncExitStack,
    embed_body_fields: bool,
) -> SolvedDependency:
    request_astack = request.scope.get("fastapi_inner_astack")
    assert isinstance(request_astack, AsyncExitStack), (
        "fastapi_inner_astack not found in request scope"
    )
    function_astack = request.scope.get("fastapi_function_astack")
    assert isinstance(function_astack, AsyncExitStack), (
        "fastapi_function_astack not found in request scope"
    )
    values: dict[str, Any] = {}
    errors: list[Any] = []
    if response is None:
        response = Response()
        del response.headers["content-length"]
        response.status_code = None  # type: ignore
    if dependency_cache is None:
        dependency_cache = {}
    for sub_dependant in dependant.dependencies:
        sub_dependant.call = cast(Callable[..., Any], sub_dependant.call)
        call = sub_dependant.call
        use_sub_dependant = sub_dependant
        if (
            dependency_overrides_provider
            and dependency_overrides_provider.dependency_overrides
        ):
            original_call = sub_dependant.call
            call = getattr(
                dependency_overrides_provider, "dependency_overrides", {}
            ).get(original_call, original_call)
            use_path: str = sub_dependant.path  # type: ignore
            use_sub_dependant = get_dependant(
                path=use_path,
                call=call,
                name=sub_dependant.name,
                parent_oauth_scopes=sub_dependant.oauth_scopes,
                scope=sub_dependant.scope,
            )

        solved_result = await solve_dependencies(
            request=request,
            dependant=use_sub_dependant,
            body=body,
            background_tasks=background_tasks,
            response=response,
            dependency_overrides_provider=dependency_overrides_provider,
            dependency_cache=dependency_cache,
            async_exit_stack=async_exit_stack,
            embed_body_fields=embed_body_fields,
        )
        background_tasks = solved_result.background_tasks
        if solved_result.errors:
            errors.extend(solved_result.errors)
            continue
        if sub_dependant.use_cache and sub_dependant.cache_key in dependency_cache:
            solved = dependency_cache[sub_dependant.cache_key]
        elif (
            use_sub_dependant.is_gen_callable or use_sub_dependant.is_async_gen_callable
        ):
            use_astack = request_astack
            if sub_dependant.scope == "function":
                use_astack = function_astack
            solved = await _solve_generator(
                dependant=use_sub_dependant,
                stack=use_astack,
                sub_values=solved_result.values,
            )
        elif use_sub_dependant.is_coroutine_callable:
            solved = await call(**solved_result.values)
        else:
            solved = await run_in_threadpool(call, **solved_result.values)
        if sub_dependant.name is not None:
            values[sub_dependant.name] = solved
        if sub_dependant.cache_key not in dependency_cache:
            dependency_cache[sub_dependant.cache_key] = solved
    path_values, path_errors = request_params_to_args(
        dependant.path_params, request.path_params
    )
    query_values, query_errors = request_params_to_args(
        dependant.query_params, request.query_params
    )
    header_values, header_errors = request_params_to_args(
        dependant.header_params, request.headers
    )
    cookie_values, cookie_errors = request_params_to_args(
        dependant.cookie_params, request.cookies
    )
    values.update(path_values)
    values.update(query_values)
    values.update(header_values)
    values.update(cookie_values)
    errors += path_errors + query_errors + header_errors + cookie_errors
    if dependant.body_params:
        (
            body_values,
            body_errors,
        ) = await request_body_to_args(  # body_params checked above
            body_fields=dependant.body_params,
            received_body=body,
            embed_body_fields=embed_body_fields,
        )
        values.update(body_values)
        errors.extend(body_errors)
    if dependant.http_connection_param_name:
        values[dependant.http_connection_param_name] = request
    if dependant.request_param_name and isinstance(request, Request):
        values[dependant.request_param_name] = request
    elif dependant.websocket_param_name and isinstance(request, WebSocket):
        values[dependant.websocket_param_name] = request
    if dependant.background_tasks_param_name:
        if background_tasks is None:
            background_tasks = BackgroundTasks()
        values[dependant.background_tasks_param_name] = background_tasks
    if dependant.response_param_name:
        values[dependant.response_param_name] = response
    if dependant.security_scopes_param_name:
        values[dependant.security_scopes_param_name] = SecurityScopes(
            scopes=dependant.oauth_scopes
        )
    return SolvedDependency(
        values=values,
        errors=errors,
        background_tasks=background_tasks,
        response=response,
        dependency_cache=dependency_cache,
    )


def _validate_value_with_model_field(
    *, field: ModelField, value: Any, values: dict[str, Any], loc: tuple[str, ...]
) -> tuple[Any, list[Any]]:
    if value is None:
        if field.required:
            return None, [get_missing_field_error(loc=loc)]
        else:
            return deepcopy(field.default), []
    v_, errors_ = field.validate(value, values, loc=loc)

    if _is_error_wrapper(errors_):  # type: ignore[arg-type]
        return None, [errors_]
    elif isinstance(errors_, list):
        new_errors = may_v1._regenerate_error_with_loc(errors=errors_, loc_prefix=())
        return None, new_errors
    else:
        return v_, []


def _get_multidict_value(
    field: ModelField, values: Mapping[str, Any], alias: Union[str, None] = None
) -> Any:
<<<<<<< HEAD
    alias = alias or field.alias
    value: Any = None
=======
    alias = alias or get_validation_alias(field)
>>>>>>> a7a0aee9
    if is_sequence_field(field) and isinstance(values, (ImmutableMultiDict, Headers)):
        value = values.getlist(alias)
    elif alias in values:
        value = values[alias]
    elif values and is_scalar_mapping_field(field) and isinstance(values, QueryParams):
        value = dict(values)
    elif (
        values
        and is_scalar_sequence_mapping_field(field)
        and isinstance(values, QueryParams)
    ):
        value = {key: values.getlist(key) for key in values.keys()}
    if (
        value is None
        or (
            isinstance(field.field_info, (params.Form, temp_pydantic_v1_params.Form))
            and isinstance(value, str)  # For type checks
            and value == ""
        )
        or (is_sequence_field(field) and len(value) == 0)
    ):
        if field.required:
            return
        else:
            return deepcopy(field.default)
    return value


def request_params_to_args(
    fields: Sequence[ModelField],
    received_params: Union[Mapping[str, Any], QueryParams, Headers],
) -> tuple[dict[str, Any], list[Any]]:
    values: dict[str, Any] = {}
    errors: list[dict[str, Any]] = []

    if not fields:
        return values, errors

    first_field = fields[0]
    fields_to_extract = fields
    single_not_embedded_field = False
    default_convert_underscores = True
    if len(fields) == 1 and lenient_issubclass(first_field.type_, BaseModel):
        fields_to_extract = get_cached_model_fields(first_field.type_)
        single_not_embedded_field = True
        # If headers are in a Pydantic model, the way to disable convert_underscores
        # would be with Header(convert_underscores=False) at the Pydantic model level
        default_convert_underscores = getattr(
            first_field.field_info, "convert_underscores", True
        )

    params_to_process: dict[str, Any] = {}

    processed_keys = set()

    for field in fields_to_extract:
        alias = None
        if isinstance(received_params, Headers):
            # Handle fields extracted from a Pydantic Model for a header, each field
            # doesn't have a FieldInfo of type Header with the default convert_underscores=True
            convert_underscores = getattr(
                field.field_info, "convert_underscores", default_convert_underscores
            )
            if convert_underscores:
                alias = get_validation_alias(field)
                if alias == field.name:
                    alias = alias.replace("_", "-")
        value = _get_multidict_value(field, received_params, alias=alias)
        if value is not None:
            params_to_process[get_validation_alias(field)] = value
        processed_keys.add(alias or get_validation_alias(field))

    for key in received_params.keys():
        if key not in processed_keys:
            if hasattr(received_params, "getlist"):
                value = received_params.getlist(key)
                if isinstance(value, list) and (len(value) == 1):
                    params_to_process[key] = value[0]
                else:
                    params_to_process[key] = value
            else:
                params_to_process[key] = received_params.get(key)

    if single_not_embedded_field:
        field_info = first_field.field_info
        assert isinstance(field_info, (params.Param, temp_pydantic_v1_params.Param)), (
            "Params must be subclasses of Param"
        )
        loc: tuple[str, ...] = (field_info.in_.value,)
        v_, errors_ = _validate_value_with_model_field(
            field=first_field, value=params_to_process, values=values, loc=loc
        )
        return {first_field.name: v_}, errors_

    for field in fields:
        value = _get_multidict_value(field, received_params)
        field_info = field.field_info
        assert isinstance(field_info, (params.Param, temp_pydantic_v1_params.Param)), (
            "Params must be subclasses of Param"
        )
        loc = (field_info.in_.value, get_validation_alias(field))
        v_, errors_ = _validate_value_with_model_field(
            field=field, value=value, values=values, loc=loc
        )
        if errors_:
            errors.extend(errors_)
        else:
            values[field.name] = v_
    # remove keys which were captured by a mapping query field but were
    # specified as individual fields
    for field in fields:
        if isinstance(values.get(field.name), dict) and (
            is_scalar_mapping_field(field) or is_scalar_sequence_mapping_field(field)
        ):
            for f_ in fields:
                values[field.name].pop(f_.alias, None)
    return values, errors


def is_union_of_base_models(field_type: Any) -> bool:
    """Check if field type is a Union where all members are BaseModel subclasses."""
    from fastapi.types import UnionType

    origin = get_origin(field_type)

    # Check if it's a Union type (covers both typing.Union and types.UnionType in Python 3.10+)
    if origin is not Union and origin is not UnionType:
        return False

    union_args = get_args(field_type)

    for arg in union_args:
        if not _is_model_class(arg):
            return False

    return True


def _should_embed_body_fields(fields: list[ModelField]) -> bool:
    if not fields:
        return False
    # More than one dependency could have the same field, it would show up as multiple
    # fields but it's the same one, so count them by name
    body_param_names_set = {field.name for field in fields}
    # A top level field has to be a single field, not multiple
    if len(body_param_names_set) > 1:
        return True
    first_field = fields[0]
    # If it explicitly specifies it is embedded, it has to be embedded
    if getattr(first_field.field_info, "embed", None):
        return True
    # If it's a Form (or File) field, it has to be a BaseModel (or a union of BaseModels) to be top level
    # otherwise it has to be embedded, so that the key value pair can be extracted
    if (
        isinstance(first_field.field_info, (params.Form, temp_pydantic_v1_params.Form))
        and not _is_model_class(first_field.type_)
        and not is_union_of_base_models(first_field.type_)
    ):
        return True
    return False


async def _extract_form_body(
    body_fields: list[ModelField],
    received_body: FormData,
) -> dict[str, Any]:
    values = {}

    for field in body_fields:
        value = _get_multidict_value(field, received_body)
        field_info = field.field_info
        if (
            isinstance(field_info, (params.File, temp_pydantic_v1_params.File))
            and is_bytes_field(field)
            and isinstance(value, UploadFile)
        ):
            value = await value.read()
        elif (
            is_bytes_sequence_field(field)
            and isinstance(field_info, (params.File, temp_pydantic_v1_params.File))
            and value_is_sequence(value)
        ):
            # For types
            assert isinstance(value, sequence_types)
            results: list[Union[bytes, str]] = []

            async def process_fn(
                fn: Callable[[], Coroutine[Any, Any, Any]],
            ) -> None:
                result = await fn()
                results.append(result)  # noqa: B023

            async with anyio.create_task_group() as tg:
                for sub_value in value:
                    tg.start_soon(process_fn, sub_value.read)
            value = serialize_sequence_value(field=field, value=results)
        if value is not None:
            values[get_validation_alias(field)] = value
    field_aliases = {get_validation_alias(field) for field in body_fields}
    for key in received_body.keys():
        if key not in field_aliases:
            param_values = received_body.getlist(key)
            if len(param_values) == 1:
                values[key] = param_values[0]
            else:
                values[key] = param_values
    return values


async def request_body_to_args(
    body_fields: list[ModelField],
    received_body: Optional[Union[dict[str, Any], FormData]],
    embed_body_fields: bool,
) -> tuple[dict[str, Any], list[dict[str, Any]]]:
    values: dict[str, Any] = {}
    errors: list[dict[str, Any]] = []
    assert body_fields, "request_body_to_args() should be called with fields"
    single_not_embedded_field = len(body_fields) == 1 and not embed_body_fields
    first_field = body_fields[0]
    body_to_process = received_body

    fields_to_extract: list[ModelField] = body_fields

    if (
        single_not_embedded_field
        and _is_model_class(first_field.type_)
        and isinstance(received_body, FormData)
    ):
        fields_to_extract = get_cached_model_fields(first_field.type_)

    if isinstance(received_body, FormData):
        body_to_process = await _extract_form_body(fields_to_extract, received_body)

    if single_not_embedded_field:
        loc: tuple[str, ...] = ("body",)
        v_, errors_ = _validate_value_with_model_field(
            field=first_field, value=body_to_process, values=values, loc=loc
        )
        return {first_field.name: v_}, errors_
    for field in body_fields:
        loc = ("body", get_validation_alias(field))
        value: Optional[Any] = None
        if body_to_process is not None:
            try:
                value = body_to_process.get(get_validation_alias(field))
            # If the received body is a list, not a dict
            except AttributeError:
                errors.append(get_missing_field_error(loc))
                continue
        v_, errors_ = _validate_value_with_model_field(
            field=field, value=value, values=values, loc=loc
        )
        if errors_:
            errors.extend(errors_)
        else:
            values[field.name] = v_
    return values, errors


def get_body_field(
    *, flat_dependant: Dependant, name: str, embed_body_fields: bool
) -> Optional[ModelField]:
    """
    Get a ModelField representing the request body for a path operation, combining
    all body parameters into a single field if necessary.

    Used to check if it's form data (with `isinstance(body_field, params.Form)`)
    or JSON and to generate the JSON Schema for a request body.

    This is **not** used to validate/parse the request body, that's done with each
    individual body parameter.
    """
    if not flat_dependant.body_params:
        return None
    first_param = flat_dependant.body_params[0]
    if not embed_body_fields:
        return first_param
    model_name = "Body_" + name
    BodyModel = create_body_model(
        fields=flat_dependant.body_params, model_name=model_name
    )
    required = any(True for f in flat_dependant.body_params if f.required)
    BodyFieldInfo_kwargs: dict[str, Any] = {
        "annotation": BodyModel,
        "alias": "body",
    }
    if not required:
        BodyFieldInfo_kwargs["default"] = None
    if any(isinstance(f.field_info, params.File) for f in flat_dependant.body_params):
        BodyFieldInfo: type[params.Body] = params.File
    elif any(
        isinstance(f.field_info, temp_pydantic_v1_params.File)
        for f in flat_dependant.body_params
    ):
        BodyFieldInfo: type[temp_pydantic_v1_params.Body] = temp_pydantic_v1_params.File  # type: ignore[no-redef]
    elif any(isinstance(f.field_info, params.Form) for f in flat_dependant.body_params):
        BodyFieldInfo = params.Form
    elif any(
        isinstance(f.field_info, temp_pydantic_v1_params.Form)
        for f in flat_dependant.body_params
    ):
        BodyFieldInfo = temp_pydantic_v1_params.Form  # type: ignore[assignment]
    else:
        if annotation_is_pydantic_v1(BodyModel):
            BodyFieldInfo = temp_pydantic_v1_params.Body  # type: ignore[assignment]
        else:
            BodyFieldInfo = params.Body

        body_param_media_types = [
            f.field_info.media_type
            for f in flat_dependant.body_params
            if isinstance(f.field_info, (params.Body, temp_pydantic_v1_params.Body))
        ]
        if len(set(body_param_media_types)) == 1:
            BodyFieldInfo_kwargs["media_type"] = body_param_media_types[0]
    final_field = create_model_field(
        name="body",
        type_=BodyModel,
        required=required,
        alias="body",
        field_info=BodyFieldInfo(**BodyFieldInfo_kwargs),
    )
    return final_field


def get_validation_alias(field: ModelField) -> str:
    va = getattr(field, "validation_alias", None)
    return va or field.alias<|MERGE_RESOLUTION|>--- conflicted
+++ resolved
@@ -776,12 +776,8 @@
 def _get_multidict_value(
     field: ModelField, values: Mapping[str, Any], alias: Union[str, None] = None
 ) -> Any:
-<<<<<<< HEAD
-    alias = alias or field.alias
+    alias = alias or get_validation_alias(field)
     value: Any = None
-=======
-    alias = alias or get_validation_alias(field)
->>>>>>> a7a0aee9
     if is_sequence_field(field) and isinstance(values, (ImmutableMultiDict, Headers)):
         value = values.getlist(alias)
     elif alias in values:
