--- conflicted
+++ resolved
@@ -637,10 +637,9 @@
         elif is_coroutine_callable(call):
             solved = await call(**solved_result.values)
         else:
-<<<<<<< HEAD
             stack = request.scope.get("fastapi_astack")
             assert isinstance(stack, AsyncExitStack)
-            called = await run_in_threadpool(call, **sub_values)
+            called = await run_in_threadpool(call, **solved_result.values)
             if hasattr(called, "__aenter__"):
                 solved = await stack.enter_async_context(called)
             elif hasattr(called, "__enter__"):
@@ -648,9 +647,6 @@
                 solved = await stack.enter_async_context(cm)
             else:
                 solved = called
-=======
-            solved = await run_in_threadpool(call, **solved_result.values)
->>>>>>> df35896a
         if sub_dependant.name is not None:
             values[sub_dependant.name] = solved
         if sub_dependant.cache_key not in dependency_cache:
