import inspect
from contextlib import AsyncExitStack, contextmanager
from copy import copy, deepcopy
from dataclasses import dataclass
from typing import (
    Any,
    Callable,
    Coroutine,
    Dict,
    ForwardRef,
    List,
    Mapping,
    Optional,
    Sequence,
    Set,
    Tuple,
    Type,
    Union,
    cast,
)

import anyio
from fastapi import params
from fastapi._compat import (
    PYDANTIC_V2,
    ErrorWrapper,
    ModelField,
    Required,
    Undefined,
    _regenerate_error_with_loc,
    copy_field_info,
    create_body_model,
    evaluate_forwardref,
    field_annotation_is_scalar,
    get_annotation_from_field_info,
    get_missing_field_error,
    is_bytes_field,
    is_bytes_sequence_field,
    is_scalar_field,
    is_scalar_sequence_field,
    is_sequence_field,
    is_uploadfile_or_nonable_uploadfile_annotation,
    is_uploadfile_sequence_annotation,
    lenient_issubclass,
    sequence_types,
    serialize_sequence_value,
    value_is_sequence,
)
from fastapi.background import BackgroundTasks
from fastapi.concurrency import (
    asynccontextmanager,
    contextmanager_in_threadpool,
)
from fastapi.dependencies.models import Dependant, SecurityRequirement
from fastapi.logger import logger
from fastapi.security.base import SecurityBase
from fastapi.security.oauth2 import OAuth2, SecurityScopes
from fastapi.security.open_id_connect_url import OpenIdConnect
from fastapi.utils import create_model_field, get_path_param_names
from pydantic.fields import FieldInfo
from starlette.background import BackgroundTasks as StarletteBackgroundTasks
from starlette.concurrency import run_in_threadpool
from starlette.datastructures import FormData, Headers, QueryParams, UploadFile
from starlette.requests import HTTPConnection, Request
from starlette.responses import Response
from starlette.websockets import WebSocket
from typing_extensions import Annotated, get_args, get_origin

multipart_not_installed_error = (
    'Form data requires "python-multipart" to be installed. \n'
    'You can install "python-multipart" with: \n\n'
    "pip install python-multipart\n"
)
multipart_incorrect_install_error = (
    'Form data requires "python-multipart" to be installed. '
    'It seems you installed "multipart" instead. \n'
    'You can remove "multipart" with: \n\n'
    "pip uninstall multipart\n\n"
    'And then install "python-multipart" with: \n\n'
    "pip install python-multipart\n"
)


def ensure_multipart_is_installed() -> None:
    try:
        # __version__ is available in both multiparts, and can be mocked
        from multipart import __version__  # type: ignore

        assert __version__
        try:
            # parse_options_header is only available in the right multipart
            from multipart.multipart import parse_options_header  # type: ignore

            assert parse_options_header
        except ImportError:
            logger.error(multipart_incorrect_install_error)
            raise RuntimeError(multipart_incorrect_install_error) from None
    except ImportError:
        logger.error(multipart_not_installed_error)
        raise RuntimeError(multipart_not_installed_error) from None


def get_param_sub_dependant(
    *,
    param_name: str,
    depends: params.Depends,
    path: str,
    security_scopes: Optional[List[str]] = None,
) -> Dependant:
    assert depends.dependency
    return get_sub_dependant(
        depends=depends,
        dependency=depends.dependency,
        path=path,
        name=param_name,
        security_scopes=security_scopes,
    )


def get_parameterless_sub_dependant(*, depends: params.Depends, path: str) -> Dependant:
    assert callable(
        depends.dependency
    ), "A parameter-less dependency must have a callable dependency"
    return get_sub_dependant(depends=depends, dependency=depends.dependency, path=path)


def get_sub_dependant(
    *,
    depends: params.Depends,
    dependency: Callable[..., Any],
    path: str,
    name: Optional[str] = None,
    security_scopes: Optional[List[str]] = None,
) -> Dependant:
    security_requirement = None
    security_scopes = security_scopes or []
    if isinstance(depends, params.Security):
        dependency_scopes = depends.scopes
        security_scopes.extend(dependency_scopes)
    if isinstance(dependency, SecurityBase):
        use_scopes: List[str] = []
        if isinstance(dependency, (OAuth2, OpenIdConnect)):
            use_scopes = security_scopes
        security_requirement = SecurityRequirement(
            security_scheme=dependency, scopes=use_scopes
        )
    sub_dependant = get_dependant(
        path=path,
        call=dependency,
        name=name,
        security_scopes=security_scopes,
        use_cache=depends.use_cache,
    )
    if security_requirement:
        sub_dependant.security_requirements.append(security_requirement)
    return sub_dependant


CacheKey = Tuple[Optional[Callable[..., Any]], Tuple[str, ...]]


def get_flat_dependant(
    dependant: Dependant,
    *,
    skip_repeats: bool = False,
    visited: Optional[List[CacheKey]] = None,
) -> Dependant:
    if visited is None:
        visited = []
    visited.append(dependant.cache_key)

    flat_dependant = Dependant(
        path_params=dependant.path_params.copy(),
        query_params=dependant.query_params.copy(),
        header_params=dependant.header_params.copy(),
        cookie_params=dependant.cookie_params.copy(),
        body_params=dependant.body_params.copy(),
        security_requirements=dependant.security_requirements.copy(),
        use_cache=dependant.use_cache,
        path=dependant.path,
    )
    for sub_dependant in dependant.dependencies:
        if skip_repeats and sub_dependant.cache_key in visited:
            continue
        flat_sub = get_flat_dependant(
            sub_dependant, skip_repeats=skip_repeats, visited=visited
        )
        flat_dependant.path_params.extend(flat_sub.path_params)
        flat_dependant.query_params.extend(flat_sub.query_params)
        flat_dependant.header_params.extend(flat_sub.header_params)
        flat_dependant.cookie_params.extend(flat_sub.cookie_params)
        flat_dependant.body_params.extend(flat_sub.body_params)
        flat_dependant.security_requirements.extend(flat_sub.security_requirements)
    return flat_dependant


def get_flat_params(dependant: Dependant) -> List[ModelField]:
    flat_dependant = get_flat_dependant(dependant, skip_repeats=True)
    return (
        flat_dependant.path_params
        + flat_dependant.query_params
        + flat_dependant.header_params
        + flat_dependant.cookie_params
    )


def get_typed_signature(call: Callable[..., Any]) -> inspect.Signature:
    signature = inspect.signature(call)
    globalns = getattr(call, "__globals__", {})
    typed_params = [
        inspect.Parameter(
            name=param.name,
            kind=param.kind,
            default=param.default,
            annotation=get_typed_annotation(param.annotation, globalns),
        )
        for param in signature.parameters.values()
    ]
    typed_signature = inspect.Signature(typed_params)
    return typed_signature


def get_typed_annotation(annotation: Any, globalns: Dict[str, Any]) -> Any:
    if isinstance(annotation, str):
        annotation = ForwardRef(annotation)
        annotation = evaluate_forwardref(annotation, globalns, globalns)
    return annotation


def get_typed_return_annotation(call: Callable[..., Any]) -> Any:
    signature = inspect.signature(call)
    annotation = signature.return_annotation

    if annotation is inspect.Signature.empty:
        return None

    globalns = getattr(call, "__globals__", {})
    return get_typed_annotation(annotation, globalns)


def get_dependant(
    *,
    path: str,
    call: Callable[..., Any],
    name: Optional[str] = None,
    security_scopes: Optional[List[str]] = None,
    use_cache: bool = True,
) -> Dependant:
    path_param_names = get_path_param_names(path)
    endpoint_signature = get_typed_signature(call)
    signature_params = endpoint_signature.parameters
    dependant = Dependant(
        call=call,
        name=name,
        path=path,
        security_scopes=security_scopes,
        use_cache=use_cache,
    )
    for param_name, param in signature_params.items():
        is_path_param = param_name in path_param_names
        param_details = analyze_param(
            param_name=param_name,
            annotation=param.annotation,
            value=param.default,
            is_path_param=is_path_param,
        )
        if param_details.depends is not None:
            sub_dependant = get_param_sub_dependant(
                param_name=param_name,
                depends=param_details.depends,
                path=path,
                security_scopes=security_scopes,
            )
            dependant.dependencies.append(sub_dependant)
            continue
        if add_non_field_param_to_dependency(
            param_name=param_name,
            type_annotation=param_details.type_annotation,
            dependant=dependant,
        ):
            assert (
                param_details.field is None
            ), f"Cannot specify multiple FastAPI annotations for {param_name!r}"
            continue
        assert param_details.field is not None
        if is_body_param(param_field=param_details.field, is_path_param=is_path_param):
            dependant.body_params.append(param_details.field)
        else:
            add_param_to_fields(field=param_details.field, dependant=dependant)
    return dependant


def add_non_field_param_to_dependency(
    *, param_name: str, type_annotation: Any, dependant: Dependant
) -> Optional[bool]:
    if lenient_issubclass(type_annotation, Request):
        dependant.request_param_name = param_name
        return True
    elif lenient_issubclass(type_annotation, WebSocket):
        dependant.websocket_param_name = param_name
        return True
    elif lenient_issubclass(type_annotation, HTTPConnection):
        dependant.http_connection_param_name = param_name
        return True
    elif lenient_issubclass(type_annotation, Response):
        dependant.response_param_name = param_name
        return True
    elif lenient_issubclass(type_annotation, StarletteBackgroundTasks):
        dependant.background_tasks_param_name = param_name
        return True
    elif lenient_issubclass(type_annotation, SecurityScopes):
        dependant.security_scopes_param_name = param_name
        return True
    return None


@dataclass
class ParamDetails:
    type_annotation: Any
    depends: Optional[params.Depends]
    field: Optional[ModelField]


def analyze_param(
    *,
    param_name: str,
    annotation: Any,
    value: Any,
    is_path_param: bool,
) -> ParamDetails:
    field_info = None
    depends = None
    type_annotation: Any = Any
    use_annotation: Any = Any
    if annotation is not inspect.Signature.empty:
        use_annotation = annotation
        type_annotation = annotation
    # Extract Annotated info
    if get_origin(use_annotation) is Annotated:
        annotated_args = get_args(annotation)
        type_annotation = annotated_args[0]
        fastapi_annotations = [
            arg
            for arg in annotated_args[1:]
            if isinstance(arg, (FieldInfo, params.Depends))
        ]
        fastapi_specific_annotations = [
            arg
            for arg in fastapi_annotations
            if isinstance(arg, (params.Param, params.Body, params.Depends))
        ]
        if fastapi_specific_annotations:
            fastapi_annotation: Union[FieldInfo, params.Depends, None] = (
                fastapi_specific_annotations[-1]
            )
        else:
            fastapi_annotation = None
        # Set default for Annotated FieldInfo
        if isinstance(fastapi_annotation, FieldInfo):
            # Copy `field_info` because we mutate `field_info.default` below.
            field_info = copy_field_info(
                field_info=fastapi_annotation, annotation=use_annotation
            )
            assert field_info.default is Undefined or field_info.default is Required, (
                f"`{field_info.__class__.__name__}` default value cannot be set in"
                f" `Annotated` for {param_name!r}. Set the default value with `=` instead."
            )
            if value is not inspect.Signature.empty:
                assert not is_path_param, "Path parameters cannot have default values"
                field_info.default = value
            else:
                field_info.default = Required
        # Get Annotated Depends
        elif isinstance(fastapi_annotation, params.Depends):
            depends = fastapi_annotation
    # Get Depends from default value
    if isinstance(value, params.Depends):
        assert depends is None, (
            "Cannot specify `Depends` in `Annotated` and default value"
            f" together for {param_name!r}"
        )
        assert field_info is None, (
            "Cannot specify a FastAPI annotation in `Annotated` and `Depends` as a"
            f" default value together for {param_name!r}"
        )
        depends = value
    # Get FieldInfo from default value
    elif isinstance(value, FieldInfo):
        assert field_info is None, (
            "Cannot specify FastAPI annotations in `Annotated` and default value"
            f" together for {param_name!r}"
        )
        field_info = value
        if PYDANTIC_V2:
            field_info.annotation = type_annotation

    # Get Depends from type annotation
    if depends is not None and depends.dependency is None:
        # Copy `depends` before mutating it
        depends = copy(depends)
        depends.dependency = type_annotation

    # Handle non-param type annotations like Request
    if lenient_issubclass(
        type_annotation,
        (
            Request,
            WebSocket,
            HTTPConnection,
            Response,
            StarletteBackgroundTasks,
            SecurityScopes,
        ),
    ):
        assert depends is None, f"Cannot specify `Depends` for type {type_annotation!r}"
        assert (
            field_info is None
        ), f"Cannot specify FastAPI annotation for type {type_annotation!r}"
    # Handle default assignations, neither field_info nor depends was not found in Annotated nor default value
    elif field_info is None and depends is None:
        default_value = value if value is not inspect.Signature.empty else Required
        if is_path_param:
            # We might check here that `default_value is Required`, but the fact is that the same
            # parameter might sometimes be a path parameter and sometimes not. See
            # `tests/test_infer_param_optionality.py` for an example.
            field_info = params.Path(annotation=use_annotation)
        elif is_uploadfile_or_nonable_uploadfile_annotation(
            type_annotation
        ) or is_uploadfile_sequence_annotation(type_annotation):
            field_info = params.File(annotation=use_annotation, default=default_value)
        elif not field_annotation_is_scalar(annotation=type_annotation):
            field_info = params.Body(annotation=use_annotation, default=default_value)
        else:
            field_info = params.Query(annotation=use_annotation, default=default_value)

    field = None
    # It's a field_info, not a dependency
    if field_info is not None:
        # Handle field_info.in_
        if is_path_param:
            assert isinstance(field_info, params.Path), (
                f"Cannot use `{field_info.__class__.__name__}` for path param"
                f" {param_name!r}"
            )
        elif (
            isinstance(field_info, params.Param)
            and getattr(field_info, "in_", None) is None
        ):
            field_info.in_ = params.ParamTypes.query
        use_annotation_from_field_info = get_annotation_from_field_info(
            use_annotation,
            field_info,
            param_name,
        )
        if isinstance(field_info, params.Form):
            ensure_multipart_is_installed()
        if not field_info.alias and getattr(field_info, "convert_underscores", None):
            alias = param_name.replace("_", "-")
        else:
            alias = field_info.alias or param_name
        field_info.alias = alias
        field = create_model_field(
            name=param_name,
            type_=use_annotation_from_field_info,
            default=field_info.default,
            alias=alias,
            required=field_info.default in (Required, Undefined),
            field_info=field_info,
        )

    return ParamDetails(type_annotation=type_annotation, depends=depends, field=field)


def is_body_param(*, param_field: ModelField, is_path_param: bool) -> bool:
    if is_path_param:
        assert is_scalar_field(
            field=param_field
        ), "Path params must be of one of the supported types"
        return False
    elif is_scalar_field(field=param_field):
        return False
    elif isinstance(
        param_field.field_info, (params.Query, params.Header)
    ) and is_scalar_sequence_field(param_field):
        return False
    else:
        assert isinstance(
            param_field.field_info, params.Body
        ), f"Param: {param_field.name} can only be a request body, using Body()"
        return True


def add_param_to_fields(*, field: ModelField, dependant: Dependant) -> None:
    field_info = field.field_info
    field_info_in = getattr(field_info, "in_", None)
    if field_info_in == params.ParamTypes.path:
        dependant.path_params.append(field)
    elif field_info_in == params.ParamTypes.query:
        dependant.query_params.append(field)
    elif field_info_in == params.ParamTypes.header:
        dependant.header_params.append(field)
    else:
        assert (
            field_info_in == params.ParamTypes.cookie
        ), f"non-body parameters must be in path, query, header or cookie: {field.name}"
        dependant.cookie_params.append(field)


def is_coroutine_callable(call: Callable[..., Any]) -> bool:
    if inspect.isroutine(call):
        return inspect.iscoroutinefunction(call)
    if inspect.isclass(call):
        return False
    dunder_call = getattr(call, "__call__", None)  # noqa: B004
    return inspect.iscoroutinefunction(dunder_call)


def is_async_gen_callable(call: Callable[..., Any]) -> bool:
    if inspect.isasyncgenfunction(call):
        return True
    dunder_call = getattr(call, "__call__", None)  # noqa: B004
    return inspect.isasyncgenfunction(dunder_call)


def is_gen_callable(call: Callable[..., Any]) -> bool:
    if inspect.isgeneratorfunction(call):
        return True
    dunder_call = getattr(call, "__call__", None)  # noqa: B004
    return inspect.isgeneratorfunction(dunder_call)


async def solve_generator(
    *, call: Callable[..., Any], stack: AsyncExitStack, sub_values: Dict[str, Any]
) -> Any:
    if is_gen_callable(call):
        cm = contextmanager_in_threadpool(contextmanager(call)(**sub_values))
    elif is_async_gen_callable(call):
        cm = asynccontextmanager(call)(**sub_values)
    return await stack.enter_async_context(cm)


@dataclass
class SolvedDependency:
    values: Dict[str, Any]
    errors: List[Any]
    background_tasks: Optional[StarletteBackgroundTasks]
    response: Response
    dependency_cache: Dict[Tuple[Callable[..., Any], Tuple[str]], Any]


async def solve_dependencies(
    *,
    request: Union[Request, WebSocket],
    dependant: Dependant,
    body: Optional[Union[Dict[str, Any], FormData]] = None,
    background_tasks: Optional[StarletteBackgroundTasks] = None,
    response: Optional[Response] = None,
    dependency_overrides_provider: Optional[Any] = None,
    dependency_cache: Optional[Dict[Tuple[Callable[..., Any], Tuple[str]], Any]] = None,
    async_exit_stack: AsyncExitStack,
) -> SolvedDependency:
    values: Dict[str, Any] = {}
    errors: List[Any] = []
    if response is None:
        response = Response()
        del response.headers["content-length"]
        response.status_code = None  # type: ignore
    dependency_cache = dependency_cache or {}
    sub_dependant: Dependant
    for sub_dependant in dependant.dependencies:
        sub_dependant.call = cast(Callable[..., Any], sub_dependant.call)
        sub_dependant.cache_key = cast(
            Tuple[Callable[..., Any], Tuple[str]], sub_dependant.cache_key
        )
        call = sub_dependant.call
        use_sub_dependant = sub_dependant
        if (
            dependency_overrides_provider
            and dependency_overrides_provider.dependency_overrides
        ):
            original_call = sub_dependant.call
            call = getattr(
                dependency_overrides_provider, "dependency_overrides", {}
            ).get(original_call, original_call)
            use_path: str = sub_dependant.path  # type: ignore
            use_sub_dependant = get_dependant(
                path=use_path,
                call=call,
                name=sub_dependant.name,
                security_scopes=sub_dependant.security_scopes,
            )

        solved_result = await solve_dependencies(
            request=request,
            dependant=use_sub_dependant,
            body=body,
            background_tasks=background_tasks,
            response=response,
            dependency_overrides_provider=dependency_overrides_provider,
            dependency_cache=dependency_cache,
            async_exit_stack=async_exit_stack,
        )
        background_tasks = solved_result.background_tasks
        dependency_cache.update(solved_result.dependency_cache)
        if solved_result.errors:
            errors.extend(solved_result.errors)
            continue
        if sub_dependant.use_cache and sub_dependant.cache_key in dependency_cache:
            solved = dependency_cache[sub_dependant.cache_key]
        elif is_gen_callable(call) or is_async_gen_callable(call):
            solved = await solve_generator(
                call=call, stack=async_exit_stack, sub_values=solved_result.values
            )
        elif is_coroutine_callable(call):
            solved = await call(**solved_result.values)
        else:
            solved = await run_in_threadpool(call, **solved_result.values)
        if sub_dependant.name is not None:
            values[sub_dependant.name] = solved
        if sub_dependant.cache_key not in dependency_cache:
            dependency_cache[sub_dependant.cache_key] = solved
    path_values, path_errors = request_params_to_args(
        dependant.path_params, request.path_params
    )
    query_values, query_errors = request_params_to_args(
        dependant.query_params, request.query_params
    )
    header_values, header_errors = request_params_to_args(
        dependant.header_params, request.headers
    )
    cookie_values, cookie_errors = request_params_to_args(
        dependant.cookie_params, request.cookies
    )
    values.update(path_values)
    values.update(query_values)
    values.update(header_values)
    values.update(cookie_values)
    errors += path_errors + query_errors + header_errors + cookie_errors
    if dependant.body_params:
        (
            body_values,
            body_errors,
        ) = await request_body_to_args(  # body_params checked above
            required_params=dependant.body_params, received_body=body
        )
        values.update(body_values)
        errors.extend(body_errors)
    if dependant.http_connection_param_name:
        values[dependant.http_connection_param_name] = request
    if dependant.request_param_name and isinstance(request, Request):
        values[dependant.request_param_name] = request
    elif dependant.websocket_param_name and isinstance(request, WebSocket):
        values[dependant.websocket_param_name] = request
    if dependant.background_tasks_param_name:
        if background_tasks is None:
            background_tasks = BackgroundTasks()
        values[dependant.background_tasks_param_name] = background_tasks
    if dependant.response_param_name:
        values[dependant.response_param_name] = response
    if dependant.security_scopes_param_name:
        values[dependant.security_scopes_param_name] = SecurityScopes(
            scopes=dependant.security_scopes
        )
    return SolvedDependency(
        values=values,
        errors=errors,
        background_tasks=background_tasks,
        response=response,
        dependency_cache=dependency_cache,
    )


def request_params_to_args(
    required_params: Sequence[ModelField],
    received_params: Union[Mapping[str, Any], QueryParams, Headers],
) -> Tuple[Dict[str, Any], List[Any]]:
    values = {}
    errors = []
    for field in required_params:
        if is_scalar_sequence_field(field) and isinstance(
            received_params, (QueryParams, Headers)
        ):
            value = received_params.getlist(field.alias) or field.default
        else:
            value = received_params.get(field.alias)
        field_info = field.field_info
        assert isinstance(
            field_info, params.Param
        ), "Params must be subclasses of Param"
        loc = (field_info.in_.value, field.alias)
        if value is None:
            if field.required:
                errors.append(get_missing_field_error(loc=loc))
            else:
                values[field.name] = deepcopy(field.default)
            continue
        v_, errors_ = field.validate(value, values, loc=loc)
        if isinstance(errors_, ErrorWrapper):
            errors.append(errors_)
        elif isinstance(errors_, list):
            new_errors = _regenerate_error_with_loc(errors=errors_, loc_prefix=())
            errors.extend(new_errors)
        else:
            values[field.name] = v_
    return values, errors


async def request_body_to_args(
    required_params: List[ModelField],
    received_body: Optional[Union[Dict[str, Any], FormData]],
) -> Tuple[Dict[str, Any], List[Dict[str, Any]]]:
    values = {}
    errors: List[Dict[str, Any]] = []
    if required_params:
        field = required_params[0]
        field_info = field.field_info
        embed = getattr(field_info, "embed", None)
        field_alias_omitted = len(required_params) == 1 and not embed
        if field_alias_omitted:
            received_body = {field.alias: received_body}

        for field in required_params:
            loc: Tuple[str, ...]
            if field_alias_omitted:
                loc = ("body",)
            else:
                loc = ("body", field.alias)

            value: Optional[Any] = None
            if received_body is not None:
                if (is_sequence_field(field)) and isinstance(received_body, FormData):
                    value = received_body.getlist(field.alias)
                else:
                    try:
                        value = received_body.get(field.alias)
                    except AttributeError:
                        errors.append(get_missing_field_error(loc))
                        continue
            if (
                value is None
                or (isinstance(field_info, params.Form) and value == "")
                or (
                    isinstance(field_info, params.Form)
                    and is_sequence_field(field)
                    and len(value) == 0
                )
            ):
                if field.required:
                    errors.append(get_missing_field_error(loc))
                else:
                    values[field.name] = deepcopy(field.default)
                continue
            if (
                isinstance(field_info, params.File)
                and is_bytes_field(field)
                and isinstance(value, UploadFile)
            ):
                value = await value.read()
            elif (
                is_bytes_sequence_field(field)
                and isinstance(field_info, params.File)
                and value_is_sequence(value)
            ):
                # For types
                assert isinstance(value, sequence_types)  # type: ignore[arg-type]
                results: List[Union[bytes, str]] = []

                async def process_fn(
                    fn: Callable[[], Coroutine[Any, Any, Any]],
                ) -> None:
                    result = await fn()
                    results.append(result)  # noqa: B023

                async with anyio.create_task_group() as tg:
                    for sub_value in value:
                        tg.start_soon(process_fn, sub_value.read)
                value = serialize_sequence_value(field=field, value=results)

            v_, errors_ = field.validate(value, values, loc=loc)

            if isinstance(errors_, list):
                errors.extend(errors_)
            elif errors_:
                errors.append(errors_)
            else:
                values[field.name] = v_
    return values, errors


def get_body_field(*, dependant: Dependant, name: str) -> Optional[ModelField]:
    flat_dependant = get_flat_dependant(dependant)
    if not flat_dependant.body_params:
        return None
    first_param = flat_dependant.body_params[0]
    field_info = first_param.field_info
    embed = getattr(field_info, "embed", None)
    body_param_names_set = {param.name for param in flat_dependant.body_params}
    if len(body_param_names_set) == 1 and not embed:
        return first_param
    # If one field requires to embed, all have to be embedded
    # in case a sub-dependency is evaluated with a single unique body field
    # That is combined (embedded) with other body fields
    for param in flat_dependant.body_params:
        setattr(param.field_info, "embed", True)  # noqa: B010
    model_name = "Body_" + name
    BodyModel = create_body_model(
        fields=flat_dependant.body_params, model_name=model_name
    )
    required = any(True for f in flat_dependant.body_params if f.required)
    BodyFieldInfo_kwargs: Dict[str, Any] = {
        "annotation": BodyModel,
        "alias": "body",
    }
    if not required:
        BodyFieldInfo_kwargs["default"] = None
    if any(isinstance(f.field_info, params.File) for f in flat_dependant.body_params):
        BodyFieldInfo: Type[params.Body] = params.File
    elif any(isinstance(f.field_info, params.Form) for f in flat_dependant.body_params):
        BodyFieldInfo = params.Form
    else:
        BodyFieldInfo = params.Body

        body_param_media_types = [
            f.field_info.media_type
            for f in flat_dependant.body_params
            if isinstance(f.field_info, params.Body)
        ]
        if len(set(body_param_media_types)) == 1:
            BodyFieldInfo_kwargs["media_type"] = body_param_media_types[0]
    final_field = create_model_field(
        name="body",
        type_=BodyModel,
        required=required,
        alias="body",
        field_info=BodyFieldInfo(**BodyFieldInfo_kwargs),
    )
<<<<<<< HEAD
    check_file_field(final_field)
    return final_field


def get_path_hash_val(path: str, methods: Optional[Set[str]] = None) -> str:
    methods = methods or {"GET"}
    return f"path:{path};methods:{methods}"
=======
    return final_field
>>>>>>> 9b2a9333
<|MERGE_RESOLUTION|>--- conflicted
+++ resolved
@@ -834,14 +834,9 @@
         alias="body",
         field_info=BodyFieldInfo(**BodyFieldInfo_kwargs),
     )
-<<<<<<< HEAD
-    check_file_field(final_field)
     return final_field
 
 
 def get_path_hash_val(path: str, methods: Optional[Set[str]] = None) -> str:
     methods = methods or {"GET"}
-    return f"path:{path};methods:{methods}"
-=======
-    return final_field
->>>>>>> 9b2a9333
+    return f"path:{path};methods:{methods}"