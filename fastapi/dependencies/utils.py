--- conflicted
+++ resolved
@@ -1,10 +1,7 @@
 import dataclasses
 import inspect
-<<<<<<< HEAD
 import sys
 import typing
-=======
->>>>>>> 325fd16d
 from contextlib import AsyncExitStack, contextmanager
 from copy import copy, deepcopy
 from dataclasses import dataclass
@@ -82,16 +79,12 @@
 from starlette.requests import HTTPConnection, Request
 from starlette.responses import Response
 from starlette.websockets import WebSocket
-<<<<<<< HEAD
-from typing_extensions import Annotated, TypeAliasType, TypeGuard, get_args, get_origin
+from typing_extensions import Annotated, Literal, TypeAliasType, TypeGuard, get_args, get_origin
 
 try:
     from types import GenericAlias
 except ImportError:  # pragma: no cover
     GenericAlias = None  # type: ignore[misc,assignment]
-=======
-from typing_extensions import Annotated, Literal, get_args, get_origin
->>>>>>> 325fd16d
 
 from .. import temp_pydantic_v1_params
 
