--- conflicted
+++ resolved
@@ -902,20 +902,14 @@
             value = serialize_sequence_value(field=field, value=results)
         if value is not None:
             values[field.alias] = value
-<<<<<<< HEAD
+    field_aliases = {field.alias for field in body_fields}
     for key in received_body.keys():
-        if key not in values:
+        if key not in field_aliases:
             param_values = received_body.getlist(key)
             if len(param_values) == 1:
                 values[key] = param_values[0]
             else:
                 values[key] = param_values
-=======
-    field_aliases = {field.alias for field in body_fields}
-    for key, value in received_body.items():
-        if key not in field_aliases:
-            values[key] = value
->>>>>>> 740ec278
     return values
 
 
