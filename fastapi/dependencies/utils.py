import dataclasses
import inspect
from contextlib import AsyncExitStack, contextmanager
from copy import copy, deepcopy
from dataclasses import dataclass
from typing import (
    Any,
    Callable,
    Coroutine,
    Dict,
    ForwardRef,
    List,
    Mapping,
    Optional,
    Sequence,
    Tuple,
    Type,
    Union,
    cast,
)

import anyio
from fastapi import params
from fastapi._compat import (
    PYDANTIC_V2,
    ModelField,
    RequiredParam,
    Undefined,
    _is_error_wrapper,
    _is_model_class,
    copy_field_info,
    create_body_model,
    evaluate_forwardref,
    field_annotation_is_scalar,
    get_annotation_from_field_info,
    get_cached_model_fields,
    get_missing_field_error,
    is_bytes_field,
    is_bytes_sequence_field,
    is_scalar_field,
    is_scalar_sequence_field,
    is_sequence_field,
    is_uploadfile_or_nonable_uploadfile_annotation,
    is_uploadfile_sequence_annotation,
    lenient_issubclass,
    may_v1,
    sequence_types,
    serialize_sequence_value,
    value_is_sequence,
)
from fastapi._compat.shared import annotation_is_pydantic_v1
from fastapi.background import BackgroundTasks
from fastapi.concurrency import (
    asynccontextmanager,
    contextmanager_in_threadpool,
)
from fastapi.dependencies.models import Dependant, SecurityRequirement
from fastapi.exceptions import DependencyScopeError
from fastapi.logger import logger
from fastapi.security.base import SecurityBase
from fastapi.security.oauth2 import SecurityScopes
from fastapi.types import DependencyCacheKey
from fastapi.utils import create_model_field, get_path_param_names
from pydantic import BaseModel
from pydantic.fields import FieldInfo
from starlette.background import BackgroundTasks as StarletteBackgroundTasks
from starlette.concurrency import run_in_threadpool
from starlette.datastructures import (
    FormData,
    Headers,
    ImmutableMultiDict,
    QueryParams,
    UploadFile,
)
from starlette.requests import HTTPConnection, Request
from starlette.responses import Response
from starlette.websockets import WebSocket
from typing_extensions import Annotated, Literal, get_args, get_origin

from .. import temp_pydantic_v1_params

multipart_not_installed_error = (
    'Form data requires "python-multipart" to be installed. \n'
    'You can install "python-multipart" with: \n\n'
    "pip install python-multipart\n"
)
multipart_incorrect_install_error = (
    'Form data requires "python-multipart" to be installed. '
    'It seems you installed "multipart" instead. \n'
    'You can remove "multipart" with: \n\n'
    "pip uninstall multipart\n\n"
    'And then install "python-multipart" with: \n\n'
    "pip install python-multipart\n"
)


def ensure_multipart_is_installed() -> None:
    try:
        from python_multipart import __version__

        # Import an attribute that can be mocked/deleted in testing
        assert __version__ > "0.0.12"
    except (ImportError, AssertionError):
        try:
            # __version__ is available in both multiparts, and can be mocked
            from multipart import __version__  # type: ignore[no-redef,import-untyped]

            assert __version__
            try:
                # parse_options_header is only available in the right multipart
                from multipart.multipart import (  # type: ignore[import-untyped]
                    parse_options_header,
                )

                assert parse_options_header
            except ImportError:
                logger.error(multipart_incorrect_install_error)
                raise RuntimeError(multipart_incorrect_install_error) from None
        except ImportError:
            logger.error(multipart_not_installed_error)
            raise RuntimeError(multipart_not_installed_error) from None


def get_parameterless_sub_dependant(*, depends: params.Depends, path: str) -> Dependant:
    assert callable(depends.dependency), (
        "A parameter-less dependency must have a callable dependency"
    )
    own_oauth_scopes: List[str] = []
    if isinstance(depends, params.Security) and depends.scopes:
        own_oauth_scopes.extend(depends.scopes)
    return get_dependant(
        path=path,
        call=depends.dependency,
        scope=depends.scope,
        own_oauth_scopes=own_oauth_scopes,
    )


def get_flat_dependant(
    dependant: Dependant,
    *,
    skip_repeats: bool = False,
    visited: Optional[List[DependencyCacheKey]] = None,
) -> Dependant:
    if visited is None:
        visited = []
    visited.append(dependant.cache_key)

    flat_dependant = Dependant(
        path_params=dependant.path_params.copy(),
        query_params=dependant.query_params.copy(),
        header_params=dependant.header_params.copy(),
        cookie_params=dependant.cookie_params.copy(),
        body_params=dependant.body_params.copy(),
        security_requirements=dependant.security_requirements.copy(),
        use_cache=dependant.use_cache,
        path=dependant.path,
    )
    for sub_dependant in dependant.dependencies:
        if skip_repeats and sub_dependant.cache_key in visited:
            continue
        flat_sub = get_flat_dependant(
            sub_dependant, skip_repeats=skip_repeats, visited=visited
        )
        flat_dependant.path_params.extend(flat_sub.path_params)
        flat_dependant.query_params.extend(flat_sub.query_params)
        flat_dependant.header_params.extend(flat_sub.header_params)
        flat_dependant.cookie_params.extend(flat_sub.cookie_params)
        flat_dependant.body_params.extend(flat_sub.body_params)
        flat_dependant.security_requirements.extend(flat_sub.security_requirements)
    return flat_dependant


def _get_flat_fields_from_params(fields: List[ModelField]) -> List[ModelField]:
    if not fields:
        return fields
    first_field = fields[0]
    if len(fields) == 1 and _is_model_class(first_field.type_):
        fields_to_extract = get_cached_model_fields(first_field.type_)
        return fields_to_extract
    return fields


def get_flat_params(dependant: Dependant) -> List[ModelField]:
    flat_dependant = get_flat_dependant(dependant, skip_repeats=True)
    path_params = _get_flat_fields_from_params(flat_dependant.path_params)
    query_params = _get_flat_fields_from_params(flat_dependant.query_params)
    header_params = _get_flat_fields_from_params(flat_dependant.header_params)
    cookie_params = _get_flat_fields_from_params(flat_dependant.cookie_params)
    return path_params + query_params + header_params + cookie_params


def get_typed_signature(call: Callable[..., Any]) -> inspect.Signature:
    signature = inspect.signature(call)
    globalns = getattr(call, "__globals__", {})
    typed_params = [
        inspect.Parameter(
            name=param.name,
            kind=param.kind,
            default=param.default,
            annotation=get_typed_annotation(param.annotation, globalns),
        )
        for param in signature.parameters.values()
    ]
    typed_signature = inspect.Signature(typed_params)
    return typed_signature


def get_typed_annotation(annotation: Any, globalns: Dict[str, Any]) -> Any:
    if isinstance(annotation, str):
        annotation = ForwardRef(annotation)
        annotation = evaluate_forwardref(annotation, globalns, globalns)
        if annotation is type(None):
            return None
    return annotation


def get_typed_return_annotation(call: Callable[..., Any]) -> Any:
    signature = inspect.signature(call)
    annotation = signature.return_annotation

    if annotation is inspect.Signature.empty:
        return None

    globalns = getattr(call, "__globals__", {})
    return get_typed_annotation(annotation, globalns)


def get_dependant(
    *,
    path: str,
    call: Callable[..., Any],
    name: Optional[str] = None,
    own_oauth_scopes: Optional[List[str]] = None,
    parent_oauth_scopes: Optional[List[str]] = None,
    use_cache: bool = True,
    scope: Union[Literal["function", "request"], None] = None,
) -> Dependant:
    dependant = Dependant(
        call=call,
        name=name,
        path=path,
        use_cache=use_cache,
        scope=scope,
        own_oauth_scopes=own_oauth_scopes,
        parent_oauth_scopes=parent_oauth_scopes,
    )
    current_scopes = (parent_oauth_scopes or []) + (own_oauth_scopes or [])
    path_param_names = get_path_param_names(path)
    endpoint_signature = get_typed_signature(call)
    signature_params = endpoint_signature.parameters
    if isinstance(call, SecurityBase):
        security_requirement = SecurityRequirement(
            security_scheme=call, scopes=current_scopes
        )
        dependant.security_requirements.append(security_requirement)
    for param_name, param in signature_params.items():
        is_path_param = param_name in path_param_names
        param_details = analyze_param(
            param_name=param_name,
            annotation=param.annotation,
            value=param.default,
            is_path_param=is_path_param,
        )
        if param_details.depends is not None:
            assert param_details.depends.dependency
            if (
                (dependant.is_gen_callable or dependant.is_async_gen_callable)
                and dependant.computed_scope == "request"
                and param_details.depends.scope == "function"
            ):
                assert dependant.call
                raise DependencyScopeError(
                    f'The dependency "{dependant.call.__name__}" has a scope of '
                    '"request", it cannot depend on dependencies with scope "function".'
                )
            sub_own_oauth_scopes: List[str] = []
            if isinstance(param_details.depends, params.Security):
                if param_details.depends.scopes:
                    sub_own_oauth_scopes = list(param_details.depends.scopes)
            sub_dependant = get_dependant(
                path=path,
                call=param_details.depends.dependency,
                name=param_name,
                own_oauth_scopes=sub_own_oauth_scopes,
                parent_oauth_scopes=current_scopes,
                use_cache=param_details.depends.use_cache,
                scope=param_details.depends.scope,
            )
            dependant.dependencies.append(sub_dependant)
            continue
        if add_non_field_param_to_dependency(
            param_name=param_name,
            type_annotation=param_details.type_annotation,
            dependant=dependant,
        ):
            assert param_details.field is None, (
                f"Cannot specify multiple FastAPI annotations for {param_name!r}"
            )
            continue
        assert param_details.field is not None
        if isinstance(
            param_details.field.field_info, (params.Body, temp_pydantic_v1_params.Body)
        ):
            dependant.body_params.append(param_details.field)
        else:
            add_param_to_fields(field=param_details.field, dependant=dependant)
    return dependant


def add_non_field_param_to_dependency(
    *, param_name: str, type_annotation: Any, dependant: Dependant
) -> Optional[bool]:
    if lenient_issubclass(type_annotation, Request):
        dependant.request_param_names.add(param_name)
        return True
    elif lenient_issubclass(type_annotation, WebSocket):
        dependant.websocket_param_names.add(param_name)
        return True
    elif lenient_issubclass(type_annotation, HTTPConnection):
        dependant.http_connection_param_names.add(param_name)
        return True
    elif lenient_issubclass(type_annotation, Response):
        dependant.response_param_names.add(param_name)
        return True
    elif lenient_issubclass(type_annotation, StarletteBackgroundTasks):
        dependant.background_tasks_param_names.add(param_name)
        return True
    elif lenient_issubclass(type_annotation, SecurityScopes):
        dependant.security_scopes_param_names.add(param_name)
        return True
    return None


@dataclass
class ParamDetails:
    type_annotation: Any
    depends: Optional[params.Depends]
    field: Optional[ModelField]


def analyze_param(
    *,
    param_name: str,
    annotation: Any,
    value: Any,
    is_path_param: bool,
) -> ParamDetails:
    field_info = None
    depends = None
    type_annotation: Any = Any
    use_annotation: Any = Any
    if annotation is not inspect.Signature.empty:
        use_annotation = annotation
        type_annotation = annotation
    # Extract Annotated info
    if get_origin(use_annotation) is Annotated:
        annotated_args = get_args(annotation)
        type_annotation = annotated_args[0]
        fastapi_annotations = [
            arg
            for arg in annotated_args[1:]
            if isinstance(arg, (FieldInfo, may_v1.FieldInfo, params.Depends))
        ]
        fastapi_specific_annotations = [
            arg
            for arg in fastapi_annotations
            if isinstance(
                arg,
                (
                    params.Param,
                    temp_pydantic_v1_params.Param,
                    params.Body,
                    temp_pydantic_v1_params.Body,
                    params.Depends,
                ),
            )
        ]
        if fastapi_specific_annotations:
            fastapi_annotation: Union[
                FieldInfo, may_v1.FieldInfo, params.Depends, None
            ] = fastapi_specific_annotations[-1]
        else:
            fastapi_annotation = None
        # Set default for Annotated FieldInfo
        if isinstance(fastapi_annotation, (FieldInfo, may_v1.FieldInfo)):
            # Copy `field_info` because we mutate `field_info.default` below.
            field_info = copy_field_info(
                field_info=fastapi_annotation, annotation=use_annotation
            )
            assert field_info.default in {
                Undefined,
                may_v1.Undefined,
            } or field_info.default in {RequiredParam, may_v1.RequiredParam}, (
                f"`{field_info.__class__.__name__}` default value cannot be set in"
                f" `Annotated` for {param_name!r}. Set the default value with `=` instead."
            )
            if value is not inspect.Signature.empty:
                assert not is_path_param, "Path parameters cannot have default values"
                field_info.default = value
            else:
                field_info.default = RequiredParam
        # Get Annotated Depends
        elif isinstance(fastapi_annotation, params.Depends):
            depends = fastapi_annotation
    # Get Depends from default value
    if isinstance(value, params.Depends):
        assert depends is None, (
            "Cannot specify `Depends` in `Annotated` and default value"
            f" together for {param_name!r}"
        )
        assert field_info is None, (
            "Cannot specify a FastAPI annotation in `Annotated` and `Depends` as a"
            f" default value together for {param_name!r}"
        )
        depends = value
    # Get FieldInfo from default value
    elif isinstance(value, (FieldInfo, may_v1.FieldInfo)):
        assert field_info is None, (
            "Cannot specify FastAPI annotations in `Annotated` and default value"
            f" together for {param_name!r}"
        )
        field_info = value
        if PYDANTIC_V2:
            if isinstance(field_info, FieldInfo):
                field_info.annotation = type_annotation

    # Get Depends from type annotation
    if depends is not None and depends.dependency is None:
        # Copy `depends` before mutating it
        depends = copy(depends)
        depends = dataclasses.replace(depends, dependency=type_annotation)

    # Handle non-param type annotations like Request
    if lenient_issubclass(
        type_annotation,
        (
            Request,
            WebSocket,
            HTTPConnection,
            Response,
            StarletteBackgroundTasks,
            SecurityScopes,
        ),
    ):
        assert depends is None, f"Cannot specify `Depends` for type {type_annotation!r}"
        assert field_info is None, (
            f"Cannot specify FastAPI annotation for type {type_annotation!r}"
        )
    # Handle default assignations, neither field_info nor depends was not found in Annotated nor default value
    elif field_info is None and depends is None:
        default_value = value if value is not inspect.Signature.empty else RequiredParam
        if is_path_param:
            # We might check here that `default_value is RequiredParam`, but the fact is that the same
            # parameter might sometimes be a path parameter and sometimes not. See
            # `tests/test_infer_param_optionality.py` for an example.
            field_info = params.Path(annotation=use_annotation)
        elif is_uploadfile_or_nonable_uploadfile_annotation(
            type_annotation
        ) or is_uploadfile_sequence_annotation(type_annotation):
            field_info = params.File(annotation=use_annotation, default=default_value)
        elif not field_annotation_is_scalar(annotation=type_annotation):
            if annotation_is_pydantic_v1(use_annotation):
                field_info = temp_pydantic_v1_params.Body(
                    annotation=use_annotation, default=default_value
                )
            else:
                field_info = params.Body(
                    annotation=use_annotation, default=default_value
                )
        else:
            field_info = params.Query(annotation=use_annotation, default=default_value)

    field = None
    # It's a field_info, not a dependency
    if field_info is not None:
        # Handle field_info.in_
        if is_path_param:
            assert isinstance(
                field_info, (params.Path, temp_pydantic_v1_params.Path)
            ), (
                f"Cannot use `{field_info.__class__.__name__}` for path param"
                f" {param_name!r}"
            )
        elif (
            isinstance(field_info, (params.Param, temp_pydantic_v1_params.Param))
            and getattr(field_info, "in_", None) is None
        ):
            field_info.in_ = params.ParamTypes.query
        use_annotation_from_field_info = get_annotation_from_field_info(
            use_annotation,
            field_info,
            param_name,
        )
        if isinstance(field_info, (params.Form, temp_pydantic_v1_params.Form)):
            ensure_multipart_is_installed()
        if not field_info.alias and getattr(field_info, "convert_underscores", None):
            alias = param_name.replace("_", "-")
        else:
            alias = field_info.alias or param_name
        field_info.alias = alias
        field = create_model_field(
            name=param_name,
            type_=use_annotation_from_field_info,
            default=field_info.default,
            alias=alias,
            required=field_info.default
            in (RequiredParam, may_v1.RequiredParam, Undefined),
            field_info=field_info,
        )
        if is_path_param:
            assert is_scalar_field(field=field), (
                "Path params must be of one of the supported types"
            )
        elif isinstance(field_info, (params.Query, temp_pydantic_v1_params.Query)):
            assert (
                is_scalar_field(field)
                or is_scalar_sequence_field(field)
                or (
                    _is_model_class(field.type_)
                    # For Pydantic v1
                    and getattr(field, "shape", 1) == 1
                )
            )

    return ParamDetails(type_annotation=type_annotation, depends=depends, field=field)


def add_param_to_fields(*, field: ModelField, dependant: Dependant) -> None:
    field_info = field.field_info
    field_info_in = getattr(field_info, "in_", None)
    if field_info_in == params.ParamTypes.path:
        dependant.path_params.append(field)
    elif field_info_in == params.ParamTypes.query:
        dependant.query_params.append(field)
    elif field_info_in == params.ParamTypes.header:
        dependant.header_params.append(field)
    else:
        assert field_info_in == params.ParamTypes.cookie, (
            f"non-body parameters must be in path, query, header or cookie: {field.name}"
        )
        dependant.cookie_params.append(field)


async def _solve_generator(
    *, dependant: Dependant, stack: AsyncExitStack, sub_values: Dict[str, Any]
) -> Any:
    assert dependant.call
    if dependant.is_gen_callable:
        cm = contextmanager_in_threadpool(contextmanager(dependant.call)(**sub_values))
    elif dependant.is_async_gen_callable:
        cm = asynccontextmanager(dependant.call)(**sub_values)
    return await stack.enter_async_context(cm)


@dataclass
class SolvedDependency:
    values: Dict[str, Any]
    errors: List[Any]
    background_tasks: Optional[StarletteBackgroundTasks]
    response: Response
    dependency_cache: Dict[DependencyCacheKey, Any]


async def solve_dependencies(
    *,
    request: Union[Request, WebSocket],
    dependant: Dependant,
    body: Optional[Union[Dict[str, Any], FormData]] = None,
    background_tasks: Optional[StarletteBackgroundTasks] = None,
    response: Optional[Response] = None,
    dependency_overrides_provider: Optional[Any] = None,
    dependency_cache: Optional[Dict[DependencyCacheKey, Any]] = None,
    # TODO: remove this parameter later, no longer used, not removing it yet as some
    # people might be monkey patching this function (although that's not supported)
    async_exit_stack: AsyncExitStack,
    embed_body_fields: bool,
) -> SolvedDependency:
    request_astack = request.scope.get("fastapi_inner_astack")
    assert isinstance(request_astack, AsyncExitStack), (
        "fastapi_inner_astack not found in request scope"
    )
    function_astack = request.scope.get("fastapi_function_astack")
    assert isinstance(function_astack, AsyncExitStack), (
        "fastapi_function_astack not found in request scope"
    )
    values: Dict[str, Any] = {}
    errors: List[Any] = []
    if response is None:
        response = Response()
        del response.headers["content-length"]
        response.status_code = None  # type: ignore
    if dependency_cache is None:
        dependency_cache = {}
    for sub_dependant in dependant.dependencies:
        sub_dependant.call = cast(Callable[..., Any], sub_dependant.call)
        call = sub_dependant.call
        use_sub_dependant = sub_dependant
        if (
            dependency_overrides_provider
            and dependency_overrides_provider.dependency_overrides
        ):
            original_call = sub_dependant.call
            call = getattr(
                dependency_overrides_provider, "dependency_overrides", {}
            ).get(original_call, original_call)
            use_path: str = sub_dependant.path  # type: ignore
            use_sub_dependant = get_dependant(
                path=use_path,
                call=call,
                name=sub_dependant.name,
                parent_oauth_scopes=sub_dependant.oauth_scopes,
                scope=sub_dependant.scope,
            )

        solved_result = await solve_dependencies(
            request=request,
            dependant=use_sub_dependant,
            body=body,
            background_tasks=background_tasks,
            response=response,
            dependency_overrides_provider=dependency_overrides_provider,
            dependency_cache=dependency_cache,
            async_exit_stack=async_exit_stack,
            embed_body_fields=embed_body_fields,
        )
        background_tasks = solved_result.background_tasks
        if solved_result.errors:
            errors.extend(solved_result.errors)
            continue
        if sub_dependant.use_cache and sub_dependant.cache_key in dependency_cache:
            solved = dependency_cache[sub_dependant.cache_key]
        elif (
            use_sub_dependant.is_gen_callable or use_sub_dependant.is_async_gen_callable
        ):
            use_astack = request_astack
            if sub_dependant.scope == "function":
                use_astack = function_astack
            solved = await _solve_generator(
                dependant=use_sub_dependant,
                stack=use_astack,
                sub_values=solved_result.values,
            )
        elif use_sub_dependant.is_coroutine_callable:
            solved = await call(**solved_result.values)
        else:
            solved = await run_in_threadpool(call, **solved_result.values)
        if sub_dependant.name is not None:
            values[sub_dependant.name] = solved
        if sub_dependant.cache_key not in dependency_cache:
            dependency_cache[sub_dependant.cache_key] = solved
    path_values, path_errors = request_params_to_args(
        dependant.path_params, request.path_params
    )
    query_values, query_errors = request_params_to_args(
        dependant.query_params, request.query_params
    )
    header_values, header_errors = request_params_to_args(
        dependant.header_params, request.headers
    )
    cookie_values, cookie_errors = request_params_to_args(
        dependant.cookie_params, request.cookies
    )
    values.update(path_values)
    values.update(query_values)
    values.update(header_values)
    values.update(cookie_values)
    errors += path_errors + query_errors + header_errors + cookie_errors
    if dependant.body_params:
        (
            body_values,
            body_errors,
        ) = await request_body_to_args(  # body_params checked above
            body_fields=dependant.body_params,
            received_body=body,
            embed_body_fields=embed_body_fields,
        )
        values.update(body_values)
        errors.extend(body_errors)
    for name in dependant.http_connection_param_names:
        values[name] = request
    if isinstance(request, Request):
        for name in dependant.request_param_names:
            values[name] = request
    elif isinstance(request, WebSocket):
        for name in dependant.websocket_param_names:
            values[name] = request
    if dependant.background_tasks_param_names:
        if background_tasks is None:
            background_tasks = BackgroundTasks()
<<<<<<< HEAD
        for name in dependant.background_tasks_param_names:
            values[name] = background_tasks
    for name in dependant.response_param_names:
        values[name] = response
    if dependant.security_scopes_param_names:
        security_scope = SecurityScopes(scopes=dependant.security_scopes)
        for name in dependant.security_scopes_param_names:
            values[name] = security_scope
=======
        values[dependant.background_tasks_param_name] = background_tasks
    if dependant.response_param_name:
        values[dependant.response_param_name] = response
    if dependant.security_scopes_param_name:
        values[dependant.security_scopes_param_name] = SecurityScopes(
            scopes=dependant.oauth_scopes
        )
>>>>>>> 938f4710
    return SolvedDependency(
        values=values,
        errors=errors,
        background_tasks=background_tasks,
        response=response,
        dependency_cache=dependency_cache,
    )


def _validate_value_with_model_field(
    *, field: ModelField, value: Any, values: Dict[str, Any], loc: Tuple[str, ...]
) -> Tuple[Any, List[Any]]:
    if value is None:
        if field.required:
            return None, [get_missing_field_error(loc=loc)]
        else:
            return deepcopy(field.default), []
    v_, errors_ = field.validate(value, values, loc=loc)
    if _is_error_wrapper(errors_):  # type: ignore[arg-type]
        return None, [errors_]
    elif isinstance(errors_, list):
        new_errors = may_v1._regenerate_error_with_loc(errors=errors_, loc_prefix=())
        return None, new_errors
    else:
        return v_, []


def _get_multidict_value(
    field: ModelField, values: Mapping[str, Any], alias: Union[str, None] = None
) -> Any:
    alias = alias or field.alias
    if is_sequence_field(field) and isinstance(values, (ImmutableMultiDict, Headers)):
        value = values.getlist(alias)
    else:
        value = values.get(alias, None)
    if (
        value is None
        or (
            isinstance(field.field_info, (params.Form, temp_pydantic_v1_params.Form))
            and isinstance(value, str)  # For type checks
            and value == ""
        )
        or (is_sequence_field(field) and len(value) == 0)
    ):
        if field.required:
            return
        else:
            return deepcopy(field.default)
    return value


def request_params_to_args(
    fields: Sequence[ModelField],
    received_params: Union[Mapping[str, Any], QueryParams, Headers],
) -> Tuple[Dict[str, Any], List[Any]]:
    values: Dict[str, Any] = {}
    errors: List[Dict[str, Any]] = []

    if not fields:
        return values, errors

    first_field = fields[0]
    fields_to_extract = fields
    single_not_embedded_field = False
    default_convert_underscores = True
    if len(fields) == 1 and lenient_issubclass(first_field.type_, BaseModel):
        fields_to_extract = get_cached_model_fields(first_field.type_)
        single_not_embedded_field = True
        # If headers are in a Pydantic model, the way to disable convert_underscores
        # would be with Header(convert_underscores=False) at the Pydantic model level
        default_convert_underscores = getattr(
            first_field.field_info, "convert_underscores", True
        )

    params_to_process: Dict[str, Any] = {}

    processed_keys = set()

    for field in fields_to_extract:
        alias = None
        if isinstance(received_params, Headers):
            # Handle fields extracted from a Pydantic Model for a header, each field
            # doesn't have a FieldInfo of type Header with the default convert_underscores=True
            convert_underscores = getattr(
                field.field_info, "convert_underscores", default_convert_underscores
            )
            if convert_underscores:
                alias = (
                    field.alias
                    if field.alias != field.name
                    else field.name.replace("_", "-")
                )
        value = _get_multidict_value(field, received_params, alias=alias)
        if value is not None:
            params_to_process[field.name] = value
        processed_keys.add(alias or field.alias)
        processed_keys.add(field.name)

    for key, value in received_params.items():
        if key not in processed_keys:
            params_to_process[key] = value

    if single_not_embedded_field:
        field_info = first_field.field_info
        assert isinstance(field_info, (params.Param, temp_pydantic_v1_params.Param)), (
            "Params must be subclasses of Param"
        )
        loc: Tuple[str, ...] = (field_info.in_.value,)
        v_, errors_ = _validate_value_with_model_field(
            field=first_field, value=params_to_process, values=values, loc=loc
        )
        return {first_field.name: v_}, errors_

    for field in fields:
        value = _get_multidict_value(field, received_params)
        field_info = field.field_info
        assert isinstance(field_info, (params.Param, temp_pydantic_v1_params.Param)), (
            "Params must be subclasses of Param"
        )
        loc = (field_info.in_.value, field.alias)
        v_, errors_ = _validate_value_with_model_field(
            field=field, value=value, values=values, loc=loc
        )
        if errors_:
            errors.extend(errors_)
        else:
            values[field.name] = v_
    return values, errors


def is_union_of_base_models(field_type: Any) -> bool:
    """Check if field type is a Union where all members are BaseModel subclasses."""
    from fastapi.types import UnionType

    origin = get_origin(field_type)

    # Check if it's a Union type (covers both typing.Union and types.UnionType in Python 3.10+)
    if origin is not Union and origin is not UnionType:
        return False

    union_args = get_args(field_type)

    for arg in union_args:
        if not _is_model_class(arg):
            return False

    return True


def _should_embed_body_fields(fields: List[ModelField]) -> bool:
    if not fields:
        return False
    # More than one dependency could have the same field, it would show up as multiple
    # fields but it's the same one, so count them by name
    body_param_names_set = {field.name for field in fields}
    # A top level field has to be a single field, not multiple
    if len(body_param_names_set) > 1:
        return True
    first_field = fields[0]
    # If it explicitly specifies it is embedded, it has to be embedded
    if getattr(first_field.field_info, "embed", None):
        return True
    # If it's a Form (or File) field, it has to be a BaseModel (or a union of BaseModels) to be top level
    # otherwise it has to be embedded, so that the key value pair can be extracted
    if (
        isinstance(first_field.field_info, (params.Form, temp_pydantic_v1_params.Form))
        and not _is_model_class(first_field.type_)
        and not is_union_of_base_models(first_field.type_)
    ):
        return True
    return False


async def _extract_form_body(
    body_fields: List[ModelField],
    received_body: FormData,
) -> Dict[str, Any]:
    values = {}

    for field in body_fields:
        value = _get_multidict_value(field, received_body)
        field_info = field.field_info
        if (
            isinstance(field_info, (params.File, temp_pydantic_v1_params.File))
            and is_bytes_field(field)
            and isinstance(value, UploadFile)
        ):
            value = await value.read()
        elif (
            is_bytes_sequence_field(field)
            and isinstance(field_info, (params.File, temp_pydantic_v1_params.File))
            and value_is_sequence(value)
        ):
            # For types
            assert isinstance(value, sequence_types)  # type: ignore[arg-type]
            results: List[Union[bytes, str]] = []

            async def process_fn(
                fn: Callable[[], Coroutine[Any, Any, Any]],
            ) -> None:
                result = await fn()
                results.append(result)  # noqa: B023

            async with anyio.create_task_group() as tg:
                for sub_value in value:
                    tg.start_soon(process_fn, sub_value.read)
            value = serialize_sequence_value(field=field, value=results)
        if value is not None:
            values[field.alias] = value
    for key, value in received_body.items():
        if key not in values:
            values[key] = value
    return values


async def request_body_to_args(
    body_fields: List[ModelField],
    received_body: Optional[Union[Dict[str, Any], FormData]],
    embed_body_fields: bool,
) -> Tuple[Dict[str, Any], List[Dict[str, Any]]]:
    values: Dict[str, Any] = {}
    errors: List[Dict[str, Any]] = []
    assert body_fields, "request_body_to_args() should be called with fields"
    single_not_embedded_field = len(body_fields) == 1 and not embed_body_fields
    first_field = body_fields[0]
    body_to_process = received_body

    fields_to_extract: List[ModelField] = body_fields

    if (
        single_not_embedded_field
        and _is_model_class(first_field.type_)
        and isinstance(received_body, FormData)
    ):
        fields_to_extract = get_cached_model_fields(first_field.type_)

    if isinstance(received_body, FormData):
        body_to_process = await _extract_form_body(fields_to_extract, received_body)

    if single_not_embedded_field:
        loc: Tuple[str, ...] = ("body",)
        v_, errors_ = _validate_value_with_model_field(
            field=first_field, value=body_to_process, values=values, loc=loc
        )
        return {first_field.name: v_}, errors_
    for field in body_fields:
        loc = ("body", field.alias)
        value: Optional[Any] = None
        if body_to_process is not None:
            try:
                value = body_to_process.get(field.alias)
            # If the received body is a list, not a dict
            except AttributeError:
                errors.append(get_missing_field_error(loc))
                continue
        v_, errors_ = _validate_value_with_model_field(
            field=field, value=value, values=values, loc=loc
        )
        if errors_:
            errors.extend(errors_)
        else:
            values[field.name] = v_
    return values, errors


def get_body_field(
    *, flat_dependant: Dependant, name: str, embed_body_fields: bool
) -> Optional[ModelField]:
    """
    Get a ModelField representing the request body for a path operation, combining
    all body parameters into a single field if necessary.

    Used to check if it's form data (with `isinstance(body_field, params.Form)`)
    or JSON and to generate the JSON Schema for a request body.

    This is **not** used to validate/parse the request body, that's done with each
    individual body parameter.
    """
    if not flat_dependant.body_params:
        return None
    first_param = flat_dependant.body_params[0]
    if not embed_body_fields:
        return first_param
    model_name = "Body_" + name
    BodyModel = create_body_model(
        fields=flat_dependant.body_params, model_name=model_name
    )
    required = any(True for f in flat_dependant.body_params if f.required)
    BodyFieldInfo_kwargs: Dict[str, Any] = {
        "annotation": BodyModel,
        "alias": "body",
    }
    if not required:
        BodyFieldInfo_kwargs["default"] = None
    if any(isinstance(f.field_info, params.File) for f in flat_dependant.body_params):
        BodyFieldInfo: Type[params.Body] = params.File
    elif any(
        isinstance(f.field_info, temp_pydantic_v1_params.File)
        for f in flat_dependant.body_params
    ):
        BodyFieldInfo: Type[temp_pydantic_v1_params.Body] = temp_pydantic_v1_params.File  # type: ignore[no-redef]
    elif any(isinstance(f.field_info, params.Form) for f in flat_dependant.body_params):
        BodyFieldInfo = params.Form
    elif any(
        isinstance(f.field_info, temp_pydantic_v1_params.Form)
        for f in flat_dependant.body_params
    ):
        BodyFieldInfo = temp_pydantic_v1_params.Form  # type: ignore[assignment]
    else:
        if annotation_is_pydantic_v1(BodyModel):
            BodyFieldInfo = temp_pydantic_v1_params.Body  # type: ignore[assignment]
        else:
            BodyFieldInfo = params.Body

        body_param_media_types = [
            f.field_info.media_type
            for f in flat_dependant.body_params
            if isinstance(f.field_info, (params.Body, temp_pydantic_v1_params.Body))
        ]
        if len(set(body_param_media_types)) == 1:
            BodyFieldInfo_kwargs["media_type"] = body_param_media_types[0]
    final_field = create_model_field(
        name="body",
        type_=BodyModel,
        required=required,
        alias="body",
        field_info=BodyFieldInfo(**BodyFieldInfo_kwargs),
    )
    return final_field<|MERGE_RESOLUTION|>--- conflicted
+++ resolved
@@ -688,24 +688,14 @@
     if dependant.background_tasks_param_names:
         if background_tasks is None:
             background_tasks = BackgroundTasks()
-<<<<<<< HEAD
         for name in dependant.background_tasks_param_names:
             values[name] = background_tasks
     for name in dependant.response_param_names:
         values[name] = response
     if dependant.security_scopes_param_names:
-        security_scope = SecurityScopes(scopes=dependant.security_scopes)
+        security_scope = SecurityScopes(scopes=dependant.oauth_scopes)
         for name in dependant.security_scopes_param_names:
             values[name] = security_scope
-=======
-        values[dependant.background_tasks_param_name] = background_tasks
-    if dependant.response_param_name:
-        values[dependant.response_param_name] = response
-    if dependant.security_scopes_param_name:
-        values[dependant.security_scopes_param_name] = SecurityScopes(
-            scopes=dependant.oauth_scopes
-        )
->>>>>>> 938f4710
     return SolvedDependency(
         values=values,
         errors=errors,
