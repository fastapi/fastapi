import inspect
from contextlib import AsyncExitStack, contextmanager
from copy import deepcopy
from typing import (
    Any,
    Callable,
    Coroutine,
    Dict,
    ForwardRef,
    List,
    Mapping,
    Optional,
    Sequence,
    Tuple,
    Type,
    Union,
    cast,
)

import anyio
from fastapi import params
from fastapi._compat import (
    PYDANTIC_V2,
    ErrorWrapper,
    ModelField,
    Required,
    Undefined,
    _regenerate_error_with_loc,
    copy_field_info,
    create_body_model,
    evaluate_forwardref,
    field_annotation_is_scalar,
    get_annotation_from_field_info,
    get_missing_field_error,
    is_bytes_field,
    is_bytes_sequence_field,
    is_scalar_field,
    is_scalar_sequence_field,
    is_sequence_field,
    is_uploadfile_or_nonable_uploadfile_annotation,
    is_uploadfile_sequence_annotation,
    lenient_issubclass,
    sequence_types,
    serialize_sequence_value,
    value_is_sequence,
)
from fastapi.background import BackgroundTasks
from fastapi.concurrency import (
    asynccontextmanager,
    contextmanager_in_threadpool,
)
from fastapi.dependencies.models import Dependant, SecurityRequirement
from fastapi.logger import logger
from fastapi.security.base import SecurityBase
from fastapi.security.oauth2 import OAuth2, SecurityScopes
from fastapi.security.open_id_connect_url import OpenIdConnect
from fastapi.utils import create_response_field, get_path_param_names
from pydantic.fields import FieldInfo
from starlette.background import BackgroundTasks as StarletteBackgroundTasks
from starlette.concurrency import run_in_threadpool
from starlette.datastructures import FormData, Headers, QueryParams, UploadFile
from starlette.requests import HTTPConnection, Request
from starlette.responses import Response
from starlette.websockets import WebSocket
from typing_extensions import Annotated, get_args, get_origin

multipart_not_installed_error = (
    'Form data requires "python-multipart" to be installed. \n'
    'You can install "python-multipart" with: \n\n'
    "pip install python-multipart\n"
)
multipart_incorrect_install_error = (
    'Form data requires "python-multipart" to be installed. '
    'It seems you installed "multipart" instead. \n'
    'You can remove "multipart" with: \n\n'
    "pip uninstall multipart\n\n"
    'And then install "python-multipart" with: \n\n'
    "pip install python-multipart\n"
)


def check_file_field(field: ModelField) -> None:
    field_info = field.field_info
    if isinstance(field_info, params.Form):
        try:
            # __version__ is available in both multiparts, and can be mocked
            from multipart import __version__  # type: ignore

            assert __version__
            try:
                # parse_options_header is only available in the right multipart
                from multipart.multipart import parse_options_header  # type: ignore

                assert parse_options_header
            except ImportError:
                logger.error(multipart_incorrect_install_error)
                raise RuntimeError(multipart_incorrect_install_error) from None
        except ImportError:
            logger.error(multipart_not_installed_error)
            raise RuntimeError(multipart_not_installed_error) from None


def get_param_sub_dependant(
    *,
    param_name: str,
    depends: params.Depends,
    path: str,
    security_scopes: Optional[List[str]] = None,
) -> Dependant:
    assert depends.dependency
    return get_sub_dependant(
        depends=depends,
        dependency=depends.dependency,
        path=path,
        name=param_name,
        security_scopes=security_scopes,
    )


def get_parameterless_sub_dependant(*, depends: params.Depends, path: str) -> Dependant:
    assert callable(
        depends.dependency
    ), "A parameter-less dependency must have a callable dependency"
    return get_sub_dependant(depends=depends, dependency=depends.dependency, path=path)


def get_sub_dependant(
    *,
    depends: params.Depends,
    dependency: Callable[..., Any],
    path: str,
    name: Optional[str] = None,
    security_scopes: Optional[List[str]] = None,
) -> Dependant:
    security_requirement = None
    security_scopes = security_scopes or []
    if isinstance(depends, params.Security):
        dependency_scopes = depends.scopes
        security_scopes.extend(dependency_scopes)
    if isinstance(dependency, SecurityBase):
        use_scopes: List[str] = []
        if isinstance(dependency, (OAuth2, OpenIdConnect)):
            use_scopes = security_scopes
        security_requirement = SecurityRequirement(
            security_scheme=dependency, scopes=use_scopes
        )
    sub_dependant = get_dependant(
        path=path,
        call=dependency,
        name=name,
        security_scopes=security_scopes,
        use_cache=depends.use_cache,
    )
    if security_requirement:
        sub_dependant.security_requirements.append(security_requirement)
    return sub_dependant


CacheKey = Tuple[Optional[Callable[..., Any]], Tuple[str, ...]]


def get_flat_dependant(
    dependant: Dependant,
    *,
    skip_repeats: bool = False,
    visited: Optional[List[CacheKey]] = None,
) -> Dependant:
    if visited is None:
        visited = []
    visited.append(dependant.cache_key)

    flat_dependant = Dependant(
        path_params=dependant.path_params.copy(),
        query_params=dependant.query_params.copy(),
        header_params=dependant.header_params.copy(),
        cookie_params=dependant.cookie_params.copy(),
        body_params=dependant.body_params.copy(),
        security_schemes=dependant.security_requirements.copy(),
        use_cache=dependant.use_cache,
        path=dependant.path,
    )
    for sub_dependant in dependant.dependencies:
        if skip_repeats and sub_dependant.cache_key in visited:
            continue
        flat_sub = get_flat_dependant(
            sub_dependant, skip_repeats=skip_repeats, visited=visited
        )
        flat_dependant.path_params.extend(flat_sub.path_params)
        flat_dependant.query_params.extend(flat_sub.query_params)
        flat_dependant.header_params.extend(flat_sub.header_params)
        flat_dependant.cookie_params.extend(flat_sub.cookie_params)
        flat_dependant.body_params.extend(flat_sub.body_params)
        flat_dependant.security_requirements.extend(flat_sub.security_requirements)
    return flat_dependant


def get_flat_params(dependant: Dependant) -> List[ModelField]:
    flat_dependant = get_flat_dependant(dependant, skip_repeats=True)
    return (
        flat_dependant.path_params
        + flat_dependant.query_params
        + flat_dependant.header_params
        + flat_dependant.cookie_params
    )


def get_typed_signature(call: Callable[..., Any]) -> inspect.Signature:
    signature = inspect.signature(call)
    globalns = getattr(call, "__globals__", {})
    typed_params = [
        inspect.Parameter(
            name=param.name,
            kind=param.kind,
            default=param.default,
            annotation=get_typed_annotation(param.annotation, globalns),
        )
        for param in signature.parameters.values()
    ]
    typed_signature = inspect.Signature(typed_params)
    return typed_signature


def get_typed_annotation(annotation: Any, globalns: Dict[str, Any]) -> Any:
    if isinstance(annotation, str):
        annotation = ForwardRef(annotation)
        annotation = evaluate_forwardref(annotation, globalns, globalns)
    return annotation


def get_typed_return_annotation(call: Callable[..., Any]) -> Any:
    signature = inspect.signature(call)
    annotation = signature.return_annotation

    if annotation is inspect.Signature.empty:
        return None

    globalns = getattr(call, "__globals__", {})
    return get_typed_annotation(annotation, globalns)


def get_dependant(
    *,
    path: str,
    call: Callable[..., Any],
    name: Optional[str] = None,
    security_scopes: Optional[List[str]] = None,
    use_cache: bool = True,
) -> Dependant:
    path_param_names = get_path_param_names(path)
    endpoint_signature = get_typed_signature(call)
    signature_params = endpoint_signature.parameters
    dependant = Dependant(
        call=call,
        name=name,
        path=path,
        security_scopes=security_scopes,
        use_cache=use_cache,
    )
    for param_name, param in signature_params.items():
        is_path_param = param_name in path_param_names
        type_annotation, depends, param_field = analyze_param(
            param_name=param_name,
            annotation=param.annotation,
            value=param.default,
            is_path_param=is_path_param,
        )
        if depends is not None:
            sub_dependant = get_param_sub_dependant(
                param_name=param_name,
                depends=depends,
                path=path,
                security_scopes=security_scopes,
            )
            dependant.dependencies.append(sub_dependant)
            continue
        if add_non_field_param_to_dependency(
            param_name=param_name,
            type_annotation=type_annotation,
            dependant=dependant,
        ):
            assert (
                param_field is None
            ), f"Cannot specify multiple FastAPI annotations for {param_name!r}"
            continue
        assert param_field is not None
        if is_body_param(param_field=param_field, is_path_param=is_path_param):
            dependant.body_params.append(param_field)
        else:
            add_param_to_fields(field=param_field, dependant=dependant)
    return dependant


def add_non_field_param_to_dependency(
    *, param_name: str, type_annotation: Any, dependant: Dependant
) -> Optional[bool]:
    if lenient_issubclass(type_annotation, Request):
        dependant.request_param_name = param_name
        return True
    elif lenient_issubclass(type_annotation, WebSocket):
        dependant.websocket_param_name = param_name
        return True
    elif lenient_issubclass(type_annotation, HTTPConnection):
        dependant.http_connection_param_name = param_name
        return True
    elif lenient_issubclass(type_annotation, Response):
        dependant.response_param_name = param_name
        return True
    elif lenient_issubclass(type_annotation, StarletteBackgroundTasks):
        dependant.background_tasks_param_name = param_name
        return True
    elif lenient_issubclass(type_annotation, SecurityScopes):
        dependant.security_scopes_param_name = param_name
        return True
    return None


def analyze_param(
    *,
    param_name: str,
    annotation: Any,
    value: Any,
    is_path_param: bool,
) -> Tuple[Any, Optional[params.Depends], Optional[ModelField]]:
    field_info = None
    depends = None
    type_annotation: Any = Any
    use_annotation: Any = Any
    if annotation is not inspect.Signature.empty:
        use_annotation = annotation
        type_annotation = annotation
    if get_origin(use_annotation) is Annotated:
        annotated_args = get_args(annotation)
        type_annotation = annotated_args[0]
        fastapi_annotations = [
            arg
            for arg in annotated_args[1:]
            if isinstance(arg, (FieldInfo, params.Depends))
        ]
        fastapi_specific_annotations = [
            arg
            for arg in fastapi_annotations
            if isinstance(arg, (params.Param, params.Body, params.Depends))
        ]
        if fastapi_specific_annotations:
            fastapi_annotation: Union[
                FieldInfo, params.Depends, None
            ] = fastapi_specific_annotations[-1]
        else:
            fastapi_annotation = None
        if isinstance(fastapi_annotation, FieldInfo):
            # Copy `field_info` because we mutate `field_info.default` below.
            field_info = copy_field_info(
                field_info=fastapi_annotation, annotation=use_annotation
            )
            assert field_info.default is Undefined or field_info.default is Required, (
                f"`{field_info.__class__.__name__}` default value cannot be set in"
                f" `Annotated` for {param_name!r}. Set the default value with `=` instead."
            )
            if value is not inspect.Signature.empty:
                assert not is_path_param, "Path parameters cannot have default values"
                field_info.default = value
            else:
                field_info.default = Required
        elif isinstance(fastapi_annotation, params.Depends):
            depends = fastapi_annotation

    if isinstance(value, params.Depends):
        assert depends is None, (
            "Cannot specify `Depends` in `Annotated` and default value"
            f" together for {param_name!r}"
        )
        assert field_info is None, (
            "Cannot specify a FastAPI annotation in `Annotated` and `Depends` as a"
            f" default value together for {param_name!r}"
        )
        depends = value
    elif isinstance(value, FieldInfo):
        assert field_info is None, (
            "Cannot specify FastAPI annotations in `Annotated` and default value"
            f" together for {param_name!r}"
        )
        field_info = value
        if PYDANTIC_V2:
            field_info.annotation = type_annotation

    if depends is not None and depends.dependency is None:
        depends.dependency = type_annotation

    if lenient_issubclass(
        type_annotation,
        (
            Request,
            WebSocket,
            HTTPConnection,
            Response,
            StarletteBackgroundTasks,
            SecurityScopes,
        ),
    ):
        assert depends is None, f"Cannot specify `Depends` for type {type_annotation!r}"
        assert (
            field_info is None
        ), f"Cannot specify FastAPI annotation for type {type_annotation!r}"
    elif field_info is None and depends is None:
        default_value = value if value is not inspect.Signature.empty else Required
        if is_path_param:
            # We might check here that `default_value is Required`, but the fact is that the same
            # parameter might sometimes be a path parameter and sometimes not. See
            # `tests/test_infer_param_optionality.py` for an example.
            field_info = params.Path(annotation=use_annotation)
        elif is_uploadfile_or_nonable_uploadfile_annotation(
            type_annotation
        ) or is_uploadfile_sequence_annotation(type_annotation):
            field_info = params.File(annotation=use_annotation, default=default_value)
        elif not field_annotation_is_scalar(annotation=type_annotation):
            field_info = params.Body(annotation=use_annotation, default=default_value)
        else:
            field_info = params.Query(annotation=use_annotation, default=default_value)

    field = None
    if field_info is not None:
        if is_path_param:
            assert isinstance(field_info, params.Path), (
                f"Cannot use `{field_info.__class__.__name__}` for path param"
                f" {param_name!r}"
            )
        elif (
            isinstance(field_info, params.Param)
            and getattr(field_info, "in_", None) is None
        ):
            field_info.in_ = params.ParamTypes.query
        use_annotation_from_field_info = get_annotation_from_field_info(
            use_annotation,
            field_info,
            param_name,
        )
        if not field_info.alias and getattr(field_info, "convert_underscores", None):
            alias = param_name.replace("_", "-")
        else:
            alias = field_info.alias or param_name
        field_info.alias = alias
        field = create_response_field(
            name=param_name,
            type_=use_annotation_from_field_info,
            default=field_info.default,
            alias=alias,
            required=field_info.default in (Required, Undefined),
            field_info=field_info,
        )

    return type_annotation, depends, field


def is_body_param(*, param_field: ModelField, is_path_param: bool) -> bool:
    if is_path_param:
        assert is_scalar_field(
            field=param_field
        ), "Path params must be of one of the supported types"
        return False
    elif is_scalar_field(field=param_field):
        return False
    elif isinstance(
        param_field.field_info, (params.Query, params.Header)
    ) and is_scalar_sequence_field(param_field):
        return False
    else:
        assert isinstance(
            param_field.field_info, params.Body
        ), f"Param: {param_field.name} can only be a request body, using Body()"
        return True


def add_param_to_fields(*, field: ModelField, dependant: Dependant) -> None:
    field_info = field.field_info
    field_info_in = getattr(field_info, "in_", None)
    if field_info_in == params.ParamTypes.path:
        dependant.path_params.append(field)
    elif field_info_in == params.ParamTypes.query:
        dependant.query_params.append(field)
    elif field_info_in == params.ParamTypes.header:
        dependant.header_params.append(field)
    else:
        assert (
            field_info_in == params.ParamTypes.cookie
        ), f"non-body parameters must be in path, query, header or cookie: {field.name}"
        dependant.cookie_params.append(field)


def is_coroutine_callable(call: Callable[..., Any]) -> bool:
    if inspect.isroutine(call):
        return inspect.iscoroutinefunction(call)
    if inspect.isclass(call):
        return False
    dunder_call = getattr(call, "__call__", None)  # noqa: B004
    return inspect.iscoroutinefunction(dunder_call)


def is_async_gen_callable(call: Callable[..., Any]) -> bool:
    if inspect.isasyncgenfunction(call):
        return True
    dunder_call = getattr(call, "__call__", None)  # noqa: B004
    return inspect.isasyncgenfunction(dunder_call)


def is_gen_callable(call: Callable[..., Any]) -> bool:
    if inspect.isgeneratorfunction(call):
        return True
    dunder_call = getattr(call, "__call__", None)  # noqa: B004
    return inspect.isgeneratorfunction(dunder_call)


async def solve_generator(
    *, call: Callable[..., Any], stack: AsyncExitStack, sub_values: Dict[str, Any]
) -> Any:
    if is_gen_callable(call):
        cm = contextmanager_in_threadpool(contextmanager(call)(**sub_values))
    elif is_async_gen_callable(call):
        cm = asynccontextmanager(call)(**sub_values)
    return await stack.enter_async_context(cm)


async def solve_dependencies(
    *,
    request: Union[Request, WebSocket],
    dependant: Dependant,
    body: Optional[Union[Dict[str, Any], FormData]] = None,
    background_tasks: Optional[StarletteBackgroundTasks] = None,
    response: Optional[Response] = None,
    dependency_overrides_provider: Optional[Any] = None,
    dependency_cache: Optional[Dict[Tuple[Callable[..., Any], Tuple[str]], Any]] = None,
    async_exit_stack: AsyncExitStack,
) -> Tuple[
    Dict[str, Any],
    List[Any],
    Optional[StarletteBackgroundTasks],
    Response,
    Dict[Tuple[Callable[..., Any], Tuple[str]], Any],
]:
    values: Dict[str, Any] = {}
<<<<<<< HEAD
    errors: List[ErrorWrapper] = []
    response = response or Response(
        content=None,
        status_code=None,  # type: ignore
        headers=None,  # type: ignore # in Starlette
        media_type=None,  # type: ignore # in Starlette
        background=None,  # type: ignore # in Starlette
    )
    if dependency_cache is None:
        dependency_cache = {}
=======
    errors: List[Any] = []
    if response is None:
        response = Response()
        del response.headers["content-length"]
        response.status_code = None  # type: ignore
    dependency_cache = dependency_cache or {}
>>>>>>> e79bd168
    sub_dependant: Dependant
    for sub_dependant in dependant.dependencies:
        sub_dependant.call = cast(Callable[..., Any], sub_dependant.call)
        sub_dependant.cache_key = cast(
            Tuple[Callable[..., Any], Tuple[str]], sub_dependant.cache_key
        )
        call = sub_dependant.call
        use_sub_dependant = sub_dependant
        if (
            dependency_overrides_provider
            and dependency_overrides_provider.dependency_overrides
        ):
            original_call = sub_dependant.call
            call = getattr(
                dependency_overrides_provider, "dependency_overrides", {}
            ).get(original_call, original_call)
            use_path: str = sub_dependant.path  # type: ignore
            use_sub_dependant = get_dependant(
                path=use_path,
                call=call,
                name=sub_dependant.name,
                security_scopes=sub_dependant.security_scopes,
            )

        if sub_dependant.use_cache and sub_dependant.cache_key in dependency_cache:
            solved = dependency_cache[sub_dependant.cache_key]

            if sub_dependant.name is not None:
                values[sub_dependant.name] = solved

            continue

        (
            sub_values,
            sub_errors,
            background_tasks,
            _,  # the subdependency returns the same response we have
            sub_dependency_cache,
        ) = await solve_dependencies(
            request=request,
            dependant=use_sub_dependant,
            body=body,
            background_tasks=background_tasks,
            response=response,
            dependency_overrides_provider=dependency_overrides_provider,
            dependency_cache=dependency_cache,
            async_exit_stack=async_exit_stack,
        )
        dependency_cache.update(sub_dependency_cache)
        if sub_errors:
            errors.extend(sub_errors)
            continue
        elif is_gen_callable(call) or is_async_gen_callable(call):
            solved = await solve_generator(
                call=call, stack=async_exit_stack, sub_values=sub_values
            )
        elif is_coroutine_callable(call):
            solved = await call(**sub_values)
        else:
            solved = await run_in_threadpool(call, **sub_values)
        if sub_dependant.name is not None:
            values[sub_dependant.name] = solved
        if sub_dependant.cache_key not in dependency_cache:
            dependency_cache[sub_dependant.cache_key] = solved
    path_values, path_errors = request_params_to_args(
        dependant.path_params, request.path_params
    )
    query_values, query_errors = request_params_to_args(
        dependant.query_params, request.query_params
    )
    header_values, header_errors = request_params_to_args(
        dependant.header_params, request.headers
    )
    cookie_values, cookie_errors = request_params_to_args(
        dependant.cookie_params, request.cookies
    )
    values.update(path_values)
    values.update(query_values)
    values.update(header_values)
    values.update(cookie_values)
    errors += path_errors + query_errors + header_errors + cookie_errors
    if dependant.body_params:
        (
            body_values,
            body_errors,
        ) = await request_body_to_args(  # body_params checked above
            required_params=dependant.body_params, received_body=body
        )
        values.update(body_values)
        errors.extend(body_errors)
    if dependant.http_connection_param_name:
        values[dependant.http_connection_param_name] = request
    if dependant.request_param_name and isinstance(request, Request):
        values[dependant.request_param_name] = request
    elif dependant.websocket_param_name and isinstance(request, WebSocket):
        values[dependant.websocket_param_name] = request
    if dependant.background_tasks_param_name:
        if background_tasks is None:
            background_tasks = BackgroundTasks()
        values[dependant.background_tasks_param_name] = background_tasks
    if dependant.response_param_name:
        values[dependant.response_param_name] = response
    if dependant.security_scopes_param_name:
        values[dependant.security_scopes_param_name] = SecurityScopes(
            scopes=dependant.security_scopes
        )
    return values, errors, background_tasks, response, dependency_cache


def request_params_to_args(
    required_params: Sequence[ModelField],
    received_params: Union[Mapping[str, Any], QueryParams, Headers],
) -> Tuple[Dict[str, Any], List[Any]]:
    values = {}
    errors = []
    for field in required_params:
        if is_scalar_sequence_field(field) and isinstance(
            received_params, (QueryParams, Headers)
        ):
            value = received_params.getlist(field.alias) or field.default
        else:
            value = received_params.get(field.alias)
        field_info = field.field_info
        assert isinstance(
            field_info, params.Param
        ), "Params must be subclasses of Param"
        loc = (field_info.in_.value, field.alias)
        if value is None:
            if field.required:
                errors.append(get_missing_field_error(loc=loc))
            else:
                values[field.name] = deepcopy(field.default)
            continue
        v_, errors_ = field.validate(value, values, loc=loc)
        if isinstance(errors_, ErrorWrapper):
            errors.append(errors_)
        elif isinstance(errors_, list):
            new_errors = _regenerate_error_with_loc(errors=errors_, loc_prefix=())
            errors.extend(new_errors)
        else:
            values[field.name] = v_
    return values, errors


async def request_body_to_args(
    required_params: List[ModelField],
    received_body: Optional[Union[Dict[str, Any], FormData]],
) -> Tuple[Dict[str, Any], List[Dict[str, Any]]]:
    values = {}
    errors: List[Dict[str, Any]] = []
    if required_params:
        field = required_params[0]
        field_info = field.field_info
        embed = getattr(field_info, "embed", None)
        field_alias_omitted = len(required_params) == 1 and not embed
        if field_alias_omitted:
            received_body = {field.alias: received_body}

        for field in required_params:
            loc: Tuple[str, ...]
            if field_alias_omitted:
                loc = ("body",)
            else:
                loc = ("body", field.alias)

            value: Optional[Any] = None
            if received_body is not None:
                if (is_sequence_field(field)) and isinstance(received_body, FormData):
                    value = received_body.getlist(field.alias)
                else:
                    try:
                        value = received_body.get(field.alias)
                    except AttributeError:
                        errors.append(get_missing_field_error(loc))
                        continue
            if (
                value is None
                or (isinstance(field_info, params.Form) and value == "")
                or (
                    isinstance(field_info, params.Form)
                    and is_sequence_field(field)
                    and len(value) == 0
                )
            ):
                if field.required:
                    errors.append(get_missing_field_error(loc))
                else:
                    values[field.name] = deepcopy(field.default)
                continue
            if (
                isinstance(field_info, params.File)
                and is_bytes_field(field)
                and isinstance(value, UploadFile)
            ):
                value = await value.read()
            elif (
                is_bytes_sequence_field(field)
                and isinstance(field_info, params.File)
                and value_is_sequence(value)
            ):
                # For types
                assert isinstance(value, sequence_types)  # type: ignore[arg-type]
                results: List[Union[bytes, str]] = []

                async def process_fn(
                    fn: Callable[[], Coroutine[Any, Any, Any]]
                ) -> None:
                    result = await fn()
                    results.append(result)  # noqa: B023

                async with anyio.create_task_group() as tg:
                    for sub_value in value:
                        tg.start_soon(process_fn, sub_value.read)
                value = serialize_sequence_value(field=field, value=results)

            v_, errors_ = field.validate(value, values, loc=loc)

            if isinstance(errors_, list):
                errors.extend(errors_)
            elif errors_:
                errors.append(errors_)
            else:
                values[field.name] = v_
    return values, errors


def get_body_field(*, dependant: Dependant, name: str) -> Optional[ModelField]:
    flat_dependant = get_flat_dependant(dependant)
    if not flat_dependant.body_params:
        return None
    first_param = flat_dependant.body_params[0]
    field_info = first_param.field_info
    embed = getattr(field_info, "embed", None)
    body_param_names_set = {param.name for param in flat_dependant.body_params}
    if len(body_param_names_set) == 1 and not embed:
        check_file_field(first_param)
        return first_param
    # If one field requires to embed, all have to be embedded
    # in case a sub-dependency is evaluated with a single unique body field
    # That is combined (embedded) with other body fields
    for param in flat_dependant.body_params:
        setattr(param.field_info, "embed", True)  # noqa: B010
    model_name = "Body_" + name
    BodyModel = create_body_model(
        fields=flat_dependant.body_params, model_name=model_name
    )
    required = any(True for f in flat_dependant.body_params if f.required)
    BodyFieldInfo_kwargs: Dict[str, Any] = {
        "annotation": BodyModel,
        "alias": "body",
    }
    if not required:
        BodyFieldInfo_kwargs["default"] = None
    if any(isinstance(f.field_info, params.File) for f in flat_dependant.body_params):
        BodyFieldInfo: Type[params.Body] = params.File
    elif any(isinstance(f.field_info, params.Form) for f in flat_dependant.body_params):
        BodyFieldInfo = params.Form
    else:
        BodyFieldInfo = params.Body

        body_param_media_types = [
            f.field_info.media_type
            for f in flat_dependant.body_params
            if isinstance(f.field_info, params.Body)
        ]
        if len(set(body_param_media_types)) == 1:
            BodyFieldInfo_kwargs["media_type"] = body_param_media_types[0]
    final_field = create_response_field(
        name="body",
        type_=BodyModel,
        required=required,
        alias="body",
        field_info=BodyFieldInfo(**BodyFieldInfo_kwargs),
    )
    check_file_field(final_field)
    return final_field<|MERGE_RESOLUTION|>--- conflicted
+++ resolved
@@ -537,25 +537,12 @@
     Dict[Tuple[Callable[..., Any], Tuple[str]], Any],
 ]:
     values: Dict[str, Any] = {}
-<<<<<<< HEAD
-    errors: List[ErrorWrapper] = []
-    response = response or Response(
-        content=None,
-        status_code=None,  # type: ignore
-        headers=None,  # type: ignore # in Starlette
-        media_type=None,  # type: ignore # in Starlette
-        background=None,  # type: ignore # in Starlette
-    )
-    if dependency_cache is None:
-        dependency_cache = {}
-=======
     errors: List[Any] = []
     if response is None:
         response = Response()
         del response.headers["content-length"]
         response.status_code = None  # type: ignore
     dependency_cache = dependency_cache or {}
->>>>>>> e79bd168
     sub_dependant: Dependant
     for sub_dependant in dependant.dependencies:
         sub_dependant.call = cast(Callable[..., Any], sub_dependant.call)
@@ -580,21 +567,7 @@
                 security_scopes=sub_dependant.security_scopes,
             )
 
-        if sub_dependant.use_cache and sub_dependant.cache_key in dependency_cache:
-            solved = dependency_cache[sub_dependant.cache_key]
-
-            if sub_dependant.name is not None:
-                values[sub_dependant.name] = solved
-
-            continue
-
-        (
-            sub_values,
-            sub_errors,
-            background_tasks,
-            _,  # the subdependency returns the same response we have
-            sub_dependency_cache,
-        ) = await solve_dependencies(
+        solved_result = await solve_dependencies(
             request=request,
             dependant=use_sub_dependant,
             body=body,
@@ -604,10 +577,19 @@
             dependency_cache=dependency_cache,
             async_exit_stack=async_exit_stack,
         )
+        (
+            sub_values,
+            sub_errors,
+            background_tasks,
+            _,  # the subdependency returns the same response we have
+            sub_dependency_cache,
+        ) = solved_result
         dependency_cache.update(sub_dependency_cache)
         if sub_errors:
             errors.extend(sub_errors)
             continue
+        if sub_dependant.use_cache and sub_dependant.cache_key in dependency_cache:
+            solved = dependency_cache[sub_dependant.cache_key]
         elif is_gen_callable(call) or is_async_gen_callable(call):
             solved = await solve_generator(
                 call=call, stack=async_exit_stack, sub_values=sub_values
