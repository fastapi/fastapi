--- conflicted
+++ resolved
@@ -264,11 +264,7 @@
             name=param.name,
             kind=param.kind,
             default=param.default,
-<<<<<<< HEAD
             annotation=type_hints.get(param.name, Any),
-=======
-            annotation=get_typed_annotation(param.annotation, globalns),
->>>>>>> 9cb25864
         )
         for param in signature.parameters.values()
     ]
@@ -277,27 +273,12 @@
     return typed_signature
 
 
-<<<<<<< HEAD
-=======
-def get_typed_annotation(annotation: Any, globalns: Dict[str, Any]) -> Any:
-    if isinstance(annotation, str):
-        annotation = ForwardRef(annotation)
-        annotation = evaluate_forwardref(annotation, globalns, globalns)
-    return annotation
-
-
 def get_typed_return_annotation(call: Callable[..., Any]) -> Any:
-    signature = inspect.signature(call)
-    annotation = signature.return_annotation
-
-    if annotation is inspect.Signature.empty:
-        return None
-
-    globalns = getattr(call, "__globals__", {})
-    return get_typed_annotation(annotation, globalns)
-
-
->>>>>>> 9cb25864
+        signature = get_typed_signature(call)
+        annotation = signature.return_annotation
+        return annotation
+
+
 def get_dependant(
     *,
     path: str,
