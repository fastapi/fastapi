--- conflicted
+++ resolved
@@ -147,29 +147,21 @@
 
 
 def get_parameterless_sub_dependant(
-<<<<<<< HEAD
         *,
         depends: params.Depends,
         path: str,
         caller: Callable[..., Any],
         index: int
-=======
-    *, depends: params.Depends, path: str, caller: Callable[..., Any]
->>>>>>> 54ecfb87
 ) -> Union[EndpointDependant, LifespanDependant]:
     assert callable(
         depends.dependency
     ), "A parameter-less dependency must have a callable dependency"
     return get_sub_dependant(
-<<<<<<< HEAD
         depends=depends,
         dependency=depends.dependency,
         path=path,
         caller=caller,
         index=index
-=======
-        depends=depends, dependency=depends.dependency, path=path, caller=caller
->>>>>>> 54ecfb87
     )
 
 
@@ -189,10 +181,7 @@
             call=dependency,
             name=name,
             use_cache=depends.use_cache,
-<<<<<<< HEAD
             index=index
-=======
->>>>>>> 54ecfb87
         )
     elif depends.dependency_scope == "endpoint":
         security_requirement = None
@@ -244,7 +233,7 @@
         security_requirements=dependant.security_requirements.copy(),
         lifespan_dependencies=dependant.lifespan_dependencies.copy(),
         use_cache=dependant.use_cache,
-        path=dependant.path,
+        path=dependant.path
     )
     for sub_dependant in dependant.endpoint_dependencies:
         if skip_repeats and sub_dependant.cache_key in visited:
@@ -326,15 +315,11 @@
     dependency_signature = get_typed_signature(call)
     signature_params = dependency_signature.parameters
     dependant = LifespanDependant(
-<<<<<<< HEAD
         call=call,
         name=name,
         use_cache=use_cache,
         caller=caller,
         index=index
-=======
-        call=call, name=name, use_cache=use_cache, caller=caller
->>>>>>> 54ecfb87
     )
     for param_name, param in signature_params.items():
         param_details = analyze_param(
@@ -344,7 +329,6 @@
             is_path_param=False,
         )
         if param_details.depends is None:
-<<<<<<< HEAD
             raise DependencyScopeConflict(
                 f"Lifespan scoped dependency \"{dependant.name}\" was defined "
                 f"with an invalid argument: \"{param_name}\" which is "
@@ -358,17 +342,6 @@
                 f"\"{param_details.depends.dependency_scope}\" scoped. "
                 f"Lifespan scoped dependencies may only use lifespan scoped "
                 f"sub-dependencies."
-=======
-            raise FastAPIError(
-                f"Lifespan dependency {dependant.name} was defined with an "
-                f"invalid argument {param_name}. Lifespan dependencies may "
-                f"only use other lifespan dependencies as arguments."
-            )
-
-        if param_details.depends.dependency_scope != "lifespan":
-            raise FastAPIError(
-                "Lifespan dependency may not use " "sub-dependencies of other scopes."
->>>>>>> 54ecfb87
             )
 
         assert param_details.depends.dependency is not None
@@ -377,7 +350,7 @@
             name=param_name,
             call=param_details.depends.dependency,
             use_cache=param_details.depends.use_cache,
-            caller=call,
+            caller=call
         )
         dependant.dependencies.append(sub_dependant)
 
@@ -425,14 +398,7 @@
             elif isinstance(sub_dependant, LifespanDependant):
                 dependant.lifespan_dependencies.append(sub_dependant)
             else:
-<<<<<<< HEAD
                 assert_never(sub_dependant)
-=======
-                raise FastAPIError(
-                    f'Dependency "{param_name}" of `{call}` has an invalid '
-                    f'sub-dependency scope: "{param_details.depends.dependency_scope}"'
-                )
->>>>>>> 54ecfb87
             continue
         if add_non_field_param_to_dependency(
             param_name=param_name,
@@ -723,7 +689,6 @@
             dependency_cache=dependency_cache,
         )
 
-<<<<<<< HEAD
     call = dependant.call
     dependant_to_solve = dependant
     if (
@@ -745,34 +710,10 @@
 
     dependency_arguments: Dict[str, Any] = {}
     for sub_dependant in dependant_to_solve.dependencies:
-=======
-    dependency_arguments: Dict[str, Any] = {}
-    sub_dependant: LifespanDependant
-    for sub_dependant in dependant.dependencies:
-        sub_dependant.call = cast(Callable[..., Any], sub_dependant.call)
-        sub_dependant.cache_key = cast(Callable[..., Any], sub_dependant.cache_key)
->>>>>>> 54ecfb87
         assert sub_dependant.name, (
             "Lifespan scoped dependencies should not be able to have "
             "subdependencies with no name"
         )
-<<<<<<< HEAD
-=======
-
-        sub_dependant_to_solve = sub_dependant
-        if (
-            dependency_overrides_provider
-            and dependency_overrides_provider.dependency_overrides
-        ):
-            original_call = sub_dependant.call
-            call = getattr(
-                dependency_overrides_provider, "dependency_overrides", {}
-            ).get(original_call, original_call)
-            sub_dependant_to_solve = get_lifespan_dependant(
-                call=call, name=sub_dependant.name, caller=dependant.call
-            )
-
->>>>>>> 54ecfb87
         solved_sub_dependant = await solve_lifespan_dependant(
             dependant=sub_dependant,
             dependency_overrides_provider=dependency_overrides_provider,
@@ -784,13 +725,9 @@
 
     if is_gen_callable(call) or is_async_gen_callable(call):
         value = await solve_generator(
-<<<<<<< HEAD
             call=call,
             stack=async_exit_stack,
             sub_values=dependency_arguments
-=======
-            call=dependant.call, stack=async_exit_stack, sub_values=dependency_arguments
->>>>>>> 54ecfb87
         )
     elif is_coroutine_callable(call):
         value = await call(**dependency_arguments)
@@ -836,31 +773,18 @@
 
         try:
             lifespan_scoped_dependencies = request.state.__fastapi__[
-<<<<<<< HEAD
                 "lifespan_scoped_dependencies"]
         except (AttributeError, KeyError) as e:
             raise UninitializedLifespanDependency(
                 "FastAPI's internal lifespan was not initialized correctly."
             ) from e
-=======
-                "lifespan_scoped_dependencies"
-            ]
-        except AttributeError as e:
-            raise FastAPIError("FastAPI's internal lifespan was not initialized") from e
->>>>>>> 54ecfb87
 
         try:
             value = lifespan_scoped_dependencies[lifespan_sub_dependant.cache_key]
         except KeyError as e:
-<<<<<<< HEAD
             raise UninitializedLifespanDependency(
                     f"Dependency \"{lifespan_sub_dependant.name}\" of "
                     f"`{dependant.call}` was not initialized correctly."
-=======
-            raise FastAPIError(
-                f"Dependency {sub_dependant.name} of {dependant.call} "
-                f"was not initialized."
->>>>>>> 54ecfb87
             ) from e
 
         values[lifespan_sub_dependant.name] = value
