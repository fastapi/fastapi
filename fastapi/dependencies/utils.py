--- conflicted
+++ resolved
@@ -192,17 +192,12 @@
 
 
 def get_typed_signature(call: Callable[..., Any]) -> inspect.Signature:
-<<<<<<< HEAD
     if sys.version_info >= (3, 10):
         signature = inspect.signature(call, eval_str=True)
     else:
         signature = inspect.signature(call)
-    globalns = getattr(call, "__globals__", {})
-=======
-    signature = inspect.signature(call)
     unwrapped = inspect.unwrap(call)
     globalns = getattr(unwrapped, "__globals__", {})
->>>>>>> c57ac7bd
     typed_params = [
         inspect.Parameter(
             name=param.name,
@@ -226,15 +221,11 @@
 
 
 def get_typed_return_annotation(call: Callable[..., Any]) -> Any:
-<<<<<<< HEAD
     if sys.version_info >= (3, 10):
         signature = inspect.signature(call, eval_str=True)
     else:
         signature = inspect.signature(call)
-=======
-    signature = inspect.signature(call)
     unwrapped = inspect.unwrap(call)
->>>>>>> c57ac7bd
     annotation = signature.return_annotation
 
     if annotation is inspect.Signature.empty:
