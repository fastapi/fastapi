import inspect
from contextlib import AsyncExitStack, contextmanager
from copy import copy, deepcopy
from dataclasses import dataclass
from typing import (
    Any,
    Callable,
    Coroutine,
    Dict,
    ForwardRef,
    List,
    Mapping,
    Optional,
    Sequence,
    Tuple,
    Type,
    Union,
    cast,
)

import anyio
from fastapi import params
from fastapi._compat import (
    PYDANTIC_V2,
    ErrorWrapper,
    ModelField,
    RequiredParam,
    Undefined,
    _regenerate_error_with_loc,
    copy_field_info,
    create_body_model,
    evaluate_forwardref,
    field_annotation_is_scalar,
    get_annotation_from_field_info,
    get_cached_model_fields,
    get_missing_field_error,
    is_bytes_field,
    is_bytes_sequence_field,
    is_scalar_field,
    is_scalar_sequence_field,
    is_sequence_field,
    is_uploadfile_or_nonable_uploadfile_annotation,
    is_uploadfile_sequence_annotation,
    lenient_issubclass,
    sequence_types,
    serialize_sequence_value,
    value_is_sequence,
)
from fastapi.background import BackgroundTasks
from fastapi.concurrency import (
    asynccontextmanager,
    contextmanager_in_threadpool,
)
from fastapi.dependencies.models import Dependant, SecurityRequirement
from fastapi.logger import logger
from fastapi.security.base import SecurityBase
from fastapi.security.oauth2 import OAuth2, SecurityScopes
from fastapi.security.open_id_connect_url import OpenIdConnect
from fastapi.utils import create_model_field, get_path_param_names
from pydantic import BaseModel
from pydantic.fields import FieldInfo
from starlette.background import BackgroundTasks as StarletteBackgroundTasks
from starlette.concurrency import run_in_threadpool
from starlette.datastructures import (
    FormData,
    Headers,
    ImmutableMultiDict,
    QueryParams,
    UploadFile,
)
from starlette.requests import HTTPConnection, Request
from starlette.responses import Response
from starlette.websockets import WebSocket
from typing_extensions import Annotated, get_args, get_origin

multipart_not_installed_error = (
    'Form data requires "python-multipart" to be installed. \n'
    'You can install "python-multipart" with: \n\n'
    "pip install python-multipart\n"
)
multipart_incorrect_install_error = (
    'Form data requires "python-multipart" to be installed. '
    'It seems you installed "multipart" instead. \n'
    'You can remove "multipart" with: \n\n'
    "pip uninstall multipart\n\n"
    'And then install "python-multipart" with: \n\n'
    "pip install python-multipart\n"
)


def ensure_multipart_is_installed() -> None:
    try:
        from python_multipart import __version__

        # Import an attribute that can be mocked/deleted in testing
        assert __version__ > "0.0.12"
    except (ImportError, AssertionError):
        try:
            # __version__ is available in both multiparts, and can be mocked
            from multipart import __version__  # type: ignore[no-redef,import-untyped]

            assert __version__
            try:
                # parse_options_header is only available in the right multipart
                from multipart.multipart import (  # type: ignore[import-untyped]
                    parse_options_header,
                )

                assert parse_options_header
            except ImportError:
                logger.error(multipart_incorrect_install_error)
                raise RuntimeError(multipart_incorrect_install_error) from None
        except ImportError:
            logger.error(multipart_not_installed_error)
            raise RuntimeError(multipart_not_installed_error) from None


def get_param_sub_dependant(
    *,
    param_name: str,
    depends: params.Depends,
    path: str,
    security_scopes: Optional[List[str]] = None,
) -> Dependant:
    assert depends.dependency
    return get_sub_dependant(
        depends=depends,
        dependency=depends.dependency,
        path=path,
        name=param_name,
        security_scopes=security_scopes,
    )


def get_parameterless_sub_dependant(*, depends: params.Depends, path: str) -> Dependant:
    assert callable(depends.dependency), (
        "A parameter-less dependency must have a callable dependency"
    )
    return get_sub_dependant(depends=depends, dependency=depends.dependency, path=path)


def get_sub_dependant(
    *,
    depends: params.Depends,
    dependency: Callable[..., Any],
    path: str,
    name: Optional[str] = None,
    security_scopes: Optional[List[str]] = None,
) -> Dependant:
    security_requirement = None
    security_scopes = security_scopes or []
    if isinstance(depends, params.Security):
        dependency_scopes = depends.scopes
        security_scopes.extend(dependency_scopes)
    if isinstance(dependency, SecurityBase):
        use_scopes: List[str] = []
        if isinstance(dependency, (OAuth2, OpenIdConnect)):
            use_scopes = security_scopes
        security_requirement = SecurityRequirement(
            security_scheme=dependency, scopes=use_scopes
        )
    sub_dependant = get_dependant(
        path=path,
        call=dependency,
        name=name,
        security_scopes=security_scopes,
        use_cache=depends.use_cache,
    )
    if security_requirement:
        sub_dependant.security_requirements.append(security_requirement)
    return sub_dependant


CacheKey = Tuple[Optional[Callable[..., Any]], Tuple[str, ...]]


def get_flat_dependant(
    dependant: Dependant,
    *,
    skip_repeats: bool = False,
    visited: Optional[List[CacheKey]] = None,
) -> Dependant:
    if visited is None:
        visited = []
    visited.append(dependant.cache_key)

    flat_dependant = Dependant(
        path_params=dependant.path_params.copy(),
        query_params=dependant.query_params.copy(),
        header_params=dependant.header_params.copy(),
        cookie_params=dependant.cookie_params.copy(),
        body_params=dependant.body_params.copy(),
        security_requirements=dependant.security_requirements.copy(),
        use_cache=dependant.use_cache,
        path=dependant.path,
    )
    for sub_dependant in dependant.dependencies:
        if skip_repeats and sub_dependant.cache_key in visited:
            continue
        flat_sub = get_flat_dependant(
            sub_dependant, skip_repeats=skip_repeats, visited=visited
        )
        flat_dependant.path_params.extend(flat_sub.path_params)
        flat_dependant.query_params.extend(flat_sub.query_params)
        flat_dependant.header_params.extend(flat_sub.header_params)
        flat_dependant.cookie_params.extend(flat_sub.cookie_params)
        flat_dependant.body_params.extend(flat_sub.body_params)
        flat_dependant.security_requirements.extend(flat_sub.security_requirements)
    return flat_dependant


def _get_flat_fields_from_params(fields: List[ModelField]) -> List[ModelField]:
    if not fields:
        return fields
    first_field = fields[0]
    if len(fields) == 1 and lenient_issubclass(first_field.type_, BaseModel):
        fields_to_extract = get_cached_model_fields(first_field.type_)
        return fields_to_extract
    return fields


def get_flat_params(dependant: Dependant) -> List[ModelField]:
    flat_dependant = get_flat_dependant(dependant, skip_repeats=True)
    path_params = _get_flat_fields_from_params(flat_dependant.path_params)
    query_params = _get_flat_fields_from_params(flat_dependant.query_params)
    header_params = _get_flat_fields_from_params(flat_dependant.header_params)
    cookie_params = _get_flat_fields_from_params(flat_dependant.cookie_params)
    return path_params + query_params + header_params + cookie_params


def get_typed_signature(call: Callable[..., Any]) -> inspect.Signature:
    signature = inspect.signature(call)
    globalns = getattr(call, "__globals__", {})
    typed_params = [
        inspect.Parameter(
            name=param.name,
            kind=param.kind,
            default=param.default,
            annotation=get_typed_annotation(param.annotation, globalns),
        )
        for param in signature.parameters.values()
    ]
    typed_signature = inspect.Signature(typed_params)
    return typed_signature


def get_typed_annotation(annotation: Any, globalns: Dict[str, Any]) -> Any:
    if isinstance(annotation, str):
        annotation = ForwardRef(annotation)
        annotation = evaluate_forwardref(annotation, globalns, globalns)
    return annotation


def get_typed_return_annotation(call: Callable[..., Any]) -> Any:
    signature = inspect.signature(call)
    annotation = signature.return_annotation

    if annotation is inspect.Signature.empty:
        return None

    globalns = getattr(call, "__globals__", {})
    return get_typed_annotation(annotation, globalns)


def get_dependant(
    *,
    path: str,
    call: Callable[..., Any],
    name: Optional[str] = None,
    security_scopes: Optional[List[str]] = None,
    use_cache: bool = True,
) -> Dependant:
    path_param_names = get_path_param_names(path)
    endpoint_signature = get_typed_signature(call)
    signature_params = endpoint_signature.parameters
    dependant = Dependant(
        call=call,
        name=name,
        path=path,
        security_scopes=security_scopes,
        use_cache=use_cache,
    )
    for param_name, param in signature_params.items():
        is_path_param = param_name in path_param_names
        param_details = analyze_param(
            param_name=param_name,
            annotation=param.annotation,
            value=param.default,
            is_path_param=is_path_param,
        )
        if param_details.depends is not None:
            sub_dependant = get_param_sub_dependant(
                param_name=param_name,
                depends=param_details.depends,
                path=path,
                security_scopes=security_scopes,
            )
            dependant.dependencies.append(sub_dependant)
            continue
        if add_non_field_param_to_dependency(
            param_name=param_name,
            type_annotation=param_details.type_annotation,
            dependant=dependant,
        ):
            assert param_details.field is None, (
                f"Cannot specify multiple FastAPI annotations for {param_name!r}"
            )
            continue
        assert param_details.field is not None
        if isinstance(param_details.field.field_info, params.Body):
            dependant.body_params.append(param_details.field)
        else:
            add_param_to_fields(field=param_details.field, dependant=dependant)
    return dependant


def add_non_field_param_to_dependency(
    *, param_name: str, type_annotation: Any, dependant: Dependant
) -> Optional[bool]:
    if lenient_issubclass(type_annotation, Request):
        dependant.request_param_name = param_name
        return True
    elif lenient_issubclass(type_annotation, WebSocket):
        dependant.websocket_param_name = param_name
        return True
    elif lenient_issubclass(type_annotation, HTTPConnection):
        dependant.http_connection_param_name = param_name
        return True
    elif lenient_issubclass(type_annotation, Response):
        dependant.response_param_name = param_name
        return True
    elif lenient_issubclass(type_annotation, StarletteBackgroundTasks):
        dependant.background_tasks_param_name = param_name
        return True
    elif lenient_issubclass(type_annotation, SecurityScopes):
        dependant.security_scopes_param_name = param_name
        return True
    return None


@dataclass
class ParamDetails:
    type_annotation: Any
    depends: Optional[params.Depends]
    field: Optional[ModelField]


def analyze_param(
    *,
    param_name: str,
    annotation: Any,
    value: Any,
    is_path_param: bool,
) -> ParamDetails:
    field_info = None
    depends = None
    type_annotation: Any = Any
    use_annotation: Any = Any
    if annotation is not inspect.Signature.empty:
        use_annotation = annotation
        type_annotation = annotation
    # Extract Annotated info
    if get_origin(use_annotation) is Annotated:
        annotated_args = get_args(annotation)
        type_annotation = annotated_args[0]
        fastapi_annotations = [
            arg
            for arg in annotated_args[1:]
            if isinstance(arg, (FieldInfo, params.Depends))
        ]
        fastapi_specific_annotations = [
            arg
            for arg in fastapi_annotations
            if isinstance(arg, (params.Param, params.Body, params.Depends))
        ]
        if fastapi_specific_annotations:
            fastapi_annotation: Union[FieldInfo, params.Depends, None] = (
                fastapi_specific_annotations[-1]
            )
        else:
            fastapi_annotation = None
        # Set default for Annotated FieldInfo
        if isinstance(fastapi_annotation, FieldInfo):
            # Copy `field_info` because we mutate `field_info.default` below.
            field_info = copy_field_info(
                field_info=fastapi_annotation, annotation=use_annotation
            )
            assert (
                field_info.default is Undefined or field_info.default is RequiredParam
            ), (
                f"`{field_info.__class__.__name__}` default value cannot be set in"
                f" `Annotated` for {param_name!r}. Set the default value with `=` instead."
            )
            if value is not inspect.Signature.empty:
                assert not is_path_param, "Path parameters cannot have default values"
                field_info.default = value
            else:
                field_info.default = RequiredParam
        # Get Annotated Depends
        elif isinstance(fastapi_annotation, params.Depends):
            depends = fastapi_annotation
    # Get Depends from default value
    if isinstance(value, params.Depends):
        assert depends is None, (
            "Cannot specify `Depends` in `Annotated` and default value"
            f" together for {param_name!r}"
        )
        assert field_info is None, (
            "Cannot specify a FastAPI annotation in `Annotated` and `Depends` as a"
            f" default value together for {param_name!r}"
        )
        depends = value
    # Get FieldInfo from default value
    elif isinstance(value, FieldInfo):
        assert field_info is None, (
            "Cannot specify FastAPI annotations in `Annotated` and default value"
            f" together for {param_name!r}"
        )
        field_info = value
        if PYDANTIC_V2:
            field_info.annotation = type_annotation

    # Get Depends from type annotation
    if depends is not None and depends.dependency is None:
        # Copy `depends` before mutating it
        depends = copy(depends)
        depends.dependency = type_annotation

    # Handle non-param type annotations like Request
    if lenient_issubclass(
        type_annotation,
        (
            Request,
            WebSocket,
            HTTPConnection,
            Response,
            StarletteBackgroundTasks,
            SecurityScopes,
        ),
    ):
        assert depends is None, f"Cannot specify `Depends` for type {type_annotation!r}"
        assert field_info is None, (
            f"Cannot specify FastAPI annotation for type {type_annotation!r}"
        )
    # Handle default assignations, neither field_info nor depends was not found in Annotated nor default value
    elif field_info is None and depends is None:
        default_value = value if value is not inspect.Signature.empty else RequiredParam
        if is_path_param:
            # We might check here that `default_value is RequiredParam`, but the fact is that the same
            # parameter might sometimes be a path parameter and sometimes not. See
            # `tests/test_infer_param_optionality.py` for an example.
            field_info = params.Path(annotation=use_annotation)
        elif is_uploadfile_or_nonable_uploadfile_annotation(
            type_annotation
        ) or is_uploadfile_sequence_annotation(type_annotation):
            field_info = params.File(annotation=use_annotation, default=default_value)
        elif not field_annotation_is_scalar(annotation=type_annotation):
            field_info = params.Body(annotation=use_annotation, default=default_value)
        else:
            field_info = params.Query(annotation=use_annotation, default=default_value)

    field = None
    # It's a field_info, not a dependency
    if field_info is not None:
        # Handle field_info.in_
        if is_path_param:
            assert isinstance(field_info, params.Path), (
                f"Cannot use `{field_info.__class__.__name__}` for path param"
                f" {param_name!r}"
            )
        elif (
            isinstance(field_info, params.Param)
            and getattr(field_info, "in_", None) is None
        ):
            field_info.in_ = params.ParamTypes.query
        use_annotation_from_field_info = get_annotation_from_field_info(
            use_annotation,
            field_info,
            param_name,
        )
        if isinstance(field_info, params.Form):
            ensure_multipart_is_installed()
        if not field_info.alias and getattr(field_info, "convert_underscores", None):
            alias = param_name.replace("_", "-")
        else:
            alias = field_info.alias or param_name
        field_info.alias = alias
        field = create_model_field(
            name=param_name,
            type_=use_annotation_from_field_info,
            default=field_info.default,
            alias=alias,
            required=field_info.default in (RequiredParam, Undefined),
            field_info=field_info,
        )
        if is_path_param:
            assert is_scalar_field(field=field), (
                "Path params must be of one of the supported types"
            )
        elif isinstance(field_info, params.Query):
            assert (
                is_scalar_field(field)
                or is_scalar_sequence_field(field)
                or (
                    lenient_issubclass(field.type_, BaseModel)
                    # For Pydantic v1
                    and getattr(field, "shape", 1) == 1
                )
            )

    return ParamDetails(type_annotation=type_annotation, depends=depends, field=field)


def add_param_to_fields(*, field: ModelField, dependant: Dependant) -> None:
    field_info = field.field_info
    field_info_in = getattr(field_info, "in_", None)
    if field_info_in == params.ParamTypes.path:
        dependant.path_params.append(field)
    elif field_info_in == params.ParamTypes.query:
        dependant.query_params.append(field)
    elif field_info_in == params.ParamTypes.header:
        dependant.header_params.append(field)
    else:
        assert field_info_in == params.ParamTypes.cookie, (
            f"non-body parameters must be in path, query, header or cookie: {field.name}"
        )
        dependant.cookie_params.append(field)


def is_coroutine_callable(call: Callable[..., Any]) -> bool:
    if inspect.isroutine(call):
        return inspect.iscoroutinefunction(call)
    if inspect.isclass(call):
        return False
    dunder_call = getattr(call, "__call__", None)  # noqa: B004
    return inspect.iscoroutinefunction(dunder_call)


def is_async_gen_callable(call: Callable[..., Any]) -> bool:
    if inspect.isasyncgenfunction(call):
        return True
    dunder_call = getattr(call, "__call__", None)  # noqa: B004
    return inspect.isasyncgenfunction(dunder_call)


def is_gen_callable(call: Callable[..., Any]) -> bool:
    if inspect.isgeneratorfunction(call):
        return True
    dunder_call = getattr(call, "__call__", None)  # noqa: B004
    return inspect.isgeneratorfunction(dunder_call)


async def solve_generator(
    *, call: Callable[..., Any], stack: AsyncExitStack, sub_values: Dict[str, Any]
) -> Any:
    if is_gen_callable(call):
        cm = contextmanager_in_threadpool(contextmanager(call)(**sub_values))
    elif is_async_gen_callable(call):
        cm = asynccontextmanager(call)(**sub_values)
    return await stack.enter_async_context(cm)


@dataclass
class SolvedDependency:
    values: Dict[str, Any]
    errors: List[Any]
    background_tasks: Optional[StarletteBackgroundTasks]
    response: Response
    dependency_cache: Dict[Tuple[Callable[..., Any], Tuple[str]], Any]


async def solve_dependencies(
    *,
    request: Union[Request, WebSocket],
    dependant: Dependant,
    body: Optional[Union[Dict[str, Any], FormData]] = None,
    background_tasks: Optional[StarletteBackgroundTasks] = None,
    response: Optional[Response] = None,
    dependency_overrides_provider: Optional[Any] = None,
    dependency_cache: Optional[Dict[Tuple[Callable[..., Any], Tuple[str]], Any]] = None,
    async_exit_stack: AsyncExitStack,
    embed_body_fields: bool,
) -> SolvedDependency:
    values: Dict[str, Any] = {}
    errors: List[Any] = []
    if response is None:
        response = Response()
        del response.headers["content-length"]
        response.status_code = None  # type: ignore
    dependency_cache = dependency_cache or {}
    sub_dependant: Dependant
    for sub_dependant in dependant.dependencies:
        sub_dependant.call = cast(Callable[..., Any], sub_dependant.call)
        sub_dependant.cache_key = cast(
            Tuple[Callable[..., Any], Tuple[str]], sub_dependant.cache_key
        )
        call = sub_dependant.call
        use_sub_dependant = sub_dependant
        if (
            dependency_overrides_provider
            and dependency_overrides_provider.dependency_overrides
        ):
            original_call = sub_dependant.call
            call = getattr(
                dependency_overrides_provider, "dependency_overrides", {}
            ).get(original_call, original_call)
            use_path: str = sub_dependant.path  # type: ignore
            use_sub_dependant = get_dependant(
                path=use_path,
                call=call,
                name=sub_dependant.name,
                security_scopes=sub_dependant.security_scopes,
            )

        solved_result = await solve_dependencies(
            request=request,
            dependant=use_sub_dependant,
            body=body,
            background_tasks=background_tasks,
            response=response,
            dependency_overrides_provider=dependency_overrides_provider,
            dependency_cache=dependency_cache,
            async_exit_stack=async_exit_stack,
            embed_body_fields=embed_body_fields,
        )
        background_tasks = solved_result.background_tasks
        dependency_cache.update(solved_result.dependency_cache)
        if solved_result.errors:
            errors.extend(solved_result.errors)
            continue
        if sub_dependant.use_cache and sub_dependant.cache_key in dependency_cache:
            solved = dependency_cache[sub_dependant.cache_key]
        elif is_gen_callable(call) or is_async_gen_callable(call):
            solved = await solve_generator(
                call=call, stack=async_exit_stack, sub_values=solved_result.values
            )
        elif is_coroutine_callable(call):
            solved = await call(**solved_result.values)
        else:
            solved = await run_in_threadpool(call, **solved_result.values)
        if sub_dependant.name is not None:
            values[sub_dependant.name] = solved
        if sub_dependant.cache_key not in dependency_cache:
            dependency_cache[sub_dependant.cache_key] = solved
    path_values, path_errors = request_params_to_args(
        dependant.path_params, request.path_params
    )
    query_values, query_errors = request_params_to_args(
        dependant.query_params, request.query_params
    )
    header_values, header_errors = request_params_to_args(
        dependant.header_params, request.headers
    )
    cookie_values, cookie_errors = request_params_to_args(
        dependant.cookie_params, request.cookies
    )
    values.update(path_values)
    values.update(query_values)
    values.update(header_values)
    values.update(cookie_values)
    errors += path_errors + query_errors + header_errors + cookie_errors
    if dependant.body_params:
        (
            body_values,
            body_errors,
        ) = await request_body_to_args(  # body_params checked above
            body_fields=dependant.body_params,
            received_body=body,
            embed_body_fields=embed_body_fields,
        )
        values.update(body_values)
        errors.extend(body_errors)
    if dependant.http_connection_param_name:
        values[dependant.http_connection_param_name] = request
    if dependant.request_param_name and isinstance(request, Request):
        values[dependant.request_param_name] = request
    elif dependant.websocket_param_name and isinstance(request, WebSocket):
        values[dependant.websocket_param_name] = request
    if dependant.background_tasks_param_name:
        if background_tasks is None:
            background_tasks = BackgroundTasks()
        values[dependant.background_tasks_param_name] = background_tasks
    if dependant.response_param_name:
        values[dependant.response_param_name] = response
    if dependant.security_scopes_param_name:
        values[dependant.security_scopes_param_name] = SecurityScopes(
            scopes=dependant.security_scopes
        )
    return SolvedDependency(
        values=values,
        errors=errors,
        background_tasks=background_tasks,
        response=response,
        dependency_cache=dependency_cache,
    )


def _validate_value_with_model_field(
    *, field: ModelField, value: Any, values: Dict[str, Any], loc: Tuple[str, ...]
) -> Tuple[Any, List[Any]]:
    if value is None:
        if field.required:
            return None, [get_missing_field_error(loc=loc)]
        else:
            return deepcopy(field.default), []
    v_, errors_ = field.validate(value, values, loc=loc)
    if isinstance(errors_, ErrorWrapper):
        return None, [errors_]
    elif isinstance(errors_, list):
        new_errors = _regenerate_error_with_loc(errors=errors_, loc_prefix=())
        return None, new_errors
    else:
        return v_, []


def _get_multidict_value(
    field: ModelField, values: Mapping[str, Any], alias: Union[str, None] = None
) -> Any:
    alias = alias or field.alias
    if is_sequence_field(field) and isinstance(values, (ImmutableMultiDict, Headers)):
        value = values.getlist(alias)
    else:
        value = values.get(alias, None)
    if (
        value is None
        or (
            isinstance(field.field_info, params.Form)
            and isinstance(value, str)  # For type checks
            and value == ""
        )
        or (is_sequence_field(field) and len(value) == 0)
    ):
        if field.required:
            return
        else:
            return deepcopy(field.default)
    return value


def request_params_to_args(
    fields: Sequence[ModelField],
    received_params: Union[Mapping[str, Any], QueryParams, Headers],
) -> Tuple[Dict[str, Any], List[Any]]:
    values: Dict[str, Any] = {}
    errors: List[Dict[str, Any]] = []

    if not fields:
        return values, errors

    first_field = fields[0]
    fields_to_extract = fields
    single_not_embedded_field = False
    default_convert_underscores = True
    if len(fields) == 1 and lenient_issubclass(first_field.type_, BaseModel):
        fields_to_extract = get_cached_model_fields(first_field.type_)
        single_not_embedded_field = True
        # If headers are in a Pydantic model, the way to disable convert_underscores
        # would be with Header(convert_underscores=False) at the Pydantic model level
        default_convert_underscores = getattr(
            first_field.field_info, "convert_underscores", True
        )

    params_to_process: Dict[str, Any] = {}

    processed_keys = set()

    for field in fields_to_extract:
        alias = None
        if isinstance(received_params, Headers):
            # Handle fields extracted from a Pydantic Model for a header, each field
            # doesn't have a FieldInfo of type Header with the default convert_underscores=True
            convert_underscores = getattr(
                field.field_info, "convert_underscores", default_convert_underscores
            )
            if convert_underscores:
                alias = (
                    field.alias
                    if field.alias != field.name
                    else field.name.replace("_", "-")
                )
        value = _get_multidict_value(field, received_params, alias=alias)
        if value is not None:
            params_to_process[field.name] = value
        processed_keys.add(alias or field.alias)
        processed_keys.add(field.name)

    for key, value in received_params.items():
        if key not in processed_keys:
            params_to_process[key] = value

    if single_not_embedded_field:
        field_info = first_field.field_info
        assert isinstance(field_info, params.Param), (
            "Params must be subclasses of Param"
        )
        loc: Tuple[str, ...] = (field_info.in_.value,)
        v_, errors_ = _validate_value_with_model_field(
            field=first_field, value=params_to_process, values=values, loc=loc
        )
        return {first_field.name: v_}, errors_

    for field in fields:
        value = _get_multidict_value(field, received_params)
        field_info = field.field_info
        assert isinstance(field_info, params.Param), (
            "Params must be subclasses of Param"
        )
        loc = (field_info.in_.value, field.alias)
        v_, errors_ = _validate_value_with_model_field(
            field=field, value=value, values=values, loc=loc
        )
        if errors_:
            errors.extend(errors_)
        else:
            values[field.name] = v_
    return values, errors


def is_union_of_base_models(field_type: Any) -> bool:
    """Check if field type is a Union where all members are BaseModel subclasses."""
    from fastapi.types import UnionType

    origin = get_origin(field_type)

    # Check if it's a Union type (covers both typing.Union and types.UnionType in Python 3.10+)
    if origin is not Union and origin is not UnionType:
        return False

    union_args = get_args(field_type)

    for arg in union_args:
        if not lenient_issubclass(arg, BaseModel):
            return False

    return True


def _should_embed_body_fields(fields: List[ModelField]) -> bool:
    if not fields:
        return False
    # More than one dependency could have the same field, it would show up as multiple
    # fields but it's the same one, so count them by name
    body_param_names_set = {field.name for field in fields}
    # A top level field has to be a single field, not multiple
    if len(body_param_names_set) > 1:
        return True
    first_field = fields[0]
    # If it explicitly specifies it is embedded, it has to be embedded
    if getattr(first_field.field_info, "embed", None):
        return True
    # If it's a Form (or File) field, it has to be a BaseModel (or a union of BaseModels) to be top level
    # otherwise it has to be embedded, so that the key value pair can be extracted
    if (
        isinstance(first_field.field_info, params.Form)
        and not lenient_issubclass(first_field.type_, BaseModel)
        and not is_union_of_base_models(first_field.type_)
    ):
        return True
    return False


async def _extract_form_body(
    body_fields: List[ModelField],
    received_body: FormData,
) -> Dict[str, Any]:
    values = {}
    first_field = body_fields[0]
    first_field_info = first_field.field_info

    for field in body_fields:
        value = _get_multidict_value(field, received_body)
        if (
            isinstance(first_field_info, params.File)
            and is_bytes_field(field)
            and isinstance(value, UploadFile)
        ):
            value = await value.read()
        elif (
            is_bytes_sequence_field(field)
            and isinstance(first_field_info, params.File)
            and value_is_sequence(value)
        ):
            # For types
            assert isinstance(value, sequence_types)  # type: ignore[arg-type]
            results: List[Union[bytes, str]] = []

            async def process_fn(
                fn: Callable[[], Coroutine[Any, Any, Any]],
            ) -> None:
                result = await fn()
                results.append(result)  # noqa: B023

            async with anyio.create_task_group() as tg:
                for sub_value in value:
                    tg.start_soon(process_fn, sub_value.read)
            value = serialize_sequence_value(field=field, value=results)
        if value is not None:
            values[field.alias] = value
    for key, value in received_body.items():
        if key not in values:
            values[key] = value
    return values


async def request_body_to_args(
    body_fields: List[ModelField],
    received_body: Optional[Union[Dict[str, Any], FormData]],
    embed_body_fields: bool,
) -> Tuple[Dict[str, Any], List[Dict[str, Any]]]:
    values: Dict[str, Any] = {}
    errors: List[Dict[str, Any]] = []
    assert body_fields, "request_body_to_args() should be called with fields"
    single_not_embedded_field = len(body_fields) == 1 and not embed_body_fields
    first_field = body_fields[0]
    body_to_process = received_body

    fields_to_extract: List[ModelField] = body_fields

    if single_not_embedded_field and lenient_issubclass(first_field.type_, BaseModel):
        fields_to_extract = get_cached_model_fields(first_field.type_)

    if isinstance(received_body, FormData):
        body_to_process = await _extract_form_body(fields_to_extract, received_body)

    if single_not_embedded_field:
        loc: Tuple[str, ...] = ("body",)
        v_, errors_ = _validate_value_with_model_field(
            field=first_field, value=body_to_process, values=values, loc=loc
        )
        return {first_field.name: v_}, errors_
    for field in body_fields:
        loc = ("body", field.alias)
        value: Optional[Any] = None
        if body_to_process is not None:
            try:
                value = body_to_process.get(field.alias)
            # If the received body is a list, not a dict
            except AttributeError:
                errors.append(get_missing_field_error(loc))
                continue
        v_, errors_ = _validate_value_with_model_field(
            field=field, value=value, values=values, loc=loc
        )
        if errors_:
            errors.extend(errors_)
        else:
            values[field.name] = v_
    return values, errors


def get_body_field(
    *, flat_dependant: Dependant, name: str, embed_body_fields: bool
) -> Optional[ModelField]:
    """
    Get a ModelField representing the request body for a path operation, combining
    all body parameters into a single field if necessary.

    Used to check if it's form data (with `isinstance(body_field, params.Form)`)
    or JSON and to generate the JSON Schema for a request body.

    This is **not** used to validate/parse the request body, that's done with each
    individual body parameter.
    """
    if not flat_dependant.body_params:
        return None
    first_param = flat_dependant.body_params[0]
    if not embed_body_fields:
        return first_param
    model_name = "Body_" + name
<<<<<<< HEAD
    BodyModel: Type[BaseModel] = create_model(model_name)
    for f in flat_dependant.body_params:
        BodyModel.__fields__[f.alias] = f
=======
    BodyModel = create_body_model(
        fields=flat_dependant.body_params, model_name=model_name
    )
>>>>>>> bd8f358f
    required = any(True for f in flat_dependant.body_params if f.required)
    BodyFieldInfo_kwargs: Dict[str, Any] = {
        "annotation": BodyModel,
        "alias": "body",
    }
    if not required:
        BodyFieldInfo_kwargs["default"] = None
    if any(isinstance(f.field_info, params.File) for f in flat_dependant.body_params):
        BodyFieldInfo: Type[params.Body] = params.File
    elif any(isinstance(f.field_info, params.Form) for f in flat_dependant.body_params):
        BodyFieldInfo = params.Form
    else:
        BodyFieldInfo = params.Body

        body_param_media_types = [
            f.field_info.media_type
            for f in flat_dependant.body_params
            if isinstance(f.field_info, params.Body)
        ]
        if len(set(body_param_media_types)) == 1:
            BodyFieldInfo_kwargs["media_type"] = body_param_media_types[0]
    final_field = create_model_field(
        name="body",
        type_=BodyModel,
        required=required,
        alias="body",
        field_info=BodyFieldInfo(**BodyFieldInfo_kwargs),
    )
    return final_field<|MERGE_RESOLUTION|>--- conflicted
+++ resolved
@@ -967,15 +967,9 @@
     if not embed_body_fields:
         return first_param
     model_name = "Body_" + name
-<<<<<<< HEAD
-    BodyModel: Type[BaseModel] = create_model(model_name)
-    for f in flat_dependant.body_params:
-        BodyModel.__fields__[f.alias] = f
-=======
     BodyModel = create_body_model(
         fields=flat_dependant.body_params, model_name=model_name
     )
->>>>>>> bd8f358f
     required = any(True for f in flat_dependant.body_params if f.required)
     BodyFieldInfo_kwargs: Dict[str, Any] = {
         "annotation": BodyModel,
