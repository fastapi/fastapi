--- conflicted
+++ resolved
@@ -63,28 +63,7 @@
 from starlette.requests import HTTPConnection, Request
 from starlette.responses import Response
 from starlette.websockets import WebSocket
-<<<<<<< HEAD
-from typing_extensions import Annotated
-
-sequence_shapes = {
-    SHAPE_LIST,
-    SHAPE_SET,
-    SHAPE_FROZENSET,
-    SHAPE_TUPLE,
-    SHAPE_SEQUENCE,
-    SHAPE_TUPLE_ELLIPSIS,
-}
-sequence_types = (list, set, tuple)
-sequence_shape_to_type = {
-    SHAPE_LIST: list,
-    SHAPE_SET: set,
-    SHAPE_TUPLE: tuple,
-    SHAPE_SEQUENCE: list,
-    SHAPE_TUPLE_ELLIPSIS: list,
-}
-=======
 from typing_extensions import Annotated, get_args, get_origin
->>>>>>> c165be38
 
 multipart_not_installed_error = (
     'Form data requires "python-multipart" to be installed. \n'
