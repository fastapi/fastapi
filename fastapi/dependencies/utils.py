import asyncio
import importlib
import inspect
import logging

from contextlib import contextmanager
from copy import deepcopy
from typing import (
    Any,
    Callable,
    Dict,
    List,
    Mapping,
    Optional,
    Sequence,
    Tuple,
    Type,
    Union,
    cast,
)

from fastapi import params
from fastapi.concurrency import (
    AsyncExitStack,
    _fake_asynccontextmanager,
    asynccontextmanager,
    contextmanager_in_threadpool,
)
from fastapi.dependencies.models import Dependant, SecurityRequirement
from fastapi.security.base import SecurityBase
from fastapi.security.oauth2 import OAuth2, SecurityScopes
from fastapi.security.open_id_connect_url import OpenIdConnect
from fastapi.utils import (
    PYDANTIC_1,
    create_response_field,
    get_field_info,
    get_path_param_names,
)
from pydantic import BaseConfig, BaseModel, create_model
from pydantic.error_wrappers import ErrorWrapper
from pydantic.errors import MissingError
from pydantic.utils import lenient_issubclass
from starlette.background import BackgroundTasks
from starlette.concurrency import run_in_threadpool
from starlette.datastructures import FormData, Headers, QueryParams, UploadFile
from starlette.requests import Request
from starlette.responses import Response
from starlette.websockets import WebSocket

try:
    from pydantic.fields import (
        SHAPE_LIST,
        SHAPE_SEQUENCE,
        SHAPE_SET,
        SHAPE_SINGLETON,
        SHAPE_TUPLE,
        SHAPE_TUPLE_ELLIPSIS,
        FieldInfo,
        ModelField,
        Required,
    )
    from pydantic.schema import get_annotation_from_field_info
    from pydantic.typing import ForwardRef, evaluate_forwardref
except ImportError:  # pragma: nocover
    # TODO: remove when removing support for Pydantic < 1.0.0
    from pydantic.fields import Field as ModelField  # type: ignore
    from pydantic.fields import Required, Shape  # type: ignore
    from pydantic import Schema as FieldInfo  # type: ignore
    from pydantic.schema import get_annotation_from_schema  # type: ignore
    from pydantic.utils import ForwardRef, evaluate_forwardref  # type: ignore

    SHAPE_LIST = Shape.LIST
    SHAPE_SEQUENCE = Shape.SEQUENCE
    SHAPE_SET = Shape.SET
    SHAPE_SINGLETON = Shape.SINGLETON
    SHAPE_TUPLE = Shape.TUPLE
    SHAPE_TUPLE_ELLIPSIS = Shape.TUPLE_ELLIPS

    def get_annotation_from_field_info(
        annotation: Any, field_info: FieldInfo, field_name: str
    ) -> Type[Any]:
        return get_annotation_from_schema(annotation, field_info)


sequence_shapes = {
    SHAPE_LIST,
    SHAPE_SET,
    SHAPE_TUPLE,
    SHAPE_SEQUENCE,
    SHAPE_TUPLE_ELLIPSIS,
}
sequence_types = (list, set, tuple)
sequence_shape_to_type = {
    SHAPE_LIST: list,
    SHAPE_SET: set,
    SHAPE_TUPLE: tuple,
    SHAPE_SEQUENCE: list,
    SHAPE_TUPLE_ELLIPSIS: list,
}


def get_param_sub_dependant(
    *, param: inspect.Parameter, path: str, security_scopes: List[str] = None
) -> Dependant:
    depends: params.Depends = param.default
    if depends.dependency:
        dependency = depends.dependency
    else:
        dependency = param.annotation
    return get_sub_dependant(
        depends=depends,
        dependency=dependency,
        path=path,
        name=param.name,
        security_scopes=security_scopes,
    )


def get_parameterless_sub_dependant(*, depends: params.Depends, path: str) -> Dependant:
    assert callable(
        depends.dependency
    ), "A parameter-less dependency must have a callable dependency"
    return get_sub_dependant(depends=depends, dependency=depends.dependency, path=path)


def get_sub_dependant(
    *,
    depends: params.Depends,
    dependency: Callable,
    path: str,
    name: str = None,
    security_scopes: List[str] = None,
) -> Dependant:
    security_requirement = None
    security_scopes = security_scopes or []
    if isinstance(depends, params.Security):
        dependency_scopes = depends.scopes
        security_scopes.extend(dependency_scopes)
    if isinstance(dependency, SecurityBase):
        use_scopes: List[str] = []
        if isinstance(dependency, (OAuth2, OpenIdConnect)):
            use_scopes = security_scopes
        security_requirement = SecurityRequirement(
            security_scheme=dependency, scopes=use_scopes
        )
    sub_dependant = get_dependant(
        path=path,
        call=dependency,
        name=name,
        security_scopes=security_scopes,
        use_cache=depends.use_cache,
    )
    if security_requirement:
        sub_dependant.security_requirements.append(security_requirement)
    sub_dependant.security_scopes = security_scopes
    return sub_dependant


CacheKey = Tuple[Optional[Callable], Tuple[str, ...]]


def get_flat_dependant(
    dependant: Dependant, *, skip_repeats: bool = False, visited: List[CacheKey] = None
) -> Dependant:
    if visited is None:
        visited = []
    visited.append(dependant.cache_key)

    flat_dependant = Dependant(
        path_params=dependant.path_params.copy(),
        query_params=dependant.query_params.copy(),
        header_params=dependant.header_params.copy(),
        cookie_params=dependant.cookie_params.copy(),
        body_params=dependant.body_params.copy(),
        security_schemes=dependant.security_requirements.copy(),
        use_cache=dependant.use_cache,
        path=dependant.path,
    )
    for sub_dependant in dependant.dependencies:
        if skip_repeats and sub_dependant.cache_key in visited:
            continue
        flat_sub = get_flat_dependant(
            sub_dependant, skip_repeats=skip_repeats, visited=visited
        )
        flat_dependant.path_params.extend(flat_sub.path_params)
        flat_dependant.query_params.extend(flat_sub.query_params)
        flat_dependant.header_params.extend(flat_sub.header_params)
        flat_dependant.cookie_params.extend(flat_sub.cookie_params)
        flat_dependant.body_params.extend(flat_sub.body_params)
        flat_dependant.security_requirements.extend(flat_sub.security_requirements)
    return flat_dependant


def get_flat_params(dependant: Dependant) -> List[ModelField]:
    flat_dependant = get_flat_dependant(dependant, skip_repeats=True)
    return (
        flat_dependant.path_params
        + flat_dependant.query_params
        + flat_dependant.header_params
        + flat_dependant.cookie_params
    )


def is_scalar_field(field: ModelField) -> bool:
    field_info = get_field_info(field)
    if not (
        field.shape == SHAPE_SINGLETON
        and not lenient_issubclass(field.type_, BaseModel)
        and not lenient_issubclass(field.type_, sequence_types + (dict,))
        and not isinstance(field_info, params.Body)
    ):
        return False
    if field.sub_fields:
        if not all(is_scalar_field(f) for f in field.sub_fields):
            return False
    return True


def is_scalar_sequence_field(field: ModelField) -> bool:
    if (field.shape in sequence_shapes) and not lenient_issubclass(
        field.type_, BaseModel
    ):
        if field.sub_fields is not None:
            for sub_field in field.sub_fields:
                if not is_scalar_field(sub_field):
                    return False
        return True
    if lenient_issubclass(field.type_, sequence_types):
        return True
    return False


def get_typed_signature(call: Callable) -> inspect.Signature:
    signature = inspect.signature(call)
    globalns = getattr(call, "__globals__", {})
    typed_params = [
        inspect.Parameter(
            name=param.name,
            kind=param.kind,
            default=param.default,
            annotation=get_typed_annotation(param, globalns),
        )
        for param in signature.parameters.values()
    ]
    typed_signature = inspect.Signature(typed_params)
    return typed_signature


def get_typed_annotation(param: inspect.Parameter, globalns: Dict[str, Any]) -> Any:
    annotation = param.annotation
    if isinstance(annotation, str):
        annotation = ForwardRef(annotation)
        annotation = evaluate_forwardref(annotation, globalns, globalns)
    return annotation


async_contextmanager_dependencies_error = """
FastAPI dependencies with yield require Python 3.7 or above,
or the backports for Python 3.6, installed with:
    pip install async-exit-stack async-generator
"""


def check_dependency_contextmanagers() -> None:
    if AsyncExitStack is None or asynccontextmanager == _fake_asynccontextmanager:
        raise RuntimeError(async_contextmanager_dependencies_error)  # pragma: no cover


def get_dependant(
    *,
    path: str,
    call: Callable,
    name: str = None,
    security_scopes: List[str] = None,
    use_cache: bool = True,
) -> Dependant:
    path_param_names = get_path_param_names(path)
    endpoint_signature = get_typed_signature(call)
    signature_params = endpoint_signature.parameters
    if is_gen_callable(call) or is_async_gen_callable(call):
        check_dependency_contextmanagers()
    dependant = Dependant(call=call, name=name, path=path, use_cache=use_cache)
    for param_name, param in signature_params.items():
        if isinstance(param.default, params.Depends):
            sub_dependant = get_param_sub_dependant(
                param=param, path=path, security_scopes=security_scopes
            )
            dependant.dependencies.append(sub_dependant)
    for param_name, param in signature_params.items():
        if isinstance(param.default, params.Depends):
            continue
        if add_non_field_param_to_dependency(param=param, dependant=dependant):
            continue
        param_field = get_param_field(
            param=param, default_field_info=params.Query, param_name=param_name
        )
        if param_name in path_param_names:
            assert is_scalar_field(
                field=param_field
            ), "Path params must be of one of the supported types"
            if isinstance(param.default, params.Path):
                ignore_default = False
            else:
                ignore_default = True
            param_field = get_param_field(
                param=param,
                param_name=param_name,
                default_field_info=params.Path,
                force_type=params.ParamTypes.path,
                ignore_default=ignore_default,
            )
            add_param_to_fields(field=param_field, dependant=dependant)
        elif is_scalar_field(field=param_field):
            add_param_to_fields(field=param_field, dependant=dependant)
        elif isinstance(
            param.default, (params.Query, params.Header)
        ) and is_scalar_sequence_field(param_field):
            add_param_to_fields(field=param_field, dependant=dependant)
        else:
            field_info = get_field_info(param_field)
            assert isinstance(
                field_info, params.Body
            ), f"Param: {param_field.name} can only be a request body, using Body(...)"
            dependant.body_params.append(param_field)
    return dependant


def add_non_field_param_to_dependency(
    *, param: inspect.Parameter, dependant: Dependant
) -> Optional[bool]:
    if lenient_issubclass(param.annotation, Request):
        dependant.request_param_name = param.name
        return True
    elif lenient_issubclass(param.annotation, WebSocket):
        dependant.websocket_param_name = param.name
        return True
    elif lenient_issubclass(param.annotation, Response):
        dependant.response_param_name = param.name
        return True
    elif lenient_issubclass(param.annotation, BackgroundTasks):
        dependant.background_tasks_param_name = param.name
        return True
    elif lenient_issubclass(param.annotation, SecurityScopes):
        dependant.security_scopes_param_name = param.name
        return True
    return None


def get_param_field(
    *,
    param: inspect.Parameter,
    param_name: str,
    default_field_info: Type[params.Param] = params.Param,
    force_type: params.ParamTypes = None,
    ignore_default: bool = False,
) -> ModelField:
    default_value = Required
    had_schema = False
    if not param.default == param.empty and ignore_default is False:
        default_value = param.default
    if isinstance(default_value, FieldInfo):
        had_schema = True
        field_info = default_value
        default_value = field_info.default
        if (
            isinstance(field_info, params.Param)
            and getattr(field_info, "in_", None) is None
        ):
            field_info.in_ = default_field_info.in_
        if force_type:
            field_info.in_ = force_type  # type: ignore
    else:
        field_info = default_field_info(default_value)
    required = default_value == Required
    annotation: Any = Any
    if not param.annotation == param.empty:
        annotation = param.annotation
    annotation = get_annotation_from_field_info(annotation, field_info, param_name)
    if not field_info.alias and getattr(field_info, "convert_underscores", None):
        alias = param.name.replace("_", "-")
    else:
        alias = field_info.alias or param.name
    field = create_response_field(
        name=param.name,
        type_=annotation,
        default=None if required else default_value,
        alias=alias,
        required=required,
        field_info=field_info,
    )
    field.required = required
    if not had_schema and not is_scalar_field(field=field):
        if PYDANTIC_1:
            field.field_info = params.Body(field_info.default)
        else:
            field.schema = params.Body(field_info.default)  # type: ignore  # pragma: nocover

    return field


def add_param_to_fields(*, field: ModelField, dependant: Dependant) -> None:
    field_info = cast(params.Param, get_field_info(field))
    if field_info.in_ == params.ParamTypes.path:
        dependant.path_params.append(field)
    elif field_info.in_ == params.ParamTypes.query:
        dependant.query_params.append(field)
    elif field_info.in_ == params.ParamTypes.header:
        dependant.header_params.append(field)
    else:
        assert (
            field_info.in_ == params.ParamTypes.cookie
        ), f"non-body parameters must be in path, query, header or cookie: {field.name}"
        dependant.cookie_params.append(field)


def is_coroutine_callable(call: Callable) -> bool:
    if inspect.isroutine(call):
        return inspect.iscoroutinefunction(call)
    if inspect.isclass(call):
        return False
    call = getattr(call, "__call__", None)
    return inspect.iscoroutinefunction(call)


def is_async_gen_callable(call: Callable) -> bool:
    if inspect.isasyncgenfunction(call):
        return True
    call = getattr(call, "__call__", None)
    return inspect.isasyncgenfunction(call)


def is_gen_callable(call: Callable) -> bool:
    if inspect.isgeneratorfunction(call):
        return True
    call = getattr(call, "__call__", None)
    return inspect.isgeneratorfunction(call)


async def solve_generator(
    *, call: Callable, stack: AsyncExitStack, sub_values: Dict[str, Any]
) -> Any:
    if is_gen_callable(call):
        cm = contextmanager_in_threadpool(contextmanager(call)(**sub_values))
    elif is_async_gen_callable(call):
        if not inspect.isasyncgenfunction(call):
            # asynccontextmanager from the async_generator backfill pre python3.7
            # does not support callables that are not functions or methods.
            # See https://github.com/python-trio/async_generator/issues/32
            #
            # Expand the callable class into its __call__ method before decorating it.
            # This approach will work on newer python versions as well.
            call = getattr(call, "__call__", None)
        cm = asynccontextmanager(call)(**sub_values)
    return await stack.enter_async_context(cm)


async def solve_dependencies(
    *,
    request: Union[Request, WebSocket],
    dependant: Dependant,
    body: Optional[Union[Dict[str, Any], FormData]] = None,
    background_tasks: BackgroundTasks = None,
    response: Response = None,
    dependency_overrides_provider: Any = None,
    dependency_cache: Dict[Tuple[Callable, Tuple[str]], Any] = None,
) -> Tuple[
    Dict[str, Any],
    List[ErrorWrapper],
    Optional[BackgroundTasks],
    Response,
    Dict[Tuple[Callable, Tuple[str]], Any],
]:
    values: Dict[str, Any] = {}
    errors: List[ErrorWrapper] = []
    response = response or Response(
        content=None,
        status_code=None,  # type: ignore
        headers=None,
        media_type=None,
        background=None,
    )
    dependency_cache = dependency_cache or {}
    sub_dependant: Dependant
    for sub_dependant in dependant.dependencies:
        sub_dependant.call = cast(Callable, sub_dependant.call)
        sub_dependant.cache_key = cast(
            Tuple[Callable, Tuple[str]], sub_dependant.cache_key
        )
        call = sub_dependant.call
        use_sub_dependant = sub_dependant
        if (
            dependency_overrides_provider
            and dependency_overrides_provider.dependency_overrides
        ):
            original_call = sub_dependant.call
            call = getattr(
                dependency_overrides_provider, "dependency_overrides", {}
            ).get(original_call, original_call)
            use_path: str = sub_dependant.path  # type: ignore
            use_sub_dependant = get_dependant(
                path=use_path,
                call=call,
                name=sub_dependant.name,
                security_scopes=sub_dependant.security_scopes,
            )
            use_sub_dependant.security_scopes = sub_dependant.security_scopes

        solved_result = await solve_dependencies(
            request=request,
            dependant=use_sub_dependant,
            body=body,
            background_tasks=background_tasks,
            response=response,
            dependency_overrides_provider=dependency_overrides_provider,
            dependency_cache=dependency_cache,
        )
        (
            sub_values,
            sub_errors,
            background_tasks,
            _,  # the subdependency returns the same response we have
            sub_dependency_cache,
        ) = solved_result
        dependency_cache.update(sub_dependency_cache)
        if sub_errors:
            errors.extend(sub_errors)
            continue
        if sub_dependant.use_cache and sub_dependant.cache_key in dependency_cache:
            solved = dependency_cache[sub_dependant.cache_key]
        elif is_gen_callable(call) or is_async_gen_callable(call):
            stack = request.scope.get("fastapi_astack")
            if stack is None:
                raise RuntimeError(
                    async_contextmanager_dependencies_error
                )  # pragma: no cover
            solved = await solve_generator(
                call=call, stack=stack, sub_values=sub_values
            )
        elif is_coroutine_callable(call):
            solved = await call(**sub_values)
        else:
            solved = await run_in_threadpool(call, **sub_values)
        if sub_dependant.name is not None:
            values[sub_dependant.name] = solved
        if sub_dependant.cache_key not in dependency_cache:
            dependency_cache[sub_dependant.cache_key] = solved
    path_values, path_errors = request_params_to_args(
        dependant.path_params, request.path_params
    )
    query_values, query_errors = request_params_to_args(
        dependant.query_params, request.query_params
    )
    header_values, header_errors = request_params_to_args(
        dependant.header_params, request.headers
    )
    cookie_values, cookie_errors = request_params_to_args(
        dependant.cookie_params, request.cookies
    )
    values.update(path_values)
    values.update(query_values)
    values.update(header_values)
    values.update(cookie_values)
    errors += path_errors + query_errors + header_errors + cookie_errors
    if dependant.body_params:
        (
            body_values,
            body_errors,
        ) = await request_body_to_args(  # body_params checked above
            required_params=dependant.body_params, received_body=body
        )
        values.update(body_values)
        errors.extend(body_errors)
    if dependant.request_param_name and isinstance(request, Request):
        values[dependant.request_param_name] = request
    elif dependant.websocket_param_name and isinstance(request, WebSocket):
        values[dependant.websocket_param_name] = request
    if dependant.background_tasks_param_name:
        if background_tasks is None:
            background_tasks = BackgroundTasks()
        values[dependant.background_tasks_param_name] = background_tasks
    if dependant.response_param_name:
        values[dependant.response_param_name] = response
    if dependant.security_scopes_param_name:
        values[dependant.security_scopes_param_name] = SecurityScopes(
            scopes=dependant.security_scopes
        )
    return values, errors, background_tasks, response, dependency_cache


def request_params_to_args(
    required_params: Sequence[ModelField],
    received_params: Union[Mapping[str, Any], QueryParams, Headers],
) -> Tuple[Dict[str, Any], List[ErrorWrapper]]:
    values = {}
    errors = []
    for field in required_params:
        if is_scalar_sequence_field(field) and isinstance(
            received_params, (QueryParams, Headers)
        ):
            value = received_params.getlist(field.alias) or field.default
        else:
            value = received_params.get(field.alias)
        field_info = get_field_info(field)
        assert isinstance(
            field_info, params.Param
        ), "Params must be subclasses of Param"
        if value is None:
            if field.required:
                if PYDANTIC_1:
                    errors.append(
                        ErrorWrapper(
                            MissingError(), loc=(field_info.in_.value, field.alias)
                        )
                    )
                else:  # pragma: nocover
                    errors.append(
                        ErrorWrapper(  # type: ignore
                            MissingError(),
                            loc=(field_info.in_.value, field.alias),
                            config=BaseConfig,
                        )
                    )
            else:
                values[field.name] = deepcopy(field.default)
            continue
        v_, errors_ = field.validate(
            value, values, loc=(field_info.in_.value, field.alias)
        )
        if isinstance(errors_, ErrorWrapper):
            errors.append(errors_)
        elif isinstance(errors_, list):
            errors.extend(errors_)
        else:
            values[field.name] = v_
    return values, errors


async def request_body_to_args(
    required_params: List[ModelField],
    received_body: Optional[Union[Dict[str, Any], FormData]],
) -> Tuple[Dict[str, Any], List[ErrorWrapper]]:
    values = {}
    errors = []
    if required_params:
        field = required_params[0]
        field_info = get_field_info(field)
        embed = getattr(field_info, "embed", None)
        field_alias_omitted = len(required_params) == 1 and not embed
        if field_alias_omitted:
            received_body = {field.alias: received_body}

        for field in required_params:
            loc: Tuple[str, ...]
            if field_alias_omitted:
                loc = ("body",)
            else:
                loc = ("body", field.alias)

            value: Any = None
            if received_body is not None:
                if (
                    field.shape in sequence_shapes or field.type_ in sequence_types
                ) and isinstance(received_body, FormData):
                    value = received_body.getlist(field.alias)
                else:
                    try:
                        value = received_body.get(field.alias)
                    except AttributeError:
                        errors.append(get_missing_field_error(loc))
                        continue
            if (
                value is None
                or (isinstance(field_info, params.Form) and value == "")
                or (
                    isinstance(field_info, params.Form)
                    and field.shape in sequence_shapes
                    and len(value) == 0
                )
            ):
                if field.required:
                    errors.append(get_missing_field_error(loc))
                else:
                    values[field.name] = deepcopy(field.default)
                continue
            if (
                isinstance(field_info, params.File)
                and lenient_issubclass(field.type_, bytes)
                and isinstance(value, UploadFile)
            ):
                value = await value.read()
            elif (
                field.shape in sequence_shapes
                and isinstance(field_info, params.File)
                and lenient_issubclass(field.type_, bytes)
                and isinstance(value, sequence_types)
            ):
                awaitables = [sub_value.read() for sub_value in value]
                contents = await asyncio.gather(*awaitables)
                value = sequence_shape_to_type[field.shape](contents)

            v_, errors_ = field.validate(value, values, loc=loc)

            if isinstance(errors_, ErrorWrapper):
                errors.append(errors_)
            elif isinstance(errors_, list):
                errors.extend(errors_)
            else:
                values[field.name] = v_
    return values, errors


def get_missing_field_error(loc: Tuple[str, ...]) -> ErrorWrapper:
    if PYDANTIC_1:
        missing_field_error = ErrorWrapper(MissingError(), loc=loc)
    else:  # pragma: no cover
        missing_field_error = ErrorWrapper(  # type: ignore
            MissingError(), loc=loc, config=BaseConfig,
        )
    return missing_field_error


def get_schema_compatible_field(*, field: ModelField) -> ModelField:
    out_field = field
    if lenient_issubclass(field.type_, UploadFile):
        use_type: type = bytes
        if field.shape in sequence_shapes:
            use_type = List[bytes]
        out_field = create_response_field(
            name=field.name,
            type_=use_type,
            class_validators=field.class_validators,
            model_config=field.model_config,
            default=field.default,
            required=field.required,
            alias=field.alias,
            field_info=field.field_info if PYDANTIC_1 else field.schema,  # type: ignore
        )

    return out_field


def is_form_data(BodyFieldInfo):
    return BodyFieldInfo == params.Form or BodyFieldInfo == params.File or BodyFieldInfo == bytes


def get_body_field(*, dependant: Dependant, name: str) -> Optional[ModelField]:
    flat_dependant = get_flat_dependant(dependant)
    if not flat_dependant.body_params:
        return None
    first_param = flat_dependant.body_params[0]
    field_info = get_field_info(first_param)
    embed = getattr(field_info, "embed", None)
    body_param_names_set = set([param.name for param in flat_dependant.body_params])
    if len(body_param_names_set) == 1 and not embed:
        return get_schema_compatible_field(field=first_param)
    # If one field requires to embed, all have to be embedded
    # in case a sub-dependency is evaluated with a single unique body field
    # That is combined (embedded) with other body fields
    for param in flat_dependant.body_params:
        setattr(get_field_info(param), "embed", True)
    model_name = "Body_" + name
    BodyModel = create_model(model_name)
    for f in flat_dependant.body_params:
        BodyModel.__fields__[f.name] = get_schema_compatible_field(field=f)
    required = any(True for f in flat_dependant.body_params if f.required)

    BodyFieldInfo_kwargs: Dict[str, Any] = dict(default=None)
    if any(
        isinstance(get_field_info(f), params.File) for f in flat_dependant.body_params
    ):
        BodyFieldInfo: Type[params.Body] = params.File
    elif any(
        isinstance(get_field_info(f), params.Form) for f in flat_dependant.body_params
    ):
        BodyFieldInfo = params.Form
    else:
        BodyFieldInfo = params.Body

        body_param_media_types = [
            getattr(get_field_info(f), "media_type")
            for f in flat_dependant.body_params
            if isinstance(get_field_info(f), params.Body)
        ]
        if len(set(body_param_media_types)) == 1:
            BodyFieldInfo_kwargs["media_type"] = body_param_media_types[0]
    
    if is_form_data(BodyFieldInfo):
<<<<<<< HEAD
        if importlib.util.find_spec("multipart") is None:
            error = """Form data requires [python-multipart] to be installed."""
            logging.error(error)
            raise ImportError(error)
            return
=======
>>>>>>> dde8f464
        try:
            import multipart
            multipart.QuerystringParser({})
        except AttributeError:
<<<<<<< HEAD
            error = """Form data requires [python-multipart] to be installed.
            [multipart] is installed, and not compatible with [python-multipart]. 
            Uninstall [multipart] and install [python-multipart]."""
            logging.error(error)
            raise ImportError(error)
=======
            logging.error("incorrect multipart installed")
        except ModuleNotFoundError:
            logging.error("multipart straight up not installed")
>>>>>>> dde8f464

    return create_response_field(
        name="body",
        type_=BodyModel,
        required=required,
        alias="body",
        field_info=BodyFieldInfo(**BodyFieldInfo_kwargs),
    )<|MERGE_RESOLUTION|>--- conflicted
+++ resolved
@@ -785,29 +785,19 @@
             BodyFieldInfo_kwargs["media_type"] = body_param_media_types[0]
     
     if is_form_data(BodyFieldInfo):
-<<<<<<< HEAD
-        if importlib.util.find_spec("multipart") is None:
-            error = """Form data requires [python-multipart] to be installed."""
-            logging.error(error)
-            raise ImportError(error)
-            return
-=======
->>>>>>> dde8f464
         try:
             import multipart
             multipart.QuerystringParser({})
         except AttributeError:
-<<<<<<< HEAD
             error = """Form data requires [python-multipart] to be installed.
             [multipart] is installed, and not compatible with [python-multipart]. 
             Uninstall [multipart] and install [python-multipart]."""
             logging.error(error)
             raise ImportError(error)
-=======
-            logging.error("incorrect multipart installed")
         except ModuleNotFoundError:
-            logging.error("multipart straight up not installed")
->>>>>>> dde8f464
+            error = "Form data requires [python-multipart] to be installed."
+            logging.error(error)
+            raise ImportError(error)
 
     return create_response_field(
         name="body",
