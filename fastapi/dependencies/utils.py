import dataclasses
import inspect
from contextlib import contextmanager
from copy import deepcopy
from typing import (
    Any,
    Callable,
    Coroutine,
    Dict,
    List,
    Mapping,
    Optional,
    Sequence,
    Tuple,
    Type,
    Union,
    cast,
)

import anyio
from fastapi import params
from fastapi.concurrency import (
    AsyncExitStack,
    asynccontextmanager,
    contextmanager_in_threadpool,
)
from fastapi.dependencies.models import Dependant, SecurityRequirement
from fastapi.logger import logger
from fastapi.security.base import SecurityBase
from fastapi.security.oauth2 import OAuth2, SecurityScopes
from fastapi.security.open_id_connect_url import OpenIdConnect
from fastapi.utils import create_response_field, get_path_param_names
from pydantic import BaseModel, create_model
from pydantic.error_wrappers import ErrorWrapper
from pydantic.errors import MissingError
from pydantic.fields import (
    SHAPE_LIST,
    SHAPE_SEQUENCE,
    SHAPE_SET,
    SHAPE_SINGLETON,
    SHAPE_TUPLE,
    SHAPE_TUPLE_ELLIPSIS,
    FieldInfo,
    ModelField,
    Required,
    Undefined,
)
from pydantic.schema import get_annotation_from_field_info
from pydantic.typing import ForwardRef, evaluate_forwardref, get_args, get_origin
from pydantic.utils import lenient_issubclass
from starlette.background import BackgroundTasks
from starlette.concurrency import run_in_threadpool
from starlette.datastructures import FormData, Headers, QueryParams, UploadFile
from starlette.requests import HTTPConnection, Request
from starlette.responses import Response
from starlette.websockets import WebSocket
from typing_extensions import Annotated

sequence_shapes = {
    SHAPE_LIST,
    SHAPE_SET,
    SHAPE_TUPLE,
    SHAPE_SEQUENCE,
    SHAPE_TUPLE_ELLIPSIS,
}
sequence_types = (list, set, tuple)
sequence_shape_to_type = {
    SHAPE_LIST: list,
    SHAPE_SET: set,
    SHAPE_TUPLE: tuple,
    SHAPE_SEQUENCE: list,
    SHAPE_TUPLE_ELLIPSIS: list,
}


multipart_not_installed_error = (
    'Form data requires "python-multipart" to be installed. \n'
    'You can install "python-multipart" with: \n\n'
    "pip install python-multipart\n"
)
multipart_incorrect_install_error = (
    'Form data requires "python-multipart" to be installed. '
    'It seems you installed "multipart" instead. \n'
    'You can remove "multipart" with: \n\n'
    "pip uninstall multipart\n\n"
    'And then install "python-multipart" with: \n\n'
    "pip install python-multipart\n"
)


def check_file_field(field: ModelField) -> None:
    field_info = field.field_info
    if isinstance(field_info, params.Form):
        try:
            # __version__ is available in both multiparts, and can be mocked
            from multipart import __version__  # type: ignore

            assert __version__
            try:
                # parse_options_header is only available in the right multipart
                from multipart.multipart import parse_options_header  # type: ignore

                assert parse_options_header
            except ImportError:
                logger.error(multipart_incorrect_install_error)
                raise RuntimeError(multipart_incorrect_install_error)
        except ImportError:
            logger.error(multipart_not_installed_error)
            raise RuntimeError(multipart_not_installed_error)


def get_param_sub_dependant(
    *,
    param_name: str,
    depends: params.Depends,
    path: str,
    security_scopes: Optional[List[str]] = None,
) -> Dependant:
    assert depends.dependency
    return get_sub_dependant(
        depends=depends,
        dependency=depends.dependency,
        path=path,
        name=param_name,
        security_scopes=security_scopes,
    )


def get_parameterless_sub_dependant(*, depends: params.Depends, path: str) -> Dependant:
    assert callable(
        depends.dependency
    ), "A parameter-less dependency must have a callable dependency"
    return get_sub_dependant(depends=depends, dependency=depends.dependency, path=path)


def get_sub_dependant(
    *,
    depends: params.Depends,
    dependency: Callable[..., Any],
    path: str,
    name: Optional[str] = None,
    security_scopes: Optional[List[str]] = None,
) -> Dependant:
    security_requirement = None
    security_scopes = security_scopes or []
    if isinstance(depends, params.Security):
        dependency_scopes = depends.scopes
        security_scopes.extend(dependency_scopes)
    if isinstance(dependency, SecurityBase):
        use_scopes: List[str] = []
        if isinstance(dependency, (OAuth2, OpenIdConnect)):
            use_scopes = security_scopes
        security_requirement = SecurityRequirement(
            security_scheme=dependency, scopes=use_scopes
        )
    sub_dependant = get_dependant(
        path=path,
        call=dependency,
        name=name,
        security_scopes=security_scopes,
        use_cache=depends.use_cache,
    )
    if security_requirement:
        sub_dependant.security_requirements.append(security_requirement)
    sub_dependant.security_scopes = security_scopes
    return sub_dependant


CacheKey = Tuple[Optional[Callable[..., Any]], Tuple[str, ...]]


def get_flat_dependant(
    dependant: Dependant,
    *,
    skip_repeats: bool = False,
    visited: Optional[List[CacheKey]] = None,
) -> Dependant:
    if visited is None:
        visited = []
    visited.append(dependant.cache_key)

    flat_dependant = Dependant(
        path_params=dependant.path_params.copy(),
        query_params=dependant.query_params.copy(),
        header_params=dependant.header_params.copy(),
        cookie_params=dependant.cookie_params.copy(),
        body_params=dependant.body_params.copy(),
        security_schemes=dependant.security_requirements.copy(),
        use_cache=dependant.use_cache,
        path=dependant.path,
    )
    for sub_dependant in dependant.dependencies:
        if skip_repeats and sub_dependant.cache_key in visited:
            continue
        flat_sub = get_flat_dependant(
            sub_dependant, skip_repeats=skip_repeats, visited=visited
        )
        flat_dependant.path_params.extend(flat_sub.path_params)
        flat_dependant.query_params.extend(flat_sub.query_params)
        flat_dependant.header_params.extend(flat_sub.header_params)
        flat_dependant.cookie_params.extend(flat_sub.cookie_params)
        flat_dependant.body_params.extend(flat_sub.body_params)
        flat_dependant.security_requirements.extend(flat_sub.security_requirements)
    return flat_dependant


def get_flat_params(dependant: Dependant) -> List[ModelField]:
    flat_dependant = get_flat_dependant(dependant, skip_repeats=True)
    return (
        flat_dependant.path_params
        + flat_dependant.query_params
        + flat_dependant.header_params
        + flat_dependant.cookie_params
    )


def is_scalar_field(field: ModelField) -> bool:
    field_info = field.field_info
    if not (
        field.shape == SHAPE_SINGLETON
        and not lenient_issubclass(field.type_, BaseModel)
        and not lenient_issubclass(field.type_, sequence_types + (dict,))
        and not dataclasses.is_dataclass(field.type_)
        and not isinstance(field_info, params.Body)
    ):
        return False
    if field.sub_fields:
        if not all(is_scalar_field(f) for f in field.sub_fields):
            return False
    return True


def is_scalar_sequence_field(field: ModelField) -> bool:
    if (field.shape in sequence_shapes) and not lenient_issubclass(
        field.type_, BaseModel
    ):
        if field.sub_fields is not None:
            for sub_field in field.sub_fields:
                if not is_scalar_field(sub_field):
                    return False
        return True
    if lenient_issubclass(field.type_, sequence_types):
        return True
    return False


def get_typed_signature(call: Callable[..., Any]) -> inspect.Signature:
    signature = inspect.signature(call)
    globalns = getattr(call, "__globals__", {})
    typed_params = [
        inspect.Parameter(
            name=param.name,
            kind=param.kind,
            default=param.default,
            annotation=get_typed_annotation(param, globalns),
        )
        for param in signature.parameters.values()
    ]
    typed_signature = inspect.Signature(typed_params)
    return typed_signature


def get_typed_annotation(param: inspect.Parameter, globalns: Dict[str, Any]) -> Any:
    annotation = param.annotation
    if isinstance(annotation, str):
        annotation = ForwardRef(annotation)
        annotation = evaluate_forwardref(annotation, globalns, globalns)
    return annotation


def get_dependant(
    *,
    path: str,
    call: Callable[..., Any],
    name: Optional[str] = None,
    security_scopes: Optional[List[str]] = None,
    use_cache: bool = True,
) -> Dependant:
    path_param_names = get_path_param_names(path)
    endpoint_signature = get_typed_signature(call)
    signature_params = endpoint_signature.parameters
    dependant = Dependant(call=call, name=name, path=path, use_cache=use_cache)
    for param_name, param in signature_params.items():
        is_path_param = param_name in path_param_names
        type_annotation, depends, param_field = analyze_param(
            param_name=param_name,
            annotation=param.annotation,
            value=param.default,
            is_path_param=is_path_param,
        )
        if depends is not None:
            sub_dependant = get_param_sub_dependant(
                param_name=param_name,
                depends=depends,
                path=path,
                security_scopes=security_scopes,
            )
            dependant.dependencies.append(sub_dependant)
            continue
        if add_non_field_param_to_dependency(
            param_name=param_name,
            type_annotation=type_annotation,
            dependant=dependant,
        ):
            assert (
                param_field is None
            ), f"Cannot specify multiple FastAPI annotations for {param_name!r}"
            continue
<<<<<<< HEAD
        assert param_field is not None
        if is_body_param(param_field=param_field, is_path_param=is_path_param):
=======
        param_field = get_param_field(
            param=param, default_field_info=params.Query, param_name=param_name
        )
        if param_name in path_param_names:
            assert is_scalar_field(
                field=param_field
            ), "Path params must be of one of the supported types"
            if isinstance(param.default, params.Path):
                ignore_default = False
            else:
                ignore_default = True
            param_field = get_param_field(
                param=param,
                param_name=param_name,
                default_field_info=params.Path,
                force_type=params.ParamTypes.path,
                ignore_default=ignore_default,
            )
            add_param_to_fields(field=param_field, dependant=dependant)
        elif is_scalar_field(field=param_field):
            add_param_to_fields(field=param_field, dependant=dependant)
        elif isinstance(
            param.default, (params.Query, params.Header)
        ) and is_scalar_sequence_field(param_field):
            add_param_to_fields(field=param_field, dependant=dependant)
        else:
            field_info = param_field.field_info
            assert isinstance(
                field_info, params.Body
            ), f"Param: {param_field.name} can only be a request body, using Body()"
>>>>>>> 1876ebc7
            dependant.body_params.append(param_field)
        else:
            add_param_to_fields(field=param_field, dependant=dependant)
    return dependant


def add_non_field_param_to_dependency(
    *, param_name: str, type_annotation: Any, dependant: Dependant
) -> Optional[bool]:
    if lenient_issubclass(type_annotation, Request):
        dependant.request_param_name = param_name
        return True
    elif lenient_issubclass(type_annotation, WebSocket):
        dependant.websocket_param_name = param_name
        return True
    elif lenient_issubclass(type_annotation, HTTPConnection):
        dependant.http_connection_param_name = param_name
        return True
    elif lenient_issubclass(type_annotation, Response):
        dependant.response_param_name = param_name
        return True
    elif lenient_issubclass(type_annotation, BackgroundTasks):
        dependant.background_tasks_param_name = param_name
        return True
    elif lenient_issubclass(type_annotation, SecurityScopes):
        dependant.security_scopes_param_name = param_name
        return True
    return None


def analyze_param(
    *,
    param_name: str,
<<<<<<< HEAD
    annotation: Any,
    value: Any,
    is_path_param: bool,
) -> Tuple[Any, Optional[params.Depends], Optional[ModelField]]:
    field_info = None
    used_default_field_info = False
    depends = None
    type_annotation: Any = Any
    if (
        annotation is not inspect.Signature.empty
        and get_origin(annotation) is Annotated  # type: ignore[comparison-overlap]
    ):
        annotated_args = get_args(annotation)
        type_annotation = annotated_args[0]
        fastapi_annotations = [
            arg
            for arg in annotated_args[1:]
            if isinstance(arg, (FieldInfo, params.Depends))
        ]
        assert (
            len(fastapi_annotations) <= 1
        ), f"Cannot specify multiple `Annotated` FastAPI arguments for {param_name!r}"
        fastapi_annotation = next(iter(fastapi_annotations), None)
        if isinstance(fastapi_annotation, FieldInfo):
            field_info = fastapi_annotation
            assert field_info.default is Undefined or field_info.default is Required, (
                f"`{field_info.__class__.__name__}` default value cannot be set in"
                f" `Annotated` for {param_name!r}. Set the default value with `=` instead."
            )
            if value is not inspect.Signature.empty:
                assert not is_path_param, "Path parameters cannot have default values"
                field_info.default = value
            else:
                field_info.default = Required
        elif isinstance(fastapi_annotation, params.Depends):
            depends = fastapi_annotation
    elif annotation is not inspect.Signature.empty:
        type_annotation = annotation

    if isinstance(value, params.Depends):
        assert depends is None, (
            "Cannot specify `Depends` in `Annotated` and default value"
            f" together for {param_name!r}"
        )
        assert field_info is None, (
            "Cannot specify a FastAPI annotation in `Annotated` and `Depends` as a"
            f" default value together for {param_name!r}"
        )
        depends = value
    elif isinstance(value, FieldInfo):
        assert field_info is None, (
            "Cannot specify FastAPI annotations in `Annotated` and default value"
            f" together for {param_name!r}"
        )
        assert (
            value.default is not Undefined
        ), f"Must set a default for {param_name!r}. To make it required, use `...`."
        field_info = value

    if depends is not None and depends.dependency is None:
        depends.dependency = type_annotation

    if lenient_issubclass(
        type_annotation,
        (Request, WebSocket, HTTPConnection, Response, BackgroundTasks, SecurityScopes),
    ):
        assert depends is None, f"Cannot specify `Depends` for type {type_annotation!r}"
        assert (
            field_info is None
        ), f"Cannot specify FastAPI annotation for type {type_annotation!r}"
    elif field_info is None and depends is None:
        default_value = value if value is not inspect.Signature.empty else Required
        if is_path_param:
            # We might check here that `defualt_value is Required`, but the fact is that the same
            # parameter might sometimes be a path parameter and sometimes not. See
            # `tests/test_infer_param_optionality.py` for an example.
            field_info = params.Path()
        else:
            field_info = params.Query(default=default_value)
        used_default_field_info = True

    field = None
    if field_info is not None:
        if is_path_param:
            assert isinstance(field_info, params.Path), (
                f"Cannot use `{field_info.__class__.__name__}` for path param"
                f" {param_name!r}"
            )
        elif (
            isinstance(field_info, params.Param)
            and getattr(field_info, "in_", None) is None
        ):
            field_info.in_ = params.ParamTypes.query
        annotation = get_annotation_from_field_info(
            annotation if annotation is not inspect.Signature.empty else Any,
            field_info,
            param_name,
        )
        if not field_info.alias and getattr(field_info, "convert_underscores", None):
            alias = param_name.replace("_", "-")
        else:
            alias = field_info.alias or param_name
        field = create_response_field(
            name=param_name,
            type_=annotation,
            default=field_info.default,
            alias=alias,
            required=field_info.default is Required,
            field_info=field_info,
        )
        if used_default_field_info:
            if lenient_issubclass(field.type_, UploadFile):
                field.field_info = params.File(field_info.default)
            elif not is_scalar_field(field=field):
                field.field_info = params.Body(field_info.default)

    return type_annotation, depends, field

=======
    default_field_info: Type[params.Param] = params.Param,
    force_type: Optional[params.ParamTypes] = None,
    ignore_default: bool = False,
) -> ModelField:
    default_value: Any = Undefined
    had_schema = False
    if not param.default == param.empty and ignore_default is False:
        default_value = param.default
    if isinstance(default_value, FieldInfo):
        had_schema = True
        field_info = default_value
        default_value = field_info.default
        if (
            isinstance(field_info, params.Param)
            and getattr(field_info, "in_", None) is None
        ):
            field_info.in_ = default_field_info.in_
        if force_type:
            field_info.in_ = force_type  # type: ignore
    else:
        field_info = default_field_info(default=default_value)
    required = True
    if default_value is Required or ignore_default:
        required = True
        default_value = None
    elif default_value is not Undefined:
        required = False
    annotation: Any = Any
    if not param.annotation == param.empty:
        annotation = param.annotation
    annotation = get_annotation_from_field_info(annotation, field_info, param_name)
    if not field_info.alias and getattr(field_info, "convert_underscores", None):
        alias = param.name.replace("_", "-")
    else:
        alias = field_info.alias or param.name
    field = create_response_field(
        name=param.name,
        type_=annotation,
        default=default_value,
        alias=alias,
        required=required,
        field_info=field_info,
    )
    if not had_schema and not is_scalar_field(field=field):
        field.field_info = params.Body(field_info.default)
    if not had_schema and lenient_issubclass(field.type_, UploadFile):
        field.field_info = params.File(field_info.default)
>>>>>>> 1876ebc7

def is_body_param(*, param_field: ModelField, is_path_param: bool) -> bool:
    if is_path_param:
        assert is_scalar_field(
            field=param_field
        ), "Path params must be of one of the supported types"
        return False
    elif is_scalar_field(field=param_field):
        return False
    elif isinstance(
        param_field.field_info, (params.Query, params.Header)
    ) and is_scalar_sequence_field(param_field):
        return False
    else:
        assert isinstance(
            param_field.field_info, params.Body
        ), f"Param: {param_field.name} can only be a request body, using Body(...)"
        return True


def add_param_to_fields(*, field: ModelField, dependant: Dependant) -> None:
    field_info = cast(params.Param, field.field_info)
    if field_info.in_ == params.ParamTypes.path:
        dependant.path_params.append(field)
    elif field_info.in_ == params.ParamTypes.query:
        dependant.query_params.append(field)
    elif field_info.in_ == params.ParamTypes.header:
        dependant.header_params.append(field)
    else:
        assert (
            field_info.in_ == params.ParamTypes.cookie
        ), f"non-body parameters must be in path, query, header or cookie: {field.name}"
        dependant.cookie_params.append(field)


def is_coroutine_callable(call: Callable[..., Any]) -> bool:
    if inspect.isroutine(call):
        return inspect.iscoroutinefunction(call)
    if inspect.isclass(call):
        return False
    call = getattr(call, "__call__", None)
    return inspect.iscoroutinefunction(call)


def is_async_gen_callable(call: Callable[..., Any]) -> bool:
    if inspect.isasyncgenfunction(call):
        return True
    call = getattr(call, "__call__", None)
    return inspect.isasyncgenfunction(call)


def is_gen_callable(call: Callable[..., Any]) -> bool:
    if inspect.isgeneratorfunction(call):
        return True
    call = getattr(call, "__call__", None)
    return inspect.isgeneratorfunction(call)


async def solve_generator(
    *, call: Callable[..., Any], stack: AsyncExitStack, sub_values: Dict[str, Any]
) -> Any:
    if is_gen_callable(call):
        cm = contextmanager_in_threadpool(contextmanager(call)(**sub_values))
    elif is_async_gen_callable(call):
        cm = asynccontextmanager(call)(**sub_values)
    return await stack.enter_async_context(cm)


async def solve_dependencies(
    *,
    request: Union[Request, WebSocket],
    dependant: Dependant,
    body: Optional[Union[Dict[str, Any], FormData]] = None,
    background_tasks: Optional[BackgroundTasks] = None,
    response: Optional[Response] = None,
    dependency_overrides_provider: Optional[Any] = None,
    dependency_cache: Optional[Dict[Tuple[Callable[..., Any], Tuple[str]], Any]] = None,
) -> Tuple[
    Dict[str, Any],
    List[ErrorWrapper],
    Optional[BackgroundTasks],
    Response,
    Dict[Tuple[Callable[..., Any], Tuple[str]], Any],
]:
    values: Dict[str, Any] = {}
    errors: List[ErrorWrapper] = []
    if response is None:
        response = Response()
        del response.headers["content-length"]
        response.status_code = None  # type: ignore
    dependency_cache = dependency_cache or {}
    sub_dependant: Dependant
    for sub_dependant in dependant.dependencies:
        sub_dependant.call = cast(Callable[..., Any], sub_dependant.call)
        sub_dependant.cache_key = cast(
            Tuple[Callable[..., Any], Tuple[str]], sub_dependant.cache_key
        )
        call = sub_dependant.call
        use_sub_dependant = sub_dependant
        if (
            dependency_overrides_provider
            and dependency_overrides_provider.dependency_overrides
        ):
            original_call = sub_dependant.call
            call = getattr(
                dependency_overrides_provider, "dependency_overrides", {}
            ).get(original_call, original_call)
            use_path: str = sub_dependant.path  # type: ignore
            use_sub_dependant = get_dependant(
                path=use_path,
                call=call,
                name=sub_dependant.name,
                security_scopes=sub_dependant.security_scopes,
            )
            use_sub_dependant.security_scopes = sub_dependant.security_scopes

        solved_result = await solve_dependencies(
            request=request,
            dependant=use_sub_dependant,
            body=body,
            background_tasks=background_tasks,
            response=response,
            dependency_overrides_provider=dependency_overrides_provider,
            dependency_cache=dependency_cache,
        )
        (
            sub_values,
            sub_errors,
            background_tasks,
            _,  # the subdependency returns the same response we have
            sub_dependency_cache,
        ) = solved_result
        dependency_cache.update(sub_dependency_cache)
        if sub_errors:
            errors.extend(sub_errors)
            continue
        if sub_dependant.use_cache and sub_dependant.cache_key in dependency_cache:
            solved = dependency_cache[sub_dependant.cache_key]
        elif is_gen_callable(call) or is_async_gen_callable(call):
            stack = request.scope.get("fastapi_astack")
            assert isinstance(stack, AsyncExitStack)
            solved = await solve_generator(
                call=call, stack=stack, sub_values=sub_values
            )
        elif is_coroutine_callable(call):
            solved = await call(**sub_values)
        else:
            solved = await run_in_threadpool(call, **sub_values)
        if sub_dependant.name is not None:
            values[sub_dependant.name] = solved
        if sub_dependant.cache_key not in dependency_cache:
            dependency_cache[sub_dependant.cache_key] = solved
    path_values, path_errors = request_params_to_args(
        dependant.path_params, request.path_params
    )
    query_values, query_errors = request_params_to_args(
        dependant.query_params, request.query_params
    )
    header_values, header_errors = request_params_to_args(
        dependant.header_params, request.headers
    )
    cookie_values, cookie_errors = request_params_to_args(
        dependant.cookie_params, request.cookies
    )
    values.update(path_values)
    values.update(query_values)
    values.update(header_values)
    values.update(cookie_values)
    errors += path_errors + query_errors + header_errors + cookie_errors
    if dependant.body_params:
        (
            body_values,
            body_errors,
        ) = await request_body_to_args(  # body_params checked above
            required_params=dependant.body_params, received_body=body
        )
        values.update(body_values)
        errors.extend(body_errors)
    if dependant.http_connection_param_name:
        values[dependant.http_connection_param_name] = request
    if dependant.request_param_name and isinstance(request, Request):
        values[dependant.request_param_name] = request
    elif dependant.websocket_param_name and isinstance(request, WebSocket):
        values[dependant.websocket_param_name] = request
    if dependant.background_tasks_param_name:
        if background_tasks is None:
            background_tasks = BackgroundTasks()
        values[dependant.background_tasks_param_name] = background_tasks
    if dependant.response_param_name:
        values[dependant.response_param_name] = response
    if dependant.security_scopes_param_name:
        values[dependant.security_scopes_param_name] = SecurityScopes(
            scopes=dependant.security_scopes
        )
    return values, errors, background_tasks, response, dependency_cache


def request_params_to_args(
    required_params: Sequence[ModelField],
    received_params: Union[Mapping[str, Any], QueryParams, Headers],
) -> Tuple[Dict[str, Any], List[ErrorWrapper]]:
    values = {}
    errors = []
    for field in required_params:
        if is_scalar_sequence_field(field) and isinstance(
            received_params, (QueryParams, Headers)
        ):
            value = received_params.getlist(field.alias) or field.default
        else:
            value = received_params.get(field.alias)
        field_info = field.field_info
        assert isinstance(
            field_info, params.Param
        ), "Params must be subclasses of Param"
        if value is None:
            if field.required:
                errors.append(
                    ErrorWrapper(
                        MissingError(), loc=(field_info.in_.value, field.alias)
                    )
                )
            else:
                values[field.name] = deepcopy(field.default)
            continue
        v_, errors_ = field.validate(
            value, values, loc=(field_info.in_.value, field.alias)
        )
        if isinstance(errors_, ErrorWrapper):
            errors.append(errors_)
        elif isinstance(errors_, list):
            errors.extend(errors_)
        else:
            values[field.name] = v_
    return values, errors


async def request_body_to_args(
    required_params: List[ModelField],
    received_body: Optional[Union[Dict[str, Any], FormData]],
) -> Tuple[Dict[str, Any], List[ErrorWrapper]]:
    values = {}
    errors = []
    if required_params:
        field = required_params[0]
        field_info = field.field_info
        embed = getattr(field_info, "embed", None)
        field_alias_omitted = len(required_params) == 1 and not embed
        if field_alias_omitted:
            received_body = {field.alias: received_body}

        for field in required_params:
            loc: Tuple[str, ...]
            if field_alias_omitted:
                loc = ("body",)
            else:
                loc = ("body", field.alias)

            value: Optional[Any] = None
            if received_body is not None:
                if (
                    field.shape in sequence_shapes or field.type_ in sequence_types
                ) and isinstance(received_body, FormData):
                    value = received_body.getlist(field.alias)
                else:
                    try:
                        value = received_body.get(field.alias)
                    except AttributeError:
                        errors.append(get_missing_field_error(loc))
                        continue
            if (
                value is None
                or (isinstance(field_info, params.Form) and value == "")
                or (
                    isinstance(field_info, params.Form)
                    and field.shape in sequence_shapes
                    and len(value) == 0
                )
            ):
                if field.required:
                    errors.append(get_missing_field_error(loc))
                else:
                    values[field.name] = deepcopy(field.default)
                continue
            if (
                isinstance(field_info, params.File)
                and lenient_issubclass(field.type_, bytes)
                and isinstance(value, UploadFile)
            ):
                value = await value.read()
            elif (
                field.shape in sequence_shapes
                and isinstance(field_info, params.File)
                and lenient_issubclass(field.type_, bytes)
                and isinstance(value, sequence_types)
            ):
                results: List[Union[bytes, str]] = []

                async def process_fn(
                    fn: Callable[[], Coroutine[Any, Any, Any]]
                ) -> None:
                    result = await fn()
                    results.append(result)

                async with anyio.create_task_group() as tg:
                    for sub_value in value:
                        tg.start_soon(process_fn, sub_value.read)
                value = sequence_shape_to_type[field.shape](results)

            v_, errors_ = field.validate(value, values, loc=loc)

            if isinstance(errors_, ErrorWrapper):
                errors.append(errors_)
            elif isinstance(errors_, list):
                errors.extend(errors_)
            else:
                values[field.name] = v_
    return values, errors


def get_missing_field_error(loc: Tuple[str, ...]) -> ErrorWrapper:
    missing_field_error = ErrorWrapper(MissingError(), loc=loc)
    return missing_field_error


def get_body_field(*, dependant: Dependant, name: str) -> Optional[ModelField]:
    flat_dependant = get_flat_dependant(dependant)
    if not flat_dependant.body_params:
        return None
    first_param = flat_dependant.body_params[0]
    field_info = first_param.field_info
    embed = getattr(field_info, "embed", None)
    body_param_names_set = {param.name for param in flat_dependant.body_params}
    if len(body_param_names_set) == 1 and not embed:
        check_file_field(first_param)
        return first_param
    # If one field requires to embed, all have to be embedded
    # in case a sub-dependency is evaluated with a single unique body field
    # That is combined (embedded) with other body fields
    for param in flat_dependant.body_params:
        setattr(param.field_info, "embed", True)
    model_name = "Body_" + name
    BodyModel: Type[BaseModel] = create_model(model_name)
    for f in flat_dependant.body_params:
        BodyModel.__fields__[f.name] = f
    required = any(True for f in flat_dependant.body_params if f.required)

    BodyFieldInfo_kwargs: Dict[str, Any] = dict(default=None)
    if any(isinstance(f.field_info, params.File) for f in flat_dependant.body_params):
        BodyFieldInfo: Type[params.Body] = params.File
    elif any(isinstance(f.field_info, params.Form) for f in flat_dependant.body_params):
        BodyFieldInfo = params.Form
    else:
        BodyFieldInfo = params.Body

        body_param_media_types = [
            getattr(f.field_info, "media_type")
            for f in flat_dependant.body_params
            if isinstance(f.field_info, params.Body)
        ]
        if len(set(body_param_media_types)) == 1:
            BodyFieldInfo_kwargs["media_type"] = body_param_media_types[0]
    final_field = create_response_field(
        name="body",
        type_=BodyModel,
        required=required,
        alias="body",
        field_info=BodyFieldInfo(**BodyFieldInfo_kwargs),
    )
    check_file_field(final_field)
    return final_field<|MERGE_RESOLUTION|>--- conflicted
+++ resolved
@@ -306,41 +306,8 @@
                 param_field is None
             ), f"Cannot specify multiple FastAPI annotations for {param_name!r}"
             continue
-<<<<<<< HEAD
         assert param_field is not None
         if is_body_param(param_field=param_field, is_path_param=is_path_param):
-=======
-        param_field = get_param_field(
-            param=param, default_field_info=params.Query, param_name=param_name
-        )
-        if param_name in path_param_names:
-            assert is_scalar_field(
-                field=param_field
-            ), "Path params must be of one of the supported types"
-            if isinstance(param.default, params.Path):
-                ignore_default = False
-            else:
-                ignore_default = True
-            param_field = get_param_field(
-                param=param,
-                param_name=param_name,
-                default_field_info=params.Path,
-                force_type=params.ParamTypes.path,
-                ignore_default=ignore_default,
-            )
-            add_param_to_fields(field=param_field, dependant=dependant)
-        elif is_scalar_field(field=param_field):
-            add_param_to_fields(field=param_field, dependant=dependant)
-        elif isinstance(
-            param.default, (params.Query, params.Header)
-        ) and is_scalar_sequence_field(param_field):
-            add_param_to_fields(field=param_field, dependant=dependant)
-        else:
-            field_info = param_field.field_info
-            assert isinstance(
-                field_info, params.Body
-            ), f"Param: {param_field.name} can only be a request body, using Body()"
->>>>>>> 1876ebc7
             dependant.body_params.append(param_field)
         else:
             add_param_to_fields(field=param_field, dependant=dependant)
@@ -374,7 +341,6 @@
 def analyze_param(
     *,
     param_name: str,
-<<<<<<< HEAD
     annotation: Any,
     value: Any,
     is_path_param: bool,
@@ -429,9 +395,6 @@
             "Cannot specify FastAPI annotations in `Annotated` and default value"
             f" together for {param_name!r}"
         )
-        assert (
-            value.default is not Undefined
-        ), f"Must set a default for {param_name!r}. To make it required, use `...`."
         field_info = value
 
     if depends is not None and depends.dependency is None:
@@ -448,7 +411,7 @@
     elif field_info is None and depends is None:
         default_value = value if value is not inspect.Signature.empty else Required
         if is_path_param:
-            # We might check here that `defualt_value is Required`, but the fact is that the same
+            # We might check here that `default_value is Required`, but the fact is that the same
             # parameter might sometimes be a path parameter and sometimes not. See
             # `tests/test_infer_param_optionality.py` for an example.
             field_info = params.Path()
@@ -482,7 +445,7 @@
             type_=annotation,
             default=field_info.default,
             alias=alias,
-            required=field_info.default is Required,
+            required=field_info.default in (Required, Undefined),
             field_info=field_info,
         )
         if used_default_field_info:
@@ -493,55 +456,6 @@
 
     return type_annotation, depends, field
 
-=======
-    default_field_info: Type[params.Param] = params.Param,
-    force_type: Optional[params.ParamTypes] = None,
-    ignore_default: bool = False,
-) -> ModelField:
-    default_value: Any = Undefined
-    had_schema = False
-    if not param.default == param.empty and ignore_default is False:
-        default_value = param.default
-    if isinstance(default_value, FieldInfo):
-        had_schema = True
-        field_info = default_value
-        default_value = field_info.default
-        if (
-            isinstance(field_info, params.Param)
-            and getattr(field_info, "in_", None) is None
-        ):
-            field_info.in_ = default_field_info.in_
-        if force_type:
-            field_info.in_ = force_type  # type: ignore
-    else:
-        field_info = default_field_info(default=default_value)
-    required = True
-    if default_value is Required or ignore_default:
-        required = True
-        default_value = None
-    elif default_value is not Undefined:
-        required = False
-    annotation: Any = Any
-    if not param.annotation == param.empty:
-        annotation = param.annotation
-    annotation = get_annotation_from_field_info(annotation, field_info, param_name)
-    if not field_info.alias and getattr(field_info, "convert_underscores", None):
-        alias = param.name.replace("_", "-")
-    else:
-        alias = field_info.alias or param.name
-    field = create_response_field(
-        name=param.name,
-        type_=annotation,
-        default=default_value,
-        alias=alias,
-        required=required,
-        field_info=field_info,
-    )
-    if not had_schema and not is_scalar_field(field=field):
-        field.field_info = params.Body(field_info.default)
-    if not had_schema and lenient_issubclass(field.type_, UploadFile):
-        field.field_info = params.File(field_info.default)
->>>>>>> 1876ebc7
 
 def is_body_param(*, param_field: ModelField, is_path_param: bool) -> bool:
     if is_path_param:
@@ -558,7 +472,7 @@
     else:
         assert isinstance(
             param_field.field_info, params.Body
-        ), f"Param: {param_field.name} can only be a request body, using Body(...)"
+        ), f"Param: {param_field.name} can only be a request body, using Body()"
         return True
 
 
