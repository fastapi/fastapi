--- conflicted
+++ resolved
@@ -146,13 +146,12 @@
     )
 
 
-<<<<<<< HEAD
 def get_parameterless_sub_dependant(
     *, depends: params.Depends, path: str, caller: Callable[..., Any], index: int
 ) -> Union[EndpointDependant, LifespanDependant]:
-    assert callable(
-        depends.dependency
-    ), "A parameter-less dependency must have a callable dependency"
+    assert callable(depends.dependency), (
+        "A parameter-less dependency must have a callable dependency"
+    )
     return get_sub_dependant(
         depends=depends,
         dependency=depends.dependency,
@@ -160,13 +159,6 @@
         caller=caller,
         index=index,
     )
-=======
-def get_parameterless_sub_dependant(*, depends: params.Depends, path: str) -> Dependant:
-    assert callable(depends.dependency), (
-        "A parameter-less dependency must have a callable dependency"
-    )
-    return get_sub_dependant(depends=depends, dependency=depends.dependency, path=path)
->>>>>>> 27f42407
 
 
 def get_sub_dependant(
