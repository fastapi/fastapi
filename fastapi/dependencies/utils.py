import inspect
import sys
from contextlib import AsyncExitStack, contextmanager
from copy import copy, deepcopy
from dataclasses import dataclass
from typing import (
    Any,
    Callable,
    Coroutine,
    Dict,
    ForwardRef,
    List,
    Mapping,
    Optional,
    Sequence,
    Tuple,
    Type,
    Union,
    cast,
)

import anyio
from fastapi import params
from fastapi._compat import (
    PYDANTIC_V2,
    ModelField,
    RequiredParam,
    Undefined,
    _is_error_wrapper,
    _is_model_class,
    copy_field_info,
    create_body_model,
    evaluate_forwardref,
    field_annotation_is_scalar,
    get_annotation_from_field_info,
    get_cached_model_fields,
    get_missing_field_error,
    is_bytes_field,
    is_bytes_sequence_field,
    is_scalar_field,
    is_scalar_sequence_field,
    is_sequence_field,
    is_uploadfile_or_nonable_uploadfile_annotation,
    is_uploadfile_sequence_annotation,
    lenient_issubclass,
    may_v1,
    sequence_types,
    serialize_sequence_value,
    value_is_sequence,
)
from fastapi._compat.shared import annotation_is_pydantic_v1
from fastapi.background import BackgroundTasks
from fastapi.concurrency import (
    asynccontextmanager,
    contextmanager_in_threadpool,
)
from fastapi.dependencies.models import Dependant, SecurityRequirement
from fastapi.exceptions import DependencyScopeError
from fastapi.logger import logger
from fastapi.security.base import SecurityBase
from fastapi.security.oauth2 import OAuth2, SecurityScopes
from fastapi.security.open_id_connect_url import OpenIdConnect
from fastapi.utils import create_model_field, get_path_param_names
from pydantic import BaseModel
from pydantic.fields import FieldInfo
from starlette.background import BackgroundTasks as StarletteBackgroundTasks
from starlette.concurrency import run_in_threadpool
from starlette.datastructures import (
    FormData,
    Headers,
    ImmutableMultiDict,
    QueryParams,
    UploadFile,
)
from starlette.requests import HTTPConnection, Request
from starlette.responses import Response
from starlette.websockets import WebSocket
from typing_extensions import Annotated, Literal, get_args, get_origin

from .. import temp_pydantic_v1_params

if sys.version_info >= (3, 13):  # pragma: no cover
    from inspect import iscoroutinefunction
else:  # pragma: no cover
    from asyncio import iscoroutinefunction

multipart_not_installed_error = (
    'Form data requires "python-multipart" to be installed. \n'
    'You can install "python-multipart" with: \n\n'
    "pip install python-multipart\n"
)
multipart_incorrect_install_error = (
    'Form data requires "python-multipart" to be installed. '
    'It seems you installed "multipart" instead. \n'
    'You can remove "multipart" with: \n\n'
    "pip uninstall multipart\n\n"
    'And then install "python-multipart" with: \n\n'
    "pip install python-multipart\n"
)


def ensure_multipart_is_installed() -> None:
    try:
        from python_multipart import __version__

        # Import an attribute that can be mocked/deleted in testing
        assert __version__ > "0.0.12"
    except (ImportError, AssertionError):
        try:
            # __version__ is available in both multiparts, and can be mocked
            from multipart import __version__  # type: ignore[no-redef,import-untyped]

            assert __version__
            try:
                # parse_options_header is only available in the right multipart
                from multipart.multipart import (  # type: ignore[import-untyped]
                    parse_options_header,
                )

                assert parse_options_header
            except ImportError:
                logger.error(multipart_incorrect_install_error)
                raise RuntimeError(multipart_incorrect_install_error) from None
        except ImportError:
            logger.error(multipart_not_installed_error)
            raise RuntimeError(multipart_not_installed_error) from None


def get_parameterless_sub_dependant(*, depends: params.Depends, path: str) -> Dependant:
    assert callable(depends.dependency), (
        "A parameter-less dependency must have a callable dependency"
    )
<<<<<<< HEAD
    use_security_scopes = []
    if isinstance(depends, params.Security) and depends.scopes:
        use_security_scopes.extend(depends.scopes)
    return get_dependant(
        path=path,
        call=depends.dependency,
        security_scopes=use_security_scopes,
        scope=depends.scope,
=======
    use_security_scopes: List[str] = []
    if isinstance(depends, params.Security) and depends.scopes:
        use_security_scopes.extend(depends.scopes)
    return get_dependant(
        path=path, call=depends.dependency, security_scopes=use_security_scopes
>>>>>>> dcfb8b9d
    )


CacheKey = Tuple[Optional[Callable[..., Any]], Tuple[str, ...]]


def get_flat_dependant(
    dependant: Dependant,
    *,
    skip_repeats: bool = False,
    visited: Optional[List[CacheKey]] = None,
) -> Dependant:
    if visited is None:
        visited = []
    visited.append(dependant.cache_key)

    flat_dependant = Dependant(
        path_params=dependant.path_params.copy(),
        query_params=dependant.query_params.copy(),
        header_params=dependant.header_params.copy(),
        cookie_params=dependant.cookie_params.copy(),
        body_params=dependant.body_params.copy(),
        security_requirements=dependant.security_requirements.copy(),
        use_cache=dependant.use_cache,
        path=dependant.path,
    )
    for sub_dependant in dependant.dependencies:
        if skip_repeats and sub_dependant.cache_key in visited:
            continue
        flat_sub = get_flat_dependant(
            sub_dependant, skip_repeats=skip_repeats, visited=visited
        )
        flat_dependant.path_params.extend(flat_sub.path_params)
        flat_dependant.query_params.extend(flat_sub.query_params)
        flat_dependant.header_params.extend(flat_sub.header_params)
        flat_dependant.cookie_params.extend(flat_sub.cookie_params)
        flat_dependant.body_params.extend(flat_sub.body_params)
        flat_dependant.security_requirements.extend(flat_sub.security_requirements)
    return flat_dependant


def _get_flat_fields_from_params(fields: List[ModelField]) -> List[ModelField]:
    if not fields:
        return fields
    first_field = fields[0]
    if len(fields) == 1 and _is_model_class(first_field.type_):
        fields_to_extract = get_cached_model_fields(first_field.type_)
        return fields_to_extract
    return fields


def get_flat_params(dependant: Dependant) -> List[ModelField]:
    flat_dependant = get_flat_dependant(dependant, skip_repeats=True)
    path_params = _get_flat_fields_from_params(flat_dependant.path_params)
    query_params = _get_flat_fields_from_params(flat_dependant.query_params)
    header_params = _get_flat_fields_from_params(flat_dependant.header_params)
    cookie_params = _get_flat_fields_from_params(flat_dependant.cookie_params)
    return path_params + query_params + header_params + cookie_params


def get_typed_signature(call: Callable[..., Any]) -> inspect.Signature:
    signature = inspect.signature(call)
    globalns = getattr(call, "__globals__", {})
    typed_params = [
        inspect.Parameter(
            name=param.name,
            kind=param.kind,
            default=param.default,
            annotation=get_typed_annotation(param.annotation, globalns),
        )
        for param in signature.parameters.values()
    ]
    typed_signature = inspect.Signature(typed_params)
    return typed_signature


def get_typed_annotation(annotation: Any, globalns: Dict[str, Any]) -> Any:
    if isinstance(annotation, str):
        annotation = ForwardRef(annotation)
        annotation = evaluate_forwardref(annotation, globalns, globalns)
        if annotation is type(None):
            return None
    return annotation


def get_typed_return_annotation(call: Callable[..., Any]) -> Any:
    signature = inspect.signature(call)
    annotation = signature.return_annotation

    if annotation is inspect.Signature.empty:
        return None

    globalns = getattr(call, "__globals__", {})
    return get_typed_annotation(annotation, globalns)


def get_dependant(
    *,
    path: str,
    call: Callable[..., Any],
    name: Optional[str] = None,
    security_scopes: Optional[List[str]] = None,
    use_cache: bool = True,
    scope: Literal["function", "request"] = "request",
) -> Dependant:
    dependant = Dependant(
        call=call,
        name=name,
        path=path,
        security_scopes=security_scopes,
        use_cache=use_cache,
        scope=scope,
    )
    path_param_names = get_path_param_names(path)
    endpoint_signature = get_typed_signature(call)
    signature_params = endpoint_signature.parameters
    for param_name, param in signature_params.items():
        is_path_param = param_name in path_param_names
        param_details = analyze_param(
            param_name=param_name,
            annotation=param.annotation,
            value=param.default,
            is_path_param=is_path_param,
        )
        if param_details.depends is not None:
            assert param_details.depends.dependency
<<<<<<< HEAD
            if dependant.scope == "request":
                if param_details.depends.scope == "function":
                    raise DependencyScopeError(
                        f'The dependency {dependant} has a scope of "request", it'
                        'cannot depend on dependencies with scope "function".'
                    )
=======
>>>>>>> dcfb8b9d
            use_security_scopes = security_scopes or []
            if isinstance(param_details.depends, params.Security):
                if param_details.depends.scopes:
                    use_security_scopes.extend(param_details.depends.scopes)
            sub_dependant = get_dependant(
                path=path,
                call=param_details.depends.dependency,
                name=param_name,
                security_scopes=use_security_scopes,
                use_cache=param_details.depends.use_cache,
<<<<<<< HEAD
                scope=param_details.depends.scope,
=======
>>>>>>> dcfb8b9d
            )
            if isinstance(param_details.depends.dependency, SecurityBase):
                use_scopes: List[str] = []
                if isinstance(
                    param_details.depends.dependency, (OAuth2, OpenIdConnect)
                ):
                    use_scopes = use_security_scopes
                security_requirement = SecurityRequirement(
                    security_scheme=param_details.depends.dependency, scopes=use_scopes
                )
                sub_dependant.security_requirements.append(security_requirement)
            dependant.dependencies.append(sub_dependant)
            continue
        if add_non_field_param_to_dependency(
            param_name=param_name,
            type_annotation=param_details.type_annotation,
            dependant=dependant,
        ):
            assert param_details.field is None, (
                f"Cannot specify multiple FastAPI annotations for {param_name!r}"
            )
            continue
        assert param_details.field is not None
        if isinstance(
            param_details.field.field_info, (params.Body, temp_pydantic_v1_params.Body)
        ):
            dependant.body_params.append(param_details.field)
        else:
            add_param_to_fields(field=param_details.field, dependant=dependant)
    return dependant


def add_non_field_param_to_dependency(
    *, param_name: str, type_annotation: Any, dependant: Dependant
) -> Optional[bool]:
    if lenient_issubclass(type_annotation, Request):
        dependant.request_param_name = param_name
        return True
    elif lenient_issubclass(type_annotation, WebSocket):
        dependant.websocket_param_name = param_name
        return True
    elif lenient_issubclass(type_annotation, HTTPConnection):
        dependant.http_connection_param_name = param_name
        return True
    elif lenient_issubclass(type_annotation, Response):
        dependant.response_param_name = param_name
        return True
    elif lenient_issubclass(type_annotation, StarletteBackgroundTasks):
        dependant.background_tasks_param_name = param_name
        return True
    elif lenient_issubclass(type_annotation, SecurityScopes):
        dependant.security_scopes_param_name = param_name
        return True
    return None


@dataclass
class ParamDetails:
    type_annotation: Any
    depends: Optional[params.Depends]
    field: Optional[ModelField]


def analyze_param(
    *,
    param_name: str,
    annotation: Any,
    value: Any,
    is_path_param: bool,
) -> ParamDetails:
    field_info = None
    depends = None
    type_annotation: Any = Any
    use_annotation: Any = Any
    if annotation is not inspect.Signature.empty:
        use_annotation = annotation
        type_annotation = annotation
    # Extract Annotated info
    if get_origin(use_annotation) is Annotated:
        annotated_args = get_args(annotation)
        type_annotation = annotated_args[0]
        fastapi_annotations = [
            arg
            for arg in annotated_args[1:]
            if isinstance(arg, (FieldInfo, may_v1.FieldInfo, params.Depends))
        ]
        fastapi_specific_annotations = [
            arg
            for arg in fastapi_annotations
            if isinstance(
                arg,
                (
                    params.Param,
                    temp_pydantic_v1_params.Param,
                    params.Body,
                    temp_pydantic_v1_params.Body,
                    params.Depends,
                ),
            )
        ]
        if fastapi_specific_annotations:
            fastapi_annotation: Union[
                FieldInfo, may_v1.FieldInfo, params.Depends, None
            ] = fastapi_specific_annotations[-1]
        else:
            fastapi_annotation = None
        # Set default for Annotated FieldInfo
        if isinstance(fastapi_annotation, (FieldInfo, may_v1.FieldInfo)):
            # Copy `field_info` because we mutate `field_info.default` below.
            field_info = copy_field_info(
                field_info=fastapi_annotation, annotation=use_annotation
            )
            assert field_info.default in {
                Undefined,
                may_v1.Undefined,
            } or field_info.default in {RequiredParam, may_v1.RequiredParam}, (
                f"`{field_info.__class__.__name__}` default value cannot be set in"
                f" `Annotated` for {param_name!r}. Set the default value with `=` instead."
            )
            if value is not inspect.Signature.empty:
                assert not is_path_param, "Path parameters cannot have default values"
                field_info.default = value
            else:
                field_info.default = RequiredParam
        # Get Annotated Depends
        elif isinstance(fastapi_annotation, params.Depends):
            depends = fastapi_annotation
    # Get Depends from default value
    if isinstance(value, params.Depends):
        assert depends is None, (
            "Cannot specify `Depends` in `Annotated` and default value"
            f" together for {param_name!r}"
        )
        assert field_info is None, (
            "Cannot specify a FastAPI annotation in `Annotated` and `Depends` as a"
            f" default value together for {param_name!r}"
        )
        depends = value
    # Get FieldInfo from default value
    elif isinstance(value, (FieldInfo, may_v1.FieldInfo)):
        assert field_info is None, (
            "Cannot specify FastAPI annotations in `Annotated` and default value"
            f" together for {param_name!r}"
        )
        field_info = value
        if PYDANTIC_V2:
            if isinstance(field_info, FieldInfo):
                field_info.annotation = type_annotation

    # Get Depends from type annotation
    if depends is not None and depends.dependency is None:
        # Copy `depends` before mutating it
        depends = copy(depends)
        depends.dependency = type_annotation

    # Handle non-param type annotations like Request
    if lenient_issubclass(
        type_annotation,
        (
            Request,
            WebSocket,
            HTTPConnection,
            Response,
            StarletteBackgroundTasks,
            SecurityScopes,
        ),
    ):
        assert depends is None, f"Cannot specify `Depends` for type {type_annotation!r}"
        assert field_info is None, (
            f"Cannot specify FastAPI annotation for type {type_annotation!r}"
        )
    # Handle default assignations, neither field_info nor depends was not found in Annotated nor default value
    elif field_info is None and depends is None:
        default_value = value if value is not inspect.Signature.empty else RequiredParam
        if is_path_param:
            # We might check here that `default_value is RequiredParam`, but the fact is that the same
            # parameter might sometimes be a path parameter and sometimes not. See
            # `tests/test_infer_param_optionality.py` for an example.
            field_info = params.Path(annotation=use_annotation)
        elif is_uploadfile_or_nonable_uploadfile_annotation(
            type_annotation
        ) or is_uploadfile_sequence_annotation(type_annotation):
            field_info = params.File(annotation=use_annotation, default=default_value)
        elif not field_annotation_is_scalar(annotation=type_annotation):
            if annotation_is_pydantic_v1(use_annotation):
                field_info = temp_pydantic_v1_params.Body(
                    annotation=use_annotation, default=default_value
                )
            else:
                field_info = params.Body(
                    annotation=use_annotation, default=default_value
                )
        else:
            field_info = params.Query(annotation=use_annotation, default=default_value)

    field = None
    # It's a field_info, not a dependency
    if field_info is not None:
        # Handle field_info.in_
        if is_path_param:
            assert isinstance(
                field_info, (params.Path, temp_pydantic_v1_params.Path)
            ), (
                f"Cannot use `{field_info.__class__.__name__}` for path param"
                f" {param_name!r}"
            )
        elif (
            isinstance(field_info, (params.Param, temp_pydantic_v1_params.Param))
            and getattr(field_info, "in_", None) is None
        ):
            field_info.in_ = params.ParamTypes.query
        use_annotation_from_field_info = get_annotation_from_field_info(
            use_annotation,
            field_info,
            param_name,
        )
        if isinstance(field_info, (params.Form, temp_pydantic_v1_params.Form)):
            ensure_multipart_is_installed()
        if not field_info.alias and getattr(field_info, "convert_underscores", None):
            alias = param_name.replace("_", "-")
        else:
            alias = field_info.alias or param_name
        field_info.alias = alias
        field = create_model_field(
            name=param_name,
            type_=use_annotation_from_field_info,
            default=field_info.default,
            alias=alias,
            required=field_info.default
            in (RequiredParam, may_v1.RequiredParam, Undefined),
            field_info=field_info,
        )
        if is_path_param:
            assert is_scalar_field(field=field), (
                "Path params must be of one of the supported types"
            )
        elif isinstance(field_info, (params.Query, temp_pydantic_v1_params.Query)):
            assert (
                is_scalar_field(field)
                or is_scalar_sequence_field(field)
                or (
                    _is_model_class(field.type_)
                    # For Pydantic v1
                    and getattr(field, "shape", 1) == 1
                )
            )

    return ParamDetails(type_annotation=type_annotation, depends=depends, field=field)


def add_param_to_fields(*, field: ModelField, dependant: Dependant) -> None:
    field_info = field.field_info
    field_info_in = getattr(field_info, "in_", None)
    if field_info_in == params.ParamTypes.path:
        dependant.path_params.append(field)
    elif field_info_in == params.ParamTypes.query:
        dependant.query_params.append(field)
    elif field_info_in == params.ParamTypes.header:
        dependant.header_params.append(field)
    else:
        assert field_info_in == params.ParamTypes.cookie, (
            f"non-body parameters must be in path, query, header or cookie: {field.name}"
        )
        dependant.cookie_params.append(field)


def is_coroutine_callable(call: Callable[..., Any]) -> bool:
    if inspect.isroutine(call):
        return iscoroutinefunction(call)
    if inspect.isclass(call):
        return False
    dunder_call = getattr(call, "__call__", None)  # noqa: B004
    return iscoroutinefunction(dunder_call)


def is_async_gen_callable(call: Callable[..., Any]) -> bool:
    if inspect.isasyncgenfunction(call):
        return True
    dunder_call = getattr(call, "__call__", None)  # noqa: B004
    return inspect.isasyncgenfunction(dunder_call)


def is_gen_callable(call: Callable[..., Any]) -> bool:
    if inspect.isgeneratorfunction(call):
        return True
    dunder_call = getattr(call, "__call__", None)  # noqa: B004
    return inspect.isgeneratorfunction(dunder_call)


async def solve_generator(
    *, call: Callable[..., Any], stack: AsyncExitStack, sub_values: Dict[str, Any]
) -> Any:
    if is_gen_callable(call):
        cm = contextmanager_in_threadpool(contextmanager(call)(**sub_values))
    elif is_async_gen_callable(call):
        cm = asynccontextmanager(call)(**sub_values)
    return await stack.enter_async_context(cm)


@dataclass
class SolvedDependency:
    values: Dict[str, Any]
    errors: List[Any]
    background_tasks: Optional[StarletteBackgroundTasks]
    response: Response
    dependency_cache: Dict[Tuple[Callable[..., Any], Tuple[str]], Any]


async def solve_dependencies(
    *,
    request: Union[Request, WebSocket],
    dependant: Dependant,
    body: Optional[Union[Dict[str, Any], FormData]] = None,
    background_tasks: Optional[StarletteBackgroundTasks] = None,
    response: Optional[Response] = None,
    dependency_overrides_provider: Optional[Any] = None,
    dependency_cache: Optional[Dict[Tuple[Callable[..., Any], Tuple[str]], Any]] = None,
    # TODO: remove this parameter later, no longer used, not removing it yet as some
    # people might be monkey patching this function (although that's not supported)
    async_exit_stack: AsyncExitStack,
    embed_body_fields: bool,
) -> SolvedDependency:
    request_astack = request.scope.get("fastapi_inner_astack")
    assert isinstance(request_astack, AsyncExitStack), (
        "fastapi_inner_astack not found in request scope"
    )
    function_astack = request.scope.get("fastapi_function_astack")
    assert isinstance(function_astack, AsyncExitStack), (
        "fastapi_function_astack not found in request scope"
    )
    values: Dict[str, Any] = {}
    errors: List[Any] = []
    if response is None:
        response = Response()
        del response.headers["content-length"]
        response.status_code = None  # type: ignore
    if dependency_cache is None:
        dependency_cache = {}
    for sub_dependant in dependant.dependencies:
        sub_dependant.call = cast(Callable[..., Any], sub_dependant.call)
        sub_dependant.cache_key = cast(
            Tuple[Callable[..., Any], Tuple[str]], sub_dependant.cache_key
        )
        call = sub_dependant.call
        use_sub_dependant = sub_dependant
        if (
            dependency_overrides_provider
            and dependency_overrides_provider.dependency_overrides
        ):
            original_call = sub_dependant.call
            call = getattr(
                dependency_overrides_provider, "dependency_overrides", {}
            ).get(original_call, original_call)
            use_path: str = sub_dependant.path  # type: ignore
            use_sub_dependant = get_dependant(
                path=use_path,
                call=call,
                name=sub_dependant.name,
                security_scopes=sub_dependant.security_scopes,
                scope=sub_dependant.scope,
            )

        solved_result = await solve_dependencies(
            request=request,
            dependant=use_sub_dependant,
            body=body,
            background_tasks=background_tasks,
            response=response,
            dependency_overrides_provider=dependency_overrides_provider,
            dependency_cache=dependency_cache,
            async_exit_stack=async_exit_stack,
            embed_body_fields=embed_body_fields,
        )
        background_tasks = solved_result.background_tasks
        if solved_result.errors:
            errors.extend(solved_result.errors)
            continue
        if sub_dependant.use_cache and sub_dependant.cache_key in dependency_cache:
            solved = dependency_cache[sub_dependant.cache_key]
        elif is_gen_callable(call) or is_async_gen_callable(call):
            use_astack = request_astack
            if sub_dependant.scope == "function":
                use_astack = function_astack
            solved = await solve_generator(
                call=call, stack=use_astack, sub_values=solved_result.values
            )
        elif is_coroutine_callable(call):
            solved = await call(**solved_result.values)
        else:
            solved = await run_in_threadpool(call, **solved_result.values)
        if sub_dependant.name is not None:
            values[sub_dependant.name] = solved
        if sub_dependant.cache_key not in dependency_cache:
            dependency_cache[sub_dependant.cache_key] = solved
    path_values, path_errors = request_params_to_args(
        dependant.path_params, request.path_params
    )
    query_values, query_errors = request_params_to_args(
        dependant.query_params, request.query_params
    )
    header_values, header_errors = request_params_to_args(
        dependant.header_params, request.headers
    )
    cookie_values, cookie_errors = request_params_to_args(
        dependant.cookie_params, request.cookies
    )
    values.update(path_values)
    values.update(query_values)
    values.update(header_values)
    values.update(cookie_values)
    errors += path_errors + query_errors + header_errors + cookie_errors
    if dependant.body_params:
        (
            body_values,
            body_errors,
        ) = await request_body_to_args(  # body_params checked above
            body_fields=dependant.body_params,
            received_body=body,
            embed_body_fields=embed_body_fields,
        )
        values.update(body_values)
        errors.extend(body_errors)
    if dependant.http_connection_param_name:
        values[dependant.http_connection_param_name] = request
    if dependant.request_param_name and isinstance(request, Request):
        values[dependant.request_param_name] = request
    elif dependant.websocket_param_name and isinstance(request, WebSocket):
        values[dependant.websocket_param_name] = request
    if dependant.background_tasks_param_name:
        if background_tasks is None:
            background_tasks = BackgroundTasks()
        values[dependant.background_tasks_param_name] = background_tasks
    if dependant.response_param_name:
        values[dependant.response_param_name] = response
    if dependant.security_scopes_param_name:
        values[dependant.security_scopes_param_name] = SecurityScopes(
            scopes=dependant.security_scopes
        )
    return SolvedDependency(
        values=values,
        errors=errors,
        background_tasks=background_tasks,
        response=response,
        dependency_cache=dependency_cache,
    )


def _validate_value_with_model_field(
    *, field: ModelField, value: Any, values: Dict[str, Any], loc: Tuple[str, ...]
) -> Tuple[Any, List[Any]]:
    if value is None:
        if field.required:
            return None, [get_missing_field_error(loc=loc)]
        else:
            return deepcopy(field.default), []
    v_, errors_ = field.validate(value, values, loc=loc)
    if _is_error_wrapper(errors_):  # type: ignore[arg-type]
        return None, [errors_]
    elif isinstance(errors_, list):
        new_errors = may_v1._regenerate_error_with_loc(errors=errors_, loc_prefix=())
        return None, new_errors
    else:
        return v_, []


def _get_multidict_value(
    field: ModelField, values: Mapping[str, Any], alias: Union[str, None] = None
) -> Any:
    alias = alias or field.alias
    if is_sequence_field(field) and isinstance(values, (ImmutableMultiDict, Headers)):
        value = values.getlist(alias)
    else:
        value = values.get(alias, None)
    if (
        value is None
        or (
            isinstance(field.field_info, (params.Form, temp_pydantic_v1_params.Form))
            and isinstance(value, str)  # For type checks
            and value == ""
        )
        or (is_sequence_field(field) and len(value) == 0)
    ):
        if field.required:
            return
        else:
            return deepcopy(field.default)
    return value


def request_params_to_args(
    fields: Sequence[ModelField],
    received_params: Union[Mapping[str, Any], QueryParams, Headers],
) -> Tuple[Dict[str, Any], List[Any]]:
    values: Dict[str, Any] = {}
    errors: List[Dict[str, Any]] = []

    if not fields:
        return values, errors

    first_field = fields[0]
    fields_to_extract = fields
    single_not_embedded_field = False
    default_convert_underscores = True
    if len(fields) == 1 and lenient_issubclass(first_field.type_, BaseModel):
        fields_to_extract = get_cached_model_fields(first_field.type_)
        single_not_embedded_field = True
        # If headers are in a Pydantic model, the way to disable convert_underscores
        # would be with Header(convert_underscores=False) at the Pydantic model level
        default_convert_underscores = getattr(
            first_field.field_info, "convert_underscores", True
        )

    params_to_process: Dict[str, Any] = {}

    processed_keys = set()

    for field in fields_to_extract:
        alias = None
        if isinstance(received_params, Headers):
            # Handle fields extracted from a Pydantic Model for a header, each field
            # doesn't have a FieldInfo of type Header with the default convert_underscores=True
            convert_underscores = getattr(
                field.field_info, "convert_underscores", default_convert_underscores
            )
            if convert_underscores:
                alias = (
                    field.alias
                    if field.alias != field.name
                    else field.name.replace("_", "-")
                )
        value = _get_multidict_value(field, received_params, alias=alias)
        if value is not None:
            params_to_process[field.name] = value
        processed_keys.add(alias or field.alias)
        processed_keys.add(field.name)

    for key, value in received_params.items():
        if key not in processed_keys:
            params_to_process[key] = value

    if single_not_embedded_field:
        field_info = first_field.field_info
        assert isinstance(field_info, (params.Param, temp_pydantic_v1_params.Param)), (
            "Params must be subclasses of Param"
        )
        loc: Tuple[str, ...] = (field_info.in_.value,)
        v_, errors_ = _validate_value_with_model_field(
            field=first_field, value=params_to_process, values=values, loc=loc
        )
        return {first_field.name: v_}, errors_

    for field in fields:
        value = _get_multidict_value(field, received_params)
        field_info = field.field_info
        assert isinstance(field_info, (params.Param, temp_pydantic_v1_params.Param)), (
            "Params must be subclasses of Param"
        )
        loc = (field_info.in_.value, field.alias)
        v_, errors_ = _validate_value_with_model_field(
            field=field, value=value, values=values, loc=loc
        )
        if errors_:
            errors.extend(errors_)
        else:
            values[field.name] = v_
    return values, errors


def is_union_of_base_models(field_type: Any) -> bool:
    """Check if field type is a Union where all members are BaseModel subclasses."""
    from fastapi.types import UnionType

    origin = get_origin(field_type)

    # Check if it's a Union type (covers both typing.Union and types.UnionType in Python 3.10+)
    if origin is not Union and origin is not UnionType:
        return False

    union_args = get_args(field_type)

    for arg in union_args:
        if not _is_model_class(arg):
            return False

    return True


def _should_embed_body_fields(fields: List[ModelField]) -> bool:
    if not fields:
        return False
    # More than one dependency could have the same field, it would show up as multiple
    # fields but it's the same one, so count them by name
    body_param_names_set = {field.name for field in fields}
    # A top level field has to be a single field, not multiple
    if len(body_param_names_set) > 1:
        return True
    first_field = fields[0]
    # If it explicitly specifies it is embedded, it has to be embedded
    if getattr(first_field.field_info, "embed", None):
        return True
    # If it's a Form (or File) field, it has to be a BaseModel (or a union of BaseModels) to be top level
    # otherwise it has to be embedded, so that the key value pair can be extracted
    if (
        isinstance(first_field.field_info, (params.Form, temp_pydantic_v1_params.Form))
        and not _is_model_class(first_field.type_)
        and not is_union_of_base_models(first_field.type_)
    ):
        return True
    return False


async def _extract_form_body(
    body_fields: List[ModelField],
    received_body: FormData,
) -> Dict[str, Any]:
    values = {}

    for field in body_fields:
        value = _get_multidict_value(field, received_body)
        field_info = field.field_info
        if (
            isinstance(field_info, (params.File, temp_pydantic_v1_params.File))
            and is_bytes_field(field)
            and isinstance(value, UploadFile)
        ):
            value = await value.read()
        elif (
            is_bytes_sequence_field(field)
            and isinstance(field_info, (params.File, temp_pydantic_v1_params.File))
            and value_is_sequence(value)
        ):
            # For types
            assert isinstance(value, sequence_types)  # type: ignore[arg-type]
            results: List[Union[bytes, str]] = []

            async def process_fn(
                fn: Callable[[], Coroutine[Any, Any, Any]],
            ) -> None:
                result = await fn()
                results.append(result)  # noqa: B023

            async with anyio.create_task_group() as tg:
                for sub_value in value:
                    tg.start_soon(process_fn, sub_value.read)
            value = serialize_sequence_value(field=field, value=results)
        if value is not None:
            values[field.alias] = value
    for key, value in received_body.items():
        if key not in values:
            values[key] = value
    return values


async def request_body_to_args(
    body_fields: List[ModelField],
    received_body: Optional[Union[Dict[str, Any], FormData]],
    embed_body_fields: bool,
) -> Tuple[Dict[str, Any], List[Dict[str, Any]]]:
    values: Dict[str, Any] = {}
    errors: List[Dict[str, Any]] = []
    assert body_fields, "request_body_to_args() should be called with fields"
    single_not_embedded_field = len(body_fields) == 1 and not embed_body_fields
    first_field = body_fields[0]
    body_to_process = received_body

    fields_to_extract: List[ModelField] = body_fields

    if (
        single_not_embedded_field
        and _is_model_class(first_field.type_)
        and isinstance(received_body, FormData)
    ):
        fields_to_extract = get_cached_model_fields(first_field.type_)

    if isinstance(received_body, FormData):
        body_to_process = await _extract_form_body(fields_to_extract, received_body)

    if single_not_embedded_field:
        loc: Tuple[str, ...] = ("body",)
        v_, errors_ = _validate_value_with_model_field(
            field=first_field, value=body_to_process, values=values, loc=loc
        )
        return {first_field.name: v_}, errors_
    for field in body_fields:
        loc = ("body", field.alias)
        value: Optional[Any] = None
        if body_to_process is not None:
            try:
                value = body_to_process.get(field.alias)
            # If the received body is a list, not a dict
            except AttributeError:
                errors.append(get_missing_field_error(loc))
                continue
        v_, errors_ = _validate_value_with_model_field(
            field=field, value=value, values=values, loc=loc
        )
        if errors_:
            errors.extend(errors_)
        else:
            values[field.name] = v_
    return values, errors


def get_body_field(
    *, flat_dependant: Dependant, name: str, embed_body_fields: bool
) -> Optional[ModelField]:
    """
    Get a ModelField representing the request body for a path operation, combining
    all body parameters into a single field if necessary.

    Used to check if it's form data (with `isinstance(body_field, params.Form)`)
    or JSON and to generate the JSON Schema for a request body.

    This is **not** used to validate/parse the request body, that's done with each
    individual body parameter.
    """
    if not flat_dependant.body_params:
        return None
    first_param = flat_dependant.body_params[0]
    if not embed_body_fields:
        return first_param
    model_name = "Body_" + name
    BodyModel = create_body_model(
        fields=flat_dependant.body_params, model_name=model_name
    )
    required = any(True for f in flat_dependant.body_params if f.required)
    BodyFieldInfo_kwargs: Dict[str, Any] = {
        "annotation": BodyModel,
        "alias": "body",
    }
    if not required:
        BodyFieldInfo_kwargs["default"] = None
    if any(isinstance(f.field_info, params.File) for f in flat_dependant.body_params):
        BodyFieldInfo: Type[params.Body] = params.File
    elif any(
        isinstance(f.field_info, temp_pydantic_v1_params.File)
        for f in flat_dependant.body_params
    ):
        BodyFieldInfo: Type[temp_pydantic_v1_params.Body] = temp_pydantic_v1_params.File  # type: ignore[no-redef]
    elif any(isinstance(f.field_info, params.Form) for f in flat_dependant.body_params):
        BodyFieldInfo = params.Form
    elif any(
        isinstance(f.field_info, temp_pydantic_v1_params.Form)
        for f in flat_dependant.body_params
    ):
        BodyFieldInfo = temp_pydantic_v1_params.Form  # type: ignore[assignment]
    else:
        if annotation_is_pydantic_v1(BodyModel):
            BodyFieldInfo = temp_pydantic_v1_params.Body  # type: ignore[assignment]
        else:
            BodyFieldInfo = params.Body

        body_param_media_types = [
            f.field_info.media_type
            for f in flat_dependant.body_params
            if isinstance(f.field_info, (params.Body, temp_pydantic_v1_params.Body))
        ]
        if len(set(body_param_media_types)) == 1:
            BodyFieldInfo_kwargs["media_type"] = body_param_media_types[0]
    final_field = create_model_field(
        name="body",
        type_=BodyModel,
        required=required,
        alias="body",
        field_info=BodyFieldInfo(**BodyFieldInfo_kwargs),
    )
    return final_field<|MERGE_RESOLUTION|>--- conflicted
+++ resolved
@@ -130,22 +130,11 @@
     assert callable(depends.dependency), (
         "A parameter-less dependency must have a callable dependency"
     )
-<<<<<<< HEAD
-    use_security_scopes = []
-    if isinstance(depends, params.Security) and depends.scopes:
-        use_security_scopes.extend(depends.scopes)
-    return get_dependant(
-        path=path,
-        call=depends.dependency,
-        security_scopes=use_security_scopes,
-        scope=depends.scope,
-=======
     use_security_scopes: List[str] = []
     if isinstance(depends, params.Security) and depends.scopes:
         use_security_scopes.extend(depends.scopes)
     return get_dependant(
         path=path, call=depends.dependency, security_scopes=use_security_scopes
->>>>>>> dcfb8b9d
     )
 
 
@@ -272,15 +261,12 @@
         )
         if param_details.depends is not None:
             assert param_details.depends.dependency
-<<<<<<< HEAD
             if dependant.scope == "request":
                 if param_details.depends.scope == "function":
                     raise DependencyScopeError(
                         f'The dependency {dependant} has a scope of "request", it'
                         'cannot depend on dependencies with scope "function".'
                     )
-=======
->>>>>>> dcfb8b9d
             use_security_scopes = security_scopes or []
             if isinstance(param_details.depends, params.Security):
                 if param_details.depends.scopes:
@@ -291,10 +277,7 @@
                 name=param_name,
                 security_scopes=use_security_scopes,
                 use_cache=param_details.depends.use_cache,
-<<<<<<< HEAD
                 scope=param_details.depends.scope,
-=======
->>>>>>> dcfb8b9d
             )
             if isinstance(param_details.depends.dependency, SecurityBase):
                 use_scopes: List[str] = []
