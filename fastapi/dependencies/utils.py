--- conflicted
+++ resolved
@@ -522,35 +522,7 @@
                 )
             )
 
-<<<<<<< HEAD
-    return type_annotation, depends, field
-
-
-def is_body_param(*, param_field: ModelField, is_path_param: bool) -> bool:
-    if is_path_param:
-        assert is_scalar_field(
-            field=param_field
-        ), "Path params must be of one of the supported types"
-        return False
-    elif is_scalar_field(field=param_field):
-        return False
-    elif isinstance(
-        param_field.field_info, (params.Query, params.Header)
-    ) and is_scalar_sequence_field(param_field):
-        return False
-    elif isinstance(param_field.field_info, params.Query) and (
-        is_scalar_sequence_mapping_field(param_field)
-        or is_scalar_mapping_field(param_field)
-    ):
-        return False
-    else:
-        assert isinstance(
-            param_field.field_info, params.Body
-        ), f"Param: {param_field.name} can only be a request body, using Body()"
-        return True
-=======
     return ParamDetails(type_annotation=type_annotation, depends=depends, field=field)
->>>>>>> 972a967d
 
 
 def add_param_to_fields(*, field: ModelField, dependant: Dependant) -> None:
@@ -779,27 +751,6 @@
     fields: Sequence[ModelField],
     received_params: Union[Mapping[str, Any], QueryParams, Headers],
 ) -> Tuple[Dict[str, Any], List[Any]]:
-<<<<<<< HEAD
-    values = {}
-    errors = []
-    for field in required_params:
-        if is_scalar_sequence_field(field) and isinstance(
-            received_params, (QueryParams, Headers)
-        ):
-            value = received_params.getlist(field.alias) or field.default
-        elif is_scalar_mapping_field(field) and isinstance(
-            received_params, QueryParams
-        ):
-            value = dict(received_params.multi_items()) or field.default
-        elif is_scalar_sequence_mapping_field(field) and isinstance(
-            received_params, QueryParams
-        ):
-            value = defaultdict(list)
-            for k, v in received_params.multi_items():
-                value[k].append(v)
-        else:
-            value = received_params.get(field.alias)
-=======
     values: Dict[str, Any] = {}
     errors: List[Dict[str, Any]] = []
 
@@ -860,57 +811,16 @@
 
     for field in fields:
         value = _get_multidict_value(field, received_params)
->>>>>>> 972a967d
         field_info = field.field_info
         assert isinstance(field_info, (params.Param, temp_pydantic_v1_params.Param)), (
             "Params must be subclasses of Param"
         )
         loc = (field_info.in_.value, field.alias)
-<<<<<<< HEAD
-        if value is None:
-            if field.required:
-                errors.append(get_missing_field_error(loc=loc))
-            else:
-                values[field.name] = deepcopy(field.default)
-            continue
-        v_, errors_ = field.validate(value, values, loc=loc)
-        if isinstance(errors_, ErrorWrapper):
-            errors.append(errors_)
-        elif (
-            isinstance(errors_, list)
-            and is_scalar_sequence_mapping_field(field)
-            and isinstance(received_params, QueryParams)
-        ):
-            new_errors = _regenerate_error_with_loc(errors=errors_, loc_prefix=())
-            # remove all invalid parameters
-            marker = Marker()
-            for _, _, key, index in [error["loc"] for error in new_errors]:
-                value[key][index] = marker
-            for key in value:
-                value[key] = [x for x in value[key] if x != marker]
-            v_, _ = field.validate(value, values, loc=loc)
-            values[field.name] = v_
-        elif (
-            isinstance(errors_, list)
-            and is_scalar_mapping_field(field)
-            and isinstance(received_params, QueryParams)
-        ):
-            new_errors = _regenerate_error_with_loc(errors=errors_, loc_prefix=())
-            # remove all invalid parameters
-            for _, _, key in [error["loc"] for error in new_errors]:
-                value.pop(key)
-            v_, _ = field.validate(value, values, loc=loc)
-            values[field.name] = v_
-        elif isinstance(errors_, list):
-            new_errors = _regenerate_error_with_loc(errors=errors_, loc_prefix=())
-            errors.extend(new_errors)
-=======
         v_, errors_ = _validate_value_with_model_field(
             field=field, value=value, values=values, loc=loc
         )
         if errors_:
             errors.extend(errors_)
->>>>>>> 972a967d
         else:
             values[field.name] = v_
     return values, errors
