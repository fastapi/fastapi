--- conflicted
+++ resolved
@@ -315,17 +315,10 @@
             add_param_to_fields(field=param_field, dependant=dependant)
         else:
             field_info = param_field.field_info
-<<<<<<< HEAD
             if isinstance(field_info, params.Body):
                 dependant.body_params.append(param_field)
             elif isinstance(field_info, params.Query):
                 dependant.query_params.append(param_field)
-=======
-            assert isinstance(
-                field_info, params.Body
-            ), f"Param: {param_field.name} can only be a request body, using Body()"
-            dependant.body_params.append(param_field)
->>>>>>> 1876ebc7
     return dependant
 
 
