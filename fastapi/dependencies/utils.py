import inspect
from contextlib import AsyncExitStack, contextmanager
from copy import copy, deepcopy
from dataclasses import dataclass
from typing import (
    Any,
    Callable,
    Coroutine,
    Dict,
    ForwardRef,
    List,
    Mapping,
    Optional,
    Sequence,
    Tuple,
    Type,
    Union,
    cast,
)

import anyio
from fastapi import params
from fastapi._compat import (
    PYDANTIC_V2,
    ErrorWrapper,
    ModelField,
    RequiredParam,
    Undefined,
    _regenerate_error_with_loc,
    copy_field_info,
    create_body_model,
    evaluate_forwardref,
    field_annotation_is_scalar,
    get_annotation_from_field_info,
    get_cached_model_fields,
    get_missing_field_error,
    is_bytes_field,
    is_bytes_sequence_field,
    is_scalar_field,
    is_scalar_sequence_field,
    is_sequence_field,
    is_uploadfile_or_nonable_uploadfile_annotation,
    is_uploadfile_sequence_annotation,
    lenient_issubclass,
    sequence_types,
    serialize_sequence_value,
    value_is_sequence,
)
from fastapi.background import BackgroundTasks
from fastapi.concurrency import (
    asynccontextmanager,
    contextmanager_in_threadpool,
    run_in_threadpool,
)
from fastapi.dependencies.models import Dependant, SecurityRequirement
from fastapi.logger import logger
from fastapi.security.base import SecurityBase
from fastapi.security.oauth2 import OAuth2, SecurityScopes
from fastapi.security.open_id_connect_url import OpenIdConnect
from fastapi.utils import create_model_field, get_path_param_names
from pydantic import BaseModel
from pydantic.fields import FieldInfo
from starlette.background import BackgroundTasks as StarletteBackgroundTasks
<<<<<<< HEAD
from starlette.datastructures import FormData, Headers, QueryParams, UploadFile
=======
from starlette.concurrency import run_in_threadpool
from starlette.datastructures import (
    FormData,
    Headers,
    ImmutableMultiDict,
    QueryParams,
    UploadFile,
)
>>>>>>> 6bc29cc5
from starlette.requests import HTTPConnection, Request
from starlette.responses import Response
from starlette.websockets import WebSocket
from typing_extensions import Annotated, get_args, get_origin

multipart_not_installed_error = (
    'Form data requires "python-multipart" to be installed. \n'
    'You can install "python-multipart" with: \n\n'
    "pip install python-multipart\n"
)
multipart_incorrect_install_error = (
    'Form data requires "python-multipart" to be installed. '
    'It seems you installed "multipart" instead. \n'
    'You can remove "multipart" with: \n\n'
    "pip uninstall multipart\n\n"
    'And then install "python-multipart" with: \n\n'
    "pip install python-multipart\n"
)


def ensure_multipart_is_installed() -> None:
    try:
        from python_multipart import __version__

        # Import an attribute that can be mocked/deleted in testing
        assert __version__ > "0.0.12"
    except (ImportError, AssertionError):
        try:
            # __version__ is available in both multiparts, and can be mocked
            from multipart import __version__  # type: ignore[no-redef,import-untyped]

            assert __version__
            try:
                # parse_options_header is only available in the right multipart
                from multipart.multipart import (  # type: ignore[import-untyped]
                    parse_options_header,
                )

                assert parse_options_header
            except ImportError:
                logger.error(multipart_incorrect_install_error)
                raise RuntimeError(multipart_incorrect_install_error) from None
        except ImportError:
            logger.error(multipart_not_installed_error)
            raise RuntimeError(multipart_not_installed_error) from None


def get_param_sub_dependant(
    *,
    param_name: str,
    depends: params.Depends,
    path: str,
    security_scopes: Optional[List[str]] = None,
) -> Dependant:
    assert depends.dependency
    return get_sub_dependant(
        depends=depends,
        dependency=depends.dependency,
        path=path,
        name=param_name,
        security_scopes=security_scopes,
    )


def get_parameterless_sub_dependant(*, depends: params.Depends, path: str) -> Dependant:
    assert callable(depends.dependency), (
        "A parameter-less dependency must have a callable dependency"
    )
    return get_sub_dependant(depends=depends, dependency=depends.dependency, path=path)


def get_sub_dependant(
    *,
    depends: params.Depends,
    dependency: Callable[..., Any],
    path: str,
    name: Optional[str] = None,
    security_scopes: Optional[List[str]] = None,
) -> Dependant:
    security_requirement = None
    security_scopes = security_scopes or []
    if isinstance(depends, params.Security):
        dependency_scopes = depends.scopes
        security_scopes.extend(dependency_scopes)
    if isinstance(dependency, SecurityBase):
        use_scopes: List[str] = []
        if isinstance(dependency, (OAuth2, OpenIdConnect)):
            use_scopes = security_scopes
        security_requirement = SecurityRequirement(
            security_scheme=dependency, scopes=use_scopes
        )
    sub_dependant = get_dependant(
        path=path,
        call=dependency,
        name=name,
        security_scopes=security_scopes,
        use_cache=depends.use_cache,
        limiter=depends.limiter,
    )
    if security_requirement:
        sub_dependant.security_requirements.append(security_requirement)
    return sub_dependant


CacheKey = Tuple[Optional[Callable[..., Any]], Tuple[str, ...]]


def get_flat_dependant(
    dependant: Dependant,
    *,
    skip_repeats: bool = False,
    visited: Optional[List[CacheKey]] = None,
) -> Dependant:
    if visited is None:
        visited = []
    visited.append(dependant.cache_key)

    flat_dependant = Dependant(
        path_params=dependant.path_params.copy(),
        query_params=dependant.query_params.copy(),
        header_params=dependant.header_params.copy(),
        cookie_params=dependant.cookie_params.copy(),
        body_params=dependant.body_params.copy(),
        security_requirements=dependant.security_requirements.copy(),
        use_cache=dependant.use_cache,
        limiter=dependant.limiter,
        path=dependant.path,
    )
    for sub_dependant in dependant.dependencies:
        if skip_repeats and sub_dependant.cache_key in visited:
            continue
        flat_sub = get_flat_dependant(
            sub_dependant, skip_repeats=skip_repeats, visited=visited
        )
        flat_dependant.path_params.extend(flat_sub.path_params)
        flat_dependant.query_params.extend(flat_sub.query_params)
        flat_dependant.header_params.extend(flat_sub.header_params)
        flat_dependant.cookie_params.extend(flat_sub.cookie_params)
        flat_dependant.body_params.extend(flat_sub.body_params)
        flat_dependant.security_requirements.extend(flat_sub.security_requirements)
    return flat_dependant


def _get_flat_fields_from_params(fields: List[ModelField]) -> List[ModelField]:
    if not fields:
        return fields
    first_field = fields[0]
    if len(fields) == 1 and lenient_issubclass(first_field.type_, BaseModel):
        fields_to_extract = get_cached_model_fields(first_field.type_)
        return fields_to_extract
    return fields


def get_flat_params(dependant: Dependant) -> List[ModelField]:
    flat_dependant = get_flat_dependant(dependant, skip_repeats=True)
    path_params = _get_flat_fields_from_params(flat_dependant.path_params)
    query_params = _get_flat_fields_from_params(flat_dependant.query_params)
    header_params = _get_flat_fields_from_params(flat_dependant.header_params)
    cookie_params = _get_flat_fields_from_params(flat_dependant.cookie_params)
    return path_params + query_params + header_params + cookie_params


def get_typed_signature(call: Callable[..., Any]) -> inspect.Signature:
    signature = inspect.signature(call)
    globalns = getattr(call, "__globals__", {})
    typed_params = [
        inspect.Parameter(
            name=param.name,
            kind=param.kind,
            default=param.default,
            annotation=get_typed_annotation(param.annotation, globalns),
        )
        for param in signature.parameters.values()
    ]
    typed_signature = inspect.Signature(typed_params)
    return typed_signature


def get_typed_annotation(annotation: Any, globalns: Dict[str, Any]) -> Any:
    if isinstance(annotation, str):
        annotation = ForwardRef(annotation)
        annotation = evaluate_forwardref(annotation, globalns, globalns)
    return annotation


def get_typed_return_annotation(call: Callable[..., Any]) -> Any:
    signature = inspect.signature(call)
    annotation = signature.return_annotation

    if annotation is inspect.Signature.empty:
        return None

    globalns = getattr(call, "__globals__", {})
    return get_typed_annotation(annotation, globalns)


def get_dependant(
    *,
    path: str,
    call: Callable[..., Any],
    name: Optional[str] = None,
    security_scopes: Optional[List[str]] = None,
    use_cache: bool = True,
    limiter: Optional[anyio.CapacityLimiter] = None,
) -> Dependant:
    path_param_names = get_path_param_names(path)
    endpoint_signature = get_typed_signature(call)
    signature_params = endpoint_signature.parameters
    dependant = Dependant(
        call=call,
        name=name,
        path=path,
        security_scopes=security_scopes,
        use_cache=use_cache,
        limiter=limiter,
    )
    for param_name, param in signature_params.items():
        is_path_param = param_name in path_param_names
        param_details = analyze_param(
            param_name=param_name,
            annotation=param.annotation,
            value=param.default,
            is_path_param=is_path_param,
        )
        if param_details.depends is not None:
            sub_dependant = get_param_sub_dependant(
                param_name=param_name,
                depends=param_details.depends,
                path=path,
                security_scopes=security_scopes,
            )
            dependant.dependencies.append(sub_dependant)
            continue
        if add_non_field_param_to_dependency(
            param_name=param_name,
            type_annotation=param_details.type_annotation,
            dependant=dependant,
        ):
            assert param_details.field is None, (
                f"Cannot specify multiple FastAPI annotations for {param_name!r}"
            )
            continue
        assert param_details.field is not None
        if isinstance(param_details.field.field_info, params.Body):
            dependant.body_params.append(param_details.field)
        else:
            add_param_to_fields(field=param_details.field, dependant=dependant)
    return dependant


def add_non_field_param_to_dependency(
    *, param_name: str, type_annotation: Any, dependant: Dependant
) -> Optional[bool]:
    if lenient_issubclass(type_annotation, Request):
        dependant.request_param_name = param_name
        return True
    elif lenient_issubclass(type_annotation, WebSocket):
        dependant.websocket_param_name = param_name
        return True
    elif lenient_issubclass(type_annotation, HTTPConnection):
        dependant.http_connection_param_name = param_name
        return True
    elif lenient_issubclass(type_annotation, Response):
        dependant.response_param_name = param_name
        return True
    elif lenient_issubclass(type_annotation, StarletteBackgroundTasks):
        dependant.background_tasks_param_name = param_name
        return True
    elif lenient_issubclass(type_annotation, SecurityScopes):
        dependant.security_scopes_param_name = param_name
        return True
    return None


@dataclass
class ParamDetails:
    type_annotation: Any
    depends: Optional[params.Depends]
    field: Optional[ModelField]


def analyze_param(
    *,
    param_name: str,
    annotation: Any,
    value: Any,
    is_path_param: bool,
) -> ParamDetails:
    field_info = None
    depends = None
    type_annotation: Any = Any
    use_annotation: Any = Any
    if annotation is not inspect.Signature.empty:
        use_annotation = annotation
        type_annotation = annotation
    # Extract Annotated info
    if get_origin(use_annotation) is Annotated:
        annotated_args = get_args(annotation)
        type_annotation = annotated_args[0]
        fastapi_annotations = [
            arg
            for arg in annotated_args[1:]
            if isinstance(arg, (FieldInfo, params.Depends))
        ]
        fastapi_specific_annotations = [
            arg
            for arg in fastapi_annotations
            if isinstance(arg, (params.Param, params.Body, params.Depends))
        ]
        if fastapi_specific_annotations:
            fastapi_annotation: Union[FieldInfo, params.Depends, None] = (
                fastapi_specific_annotations[-1]
            )
        else:
            fastapi_annotation = None
        # Set default for Annotated FieldInfo
        if isinstance(fastapi_annotation, FieldInfo):
            # Copy `field_info` because we mutate `field_info.default` below.
            field_info = copy_field_info(
                field_info=fastapi_annotation, annotation=use_annotation
            )
            assert (
                field_info.default is Undefined or field_info.default is RequiredParam
            ), (
                f"`{field_info.__class__.__name__}` default value cannot be set in"
                f" `Annotated` for {param_name!r}. Set the default value with `=` instead."
            )
            if value is not inspect.Signature.empty:
                assert not is_path_param, "Path parameters cannot have default values"
                field_info.default = value
            else:
                field_info.default = RequiredParam
        # Get Annotated Depends
        elif isinstance(fastapi_annotation, params.Depends):
            depends = fastapi_annotation
    # Get Depends from default value
    if isinstance(value, params.Depends):
        assert depends is None, (
            "Cannot specify `Depends` in `Annotated` and default value"
            f" together for {param_name!r}"
        )
        assert field_info is None, (
            "Cannot specify a FastAPI annotation in `Annotated` and `Depends` as a"
            f" default value together for {param_name!r}"
        )
        depends = value
    # Get FieldInfo from default value
    elif isinstance(value, FieldInfo):
        assert field_info is None, (
            "Cannot specify FastAPI annotations in `Annotated` and default value"
            f" together for {param_name!r}"
        )
        field_info = value
        if PYDANTIC_V2:
            field_info.annotation = type_annotation

    # Get Depends from type annotation
    if depends is not None and depends.dependency is None:
        # Copy `depends` before mutating it
        depends = copy(depends)
        depends.dependency = type_annotation

    # Handle non-param type annotations like Request
    if lenient_issubclass(
        type_annotation,
        (
            Request,
            WebSocket,
            HTTPConnection,
            Response,
            StarletteBackgroundTasks,
            SecurityScopes,
        ),
    ):
        assert depends is None, f"Cannot specify `Depends` for type {type_annotation!r}"
        assert field_info is None, (
            f"Cannot specify FastAPI annotation for type {type_annotation!r}"
        )
    # Handle default assignations, neither field_info nor depends was not found in Annotated nor default value
    elif field_info is None and depends is None:
        default_value = value if value is not inspect.Signature.empty else RequiredParam
        if is_path_param:
            # We might check here that `default_value is RequiredParam`, but the fact is that the same
            # parameter might sometimes be a path parameter and sometimes not. See
            # `tests/test_infer_param_optionality.py` for an example.
            field_info = params.Path(annotation=use_annotation)
        elif is_uploadfile_or_nonable_uploadfile_annotation(
            type_annotation
        ) or is_uploadfile_sequence_annotation(type_annotation):
            field_info = params.File(annotation=use_annotation, default=default_value)
        elif not field_annotation_is_scalar(annotation=type_annotation):
            field_info = params.Body(annotation=use_annotation, default=default_value)
        else:
            field_info = params.Query(annotation=use_annotation, default=default_value)

    field = None
    # It's a field_info, not a dependency
    if field_info is not None:
        # Handle field_info.in_
        if is_path_param:
            assert isinstance(field_info, params.Path), (
                f"Cannot use `{field_info.__class__.__name__}` for path param"
                f" {param_name!r}"
            )
        elif (
            isinstance(field_info, params.Param)
            and getattr(field_info, "in_", None) is None
        ):
            field_info.in_ = params.ParamTypes.query
        use_annotation_from_field_info = get_annotation_from_field_info(
            use_annotation,
            field_info,
            param_name,
        )
        if isinstance(field_info, params.Form):
            ensure_multipart_is_installed()
        if not field_info.alias and getattr(field_info, "convert_underscores", None):
            alias = param_name.replace("_", "-")
        else:
            alias = field_info.alias or param_name
        field_info.alias = alias
        field = create_model_field(
            name=param_name,
            type_=use_annotation_from_field_info,
            default=field_info.default,
            alias=alias,
            required=field_info.default in (RequiredParam, Undefined),
            field_info=field_info,
        )
        if is_path_param:
            assert is_scalar_field(field=field), (
                "Path params must be of one of the supported types"
            )
        elif isinstance(field_info, params.Query):
            assert (
                is_scalar_field(field)
                or is_scalar_sequence_field(field)
                or (
                    lenient_issubclass(field.type_, BaseModel)
                    # For Pydantic v1
                    and getattr(field, "shape", 1) == 1
                )
            )

    return ParamDetails(type_annotation=type_annotation, depends=depends, field=field)


def add_param_to_fields(*, field: ModelField, dependant: Dependant) -> None:
    field_info = field.field_info
    field_info_in = getattr(field_info, "in_", None)
    if field_info_in == params.ParamTypes.path:
        dependant.path_params.append(field)
    elif field_info_in == params.ParamTypes.query:
        dependant.query_params.append(field)
    elif field_info_in == params.ParamTypes.header:
        dependant.header_params.append(field)
    else:
        assert field_info_in == params.ParamTypes.cookie, (
            f"non-body parameters must be in path, query, header or cookie: {field.name}"
        )
        dependant.cookie_params.append(field)


def is_coroutine_callable(call: Callable[..., Any]) -> bool:
    if inspect.isroutine(call):
        return inspect.iscoroutinefunction(call)
    if inspect.isclass(call):
        return False
    dunder_call = getattr(call, "__call__", None)  # noqa: B004
    return inspect.iscoroutinefunction(dunder_call)


def is_async_gen_callable(call: Callable[..., Any]) -> bool:
    if inspect.isasyncgenfunction(call):
        return True
    dunder_call = getattr(call, "__call__", None)  # noqa: B004
    return inspect.isasyncgenfunction(dunder_call)


def is_gen_callable(call: Callable[..., Any]) -> bool:
    if inspect.isgeneratorfunction(call):
        return True
    dunder_call = getattr(call, "__call__", None)  # noqa: B004
    return inspect.isgeneratorfunction(dunder_call)


async def solve_generator(
    *,
    call: Callable[..., Any],
    stack: AsyncExitStack,
    sub_values: Dict[str, Any],
    limiter: Optional[anyio.CapacityLimiter] = None,
) -> Any:
    if is_gen_callable(call):
        cm = contextmanager_in_threadpool(
            contextmanager(call)(**sub_values), limiter=limiter
        )
    elif is_async_gen_callable(call):
        cm = asynccontextmanager(call)(**sub_values)
    return await stack.enter_async_context(cm)


@dataclass
class SolvedDependency:
    values: Dict[str, Any]
    errors: List[Any]
    background_tasks: Optional[StarletteBackgroundTasks]
    response: Response
    dependency_cache: Dict[Tuple[Callable[..., Any], Tuple[str]], Any]


async def solve_dependencies(
    *,
    request: Union[Request, WebSocket],
    dependant: Dependant,
    body: Optional[Union[Dict[str, Any], FormData]] = None,
    background_tasks: Optional[StarletteBackgroundTasks] = None,
    response: Optional[Response] = None,
    dependency_overrides_provider: Optional[Any] = None,
    dependency_cache: Optional[Dict[Tuple[Callable[..., Any], Tuple[str]], Any]] = None,
    async_exit_stack: AsyncExitStack,
    embed_body_fields: bool,
) -> SolvedDependency:
    values: Dict[str, Any] = {}
    errors: List[Any] = []
    if response is None:
        response = Response()
        del response.headers["content-length"]
        response.status_code = None  # type: ignore
    dependency_cache = dependency_cache or {}
    sub_dependant: Dependant
    for sub_dependant in dependant.dependencies:
        sub_dependant.call = cast(Callable[..., Any], sub_dependant.call)
        sub_dependant.cache_key = cast(
            Tuple[Callable[..., Any], Tuple[str]], sub_dependant.cache_key
        )
        call = sub_dependant.call
        use_sub_dependant = sub_dependant
        if (
            dependency_overrides_provider
            and dependency_overrides_provider.dependency_overrides
        ):
            original_call = sub_dependant.call
            call = getattr(
                dependency_overrides_provider, "dependency_overrides", {}
            ).get(original_call, original_call)
            use_path: str = sub_dependant.path  # type: ignore
            use_sub_dependant = get_dependant(
                path=use_path,
                call=call,
                name=sub_dependant.name,
                security_scopes=sub_dependant.security_scopes,
                limiter=sub_dependant.limiter,
            )

        solved_result = await solve_dependencies(
            request=request,
            dependant=use_sub_dependant,
            body=body,
            background_tasks=background_tasks,
            response=response,
            dependency_overrides_provider=dependency_overrides_provider,
            dependency_cache=dependency_cache,
            async_exit_stack=async_exit_stack,
            embed_body_fields=embed_body_fields,
        )
        background_tasks = solved_result.background_tasks
        dependency_cache.update(solved_result.dependency_cache)
        if solved_result.errors:
            errors.extend(solved_result.errors)
            continue
        if sub_dependant.use_cache and sub_dependant.cache_key in dependency_cache:
            solved = dependency_cache[sub_dependant.cache_key]
        elif is_gen_callable(call) or is_async_gen_callable(call):
            solved = await solve_generator(
                call=call,
                stack=async_exit_stack,
                sub_values=solved_result.values,
                limiter=sub_dependant.limiter,
            )
        elif is_coroutine_callable(call):
            solved = await call(**solved_result.values)
        else:
            solved = await run_in_threadpool(
                call, _limiter=sub_dependant.limiter, **solved_result.values
            )
        if sub_dependant.name is not None:
            values[sub_dependant.name] = solved
        if sub_dependant.cache_key not in dependency_cache:
            dependency_cache[sub_dependant.cache_key] = solved
    path_values, path_errors = request_params_to_args(
        dependant.path_params, request.path_params
    )
    query_values, query_errors = request_params_to_args(
        dependant.query_params, request.query_params
    )
    header_values, header_errors = request_params_to_args(
        dependant.header_params, request.headers
    )
    cookie_values, cookie_errors = request_params_to_args(
        dependant.cookie_params, request.cookies
    )
    values.update(path_values)
    values.update(query_values)
    values.update(header_values)
    values.update(cookie_values)
    errors += path_errors + query_errors + header_errors + cookie_errors
    if dependant.body_params:
        (
            body_values,
            body_errors,
        ) = await request_body_to_args(  # body_params checked above
            body_fields=dependant.body_params,
            received_body=body,
            embed_body_fields=embed_body_fields,
        )
        values.update(body_values)
        errors.extend(body_errors)
    if dependant.http_connection_param_name:
        values[dependant.http_connection_param_name] = request
    if dependant.request_param_name and isinstance(request, Request):
        values[dependant.request_param_name] = request
    elif dependant.websocket_param_name and isinstance(request, WebSocket):
        values[dependant.websocket_param_name] = request
    if dependant.background_tasks_param_name:
        if background_tasks is None:
            background_tasks = BackgroundTasks()
        values[dependant.background_tasks_param_name] = background_tasks
    if dependant.response_param_name:
        values[dependant.response_param_name] = response
    if dependant.security_scopes_param_name:
        values[dependant.security_scopes_param_name] = SecurityScopes(
            scopes=dependant.security_scopes
        )
    return SolvedDependency(
        values=values,
        errors=errors,
        background_tasks=background_tasks,
        response=response,
        dependency_cache=dependency_cache,
    )


def _validate_value_with_model_field(
    *, field: ModelField, value: Any, values: Dict[str, Any], loc: Tuple[str, ...]
) -> Tuple[Any, List[Any]]:
    if value is None:
        if field.required:
            return None, [get_missing_field_error(loc=loc)]
        else:
            return deepcopy(field.default), []
    v_, errors_ = field.validate(value, values, loc=loc)
    if isinstance(errors_, ErrorWrapper):
        return None, [errors_]
    elif isinstance(errors_, list):
        new_errors = _regenerate_error_with_loc(errors=errors_, loc_prefix=())
        return None, new_errors
    else:
        return v_, []


def _get_multidict_value(
    field: ModelField, values: Mapping[str, Any], alias: Union[str, None] = None
) -> Any:
    alias = alias or field.alias
    if is_sequence_field(field) and isinstance(values, (ImmutableMultiDict, Headers)):
        value = values.getlist(alias)
    else:
        value = values.get(alias, None)
    if (
        value is None
        or (
            isinstance(field.field_info, params.Form)
            and isinstance(value, str)  # For type checks
            and value == ""
        )
        or (is_sequence_field(field) and len(value) == 0)
    ):
        if field.required:
            return
        else:
            return deepcopy(field.default)
    return value


def request_params_to_args(
    fields: Sequence[ModelField],
    received_params: Union[Mapping[str, Any], QueryParams, Headers],
) -> Tuple[Dict[str, Any], List[Any]]:
    values: Dict[str, Any] = {}
    errors: List[Dict[str, Any]] = []

    if not fields:
        return values, errors

    first_field = fields[0]
    fields_to_extract = fields
    single_not_embedded_field = False
    default_convert_underscores = True
    if len(fields) == 1 and lenient_issubclass(first_field.type_, BaseModel):
        fields_to_extract = get_cached_model_fields(first_field.type_)
        single_not_embedded_field = True
        # If headers are in a Pydantic model, the way to disable convert_underscores
        # would be with Header(convert_underscores=False) at the Pydantic model level
        default_convert_underscores = getattr(
            first_field.field_info, "convert_underscores", True
        )

    params_to_process: Dict[str, Any] = {}

    processed_keys = set()

    for field in fields_to_extract:
        alias = None
        if isinstance(received_params, Headers):
            # Handle fields extracted from a Pydantic Model for a header, each field
            # doesn't have a FieldInfo of type Header with the default convert_underscores=True
            convert_underscores = getattr(
                field.field_info, "convert_underscores", default_convert_underscores
            )
            if convert_underscores:
                alias = (
                    field.alias
                    if field.alias != field.name
                    else field.name.replace("_", "-")
                )
        value = _get_multidict_value(field, received_params, alias=alias)
        if value is not None:
            params_to_process[field.name] = value
        processed_keys.add(alias or field.alias)
        processed_keys.add(field.name)

    for key, value in received_params.items():
        if key not in processed_keys:
            params_to_process[key] = value

    if single_not_embedded_field:
        field_info = first_field.field_info
        assert isinstance(field_info, params.Param), (
            "Params must be subclasses of Param"
        )
        loc: Tuple[str, ...] = (field_info.in_.value,)
        v_, errors_ = _validate_value_with_model_field(
            field=first_field, value=params_to_process, values=values, loc=loc
        )
        return {first_field.name: v_}, errors_

    for field in fields:
        value = _get_multidict_value(field, received_params)
        field_info = field.field_info
        assert isinstance(field_info, params.Param), (
            "Params must be subclasses of Param"
        )
        loc = (field_info.in_.value, field.alias)
        v_, errors_ = _validate_value_with_model_field(
            field=field, value=value, values=values, loc=loc
        )
        if errors_:
            errors.extend(errors_)
        else:
            values[field.name] = v_
    return values, errors


def is_union_of_base_models(field_type: Any) -> bool:
    """Check if field type is a Union where all members are BaseModel subclasses."""
    from fastapi.types import UnionType

    origin = get_origin(field_type)

    # Check if it's a Union type (covers both typing.Union and types.UnionType in Python 3.10+)
    if origin is not Union and origin is not UnionType:
        return False

    union_args = get_args(field_type)

    for arg in union_args:
        if not lenient_issubclass(arg, BaseModel):
            return False

    return True


def _should_embed_body_fields(fields: List[ModelField]) -> bool:
    if not fields:
        return False
    # More than one dependency could have the same field, it would show up as multiple
    # fields but it's the same one, so count them by name
    body_param_names_set = {field.name for field in fields}
    # A top level field has to be a single field, not multiple
    if len(body_param_names_set) > 1:
        return True
    first_field = fields[0]
    # If it explicitly specifies it is embedded, it has to be embedded
    if getattr(first_field.field_info, "embed", None):
        return True
    # If it's a Form (or File) field, it has to be a BaseModel (or a union of BaseModels) to be top level
    # otherwise it has to be embedded, so that the key value pair can be extracted
    if (
        isinstance(first_field.field_info, params.Form)
        and not lenient_issubclass(first_field.type_, BaseModel)
        and not is_union_of_base_models(first_field.type_)
    ):
        return True
    return False


async def _extract_form_body(
    body_fields: List[ModelField],
    received_body: FormData,
) -> Dict[str, Any]:
    values = {}
    first_field = body_fields[0]
    first_field_info = first_field.field_info

    for field in body_fields:
        value = _get_multidict_value(field, received_body)
        if (
            isinstance(first_field_info, params.File)
            and is_bytes_field(field)
            and isinstance(value, UploadFile)
        ):
            value = await value.read()
        elif (
            is_bytes_sequence_field(field)
            and isinstance(first_field_info, params.File)
            and value_is_sequence(value)
        ):
            # For types
            assert isinstance(value, sequence_types)  # type: ignore[arg-type]
            results: List[Union[bytes, str]] = []

            async def process_fn(
                fn: Callable[[], Coroutine[Any, Any, Any]],
            ) -> None:
                result = await fn()
                results.append(result)  # noqa: B023

            async with anyio.create_task_group() as tg:
                for sub_value in value:
                    tg.start_soon(process_fn, sub_value.read)
            value = serialize_sequence_value(field=field, value=results)
        if value is not None:
            values[field.alias] = value
    for key, value in received_body.items():
        if key not in values:
            values[key] = value
    return values


async def request_body_to_args(
    body_fields: List[ModelField],
    received_body: Optional[Union[Dict[str, Any], FormData]],
    embed_body_fields: bool,
) -> Tuple[Dict[str, Any], List[Dict[str, Any]]]:
    values: Dict[str, Any] = {}
    errors: List[Dict[str, Any]] = []
    assert body_fields, "request_body_to_args() should be called with fields"
    single_not_embedded_field = len(body_fields) == 1 and not embed_body_fields
    first_field = body_fields[0]
    body_to_process = received_body

    fields_to_extract: List[ModelField] = body_fields

    if single_not_embedded_field and lenient_issubclass(first_field.type_, BaseModel):
        fields_to_extract = get_cached_model_fields(first_field.type_)

    if isinstance(received_body, FormData):
        body_to_process = await _extract_form_body(fields_to_extract, received_body)

    if single_not_embedded_field:
        loc: Tuple[str, ...] = ("body",)
        v_, errors_ = _validate_value_with_model_field(
            field=first_field, value=body_to_process, values=values, loc=loc
        )
        return {first_field.name: v_}, errors_
    for field in body_fields:
        loc = ("body", field.alias)
        value: Optional[Any] = None
        if body_to_process is not None:
            try:
                value = body_to_process.get(field.alias)
            # If the received body is a list, not a dict
            except AttributeError:
                errors.append(get_missing_field_error(loc))
                continue
        v_, errors_ = _validate_value_with_model_field(
            field=field, value=value, values=values, loc=loc
        )
        if errors_:
            errors.extend(errors_)
        else:
            values[field.name] = v_
    return values, errors


def get_body_field(
    *, flat_dependant: Dependant, name: str, embed_body_fields: bool
) -> Optional[ModelField]:
    """
    Get a ModelField representing the request body for a path operation, combining
    all body parameters into a single field if necessary.

    Used to check if it's form data (with `isinstance(body_field, params.Form)`)
    or JSON and to generate the JSON Schema for a request body.

    This is **not** used to validate/parse the request body, that's done with each
    individual body parameter.
    """
    if not flat_dependant.body_params:
        return None
    first_param = flat_dependant.body_params[0]
    if not embed_body_fields:
        return first_param
    model_name = "Body_" + name
    BodyModel = create_body_model(
        fields=flat_dependant.body_params, model_name=model_name
    )
    required = any(True for f in flat_dependant.body_params if f.required)
    BodyFieldInfo_kwargs: Dict[str, Any] = {
        "annotation": BodyModel,
        "alias": "body",
    }
    if not required:
        BodyFieldInfo_kwargs["default"] = None
    if any(isinstance(f.field_info, params.File) for f in flat_dependant.body_params):
        BodyFieldInfo: Type[params.Body] = params.File
    elif any(isinstance(f.field_info, params.Form) for f in flat_dependant.body_params):
        BodyFieldInfo = params.Form
    else:
        BodyFieldInfo = params.Body

        body_param_media_types = [
            f.field_info.media_type
            for f in flat_dependant.body_params
            if isinstance(f.field_info, params.Body)
        ]
        if len(set(body_param_media_types)) == 1:
            BodyFieldInfo_kwargs["media_type"] = body_param_media_types[0]
    final_field = create_model_field(
        name="body",
        type_=BodyModel,
        required=required,
        alias="body",
        field_info=BodyFieldInfo(**BodyFieldInfo_kwargs),
    )
    return final_field<|MERGE_RESOLUTION|>--- conflicted
+++ resolved
@@ -61,9 +61,6 @@
 from pydantic import BaseModel
 from pydantic.fields import FieldInfo
 from starlette.background import BackgroundTasks as StarletteBackgroundTasks
-<<<<<<< HEAD
-from starlette.datastructures import FormData, Headers, QueryParams, UploadFile
-=======
 from starlette.concurrency import run_in_threadpool
 from starlette.datastructures import (
     FormData,
@@ -72,7 +69,6 @@
     QueryParams,
     UploadFile,
 )
->>>>>>> 6bc29cc5
 from starlette.requests import HTTPConnection, Request
 from starlette.responses import Response
 from starlette.websockets import WebSocket
