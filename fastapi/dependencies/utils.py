--- conflicted
+++ resolved
@@ -916,14 +916,6 @@
             value = serialize_sequence_value(field=field, value=results)
         if value is not None:
             values[field.alias] = value
-<<<<<<< HEAD
-
-    # Include extra form fields (not defined as body parameters, but received in body)
-    field_aliases = {field.alias for field in body_fields}
-    for key, value in received_body.items():
-        if key not in field_aliases:
-            values[key] = value
-=======
     field_aliases = {field.alias for field in body_fields}
     for key in received_body.keys():
         if key not in field_aliases:
@@ -932,7 +924,6 @@
                 values[key] = param_values[0]
             else:
                 values[key] = param_values
->>>>>>> 3c54a8f0
     return values
 
 
