import inspect
import sys
<<<<<<< HEAD
import typing
=======
>>>>>>> e820049c
from contextlib import AsyncExitStack, contextmanager
from copy import copy, deepcopy
from dataclasses import dataclass
from typing import (
    Any,
    Callable,
    Coroutine,
    Dict,
    ForwardRef,
    List,
    Mapping,
    Optional,
    Sequence,
    Tuple,
    Type,
    Union,
    cast,
)

import anyio
import typing_extensions
from fastapi import params
from fastapi._compat import (
    PYDANTIC_V2,
    ErrorWrapper,
    ModelField,
    RequiredParam,
    Undefined,
    _regenerate_error_with_loc,
    copy_field_info,
    create_body_model,
    evaluate_forwardref,
    field_annotation_is_scalar,
    get_annotation_from_field_info,
    get_cached_model_fields,
    get_missing_field_error,
    is_bytes_field,
    is_bytes_sequence_field,
    is_scalar_field,
    is_scalar_sequence_field,
    is_sequence_field,
    is_uploadfile_or_nonable_uploadfile_annotation,
    is_uploadfile_sequence_annotation,
    lenient_issubclass,
    sequence_types,
    serialize_sequence_value,
    value_is_sequence,
)
from fastapi.background import BackgroundTasks
from fastapi.concurrency import (
    asynccontextmanager,
    contextmanager_in_threadpool,
)
from fastapi.dependencies.models import Dependant, SecurityRequirement
from fastapi.logger import logger
from fastapi.security.base import SecurityBase
from fastapi.security.oauth2 import OAuth2, SecurityScopes
from fastapi.security.open_id_connect_url import OpenIdConnect
from fastapi.utils import create_model_field, get_path_param_names
from pydantic import BaseModel
from pydantic.fields import FieldInfo
from starlette.background import BackgroundTasks as StarletteBackgroundTasks
from starlette.concurrency import run_in_threadpool
from starlette.datastructures import (
    FormData,
    Headers,
    ImmutableMultiDict,
    QueryParams,
    UploadFile,
)
from starlette.requests import HTTPConnection, Request
from starlette.responses import Response
from starlette.websockets import WebSocket
from typing_extensions import Annotated, TypeAliasType, TypeGuard, get_args, get_origin

try:
    from types import GenericAlias
except ImportError:  # pragma: no cover
    GenericAlias = None  # type: ignore[misc,assignment]

if sys.version_info >= (3, 13):  # pragma: no cover
    from inspect import iscoroutinefunction
else:  # pragma: no cover
    from asyncio import iscoroutinefunction

multipart_not_installed_error = (
    'Form data requires "python-multipart" to be installed. \n'
    'You can install "python-multipart" with: \n\n'
    "pip install python-multipart\n"
)
multipart_incorrect_install_error = (
    'Form data requires "python-multipart" to be installed. '
    'It seems you installed "multipart" instead. \n'
    'You can remove "multipart" with: \n\n'
    "pip uninstall multipart\n\n"
    'And then install "python-multipart" with: \n\n'
    "pip install python-multipart\n"
)


def ensure_multipart_is_installed() -> None:
    try:
        from python_multipart import __version__

        # Import an attribute that can be mocked/deleted in testing
        assert __version__ > "0.0.12"
    except (ImportError, AssertionError):
        try:
            # __version__ is available in both multiparts, and can be mocked
            from multipart import __version__  # type: ignore[no-redef,import-untyped]

            assert __version__
            try:
                # parse_options_header is only available in the right multipart
                from multipart.multipart import (  # type: ignore[import-untyped]
                    parse_options_header,
                )

                assert parse_options_header
            except ImportError:
                logger.error(multipart_incorrect_install_error)
                raise RuntimeError(multipart_incorrect_install_error) from None
        except ImportError:
            logger.error(multipart_not_installed_error)
            raise RuntimeError(multipart_not_installed_error) from None


def get_param_sub_dependant(
    *,
    param_name: str,
    depends: params.Depends,
    path: str,
    security_scopes: Optional[List[str]] = None,
) -> Dependant:
    assert depends.dependency
    return get_sub_dependant(
        depends=depends,
        dependency=depends.dependency,
        path=path,
        name=param_name,
        security_scopes=security_scopes,
    )


def get_parameterless_sub_dependant(*, depends: params.Depends, path: str) -> Dependant:
    assert callable(depends.dependency), (
        "A parameter-less dependency must have a callable dependency"
    )
    return get_sub_dependant(depends=depends, dependency=depends.dependency, path=path)


def get_sub_dependant(
    *,
    depends: params.Depends,
    dependency: Callable[..., Any],
    path: str,
    name: Optional[str] = None,
    security_scopes: Optional[List[str]] = None,
) -> Dependant:
    security_requirement = None
    security_scopes = security_scopes or []
    if isinstance(depends, params.Security):
        dependency_scopes = depends.scopes
        security_scopes.extend(dependency_scopes)
    if isinstance(dependency, SecurityBase):
        use_scopes: List[str] = []
        if isinstance(dependency, (OAuth2, OpenIdConnect)):
            use_scopes = security_scopes
        security_requirement = SecurityRequirement(
            security_scheme=dependency, scopes=use_scopes
        )
    sub_dependant = get_dependant(
        path=path,
        call=dependency,
        name=name,
        security_scopes=security_scopes,
        use_cache=depends.use_cache,
    )
    if security_requirement:
        sub_dependant.security_requirements.append(security_requirement)
    return sub_dependant


CacheKey = Tuple[Optional[Callable[..., Any]], Tuple[str, ...]]


def get_flat_dependant(
    dependant: Dependant,
    *,
    skip_repeats: bool = False,
    visited: Optional[List[CacheKey]] = None,
) -> Dependant:
    if visited is None:
        visited = []
    visited.append(dependant.cache_key)

    flat_dependant = Dependant(
        path_params=dependant.path_params.copy(),
        query_params=dependant.query_params.copy(),
        header_params=dependant.header_params.copy(),
        cookie_params=dependant.cookie_params.copy(),
        body_params=dependant.body_params.copy(),
        security_requirements=dependant.security_requirements.copy(),
        use_cache=dependant.use_cache,
        path=dependant.path,
    )
    for sub_dependant in dependant.dependencies:
        if skip_repeats and sub_dependant.cache_key in visited:
            continue
        flat_sub = get_flat_dependant(
            sub_dependant, skip_repeats=skip_repeats, visited=visited
        )
        flat_dependant.path_params.extend(flat_sub.path_params)
        flat_dependant.query_params.extend(flat_sub.query_params)
        flat_dependant.header_params.extend(flat_sub.header_params)
        flat_dependant.cookie_params.extend(flat_sub.cookie_params)
        flat_dependant.body_params.extend(flat_sub.body_params)
        flat_dependant.security_requirements.extend(flat_sub.security_requirements)
    return flat_dependant


def _get_flat_fields_from_params(fields: List[ModelField]) -> List[ModelField]:
    if not fields:
        return fields
    first_field = fields[0]
    if len(fields) == 1 and lenient_issubclass(first_field.type_, BaseModel):
        fields_to_extract = get_cached_model_fields(first_field.type_)
        return fields_to_extract
    return fields


def get_flat_params(dependant: Dependant) -> List[ModelField]:
    flat_dependant = get_flat_dependant(dependant, skip_repeats=True)
    path_params = _get_flat_fields_from_params(flat_dependant.path_params)
    query_params = _get_flat_fields_from_params(flat_dependant.query_params)
    header_params = _get_flat_fields_from_params(flat_dependant.header_params)
    cookie_params = _get_flat_fields_from_params(flat_dependant.cookie_params)
    return path_params + query_params + header_params + cookie_params


def get_typed_signature(call: Callable[..., Any]) -> inspect.Signature:
    signature = inspect.signature(call)
    globalns = getattr(call, "__globals__", {})
    typed_params = [
        inspect.Parameter(
            name=param.name,
            kind=param.kind,
            default=param.default,
            annotation=get_typed_annotation(param.annotation, globalns),
        )
        for param in signature.parameters.values()
    ]
    typed_signature = inspect.Signature(typed_params)
    return typed_signature


def get_typed_annotation(annotation: Any, globalns: Dict[str, Any]) -> Any:
    if isinstance(annotation, str):
        annotation = ForwardRef(annotation)
        annotation = evaluate_forwardref(annotation, globalns, globalns)
        if annotation is type(None):
            return None
    return annotation


def get_typed_return_annotation(call: Callable[..., Any]) -> Any:
    signature = inspect.signature(call)
    annotation = signature.return_annotation

    if annotation is inspect.Signature.empty:
        return None

    globalns = getattr(call, "__globals__", {})
    return get_typed_annotation(annotation, globalns)


def get_dependant(
    *,
    path: str,
    call: Callable[..., Any],
    name: Optional[str] = None,
    security_scopes: Optional[List[str]] = None,
    use_cache: bool = True,
) -> Dependant:
    path_param_names = get_path_param_names(path)
    endpoint_signature = get_typed_signature(call)
    signature_params = endpoint_signature.parameters
    dependant = Dependant(
        call=call,
        name=name,
        path=path,
        security_scopes=security_scopes,
        use_cache=use_cache,
    )
    for param_name, param in signature_params.items():
        is_path_param = param_name in path_param_names
        param_details = analyze_param(
            param_name=param_name,
            annotation=param.annotation,
            value=param.default,
            is_path_param=is_path_param,
        )
        if param_details.depends is not None:
            sub_dependant = get_param_sub_dependant(
                param_name=param_name,
                depends=param_details.depends,
                path=path,
                security_scopes=security_scopes,
            )
            dependant.dependencies.append(sub_dependant)
            continue
        if add_non_field_param_to_dependency(
            param_name=param_name,
            type_annotation=param_details.type_annotation,
            dependant=dependant,
        ):
            assert param_details.field is None, (
                f"Cannot specify multiple FastAPI annotations for {param_name!r}"
            )
            continue
        assert param_details.field is not None
        if isinstance(param_details.field.field_info, params.Body):
            dependant.body_params.append(param_details.field)
        else:
            add_param_to_fields(field=param_details.field, dependant=dependant)
    return dependant


def add_non_field_param_to_dependency(
    *, param_name: str, type_annotation: Any, dependant: Dependant
) -> Optional[bool]:
    if lenient_issubclass(type_annotation, Request):
        dependant.request_param_name = param_name
        return True
    elif lenient_issubclass(type_annotation, WebSocket):
        dependant.websocket_param_name = param_name
        return True
    elif lenient_issubclass(type_annotation, HTTPConnection):
        dependant.http_connection_param_name = param_name
        return True
    elif lenient_issubclass(type_annotation, Response):
        dependant.response_param_name = param_name
        return True
    elif lenient_issubclass(type_annotation, StarletteBackgroundTasks):
        dependant.background_tasks_param_name = param_name
        return True
    elif lenient_issubclass(type_annotation, SecurityScopes):
        dependant.security_scopes_param_name = param_name
        return True
    return None


@dataclass
class ParamDetails:
    type_annotation: Any
    depends: Optional[params.Depends]
    field: Optional[ModelField]


def analyze_param(
    *,
    param_name: str,
    annotation: Any,
    value: Any,
    is_path_param: bool,
) -> ParamDetails:
    field_info = None
    depends = None
    type_annotation: Any = Any
    use_annotation: Any = Any
    if _is_typealiastype(annotation):
        # unpack in case py3.12 type syntax is used
        annotation = annotation.__value__
    if annotation is not inspect.Signature.empty:
        use_annotation = annotation
        type_annotation = annotation
    # Extract Annotated info
    if get_origin(use_annotation) is Annotated:
        annotated_args = get_args(annotation)
        type_annotation = annotated_args[0]
        fastapi_annotations = [
            arg
            for arg in annotated_args[1:]
            if isinstance(arg, (FieldInfo, params.Depends))
        ]
        fastapi_specific_annotations = [
            arg
            for arg in fastapi_annotations
            if isinstance(arg, (params.Param, params.Body, params.Depends))
        ]
        if fastapi_specific_annotations:
            fastapi_annotation: Union[FieldInfo, params.Depends, None] = (
                fastapi_specific_annotations[-1]
            )
        else:
            fastapi_annotation = None
        # Set default for Annotated FieldInfo
        if isinstance(fastapi_annotation, FieldInfo):
            # Copy `field_info` because we mutate `field_info.default` below.
            field_info = copy_field_info(
                field_info=fastapi_annotation, annotation=use_annotation
            )
            assert (
                field_info.default is Undefined or field_info.default is RequiredParam
            ), (
                f"`{field_info.__class__.__name__}` default value cannot be set in"
                f" `Annotated` for {param_name!r}. Set the default value with `=` instead."
            )
            if value is not inspect.Signature.empty:
                assert not is_path_param, "Path parameters cannot have default values"
                field_info.default = value
            else:
                field_info.default = RequiredParam
        # Get Annotated Depends
        elif isinstance(fastapi_annotation, params.Depends):
            depends = fastapi_annotation
    # Get Depends from default value
    if isinstance(value, params.Depends):
        assert depends is None, (
            "Cannot specify `Depends` in `Annotated` and default value"
            f" together for {param_name!r}"
        )
        assert field_info is None, (
            "Cannot specify a FastAPI annotation in `Annotated` and `Depends` as a"
            f" default value together for {param_name!r}"
        )
        depends = value
    # Get FieldInfo from default value
    elif isinstance(value, FieldInfo):
        assert field_info is None, (
            "Cannot specify FastAPI annotations in `Annotated` and default value"
            f" together for {param_name!r}"
        )
        field_info = value
        if PYDANTIC_V2:
            field_info.annotation = type_annotation

    # Get Depends from type annotation
    if depends is not None and depends.dependency is None:
        # Copy `depends` before mutating it
        depends = copy(depends)
        depends.dependency = type_annotation

    # Handle non-param type annotations like Request
    if lenient_issubclass(
        type_annotation,
        (
            Request,
            WebSocket,
            HTTPConnection,
            Response,
            StarletteBackgroundTasks,
            SecurityScopes,
        ),
    ):
        assert depends is None, f"Cannot specify `Depends` for type {type_annotation!r}"
        assert field_info is None, (
            f"Cannot specify FastAPI annotation for type {type_annotation!r}"
        )
    # Handle default assignations, neither field_info nor depends was not found in Annotated nor default value
    elif field_info is None and depends is None:
        default_value = value if value is not inspect.Signature.empty else RequiredParam
        if is_path_param:
            # We might check here that `default_value is RequiredParam`, but the fact is that the same
            # parameter might sometimes be a path parameter and sometimes not. See
            # `tests/test_infer_param_optionality.py` for an example.
            field_info = params.Path(annotation=use_annotation)
        elif is_uploadfile_or_nonable_uploadfile_annotation(
            type_annotation
        ) or is_uploadfile_sequence_annotation(type_annotation):
            field_info = params.File(annotation=use_annotation, default=default_value)
        elif not field_annotation_is_scalar(annotation=type_annotation):
            field_info = params.Body(annotation=use_annotation, default=default_value)
        else:
            field_info = params.Query(annotation=use_annotation, default=default_value)

    field = None
    # It's a field_info, not a dependency
    if field_info is not None:
        # Handle field_info.in_
        if is_path_param:
            assert isinstance(field_info, params.Path), (
                f"Cannot use `{field_info.__class__.__name__}` for path param"
                f" {param_name!r}"
            )
        elif (
            isinstance(field_info, params.Param)
            and getattr(field_info, "in_", None) is None
        ):
            field_info.in_ = params.ParamTypes.query
        use_annotation_from_field_info = get_annotation_from_field_info(
            use_annotation,
            field_info,
            param_name,
        )
        if isinstance(field_info, params.Form):
            ensure_multipart_is_installed()
        if not field_info.alias and getattr(field_info, "convert_underscores", None):
            alias = param_name.replace("_", "-")
        else:
            alias = field_info.alias or param_name
        field_info.alias = alias
        field = create_model_field(
            name=param_name,
            type_=use_annotation_from_field_info,
            default=field_info.default,
            alias=alias,
            required=field_info.default in (RequiredParam, Undefined),
            field_info=field_info,
        )
        if is_path_param:
            assert is_scalar_field(field=field), (
                "Path params must be of one of the supported types"
            )
        elif isinstance(field_info, params.Query):
            assert (
                is_scalar_field(field)
                or is_scalar_sequence_field(field)
                or (
                    lenient_issubclass(field.type_, BaseModel)
                    # For Pydantic v1
                    and getattr(field, "shape", 1) == 1
                )
            )

    return ParamDetails(type_annotation=type_annotation, depends=depends, field=field)


def add_param_to_fields(*, field: ModelField, dependant: Dependant) -> None:
    field_info = field.field_info
    field_info_in = getattr(field_info, "in_", None)
    if field_info_in == params.ParamTypes.path:
        dependant.path_params.append(field)
    elif field_info_in == params.ParamTypes.query:
        dependant.query_params.append(field)
    elif field_info_in == params.ParamTypes.header:
        dependant.header_params.append(field)
    else:
        assert field_info_in == params.ParamTypes.cookie, (
            f"non-body parameters must be in path, query, header or cookie: {field.name}"
        )
        dependant.cookie_params.append(field)


def is_coroutine_callable(call: Callable[..., Any]) -> bool:
    if inspect.isroutine(call):
        return iscoroutinefunction(call)
    if inspect.isclass(call):
        return False
    dunder_call = getattr(call, "__call__", None)  # noqa: B004
    return iscoroutinefunction(dunder_call)


def is_async_gen_callable(call: Callable[..., Any]) -> bool:
    if inspect.isasyncgenfunction(call):
        return True
    dunder_call = getattr(call, "__call__", None)  # noqa: B004
    return inspect.isasyncgenfunction(dunder_call)


def is_gen_callable(call: Callable[..., Any]) -> bool:
    if inspect.isgeneratorfunction(call):
        return True
    dunder_call = getattr(call, "__call__", None)  # noqa: B004
    return inspect.isgeneratorfunction(dunder_call)


async def solve_generator(
    *, call: Callable[..., Any], stack: AsyncExitStack, sub_values: Dict[str, Any]
) -> Any:
    if is_gen_callable(call):
        cm = contextmanager_in_threadpool(contextmanager(call)(**sub_values))
    elif is_async_gen_callable(call):
        cm = asynccontextmanager(call)(**sub_values)
    return await stack.enter_async_context(cm)


@dataclass
class SolvedDependency:
    values: Dict[str, Any]
    errors: List[Any]
    background_tasks: Optional[StarletteBackgroundTasks]
    response: Response
    dependency_cache: Dict[Tuple[Callable[..., Any], Tuple[str]], Any]


async def solve_dependencies(
    *,
    request: Union[Request, WebSocket],
    dependant: Dependant,
    body: Optional[Union[Dict[str, Any], FormData]] = None,
    background_tasks: Optional[StarletteBackgroundTasks] = None,
    response: Optional[Response] = None,
    dependency_overrides_provider: Optional[Any] = None,
    dependency_cache: Optional[Dict[Tuple[Callable[..., Any], Tuple[str]], Any]] = None,
    async_exit_stack: AsyncExitStack,
    embed_body_fields: bool,
) -> SolvedDependency:
    values: Dict[str, Any] = {}
    errors: List[Any] = []
    if response is None:
        response = Response()
        del response.headers["content-length"]
        response.status_code = None  # type: ignore
    if dependency_cache is None:
        dependency_cache = {}
    sub_dependant: Dependant
    for sub_dependant in dependant.dependencies:
        sub_dependant.call = cast(Callable[..., Any], sub_dependant.call)
        sub_dependant.cache_key = cast(
            Tuple[Callable[..., Any], Tuple[str]], sub_dependant.cache_key
        )
        call = sub_dependant.call
        use_sub_dependant = sub_dependant
        if (
            dependency_overrides_provider
            and dependency_overrides_provider.dependency_overrides
        ):
            original_call = sub_dependant.call
            call = getattr(
                dependency_overrides_provider, "dependency_overrides", {}
            ).get(original_call, original_call)
            use_path: str = sub_dependant.path  # type: ignore
            use_sub_dependant = get_dependant(
                path=use_path,
                call=call,
                name=sub_dependant.name,
                security_scopes=sub_dependant.security_scopes,
            )

        solved_result = await solve_dependencies(
            request=request,
            dependant=use_sub_dependant,
            body=body,
            background_tasks=background_tasks,
            response=response,
            dependency_overrides_provider=dependency_overrides_provider,
            dependency_cache=dependency_cache,
            async_exit_stack=async_exit_stack,
            embed_body_fields=embed_body_fields,
        )
        background_tasks = solved_result.background_tasks
        if solved_result.errors:
            errors.extend(solved_result.errors)
            continue
        if sub_dependant.use_cache and sub_dependant.cache_key in dependency_cache:
            solved = dependency_cache[sub_dependant.cache_key]
        elif is_gen_callable(call) or is_async_gen_callable(call):
            solved = await solve_generator(
                call=call, stack=async_exit_stack, sub_values=solved_result.values
            )
        elif is_coroutine_callable(call):
            solved = await call(**solved_result.values)
        else:
            solved = await run_in_threadpool(call, **solved_result.values)
        if sub_dependant.name is not None:
            values[sub_dependant.name] = solved
        if sub_dependant.cache_key not in dependency_cache:
            dependency_cache[sub_dependant.cache_key] = solved
    path_values, path_errors = request_params_to_args(
        dependant.path_params, request.path_params
    )
    query_values, query_errors = request_params_to_args(
        dependant.query_params, request.query_params
    )
    header_values, header_errors = request_params_to_args(
        dependant.header_params, request.headers
    )
    cookie_values, cookie_errors = request_params_to_args(
        dependant.cookie_params, request.cookies
    )
    values.update(path_values)
    values.update(query_values)
    values.update(header_values)
    values.update(cookie_values)
    errors += path_errors + query_errors + header_errors + cookie_errors
    if dependant.body_params:
        (
            body_values,
            body_errors,
        ) = await request_body_to_args(  # body_params checked above
            body_fields=dependant.body_params,
            received_body=body,
            embed_body_fields=embed_body_fields,
        )
        values.update(body_values)
        errors.extend(body_errors)
    if dependant.http_connection_param_name:
        values[dependant.http_connection_param_name] = request
    if dependant.request_param_name and isinstance(request, Request):
        values[dependant.request_param_name] = request
    elif dependant.websocket_param_name and isinstance(request, WebSocket):
        values[dependant.websocket_param_name] = request
    if dependant.background_tasks_param_name:
        if background_tasks is None:
            background_tasks = BackgroundTasks()
        values[dependant.background_tasks_param_name] = background_tasks
    if dependant.response_param_name:
        values[dependant.response_param_name] = response
    if dependant.security_scopes_param_name:
        values[dependant.security_scopes_param_name] = SecurityScopes(
            scopes=dependant.security_scopes
        )
    return SolvedDependency(
        values=values,
        errors=errors,
        background_tasks=background_tasks,
        response=response,
        dependency_cache=dependency_cache,
    )


def _validate_value_with_model_field(
    *, field: ModelField, value: Any, values: Dict[str, Any], loc: Tuple[str, ...]
) -> Tuple[Any, List[Any]]:
    if value is None:
        if field.required:
            return None, [get_missing_field_error(loc=loc)]
        else:
            return deepcopy(field.default), []
    v_, errors_ = field.validate(value, values, loc=loc)
    if isinstance(errors_, ErrorWrapper):
        return None, [errors_]
    elif isinstance(errors_, list):
        new_errors = _regenerate_error_with_loc(errors=errors_, loc_prefix=())
        return None, new_errors
    else:
        return v_, []


def _get_multidict_value(
    field: ModelField, values: Mapping[str, Any], alias: Union[str, None] = None
) -> Any:
    alias = alias or field.alias
    if is_sequence_field(field) and isinstance(values, (ImmutableMultiDict, Headers)):
        value = values.getlist(alias)
    else:
        value = values.get(alias, None)
    if (
        value is None
        or (
            isinstance(field.field_info, params.Form)
            and isinstance(value, str)  # For type checks
            and value == ""
        )
        or (is_sequence_field(field) and len(value) == 0)
    ):
        if field.required:
            return
        else:
            return deepcopy(field.default)
    return value


def request_params_to_args(
    fields: Sequence[ModelField],
    received_params: Union[Mapping[str, Any], QueryParams, Headers],
) -> Tuple[Dict[str, Any], List[Any]]:
    values: Dict[str, Any] = {}
    errors: List[Dict[str, Any]] = []

    if not fields:
        return values, errors

    first_field = fields[0]
    fields_to_extract = fields
    single_not_embedded_field = False
    default_convert_underscores = True
    if len(fields) == 1 and lenient_issubclass(first_field.type_, BaseModel):
        fields_to_extract = get_cached_model_fields(first_field.type_)
        single_not_embedded_field = True
        # If headers are in a Pydantic model, the way to disable convert_underscores
        # would be with Header(convert_underscores=False) at the Pydantic model level
        default_convert_underscores = getattr(
            first_field.field_info, "convert_underscores", True
        )

    params_to_process: Dict[str, Any] = {}

    processed_keys = set()

    for field in fields_to_extract:
        alias = None
        if isinstance(received_params, Headers):
            # Handle fields extracted from a Pydantic Model for a header, each field
            # doesn't have a FieldInfo of type Header with the default convert_underscores=True
            convert_underscores = getattr(
                field.field_info, "convert_underscores", default_convert_underscores
            )
            if convert_underscores:
                alias = (
                    field.alias
                    if field.alias != field.name
                    else field.name.replace("_", "-")
                )
        value = _get_multidict_value(field, received_params, alias=alias)
        if value is not None:
            params_to_process[field.name] = value
        processed_keys.add(alias or field.alias)
        processed_keys.add(field.name)

    for key, value in received_params.items():
        if key not in processed_keys:
            params_to_process[key] = value

    if single_not_embedded_field:
        field_info = first_field.field_info
        assert isinstance(field_info, params.Param), (
            "Params must be subclasses of Param"
        )
        loc: Tuple[str, ...] = (field_info.in_.value,)
        v_, errors_ = _validate_value_with_model_field(
            field=first_field, value=params_to_process, values=values, loc=loc
        )
        return {first_field.name: v_}, errors_

    for field in fields:
        value = _get_multidict_value(field, received_params)
        field_info = field.field_info
        assert isinstance(field_info, params.Param), (
            "Params must be subclasses of Param"
        )
        loc = (field_info.in_.value, field.alias)
        v_, errors_ = _validate_value_with_model_field(
            field=field, value=value, values=values, loc=loc
        )
        if errors_:
            errors.extend(errors_)
        else:
            values[field.name] = v_
    return values, errors


def is_union_of_base_models(field_type: Any) -> bool:
    """Check if field type is a Union where all members are BaseModel subclasses."""
    from fastapi.types import UnionType

    origin = get_origin(field_type)

    # Check if it's a Union type (covers both typing.Union and types.UnionType in Python 3.10+)
    if origin is not Union and origin is not UnionType:
        return False

    union_args = get_args(field_type)

    for arg in union_args:
        if not lenient_issubclass(arg, BaseModel):
            return False

    return True


def _should_embed_body_fields(fields: List[ModelField]) -> bool:
    if not fields:
        return False
    # More than one dependency could have the same field, it would show up as multiple
    # fields but it's the same one, so count them by name
    body_param_names_set = {field.name for field in fields}
    # A top level field has to be a single field, not multiple
    if len(body_param_names_set) > 1:
        return True
    first_field = fields[0]
    # If it explicitly specifies it is embedded, it has to be embedded
    if getattr(first_field.field_info, "embed", None):
        return True
    # If it's a Form (or File) field, it has to be a BaseModel (or a union of BaseModels) to be top level
    # otherwise it has to be embedded, so that the key value pair can be extracted
    if (
        isinstance(first_field.field_info, params.Form)
        and not lenient_issubclass(first_field.type_, BaseModel)
        and not is_union_of_base_models(first_field.type_)
    ):
        return True
    return False


async def _extract_form_body(
    body_fields: List[ModelField],
    received_body: FormData,
) -> Dict[str, Any]:
    values = {}

    for field in body_fields:
        value = _get_multidict_value(field, received_body)
        field_info = field.field_info
        if (
            isinstance(field_info, params.File)
            and is_bytes_field(field)
            and isinstance(value, UploadFile)
        ):
            value = await value.read()
        elif (
            is_bytes_sequence_field(field)
            and isinstance(field_info, params.File)
            and value_is_sequence(value)
        ):
            # For types
            assert isinstance(value, sequence_types)  # type: ignore[arg-type]
            results: List[Union[bytes, str]] = []

            async def process_fn(
                fn: Callable[[], Coroutine[Any, Any, Any]],
            ) -> None:
                result = await fn()
                results.append(result)  # noqa: B023

            async with anyio.create_task_group() as tg:
                for sub_value in value:
                    tg.start_soon(process_fn, sub_value.read)
            value = serialize_sequence_value(field=field, value=results)
        if value is not None:
            values[field.alias] = value
    for key, value in received_body.items():
        if key not in values:
            values[key] = value
    return values


async def request_body_to_args(
    body_fields: List[ModelField],
    received_body: Optional[Union[Dict[str, Any], FormData]],
    embed_body_fields: bool,
) -> Tuple[Dict[str, Any], List[Dict[str, Any]]]:
    values: Dict[str, Any] = {}
    errors: List[Dict[str, Any]] = []
    assert body_fields, "request_body_to_args() should be called with fields"
    single_not_embedded_field = len(body_fields) == 1 and not embed_body_fields
    first_field = body_fields[0]
    body_to_process = received_body

    fields_to_extract: List[ModelField] = body_fields

    if (
        single_not_embedded_field
        and lenient_issubclass(first_field.type_, BaseModel)
        and isinstance(received_body, FormData)
    ):
        fields_to_extract = get_cached_model_fields(first_field.type_)

    if isinstance(received_body, FormData):
        body_to_process = await _extract_form_body(fields_to_extract, received_body)

    if single_not_embedded_field:
        loc: Tuple[str, ...] = ("body",)
        v_, errors_ = _validate_value_with_model_field(
            field=first_field, value=body_to_process, values=values, loc=loc
        )
        return {first_field.name: v_}, errors_
    for field in body_fields:
        loc = ("body", field.alias)
        value: Optional[Any] = None
        if body_to_process is not None:
            try:
                value = body_to_process.get(field.alias)
            # If the received body is a list, not a dict
            except AttributeError:
                errors.append(get_missing_field_error(loc))
                continue
        v_, errors_ = _validate_value_with_model_field(
            field=field, value=value, values=values, loc=loc
        )
        if errors_:
            errors.extend(errors_)
        else:
            values[field.name] = v_
    return values, errors


def get_body_field(
    *, flat_dependant: Dependant, name: str, embed_body_fields: bool
) -> Optional[ModelField]:
    """
    Get a ModelField representing the request body for a path operation, combining
    all body parameters into a single field if necessary.

    Used to check if it's form data (with `isinstance(body_field, params.Form)`)
    or JSON and to generate the JSON Schema for a request body.

    This is **not** used to validate/parse the request body, that's done with each
    individual body parameter.
    """
    if not flat_dependant.body_params:
        return None
    first_param = flat_dependant.body_params[0]
    if not embed_body_fields:
        return first_param
    model_name = "Body_" + name
    BodyModel = create_body_model(
        fields=flat_dependant.body_params, model_name=model_name
    )
    required = any(True for f in flat_dependant.body_params if f.required)
    BodyFieldInfo_kwargs: Dict[str, Any] = {
        "annotation": BodyModel,
        "alias": "body",
    }
    if not required:
        BodyFieldInfo_kwargs["default"] = None
    if any(isinstance(f.field_info, params.File) for f in flat_dependant.body_params):
        BodyFieldInfo: Type[params.Body] = params.File
    elif any(isinstance(f.field_info, params.Form) for f in flat_dependant.body_params):
        BodyFieldInfo = params.Form
    else:
        BodyFieldInfo = params.Body

        body_param_media_types = [
            f.field_info.media_type
            for f in flat_dependant.body_params
            if isinstance(f.field_info, params.Body)
        ]
        if len(set(body_param_media_types)) == 1:
            BodyFieldInfo_kwargs["media_type"] = body_param_media_types[0]
    final_field = create_model_field(
        name="body",
        type_=BodyModel,
        required=required,
        alias="body",
        field_info=BodyFieldInfo(**BodyFieldInfo_kwargs),
    )
    return final_field


def _is_typealiastype(tp: Any, /) -> TypeGuard[TypeAliasType]:
    in_typing = hasattr(typing, "TypeAliasType")
    in_typing_extensions = hasattr(typing_extensions, "TypeAliasType")
    is_typealiastype = False
    if in_typing and in_typing_extensions:
        if getattr(typing, "TypeAliasType", None) is getattr(
            typing_extensions, "TypeAliasType", None
        ):  # pragma: no cover
            is_typealiastype = isinstance(tp, typing.TypeAliasType)  # type: ignore [attr-defined]
        else:
            is_typealiastype = isinstance(
                tp,
                (typing.TypeAliasType, typing_extensions.TypeAliasType),  # type: ignore [attr-defined]
            )
    elif in_typing and not in_typing_extensions:  # pragma: no cover
        is_typealiastype = isinstance(tp, typing.TypeAliasType)  # type: ignore [attr-defined]
    elif not in_typing and in_typing_extensions:
        is_typealiastype = isinstance(tp, typing_extensions.TypeAliasType)
    if sys.version_info[:2] == (3, 10):
        return type(tp) is not GenericAlias and is_typealiastype
    return is_typealiastype<|MERGE_RESOLUTION|>--- conflicted
+++ resolved
@@ -1,9 +1,6 @@
 import inspect
 import sys
-<<<<<<< HEAD
 import typing
-=======
->>>>>>> e820049c
 from contextlib import AsyncExitStack, contextmanager
 from copy import copy, deepcopy
 from dataclasses import dataclass
