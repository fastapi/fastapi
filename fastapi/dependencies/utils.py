import inspect
import sys
from contextlib import AsyncExitStack, contextmanager
from copy import copy, deepcopy
from dataclasses import dataclass
from typing import (
    Any,
    Callable,
    Coroutine,
    Dict,
    ForwardRef,
    List,
    Mapping,
    Optional,
    Sequence,
    Tuple,
    Type,
    Union,
    cast,
)

import anyio
from fastapi import params
from fastapi._compat import (
    PYDANTIC_V2,
    ErrorWrapper,
    ModelField,
    RequiredParam,
    Undefined,
    _regenerate_error_with_loc,
    copy_field_info,
    create_body_model,
    evaluate_forwardref,
    field_annotation_is_scalar,
    get_annotation_from_field_info,
    get_cached_model_fields,
    get_missing_field_error,
    is_bytes_field,
    is_bytes_sequence_field,
    is_scalar_field,
    is_scalar_sequence_field,
    is_sequence_field,
    is_uploadfile_or_nonable_uploadfile_annotation,
    is_uploadfile_sequence_annotation,
    lenient_issubclass,
    sequence_types,
    serialize_sequence_value,
    value_is_sequence,
)
from fastapi.background import BackgroundTasks
from fastapi.concurrency import (
    asynccontextmanager,
    contextmanager_in_threadpool,
)
from fastapi.dependencies.models import Dependant, SecurityRequirement
from fastapi.logger import logger
from fastapi.security.base import SecurityBase
from fastapi.security.oauth2 import OAuth2, SecurityScopes
from fastapi.security.open_id_connect_url import OpenIdConnect
from fastapi.utils import create_model_field, get_path_param_names
from pydantic import BaseModel
from pydantic.fields import FieldInfo
from starlette.background import BackgroundTasks as StarletteBackgroundTasks
from starlette.concurrency import run_in_threadpool
from starlette.datastructures import (
    FormData,
    Headers,
    ImmutableMultiDict,
    QueryParams,
    UploadFile,
)
from starlette.requests import HTTPConnection, Request
from starlette.responses import Response
from starlette.websockets import WebSocket
from typing_extensions import Annotated, get_args, get_origin

if sys.version_info >= (3, 13):  # pragma: no cover
    from inspect import iscoroutinefunction
else:  # pragma: no cover
    from asyncio import iscoroutinefunction

multipart_not_installed_error = (
    'Form data requires "python-multipart" to be installed. \n'
    'You can install "python-multipart" with: \n\n'
    "pip install python-multipart\n"
)
multipart_incorrect_install_error = (
    'Form data requires "python-multipart" to be installed. '
    'It seems you installed "multipart" instead. \n'
    'You can remove "multipart" with: \n\n'
    "pip uninstall multipart\n\n"
    'And then install "python-multipart" with: \n\n'
    "pip install python-multipart\n"
)


def ensure_multipart_is_installed() -> None:
    try:
        from python_multipart import __version__

        # Import an attribute that can be mocked/deleted in testing
        assert __version__ > "0.0.12"
    except (ImportError, AssertionError):
        try:
            # __version__ is available in both multiparts, and can be mocked
            from multipart import __version__  # type: ignore[no-redef,import-untyped]

            assert __version__
            try:
                # parse_options_header is only available in the right multipart
                from multipart.multipart import (  # type: ignore[import-untyped]
                    parse_options_header,
                )

                assert parse_options_header
            except ImportError:
                logger.error(multipart_incorrect_install_error)
                raise RuntimeError(multipart_incorrect_install_error) from None
        except ImportError:
            logger.error(multipart_not_installed_error)
            raise RuntimeError(multipart_not_installed_error) from None


def get_param_sub_dependant(
    *,
    param_name: str,
    depends: params.Depends,
    path: str,
    security_scopes: Optional[List[str]] = None,
) -> Dependant:
    assert depends.dependency
    return get_sub_dependant(
        depends=depends,
        dependency=depends.dependency,
        path=path,
        name=param_name,
        security_scopes=security_scopes,
    )


def get_parameterless_sub_dependant(*, depends: params.Depends, path: str) -> Dependant:
    assert callable(depends.dependency), (
        "A parameter-less dependency must have a callable dependency"
    )
    return get_sub_dependant(depends=depends, dependency=depends.dependency, path=path)


def get_sub_dependant(
    *,
    depends: params.Depends,
    dependency: Callable[..., Any],
    path: str,
    name: Optional[str] = None,
    security_scopes: Optional[List[str]] = None,
) -> Dependant:
    security_requirement = None
    security_scopes = security_scopes or []
    if isinstance(depends, params.Security):
        dependency_scopes = depends.scopes
        security_scopes.extend(dependency_scopes)
    if isinstance(dependency, SecurityBase):
        use_scopes: List[str] = []
        if isinstance(dependency, (OAuth2, OpenIdConnect)):
            use_scopes = security_scopes
        security_requirement = SecurityRequirement(
            security_scheme=dependency, scopes=use_scopes
        )
    sub_dependant = get_dependant(
        path=path,
        call=dependency,
        name=name,
        security_scopes=security_scopes,
        use_cache=depends.use_cache,
    )
    if security_requirement:
        sub_dependant.security_requirements.append(security_requirement)
    return sub_dependant


CacheKey = Tuple[Optional[Callable[..., Any]], Tuple[str, ...]]


def get_flat_dependant(
    dependant: Dependant,
    *,
    skip_repeats: bool = False,
    visited: Optional[List[CacheKey]] = None,
) -> Dependant:
    if visited is None:
        visited = []
    visited.append(dependant.cache_key)

    flat_dependant = Dependant(
        path_params=dependant.path_params.copy(),
        query_params=dependant.query_params.copy(),
        header_params=dependant.header_params.copy(),
        cookie_params=dependant.cookie_params.copy(),
        body_params=dependant.body_params.copy(),
        security_requirements=dependant.security_requirements.copy(),
        use_cache=dependant.use_cache,
        path=dependant.path,
    )
    for sub_dependant in dependant.dependencies:
        if skip_repeats and sub_dependant.cache_key in visited:
            continue
        flat_sub = get_flat_dependant(
            sub_dependant, skip_repeats=skip_repeats, visited=visited
        )
        flat_dependant.path_params.extend(flat_sub.path_params)
        flat_dependant.query_params.extend(flat_sub.query_params)
        flat_dependant.header_params.extend(flat_sub.header_params)
        flat_dependant.cookie_params.extend(flat_sub.cookie_params)
        flat_dependant.body_params.extend(flat_sub.body_params)
        flat_dependant.security_requirements.extend(flat_sub.security_requirements)
    return flat_dependant


def _get_flat_fields_from_params(fields: List[ModelField]) -> List[ModelField]:
    if not fields:
        return fields
    first_field = fields[0]
    if len(fields) == 1 and lenient_issubclass(first_field.type_, BaseModel):
        fields_to_extract = get_cached_model_fields(first_field.type_)
        return fields_to_extract
    return fields


def get_flat_params(dependant: Dependant) -> List[ModelField]:
    flat_dependant = get_flat_dependant(dependant, skip_repeats=True)
    path_params = _get_flat_fields_from_params(flat_dependant.path_params)
    query_params = _get_flat_fields_from_params(flat_dependant.query_params)
    header_params = _get_flat_fields_from_params(flat_dependant.header_params)
    cookie_params = _get_flat_fields_from_params(flat_dependant.cookie_params)
    return path_params + query_params + header_params + cookie_params


def get_typed_signature(call: Callable[..., Any]) -> inspect.Signature:
    signature = inspect.signature(call)
    globalns = getattr(call, "__globals__", {})

    typed_params = [
        inspect.Parameter(
            name=param.name,
            kind=param.kind,
            default=param.default,
            annotation=get_typed_annotation(
                param.annotation,
                globalns,
                collect_outer_locals(),
            ),
        )
        for param in signature.parameters.values()
    ]
    typed_signature = inspect.Signature(typed_params)
    return typed_signature


def collect_outer_locals() -> Dict[str, Any]:
    frame = inspect.currentframe()

    locals = {}
    finded = False
    while frame is not None:
        if finded:
            locals.update(frame.f_locals)

        # Find first FastAPI outer frame
        if frame.f_code.co_name == "decorator":
            finded = True

        frame = frame.f_back

    return locals


def get_typed_annotation(
    annotation: Any, globalns: Dict[str, Any], localns: Dict[str, Any]
) -> Any:
    if isinstance(annotation, str):
        annotation = ForwardRef(annotation)
<<<<<<< HEAD
        annotation = evaluate_forwardref(annotation, globalns, localns)
=======
        annotation = evaluate_forwardref(annotation, globalns, globalns)
        if annotation is type(None):
            return None
>>>>>>> 287eb316
    return annotation


def get_typed_return_annotation(call: Callable[..., Any]) -> Any:
    signature = inspect.signature(call)
    annotation = signature.return_annotation

    if annotation is inspect.Signature.empty:
        return None

    globalns = getattr(call, "__globals__", {})
    return get_typed_annotation(
        annotation,
        globalns,
        collect_outer_locals(),
    )


def get_dependant(
    *,
    path: str,
    call: Callable[..., Any],
    name: Optional[str] = None,
    security_scopes: Optional[List[str]] = None,
    use_cache: bool = True,
) -> Dependant:
    path_param_names = get_path_param_names(path)
    endpoint_signature = get_typed_signature(call)
    signature_params = endpoint_signature.parameters
    dependant = Dependant(
        call=call,
        name=name,
        path=path,
        security_scopes=security_scopes,
        use_cache=use_cache,
    )
    for param_name, param in signature_params.items():
        is_path_param = param_name in path_param_names
        param_details = analyze_param(
            param_name=param_name,
            annotation=param.annotation,
            value=param.default,
            is_path_param=is_path_param,
        )
        if param_details.depends is not None:
            sub_dependant = get_param_sub_dependant(
                param_name=param_name,
                depends=param_details.depends,
                path=path,
                security_scopes=security_scopes,
            )
            dependant.dependencies.append(sub_dependant)
            continue
        if add_non_field_param_to_dependency(
            param_name=param_name,
            type_annotation=param_details.type_annotation,
            dependant=dependant,
        ):
            assert param_details.field is None, (
                f"Cannot specify multiple FastAPI annotations for {param_name!r}"
            )
            continue
        assert param_details.field is not None
        if isinstance(param_details.field.field_info, params.Body):
            dependant.body_params.append(param_details.field)
        else:
            add_param_to_fields(field=param_details.field, dependant=dependant)
    return dependant


def add_non_field_param_to_dependency(
    *, param_name: str, type_annotation: Any, dependant: Dependant
) -> Optional[bool]:
    if lenient_issubclass(type_annotation, Request):
        dependant.request_param_name = param_name
        return True
    elif lenient_issubclass(type_annotation, WebSocket):
        dependant.websocket_param_name = param_name
        return True
    elif lenient_issubclass(type_annotation, HTTPConnection):
        dependant.http_connection_param_name = param_name
        return True
    elif lenient_issubclass(type_annotation, Response):
        dependant.response_param_name = param_name
        return True
    elif lenient_issubclass(type_annotation, StarletteBackgroundTasks):
        dependant.background_tasks_param_name = param_name
        return True
    elif lenient_issubclass(type_annotation, SecurityScopes):
        dependant.security_scopes_param_name = param_name
        return True
    return None


@dataclass
class ParamDetails:
    type_annotation: Any
    depends: Optional[params.Depends]
    field: Optional[ModelField]


def analyze_param(
    *,
    param_name: str,
    annotation: Any,
    value: Any,
    is_path_param: bool,
) -> ParamDetails:
    field_info = None
    depends = None
    type_annotation: Any = Any
    use_annotation: Any = Any
    if annotation is not inspect.Signature.empty:
        use_annotation = annotation
        type_annotation = annotation
    # Extract Annotated info
    if get_origin(use_annotation) is Annotated:
        annotated_args = get_args(annotation)
        type_annotation = annotated_args[0]
        fastapi_annotations = [
            arg
            for arg in annotated_args[1:]
            if isinstance(arg, (FieldInfo, params.Depends))
        ]
        fastapi_specific_annotations = [
            arg
            for arg in fastapi_annotations
            if isinstance(arg, (params.Param, params.Body, params.Depends))
        ]
        if fastapi_specific_annotations:
            fastapi_annotation: Union[FieldInfo, params.Depends, None] = (
                fastapi_specific_annotations[-1]
            )
        else:
            fastapi_annotation = None
        # Set default for Annotated FieldInfo
        if isinstance(fastapi_annotation, FieldInfo):
            # Copy `field_info` because we mutate `field_info.default` below.
            field_info = copy_field_info(
                field_info=fastapi_annotation, annotation=use_annotation
            )
            assert (
                field_info.default is Undefined or field_info.default is RequiredParam
            ), (
                f"`{field_info.__class__.__name__}` default value cannot be set in"
                f" `Annotated` for {param_name!r}. Set the default value with `=` instead."
            )
            if value is not inspect.Signature.empty:
                assert not is_path_param, "Path parameters cannot have default values"
                field_info.default = value
            else:
                field_info.default = RequiredParam
        # Get Annotated Depends
        elif isinstance(fastapi_annotation, params.Depends):
            depends = fastapi_annotation
    # Get Depends from default value
    if isinstance(value, params.Depends):
        assert depends is None, (
            "Cannot specify `Depends` in `Annotated` and default value"
            f" together for {param_name!r}"
        )
        assert field_info is None, (
            "Cannot specify a FastAPI annotation in `Annotated` and `Depends` as a"
            f" default value together for {param_name!r}"
        )
        depends = value
    # Get FieldInfo from default value
    elif isinstance(value, FieldInfo):
        assert field_info is None, (
            "Cannot specify FastAPI annotations in `Annotated` and default value"
            f" together for {param_name!r}"
        )
        field_info = value
        if PYDANTIC_V2:
            field_info.annotation = type_annotation

    # Get Depends from type annotation
    if depends is not None and depends.dependency is None:
        # Copy `depends` before mutating it
        depends = copy(depends)
        depends.dependency = type_annotation

    # Handle non-param type annotations like Request
    if lenient_issubclass(
        type_annotation,
        (
            Request,
            WebSocket,
            HTTPConnection,
            Response,
            StarletteBackgroundTasks,
            SecurityScopes,
        ),
    ):
        assert depends is None, f"Cannot specify `Depends` for type {type_annotation!r}"
        assert field_info is None, (
            f"Cannot specify FastAPI annotation for type {type_annotation!r}"
        )
    # Handle default assignations, neither field_info nor depends was not found in Annotated nor default value
    elif field_info is None and depends is None:
        default_value = value if value is not inspect.Signature.empty else RequiredParam
        if is_path_param:
            # We might check here that `default_value is RequiredParam`, but the fact is that the same
            # parameter might sometimes be a path parameter and sometimes not. See
            # `tests/test_infer_param_optionality.py` for an example.
            field_info = params.Path(annotation=use_annotation)
        elif is_uploadfile_or_nonable_uploadfile_annotation(
            type_annotation
        ) or is_uploadfile_sequence_annotation(type_annotation):
            field_info = params.File(annotation=use_annotation, default=default_value)
        elif not field_annotation_is_scalar(annotation=type_annotation):
            field_info = params.Body(annotation=use_annotation, default=default_value)
        else:
            field_info = params.Query(annotation=use_annotation, default=default_value)

    field = None
    # It's a field_info, not a dependency
    if field_info is not None:
        # Handle field_info.in_
        if is_path_param:
            assert isinstance(field_info, params.Path), (
                f"Cannot use `{field_info.__class__.__name__}` for path param"
                f" {param_name!r}"
            )
        elif (
            isinstance(field_info, params.Param)
            and getattr(field_info, "in_", None) is None
        ):
            field_info.in_ = params.ParamTypes.query
        use_annotation_from_field_info = get_annotation_from_field_info(
            use_annotation,
            field_info,
            param_name,
        )
        if isinstance(field_info, params.Form):
            ensure_multipart_is_installed()
        if not field_info.alias and getattr(field_info, "convert_underscores", None):
            alias = param_name.replace("_", "-")
        else:
            alias = field_info.alias or param_name
        field_info.alias = alias
        field = create_model_field(
            name=param_name,
            type_=use_annotation_from_field_info,
            default=field_info.default,
            alias=alias,
            required=field_info.default in (RequiredParam, Undefined),
            field_info=field_info,
        )
        if is_path_param:
            assert is_scalar_field(field=field), (
                "Path params must be of one of the supported types"
            )
        elif isinstance(field_info, params.Query):
            assert (
                is_scalar_field(field)
                or is_scalar_sequence_field(field)
                or (
                    lenient_issubclass(field.type_, BaseModel)
                    # For Pydantic v1
                    and getattr(field, "shape", 1) == 1
                )
            )

    return ParamDetails(type_annotation=type_annotation, depends=depends, field=field)


def add_param_to_fields(*, field: ModelField, dependant: Dependant) -> None:
    field_info = field.field_info
    field_info_in = getattr(field_info, "in_", None)
    if field_info_in == params.ParamTypes.path:
        dependant.path_params.append(field)
    elif field_info_in == params.ParamTypes.query:
        dependant.query_params.append(field)
    elif field_info_in == params.ParamTypes.header:
        dependant.header_params.append(field)
    else:
        assert field_info_in == params.ParamTypes.cookie, (
            f"non-body parameters must be in path, query, header or cookie: {field.name}"
        )
        dependant.cookie_params.append(field)


def is_coroutine_callable(call: Callable[..., Any]) -> bool:
    if inspect.isroutine(call):
        return iscoroutinefunction(call)
    if inspect.isclass(call):
        return False
    dunder_call = getattr(call, "__call__", None)  # noqa: B004
    return iscoroutinefunction(dunder_call)


def is_async_gen_callable(call: Callable[..., Any]) -> bool:
    if inspect.isasyncgenfunction(call):
        return True
    dunder_call = getattr(call, "__call__", None)  # noqa: B004
    return inspect.isasyncgenfunction(dunder_call)


def is_gen_callable(call: Callable[..., Any]) -> bool:
    if inspect.isgeneratorfunction(call):
        return True
    dunder_call = getattr(call, "__call__", None)  # noqa: B004
    return inspect.isgeneratorfunction(dunder_call)


async def solve_generator(
    *, call: Callable[..., Any], stack: AsyncExitStack, sub_values: Dict[str, Any]
) -> Any:
    if is_gen_callable(call):
        cm = contextmanager_in_threadpool(contextmanager(call)(**sub_values))
    elif is_async_gen_callable(call):
        cm = asynccontextmanager(call)(**sub_values)
    return await stack.enter_async_context(cm)


@dataclass
class SolvedDependency:
    values: Dict[str, Any]
    errors: List[Any]
    background_tasks: Optional[StarletteBackgroundTasks]
    response: Response
    dependency_cache: Dict[Tuple[Callable[..., Any], Tuple[str]], Any]


async def solve_dependencies(
    *,
    request: Union[Request, WebSocket],
    dependant: Dependant,
    body: Optional[Union[Dict[str, Any], FormData]] = None,
    background_tasks: Optional[StarletteBackgroundTasks] = None,
    response: Optional[Response] = None,
    dependency_overrides_provider: Optional[Any] = None,
    dependency_cache: Optional[Dict[Tuple[Callable[..., Any], Tuple[str]], Any]] = None,
    async_exit_stack: AsyncExitStack,
    embed_body_fields: bool,
) -> SolvedDependency:
    values: Dict[str, Any] = {}
    errors: List[Any] = []
    if response is None:
        response = Response()
        del response.headers["content-length"]
        response.status_code = None  # type: ignore
    if dependency_cache is None:
        dependency_cache = {}
    sub_dependant: Dependant
    for sub_dependant in dependant.dependencies:
        sub_dependant.call = cast(Callable[..., Any], sub_dependant.call)
        sub_dependant.cache_key = cast(
            Tuple[Callable[..., Any], Tuple[str]], sub_dependant.cache_key
        )
        call = sub_dependant.call
        use_sub_dependant = sub_dependant
        if (
            dependency_overrides_provider
            and dependency_overrides_provider.dependency_overrides
        ):
            original_call = sub_dependant.call
            call = getattr(
                dependency_overrides_provider, "dependency_overrides", {}
            ).get(original_call, original_call)
            use_path: str = sub_dependant.path  # type: ignore
            use_sub_dependant = get_dependant(
                path=use_path,
                call=call,
                name=sub_dependant.name,
                security_scopes=sub_dependant.security_scopes,
            )

        solved_result = await solve_dependencies(
            request=request,
            dependant=use_sub_dependant,
            body=body,
            background_tasks=background_tasks,
            response=response,
            dependency_overrides_provider=dependency_overrides_provider,
            dependency_cache=dependency_cache,
            async_exit_stack=async_exit_stack,
            embed_body_fields=embed_body_fields,
        )
        background_tasks = solved_result.background_tasks
        if solved_result.errors:
            errors.extend(solved_result.errors)
            continue
        if sub_dependant.use_cache and sub_dependant.cache_key in dependency_cache:
            solved = dependency_cache[sub_dependant.cache_key]
        elif is_gen_callable(call) or is_async_gen_callable(call):
            solved = await solve_generator(
                call=call, stack=async_exit_stack, sub_values=solved_result.values
            )
        elif is_coroutine_callable(call):
            solved = await call(**solved_result.values)
        else:
            solved = await run_in_threadpool(call, **solved_result.values)
        if sub_dependant.name is not None:
            values[sub_dependant.name] = solved
        if sub_dependant.cache_key not in dependency_cache:
            dependency_cache[sub_dependant.cache_key] = solved
    path_values, path_errors = request_params_to_args(
        dependant.path_params, request.path_params
    )
    query_values, query_errors = request_params_to_args(
        dependant.query_params, request.query_params
    )
    header_values, header_errors = request_params_to_args(
        dependant.header_params, request.headers
    )
    cookie_values, cookie_errors = request_params_to_args(
        dependant.cookie_params, request.cookies
    )
    values.update(path_values)
    values.update(query_values)
    values.update(header_values)
    values.update(cookie_values)
    errors += path_errors + query_errors + header_errors + cookie_errors
    if dependant.body_params:
        (
            body_values,
            body_errors,
        ) = await request_body_to_args(  # body_params checked above
            body_fields=dependant.body_params,
            received_body=body,
            embed_body_fields=embed_body_fields,
        )
        values.update(body_values)
        errors.extend(body_errors)
    if dependant.http_connection_param_name:
        values[dependant.http_connection_param_name] = request
    if dependant.request_param_name and isinstance(request, Request):
        values[dependant.request_param_name] = request
    elif dependant.websocket_param_name and isinstance(request, WebSocket):
        values[dependant.websocket_param_name] = request
    if dependant.background_tasks_param_name:
        if background_tasks is None:
            background_tasks = BackgroundTasks()
        values[dependant.background_tasks_param_name] = background_tasks
    if dependant.response_param_name:
        values[dependant.response_param_name] = response
    if dependant.security_scopes_param_name:
        values[dependant.security_scopes_param_name] = SecurityScopes(
            scopes=dependant.security_scopes
        )
    return SolvedDependency(
        values=values,
        errors=errors,
        background_tasks=background_tasks,
        response=response,
        dependency_cache=dependency_cache,
    )


def _validate_value_with_model_field(
    *, field: ModelField, value: Any, values: Dict[str, Any], loc: Tuple[str, ...]
) -> Tuple[Any, List[Any]]:
    if value is None:
        if field.required:
            return None, [get_missing_field_error(loc=loc)]
        else:
            return deepcopy(field.default), []
    v_, errors_ = field.validate(value, values, loc=loc)
    if isinstance(errors_, ErrorWrapper):
        return None, [errors_]
    elif isinstance(errors_, list):
        new_errors = _regenerate_error_with_loc(errors=errors_, loc_prefix=())
        return None, new_errors
    else:
        return v_, []


def _get_multidict_value(
    field: ModelField, values: Mapping[str, Any], alias: Union[str, None] = None
) -> Any:
    alias = alias or field.alias
    if is_sequence_field(field) and isinstance(values, (ImmutableMultiDict, Headers)):
        value = values.getlist(alias)
    else:
        value = values.get(alias, None)
    if (
        value is None
        or (
            isinstance(field.field_info, params.Form)
            and isinstance(value, str)  # For type checks
            and value == ""
        )
        or (is_sequence_field(field) and len(value) == 0)
    ):
        if field.required:
            return
        else:
            return deepcopy(field.default)
    return value


def request_params_to_args(
    fields: Sequence[ModelField],
    received_params: Union[Mapping[str, Any], QueryParams, Headers],
) -> Tuple[Dict[str, Any], List[Any]]:
    values: Dict[str, Any] = {}
    errors: List[Dict[str, Any]] = []

    if not fields:
        return values, errors

    first_field = fields[0]
    fields_to_extract = fields
    single_not_embedded_field = False
    default_convert_underscores = True
    if len(fields) == 1 and lenient_issubclass(first_field.type_, BaseModel):
        fields_to_extract = get_cached_model_fields(first_field.type_)
        single_not_embedded_field = True
        # If headers are in a Pydantic model, the way to disable convert_underscores
        # would be with Header(convert_underscores=False) at the Pydantic model level
        default_convert_underscores = getattr(
            first_field.field_info, "convert_underscores", True
        )

    params_to_process: Dict[str, Any] = {}

    processed_keys = set()

    for field in fields_to_extract:
        alias = None
        if isinstance(received_params, Headers):
            # Handle fields extracted from a Pydantic Model for a header, each field
            # doesn't have a FieldInfo of type Header with the default convert_underscores=True
            convert_underscores = getattr(
                field.field_info, "convert_underscores", default_convert_underscores
            )
            if convert_underscores:
                alias = (
                    field.alias
                    if field.alias != field.name
                    else field.name.replace("_", "-")
                )
        value = _get_multidict_value(field, received_params, alias=alias)
        if value is not None:
            params_to_process[field.name] = value
        processed_keys.add(alias or field.alias)
        processed_keys.add(field.name)

    for key, value in received_params.items():
        if key not in processed_keys:
            params_to_process[key] = value

    if single_not_embedded_field:
        field_info = first_field.field_info
        assert isinstance(field_info, params.Param), (
            "Params must be subclasses of Param"
        )
        loc: Tuple[str, ...] = (field_info.in_.value,)
        v_, errors_ = _validate_value_with_model_field(
            field=first_field, value=params_to_process, values=values, loc=loc
        )
        return {first_field.name: v_}, errors_

    for field in fields:
        value = _get_multidict_value(field, received_params)
        field_info = field.field_info
        assert isinstance(field_info, params.Param), (
            "Params must be subclasses of Param"
        )
        loc = (field_info.in_.value, field.alias)
        v_, errors_ = _validate_value_with_model_field(
            field=field, value=value, values=values, loc=loc
        )
        if errors_:
            errors.extend(errors_)
        else:
            values[field.name] = v_
    return values, errors


def is_union_of_base_models(field_type: Any) -> bool:
    """Check if field type is a Union where all members are BaseModel subclasses."""
    from fastapi.types import UnionType

    origin = get_origin(field_type)

    # Check if it's a Union type (covers both typing.Union and types.UnionType in Python 3.10+)
    if origin is not Union and origin is not UnionType:
        return False

    union_args = get_args(field_type)

    for arg in union_args:
        if not lenient_issubclass(arg, BaseModel):
            return False

    return True


def _should_embed_body_fields(fields: List[ModelField]) -> bool:
    if not fields:
        return False
    # More than one dependency could have the same field, it would show up as multiple
    # fields but it's the same one, so count them by name
    body_param_names_set = {field.name for field in fields}
    # A top level field has to be a single field, not multiple
    if len(body_param_names_set) > 1:
        return True
    first_field = fields[0]
    # If it explicitly specifies it is embedded, it has to be embedded
    if getattr(first_field.field_info, "embed", None):
        return True
    # If it's a Form (or File) field, it has to be a BaseModel (or a union of BaseModels) to be top level
    # otherwise it has to be embedded, so that the key value pair can be extracted
    if (
        isinstance(first_field.field_info, params.Form)
        and not lenient_issubclass(first_field.type_, BaseModel)
        and not is_union_of_base_models(first_field.type_)
    ):
        return True
    return False


async def _extract_form_body(
    body_fields: List[ModelField],
    received_body: FormData,
) -> Dict[str, Any]:
    values = {}

    for field in body_fields:
        value = _get_multidict_value(field, received_body)
        field_info = field.field_info
        if (
            isinstance(field_info, params.File)
            and is_bytes_field(field)
            and isinstance(value, UploadFile)
        ):
            value = await value.read()
        elif (
            is_bytes_sequence_field(field)
            and isinstance(field_info, params.File)
            and value_is_sequence(value)
        ):
            # For types
            assert isinstance(value, sequence_types)  # type: ignore[arg-type]
            results: List[Union[bytes, str]] = []

            async def process_fn(
                fn: Callable[[], Coroutine[Any, Any, Any]],
            ) -> None:
                result = await fn()
                results.append(result)  # noqa: B023

            async with anyio.create_task_group() as tg:
                for sub_value in value:
                    tg.start_soon(process_fn, sub_value.read)
            value = serialize_sequence_value(field=field, value=results)
        if value is not None:
            values[field.alias] = value
    for key, value in received_body.items():
        if key not in values:
            values[key] = value
    return values


async def request_body_to_args(
    body_fields: List[ModelField],
    received_body: Optional[Union[Dict[str, Any], FormData]],
    embed_body_fields: bool,
) -> Tuple[Dict[str, Any], List[Dict[str, Any]]]:
    values: Dict[str, Any] = {}
    errors: List[Dict[str, Any]] = []
    assert body_fields, "request_body_to_args() should be called with fields"
    single_not_embedded_field = len(body_fields) == 1 and not embed_body_fields
    first_field = body_fields[0]
    body_to_process = received_body

    fields_to_extract: List[ModelField] = body_fields

    if (
        single_not_embedded_field
        and lenient_issubclass(first_field.type_, BaseModel)
        and isinstance(received_body, FormData)
    ):
        fields_to_extract = get_cached_model_fields(first_field.type_)

    if isinstance(received_body, FormData):
        body_to_process = await _extract_form_body(fields_to_extract, received_body)

    if single_not_embedded_field:
        loc: Tuple[str, ...] = ("body",)
        v_, errors_ = _validate_value_with_model_field(
            field=first_field, value=body_to_process, values=values, loc=loc
        )
        return {first_field.name: v_}, errors_
    for field in body_fields:
        loc = ("body", field.alias)
        value: Optional[Any] = None
        if body_to_process is not None:
            try:
                value = body_to_process.get(field.alias)
            # If the received body is a list, not a dict
            except AttributeError:
                errors.append(get_missing_field_error(loc))
                continue
        v_, errors_ = _validate_value_with_model_field(
            field=field, value=value, values=values, loc=loc
        )
        if errors_:
            errors.extend(errors_)
        else:
            values[field.name] = v_
    return values, errors


def get_body_field(
    *, flat_dependant: Dependant, name: str, embed_body_fields: bool
) -> Optional[ModelField]:
    """
    Get a ModelField representing the request body for a path operation, combining
    all body parameters into a single field if necessary.

    Used to check if it's form data (with `isinstance(body_field, params.Form)`)
    or JSON and to generate the JSON Schema for a request body.

    This is **not** used to validate/parse the request body, that's done with each
    individual body parameter.
    """
    if not flat_dependant.body_params:
        return None
    first_param = flat_dependant.body_params[0]
    if not embed_body_fields:
        return first_param
    model_name = "Body_" + name
    BodyModel = create_body_model(
        fields=flat_dependant.body_params, model_name=model_name
    )
    required = any(True for f in flat_dependant.body_params if f.required)
    BodyFieldInfo_kwargs: Dict[str, Any] = {
        "annotation": BodyModel,
        "alias": "body",
    }
    if not required:
        BodyFieldInfo_kwargs["default"] = None
    if any(isinstance(f.field_info, params.File) for f in flat_dependant.body_params):
        BodyFieldInfo: Type[params.Body] = params.File
    elif any(isinstance(f.field_info, params.Form) for f in flat_dependant.body_params):
        BodyFieldInfo = params.Form
    else:
        BodyFieldInfo = params.Body

        body_param_media_types = [
            f.field_info.media_type
            for f in flat_dependant.body_params
            if isinstance(f.field_info, params.Body)
        ]
        if len(set(body_param_media_types)) == 1:
            BodyFieldInfo_kwargs["media_type"] = body_param_media_types[0]
    final_field = create_model_field(
        name="body",
        type_=BodyModel,
        required=required,
        alias="body",
        field_info=BodyFieldInfo(**BodyFieldInfo_kwargs),
    )
    return final_field<|MERGE_RESOLUTION|>--- conflicted
+++ resolved
@@ -278,13 +278,9 @@
 ) -> Any:
     if isinstance(annotation, str):
         annotation = ForwardRef(annotation)
-<<<<<<< HEAD
         annotation = evaluate_forwardref(annotation, globalns, localns)
-=======
-        annotation = evaluate_forwardref(annotation, globalns, globalns)
         if annotation is type(None):
             return None
->>>>>>> 287eb316
     return annotation
 
 
