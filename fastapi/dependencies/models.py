from dataclasses import dataclass, field
from typing import Any, Callable, List, Optional, Sequence, Tuple, Union, cast

from fastapi._compat import ModelField
from fastapi.security.base import SecurityBase
from typing_extensions import TypeAlias


@dataclass
class SecurityRequirement:
    security_scheme: SecurityBase
    scopes: Optional[Sequence[str]] = None


<<<<<<< HEAD
LifespanDependantCacheKey: TypeAlias = Union[Tuple[Callable[..., Any], Union[str, int]], Callable[..., Any]]
=======
LifespanDependantCacheKey: TypeAlias = Union[
    Tuple[Callable[..., Any], str], Callable[..., Any]
]

>>>>>>> 54ecfb87

@dataclass
class LifespanDependant:
    call: Callable[..., Any]
    caller: Callable[..., Any]
    dependencies: List["LifespanDependant"] = field(default_factory=list)
    name: Optional[str] = None
    use_cache: bool = True
    index: Optional[int] = None
    cache_key: LifespanDependantCacheKey = field(init=False)

    def __post_init__(self) -> None:
        if self.use_cache:
            self.cache_key = self.call
        elif self.name is not None:
            self.cache_key = (self.caller, self.name)
        else:
            assert self.index is not None, (
                "Lifespan dependency must have an associated name or index."
            )
            self.cache_key = (self.caller, self.index)


EndpointDependantCacheKey: TypeAlias = Tuple[
    Optional[Callable[..., Any]], Tuple[str, ...]
]


@dataclass
class EndpointDependant:
    endpoint_dependencies: List["EndpointDependant"] = field(default_factory=list)
    lifespan_dependencies: List[LifespanDependant] = field(default_factory=list)
    name: Optional[str] = None
    call: Optional[Callable[..., Any]] = None
    use_cache: bool = True
<<<<<<< HEAD
    index: Optional[int] = None
    cache_key: Tuple[Optional[Callable[..., Any]], Tuple[str, ...]] = field(
        init=False)
=======
    cache_key: Tuple[Optional[Callable[..., Any]], Tuple[str, ...]] = field(init=False)
>>>>>>> 54ecfb87
    path_params: List[ModelField] = field(default_factory=list)
    query_params: List[ModelField] = field(default_factory=list)
    header_params: List[ModelField] = field(default_factory=list)
    cookie_params: List[ModelField] = field(default_factory=list)
    body_params: List[ModelField] = field(default_factory=list)
    security_requirements: List[SecurityRequirement] = field(default_factory=list)
    request_param_name: Optional[str] = None
    websocket_param_name: Optional[str] = None
    http_connection_param_name: Optional[str] = None
    response_param_name: Optional[str] = None
    background_tasks_param_name: Optional[str] = None
    security_scopes_param_name: Optional[str] = None
    security_scopes: Optional[List[str]] = None
    path: Optional[str] = None

    def __post_init__(self) -> None:
        self.cache_key = (self.call, tuple(sorted(set(self.security_scopes or []))))

    # Kept for backwards compatibility
    @property
    def dependencies(self) -> Tuple[Union["EndpointDependant", LifespanDependant], ...]:
        lifespan_dependencies = cast(
            List[Union[EndpointDependant, LifespanDependant]],
            self.lifespan_dependencies
        )
        endpoint_dependencies = cast(
            List[Union[EndpointDependant, LifespanDependant]],
            self.endpoint_dependencies
        )

        return tuple(lifespan_dependencies + endpoint_dependencies)


# Kept for backwards compatibility
Dependant = EndpointDependant
CacheKey: TypeAlias = Union[EndpointDependantCacheKey, LifespanDependantCacheKey]<|MERGE_RESOLUTION|>--- conflicted
+++ resolved
@@ -12,14 +12,7 @@
     scopes: Optional[Sequence[str]] = None
 
 
-<<<<<<< HEAD
 LifespanDependantCacheKey: TypeAlias = Union[Tuple[Callable[..., Any], Union[str, int]], Callable[..., Any]]
-=======
-LifespanDependantCacheKey: TypeAlias = Union[
-    Tuple[Callable[..., Any], str], Callable[..., Any]
-]
-
->>>>>>> 54ecfb87
 
 @dataclass
 class LifespanDependant:
@@ -55,13 +48,9 @@
     name: Optional[str] = None
     call: Optional[Callable[..., Any]] = None
     use_cache: bool = True
-<<<<<<< HEAD
     index: Optional[int] = None
     cache_key: Tuple[Optional[Callable[..., Any]], Tuple[str, ...]] = field(
         init=False)
-=======
-    cache_key: Tuple[Optional[Callable[..., Any]], Tuple[str, ...]] = field(init=False)
->>>>>>> 54ecfb87
     path_params: List[ModelField] = field(default_factory=list)
     query_params: List[ModelField] = field(default_factory=list)
     header_params: List[ModelField] = field(default_factory=list)
