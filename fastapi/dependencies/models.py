import inspect
import sys
from dataclasses import dataclass, field
<<<<<<< HEAD
from typing import Any, Callable, List, Optional, Sequence, Set, Tuple
=======
from functools import cached_property
from typing import Any, Callable, List, Optional, Sequence, Union
>>>>>>> 4170f621

from fastapi._compat import ModelField
from fastapi.security.base import SecurityBase
from fastapi.types import DependencyCacheKey
from typing_extensions import Literal

if sys.version_info >= (3, 13):  # pragma: no cover
    from inspect import iscoroutinefunction
else:  # pragma: no cover
    from asyncio import iscoroutinefunction


@dataclass
class SecurityRequirement:
    security_scheme: SecurityBase
    scopes: Optional[Sequence[str]] = None


@dataclass
class Dependant:
    path_params: List[ModelField] = field(default_factory=list)
    query_params: List[ModelField] = field(default_factory=list)
    header_params: List[ModelField] = field(default_factory=list)
    cookie_params: List[ModelField] = field(default_factory=list)
    body_params: List[ModelField] = field(default_factory=list)
    dependencies: List["Dependant"] = field(default_factory=list)
    security_requirements: List[SecurityRequirement] = field(default_factory=list)
    name: Optional[str] = None
    call: Optional[Callable[..., Any]] = None
    request_param_names: Set[str] = field(default_factory=set)
    websocket_param_names: Set[str] = field(default_factory=set)
    http_connection_param_names: Set[str] = field(default_factory=set)
    response_param_names: Set[str] = field(default_factory=set)
    background_tasks_param_names: Set[str] = field(default_factory=set)
    security_scopes_param_names: Set[str] = field(default_factory=set)
    security_scopes: Optional[List[str]] = None
    use_cache: bool = True
    path: Optional[str] = None
    scope: Union[Literal["function", "request"], None] = None

    @cached_property
    def cache_key(self) -> DependencyCacheKey:
        return (
            self.call,
            tuple(sorted(set(self.security_scopes or []))),
            self.computed_scope or "",
        )

    @cached_property
    def is_gen_callable(self) -> bool:
        if inspect.isgeneratorfunction(self.call):
            return True
        dunder_call = getattr(self.call, "__call__", None)  # noqa: B004
        return inspect.isgeneratorfunction(dunder_call)

    @cached_property
    def is_async_gen_callable(self) -> bool:
        if inspect.isasyncgenfunction(self.call):
            return True
        dunder_call = getattr(self.call, "__call__", None)  # noqa: B004
        return inspect.isasyncgenfunction(dunder_call)

    @cached_property
    def is_coroutine_callable(self) -> bool:
        if inspect.isroutine(self.call):
            return iscoroutinefunction(self.call)
        if inspect.isclass(self.call):
            return False
        dunder_call = getattr(self.call, "__call__", None)  # noqa: B004
        return iscoroutinefunction(dunder_call)

    @cached_property
    def computed_scope(self) -> Union[str, None]:
        if self.scope:
            return self.scope
        if self.is_gen_callable or self.is_async_gen_callable:
            return "request"
        return None<|MERGE_RESOLUTION|>--- conflicted
+++ resolved
@@ -1,12 +1,8 @@
 import inspect
 import sys
 from dataclasses import dataclass, field
-<<<<<<< HEAD
-from typing import Any, Callable, List, Optional, Sequence, Set, Tuple
-=======
 from functools import cached_property
-from typing import Any, Callable, List, Optional, Sequence, Union
->>>>>>> 4170f621
+from typing import Any, Callable, List, Optional, Sequence, Set, Tuple, Union
 
 from fastapi._compat import ModelField
 from fastapi.security.base import SecurityBase
