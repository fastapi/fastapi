--- conflicted
+++ resolved
@@ -65,12 +65,6 @@
         )
 
     @cached_property
-<<<<<<< HEAD
-    def unwrapped_call(self) -> Any:
-        if self.call is None:
-            return self.call  # pragma: no cover
-        return inspect.unwrap(self.call)
-=======
     def _uses_scopes(self) -> bool:
         if self.own_oauth_scopes:
             return True
@@ -80,7 +74,12 @@
             if sub_dep._uses_scopes:
                 return True
         return False
->>>>>>> 938f4710
+
+    @cached_property
+    def unwrapped_call(self) -> Any:
+        if self.call is None:
+            return self.call  # pragma: no cover
+        return inspect.unwrap(self.call)
 
     @cached_property
     def is_gen_callable(self) -> bool:
