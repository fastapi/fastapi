--- conflicted
+++ resolved
@@ -1,13 +1,8 @@
 import inspect
 import sys
 from dataclasses import dataclass, field
-<<<<<<< HEAD
-from functools import cached_property
+from functools import cached_property, partial
 from typing import Any, Callable, List, Optional, Sequence, Set, Union
-=======
-from functools import cached_property, partial
-from typing import Any, Callable, List, Optional, Sequence, Union
->>>>>>> 3c440c76
 
 from fastapi._compat import ModelField
 from fastapi.security.base import SecurityBase
