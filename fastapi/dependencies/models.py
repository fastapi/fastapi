--- conflicted
+++ resolved
@@ -2,11 +2,7 @@
 import sys
 from dataclasses import dataclass, field
 from functools import cached_property, partial
-<<<<<<< HEAD
-from typing import Any, Callable, List, Optional, Sequence, Set, Union
-=======
-from typing import Any, Callable, List, Optional, Union
->>>>>>> f0dd1046
+from typing import Any, Callable, List, Optional, Set, Union
 
 from fastapi._compat import ModelField
 from fastapi.security.base import SecurityBase
