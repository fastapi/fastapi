import json
from enum import Enum
from typing import Any, Dict, Optional

from fastapi.encoders import jsonable_encoder
from starlette.responses import HTMLResponse

swagger_ui_default_parameters = {
    "dom_id": "#swagger-ui",
    "layout": "BaseLayout",
    "deepLinking": True,
    "showExtensions": True,
    "showCommonExtensions": True,
}


def get_swagger_ui_html(
    *,
    openapi_url: str,
    title: str,
    swagger_js_url: str = "https://cdn.jsdelivr.net/npm/swagger-ui-dist@4/swagger-ui-bundle.js",
    swagger_css_url: str = "https://cdn.jsdelivr.net/npm/swagger-ui-dist@4/swagger-ui.css",
    swagger_favicon_url: str = "https://fastapi.tiangolo.com/img/favicon.png",
    oauth2_redirect_url: Optional[str] = None,
    init_oauth: Optional[Dict[str, Any]] = None,
    swagger_ui_parameters: Optional[Dict[str, Any]] = None,
) -> HTMLResponse:
    current_swagger_ui_parameters = swagger_ui_default_parameters.copy()
    if swagger_ui_parameters:
        current_swagger_ui_parameters.update(swagger_ui_parameters)

    html = f"""
    <!DOCTYPE html>
    <html>
    <head>
    <link type="text/css" rel="stylesheet" href="{swagger_css_url}">
    <link rel="shortcut icon" href="{swagger_favicon_url}">
    <title>{title}</title>
    </head>
    <body>
    <div id="swagger-ui">
    </div>
    <script src="{swagger_js_url}"></script>
    <!-- `SwaggerUIBundle` is now available on the page -->
    <script>
    const ui = SwaggerUIBundle({{
        url: '{openapi_url}',
    """

    for key, value in current_swagger_ui_parameters.items():
        html += f"{json.dumps(key)}: {json.dumps(jsonable_encoder(value))},\n"

    if oauth2_redirect_url:
        html += f"oauth2RedirectUrl: window.location.origin + '{oauth2_redirect_url}',"

    html += """
    presets: [
        SwaggerUIBundle.presets.apis,
        SwaggerUIBundle.SwaggerUIStandalonePreset
        ],
    })"""

    if init_oauth:
        html += f"""
        ui.initOAuth({json.dumps(jsonable_encoder(init_oauth))})
        """

    html += """
    </script>
    </body>
    </html>
    """
    return HTMLResponse(html)


def get_redoc_html(
    *,
    openapi_url: str,
    title: str,
    redoc_js_url: str = "https://cdn.jsdelivr.net/npm/redoc@next/bundles/redoc.standalone.js",
    redoc_favicon_url: str = "https://fastapi.tiangolo.com/img/favicon.png",
    with_google_fonts: bool = True,
) -> HTMLResponse:
    html = f"""
    <!DOCTYPE html>
    <html>
    <head>
    <title>{title}</title>
    <!-- needed for adaptive design -->
    <meta charset="utf-8"/>
    <meta name="viewport" content="width=device-width, initial-scale=1">
    """
    if with_google_fonts:
        html += """
    <link href="https://fonts.googleapis.com/css?family=Montserrat:300,400,700|Roboto:300,400,700" rel="stylesheet">
    """
    html += f"""
    <link rel="shortcut icon" href="{redoc_favicon_url}">
    <!--
    ReDoc doesn't change outer page styles
    -->
    <style>
      body {{
        margin: 0;
        padding: 0;
      }}
    </style>
    </head>
    <body>
    <redoc spec-url="{openapi_url}"></redoc>
    <script src="{redoc_js_url}"> </script>
    </body>
    </html>
    """
    return HTMLResponse(html)


def get_swagger_ui_oauth2_redirect_html() -> HTMLResponse:
    html = """
    <!DOCTYPE html>
    <html lang="en-US">
    <body onload="run()">
    </body>
    </html>
    <script>
        'use strict';
        function run () {
            var oauth2 = window.opener.swaggerUIRedirectOauth2;
            var sentState = oauth2.state;
            var redirectUrl = oauth2.redirectUrl;
            var isValid, qp, arr;

            if (/code|token|error/.test(window.location.hash)) {
                qp = window.location.hash.substring(1);
            } else {
                qp = location.search.substring(1);
            }

            arr = qp.split("&")
            arr.forEach(function (v,i,_arr) { _arr[i] = '"' + v.replace('=', '":"') + '"';})
            qp = qp ? JSON.parse('{' + arr.join() + '}',
                    function (key, value) {
                        return key === "" ? value : decodeURIComponent(value)
                    }
            ) : {}

            isValid = qp.state === sentState

            if ((
            oauth2.auth.schema.get("flow") === "accessCode"||
            oauth2.auth.schema.get("flow") === "authorizationCode"
            ) && !oauth2.auth.code) {
                if (!isValid) {
                    oauth2.errCb({
                        authId: oauth2.auth.name,
                        source: "auth",
                        level: "warning",
                        message: "Authorization may be unsafe, passed state was changed in server Passed state wasn't returned from auth server"
                    });
                }

                if (qp.code) {
                    delete oauth2.state;
                    oauth2.auth.code = qp.code;
                    oauth2.callback({auth: oauth2.auth, redirectUrl: redirectUrl});
                } else {
                    let oauthErrorMsg
                    if (qp.error) {
                        oauthErrorMsg = "["+qp.error+"]: " +
                            (qp.error_description ? qp.error_description+ ". " : "no accessCode received from the server. ") +
                            (qp.error_uri ? "More info: "+qp.error_uri : "");
                    }

                    oauth2.errCb({
                        authId: oauth2.auth.name,
                        source: "auth",
                        level: "error",
                        message: oauthErrorMsg || "[Authorization failed]: no accessCode received from the server"
                    });
                }
            } else {
                oauth2.callback({auth: oauth2.auth, token: qp, isValid: isValid, redirectUrl: redirectUrl});
            }
            window.close();
        }
    </script>
        """
    return HTMLResponse(content=html)


class TryItCredentialPolicyOptions(Enum):
    OMIT = "omit"
    include = "include"
    SAME_ORIGIN = "same-origin"


class LayoutOptions(Enum):
    SIDEBAR = "sidebar"
    STACKED = "stacked"


class RouterOptions(Enum):
    HISTORY = "history"
    HASH = "hash"
    MEMORY = "memory"
    STATIC = "static"


def get_stoplight_elements_html(
    *,
    openapi_url: str,
    title: str,
    stoplight_elements_js_url: str = "https://unpkg.com/@stoplight/elements/web-components.min.js",
    stoplight_elements_css_url: str = "https://unpkg.com/@stoplight/elements/styles.min.css",
    stoplight_elements_favicon_url: str = "https://fastapi.tiangolo.com/img/favicon.png",
<<<<<<< HEAD
    api_description_document: str = "",
    base_path: str = "",
    hide_internal: bool = False,
    hide_try_it: bool = False,
    try_it_cors_proxy: str = "",
    try_it_credential_policy: TryItCredentialPolicyOptions = TryItCredentialPolicyOptions.OMIT,
    layout: LayoutOptions = LayoutOptions.SIDEBAR,
    logo: str = "",
    router: RouterOptions = RouterOptions.HISTORY
=======
    api_description_document: str = None,
    base_path: str = None,
    hide_internal: bool = False,
    hide_try_it: bool = False,
    try_it_cors_proxy: str = None,
    try_it_credential_policy: TryItCredentialPolicyOptions = TryItCredentialPolicyOptions.OMIT,
    layout: LayoutOptions = LayoutOptions.SIDEBAR,
    logo: str = None,
    router: RouterOptions = RouterOptions.HISTORY,
>>>>>>> 8b1c9878
) -> HTMLResponse:
    html = f"""
    <!doctype html>
    <html lang="en">
    <head>
        <meta charset="utf-8">
        <meta name="viewport" content="width=device-width, initial-scale=1, shrink-to-fit=no">
        <title>{title}</title>
        <link rel="shortcut icon" href="{stoplight_elements_favicon_url}">
        <script src="{stoplight_elements_js_url}"></script>
        <link rel="stylesheet" href="{stoplight_elements_css_url}">
    </head>
    <body>

        <elements-api
            {f'apiDescriptionUrl="{openapi_url}"' if openapi_url != '' else ''}
            {f'apiDescriptionDocument="{api_description_document}"' if api_description_document != '' else ''}
            {f'basePath="{base_path}"' if base_path != '' else ''}
            {'hideInternal="true"' if hide_internal == True else ''}
            {'hideTryIt="true"' if hide_try_it == True else ''}
            {f'tryItCorsProxy="{try_it_cors_proxy}"' if try_it_cors_proxy != '' else ''}
            tryItCredentialPolicy="{try_it_credential_policy}"
            layout="{layout}"
            {f'logo="{logo}"' if logo != '' else ''}
            router="{router}"
        />

    </body>
    </html>
    """
    return HTMLResponse(html)<|MERGE_RESOLUTION|>--- conflicted
+++ resolved
@@ -213,7 +213,6 @@
     stoplight_elements_js_url: str = "https://unpkg.com/@stoplight/elements/web-components.min.js",
     stoplight_elements_css_url: str = "https://unpkg.com/@stoplight/elements/styles.min.css",
     stoplight_elements_favicon_url: str = "https://fastapi.tiangolo.com/img/favicon.png",
-<<<<<<< HEAD
     api_description_document: str = "",
     base_path: str = "",
     hide_internal: bool = False,
@@ -223,17 +222,6 @@
     layout: LayoutOptions = LayoutOptions.SIDEBAR,
     logo: str = "",
     router: RouterOptions = RouterOptions.HISTORY
-=======
-    api_description_document: str = None,
-    base_path: str = None,
-    hide_internal: bool = False,
-    hide_try_it: bool = False,
-    try_it_cors_proxy: str = None,
-    try_it_credential_policy: TryItCredentialPolicyOptions = TryItCredentialPolicyOptions.OMIT,
-    layout: LayoutOptions = LayoutOptions.SIDEBAR,
-    logo: str = None,
-    router: RouterOptions = RouterOptions.HISTORY,
->>>>>>> 8b1c9878
 ) -> HTMLResponse:
     html = f"""
     <!doctype html>
