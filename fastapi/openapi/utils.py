import http.client
from typing import Any, Dict, List, Optional, Sequence, Tuple, Type, cast

from fastapi import routing
from fastapi.dependencies.models import Dependant
from fastapi.dependencies.utils import get_flat_dependant
from fastapi.encoders import jsonable_encoder
from fastapi.openapi.constants import (
    METHODS_WITH_BODY,
    REF_PREFIX,
    STATUS_CODES_WITH_NO_BODY,
)
from fastapi.openapi.models import OpenAPI
from fastapi.params import Body, Param
from fastapi.utils import (
    generate_operation_id_for_path,
    get_field_info,
    get_flat_models_from_routes,
    get_model_definitions,
)
from pydantic import BaseModel
from pydantic.schema import field_schema, get_model_name_map
from pydantic.utils import lenient_issubclass
from starlette.responses import JSONResponse
from starlette.routing import BaseRoute
from starlette.status import HTTP_422_UNPROCESSABLE_ENTITY

try:
    from pydantic.fields import ModelField
except ImportError:  # pragma: nocover
    # TODO: remove when removing support for Pydantic < 1.0.0
    from pydantic.fields import Field as ModelField  # type: ignore

validation_error_definition = {
    "title": "ValidationError",
    "type": "object",
    "properties": {
        "loc": {"title": "Location", "type": "array", "items": {"type": "string"}},
        "msg": {"title": "Message", "type": "string"},
        "type": {"title": "Error Type", "type": "string"},
    },
    "required": ["loc", "msg", "type"],
}

validation_error_response_definition = {
    "title": "HTTPValidationError",
    "type": "object",
    "properties": {
        "detail": {
            "title": "Detail",
            "type": "array",
            "items": {"$ref": REF_PREFIX + "ValidationError"},
        }
    },
}

status_code_ranges: Dict[str, str] = {
    "1XX": "Information",
    "2XX": "Success",
    "3XX": "Redirection",
    "4XX": "Client Error",
    "5XX": "Server Error",
    "DEFAULT": "Default Response",
}


def get_openapi_params(dependant: Dependant) -> List[ModelField]:
    flat_dependant = get_flat_dependant(dependant, skip_repeats=True)
    return (
        flat_dependant.path_params
        + flat_dependant.query_params
        + flat_dependant.header_params
        + flat_dependant.cookie_params
    )


def get_openapi_security_definitions(flat_dependant: Dependant) -> Tuple[Dict, List]:
    security_definitions = {}
    operation_security = []
    for security_requirement in flat_dependant.security_requirements:
        security_definition = jsonable_encoder(
            security_requirement.security_scheme.model,
            by_alias=True,
            include_none=False,
        )
        security_name = security_requirement.security_scheme.scheme_name
        security_definitions[security_name] = security_definition
        operation_security.append({security_name: security_requirement.scopes})
    return security_definitions, operation_security


def get_openapi_operation_parameters(
<<<<<<< HEAD
    all_route_params: Sequence[ModelField],
=======
    all_route_params: Sequence[Field],
>>>>>>> 90a5796b
) -> List[Dict[str, Any]]:
    parameters = []
    for param in all_route_params:
        field_info = get_field_info(param)
        field_info = cast(Param, field_info)
        parameter = {
            "name": param.alias,
            "in": field_info.in_.value,
            "required": param.required,
            "schema": field_schema(param, model_name_map={})[0],
        }
        if field_info.description:
            parameter["description"] = field_info.description
        if field_info.deprecated:
            parameter["deprecated"] = field_info.deprecated
        parameters.append(parameter)
    return parameters


def get_openapi_operation_request_body(
    *, body_field: Optional[ModelField], model_name_map: Dict[Type[BaseModel], str]
) -> Optional[Dict]:
    if not body_field:
        return None
    assert isinstance(body_field, ModelField)
    body_schema, _, _ = field_schema(
        body_field, model_name_map=model_name_map, ref_prefix=REF_PREFIX
    )
    field_info = cast(Body, get_field_info(body_field))
    request_media_type = field_info.media_type
    required = body_field.required
    request_body_oai: Dict[str, Any] = {}
    if required:
        request_body_oai["required"] = required
    request_body_oai["content"] = {request_media_type: {"schema": body_schema}}
    return request_body_oai


def generate_operation_id(*, route: routing.APIRoute, method: str) -> str:
    if route.operation_id:
        return route.operation_id
    path: str = route.path_format
    return generate_operation_id_for_path(name=route.name, path=path, method=method)


def generate_operation_summary(*, route: routing.APIRoute, method: str) -> str:
    if route.summary:
        return route.summary
    return route.name.replace("_", " ").title()


def get_openapi_operation_metadata(*, route: routing.APIRoute, method: str) -> Dict:
    operation: Dict[str, Any] = {}
    if route.tags:
        operation["tags"] = route.tags
    operation["summary"] = generate_operation_summary(route=route, method=method)
    if route.description:
        operation["description"] = route.description
    operation["operationId"] = generate_operation_id(route=route, method=method)
    if route.deprecated:
        operation["deprecated"] = route.deprecated
    return operation


def get_openapi_path(
    *, route: routing.APIRoute, model_name_map: Dict[Type, str]
) -> Tuple[Dict, Dict, Dict]:
    path = {}
    security_schemes: Dict[str, Any] = {}
    definitions: Dict[str, Any] = {}
    assert route.methods is not None, "Methods must be a list"
    assert route.response_class, "A response class is needed to generate OpenAPI"
    route_response_media_type: Optional[str] = route.response_class.media_type
    if route.include_in_schema:
        for method in route.methods:
            operation = get_openapi_operation_metadata(route=route, method=method)
            parameters: List[Dict] = []
            flat_dependant = get_flat_dependant(route.dependant, skip_repeats=True)
            security_definitions, operation_security = get_openapi_security_definitions(
                flat_dependant=flat_dependant
            )
            if operation_security:
                operation.setdefault("security", []).extend(operation_security)
            if security_definitions:
                security_schemes.update(security_definitions)
            all_route_params = get_openapi_params(route.dependant)
            operation_parameters = get_openapi_operation_parameters(all_route_params)
            parameters.extend(operation_parameters)
            if parameters:
                operation["parameters"] = parameters
            if method in METHODS_WITH_BODY:
                request_body_oai = get_openapi_operation_request_body(
                    body_field=route.body_field, model_name_map=model_name_map
                )
                if request_body_oai:
                    operation["requestBody"] = request_body_oai
            if route.responses:
                for (additional_status_code, response) in route.responses.items():
                    assert isinstance(
                        response, dict
                    ), "An additional response must be a dict"
                    field = route.response_fields.get(additional_status_code)
                    if field:
                        response_schema, _, _ = field_schema(
                            field, model_name_map=model_name_map, ref_prefix=REF_PREFIX
                        )
                        response.setdefault("content", {}).setdefault(
                            route_response_media_type or "application/json", {}
                        )["schema"] = response_schema
                    status_text: Optional[str] = status_code_ranges.get(
                        str(additional_status_code).upper()
                    ) or http.client.responses.get(int(additional_status_code))
                    response.setdefault(
                        "description", status_text or "Additional Response"
                    )
                    status_code_key = str(additional_status_code).upper()
                    if status_code_key == "DEFAULT":
                        status_code_key = "default"
                    operation.setdefault("responses", {})[status_code_key] = response
            status_code = str(route.status_code)
            operation.setdefault("responses", {}).setdefault(status_code, {})[
                "description"
            ] = route.response_description
            if (
                route_response_media_type
                and route.status_code not in STATUS_CODES_WITH_NO_BODY
            ):
                response_schema = {"type": "string"}
                if lenient_issubclass(route.response_class, JSONResponse):
                    if route.response_field:
                        response_schema, _, _ = field_schema(
                            route.response_field,
                            model_name_map=model_name_map,
                            ref_prefix=REF_PREFIX,
                        )
                    else:
                        response_schema = {}
                operation.setdefault("responses", {}).setdefault(
                    status_code, {}
                ).setdefault("content", {}).setdefault(route_response_media_type, {})[
                    "schema"
                ] = response_schema

            http422 = str(HTTP_422_UNPROCESSABLE_ENTITY)
            if (all_route_params or route.body_field) and not any(
                [
                    status in operation["responses"]
                    for status in [http422, "4XX", "default"]
                ]
            ):
                operation["responses"][http422] = {
                    "description": "Validation Error",
                    "content": {
                        "application/json": {
                            "schema": {"$ref": REF_PREFIX + "HTTPValidationError"}
                        }
                    },
                }
                if "ValidationError" not in definitions:
                    definitions.update(
                        {
                            "ValidationError": validation_error_definition,
                            "HTTPValidationError": validation_error_response_definition,
                        }
                    )
            path[method.lower()] = operation
    return path, security_schemes, definitions


def get_openapi(
    *,
    title: str,
    version: str,
    openapi_version: str = "3.0.2",
    description: str = None,
    routes: Sequence[BaseRoute],
    openapi_prefix: str = ""
) -> Dict:
    info = {"title": title, "version": version}
    if description:
        info["description"] = description
    output = {"openapi": openapi_version, "info": info}
    components: Dict[str, Dict] = {}
    paths: Dict[str, Dict] = {}
    flat_models = get_flat_models_from_routes(routes)
    model_name_map = get_model_name_map(flat_models)
    definitions = get_model_definitions(
        flat_models=flat_models, model_name_map=model_name_map
    )
    for route in routes:
        if isinstance(route, routing.APIRoute):
            result = get_openapi_path(route=route, model_name_map=model_name_map)
            if result:
                path, security_schemes, path_definitions = result
                if path:
                    paths.setdefault(openapi_prefix + route.path_format, {}).update(
                        path
                    )
                if security_schemes:
                    components.setdefault("securitySchemes", {}).update(
                        security_schemes
                    )
                if path_definitions:
                    definitions.update(path_definitions)
    if definitions:
        components["schemas"] = {k: definitions[k] for k in sorted(definitions)}
    if components:
        output["components"] = components
    output["paths"] = paths
    return jsonable_encoder(OpenAPI(**output), by_alias=True, include_none=False)<|MERGE_RESOLUTION|>--- conflicted
+++ resolved
@@ -90,11 +90,7 @@
 
 
 def get_openapi_operation_parameters(
-<<<<<<< HEAD
     all_route_params: Sequence[ModelField],
-=======
-    all_route_params: Sequence[Field],
->>>>>>> 90a5796b
 ) -> List[Dict[str, Any]]:
     parameters = []
     for param in all_route_params:
