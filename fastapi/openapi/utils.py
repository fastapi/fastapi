--- conflicted
+++ resolved
@@ -329,14 +329,10 @@
     title: str,
     version: str,
     openapi_version: str = "3.0.2",
-<<<<<<< HEAD
-    description: str = None,
+    description: Optional[str] = None,
     terms_of_service: Optional[str] = None,
     contact: Optional[Dict[str, Union[str, Any]]] = None,
     license_info: Optional[Dict[str, Optional[str]]] = None,
-=======
-    description: Optional[str] = None,
->>>>>>> 52f0f865
     routes: Sequence[BaseRoute],
     tags: Optional[List[Dict[str, Any]]] = None,
     servers: Optional[List[Dict[str, Union[str, Any]]]] = None,
