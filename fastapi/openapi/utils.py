--- conflicted
+++ resolved
@@ -91,7 +91,6 @@
     for param in all_route_params:
         field_info = param.field_info
         field_info = cast(Param, field_info)
-<<<<<<< HEAD
         if field_info.include_in_schema:
             parameter = {
                 "name": param.alias,
@@ -103,28 +102,13 @@
             }
             if field_info.description:
                 parameter["description"] = field_info.description
+            if field_info.examples:
+                parameter["examples"] = jsonable_encoder(field_info.examples)
+            elif field_info.example != Undefined:
+                parameter["example"] = jsonable_encoder(field_info.example)
             if field_info.deprecated:
                 parameter["deprecated"] = field_info.deprecated
             parameters.append(parameter)
-=======
-        parameter = {
-            "name": param.alias,
-            "in": field_info.in_.value,
-            "required": param.required,
-            "schema": field_schema(
-                param, model_name_map=model_name_map, ref_prefix=REF_PREFIX
-            )[0],
-        }
-        if field_info.description:
-            parameter["description"] = field_info.description
-        if field_info.examples:
-            parameter["examples"] = jsonable_encoder(field_info.examples)
-        elif field_info.example != Undefined:
-            parameter["example"] = jsonable_encoder(field_info.example)
-        if field_info.deprecated:
-            parameter["deprecated"] = field_info.deprecated
-        parameters.append(parameter)
->>>>>>> c646eaa6
     return parameters
 
 
