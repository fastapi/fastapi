--- conflicted
+++ resolved
@@ -94,12 +94,7 @@
 
 def _get_openapi_operation_parameters(
     *,
-<<<<<<< HEAD
     dependant: EndpointDependant,
-    schema_generator: GenerateJsonSchema,
-=======
-    dependant: Dependant,
->>>>>>> 2e721e1b
     model_name_map: ModelNameMap,
     field_mapping: Dict[
         Tuple[ModelField, Literal["validation", "serialization"]], JsonSchemaValue
