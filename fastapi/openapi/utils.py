--- conflicted
+++ resolved
@@ -562,11 +562,8 @@
         output["webhooks"] = webhook_paths
     if tags:
         output["tags"] = tags
-<<<<<<< HEAD
     if external_docs:
         output["externalDocs"] = external_docs
-    return jsonable_encoder(OpenAPI(**output), by_alias=True, exclude_none=True)  # type: ignore
-=======
     return jsonable_encoder(OpenAPI(**output), by_alias=True, exclude_none=True)  # type: ignore
 
 
@@ -664,5 +661,4 @@
                 openapi_schema["paths"][f"{sub_app_mount_path}" + path] = path_item
 
         self.app.openapi_schema = openapi_schema
-        return self.app.openapi_schema
->>>>>>> e82a5ce4
+        return self.app.openapi_schema