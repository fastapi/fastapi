--- conflicted
+++ resolved
@@ -362,16 +362,11 @@
     routes: Sequence[BaseRoute],
     tags: Optional[List[Dict[str, Any]]] = None,
     servers: Optional[List[Dict[str, Union[str, Any]]]] = None,
-<<<<<<< HEAD
     terms_of_service: Optional[str] = None,
     contact: Optional[Dict[str, Union[str, Any]]] = None,
     license_info: Optional[Dict[str, Union[str, Any]]] = None,
 ) -> Dict:
     info: Dict[str, Any] = {"title": title, "version": version}
-=======
-) -> Dict[str, Any]:
-    info = {"title": title, "version": version}
->>>>>>> 6c80e9a8
     if description:
         info["description"] = description
     if terms_of_service:
