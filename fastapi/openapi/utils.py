--- conflicted
+++ resolved
@@ -386,17 +386,11 @@
                     openapi_response = operation_responses.setdefault(
                         status_code_key, {}
                     )
-<<<<<<< HEAD
-                    assert isinstance(
-                        process_response, dict
-                    ), "An additional response must be a dict"
-                    if not process_response and not process_response_model:
-                        empty_responses.append(str(additional_status_code))
-=======
                     assert isinstance(process_response, dict), (
                         "An additional response must be a dict"
                     )
->>>>>>> bd8f358f
+                    if not process_response and not process_response_model:
+                        empty_responses.append(str(additional_status_code))
                     field = route.response_fields.get(additional_status_code)
                     additional_field_schema: Optional[Dict[str, Any]] = None
                     if field:
