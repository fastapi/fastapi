--- conflicted
+++ resolved
@@ -405,19 +405,11 @@
     *,
     title: str,
     version: str,
-<<<<<<< HEAD
-    openapi_version: str = "3.0.2",
-    summary: Optional[str] = None,
-    description: Optional[str] = None,
-    routes: Optional[Sequence[BaseRoute]] = None,
-    webhooks: Optional[Sequence[routing.APIRoute]] = None,
-=======
     openapi_version: str = "3.1.0",
     summary: Optional[str] = None,
     description: Optional[str] = None,
     routes: Sequence[BaseRoute],
     webhooks: Optional[Sequence[BaseRoute]] = None,
->>>>>>> 983f1d34
     tags: Optional[List[Dict[str, Any]]] = None,
     servers: Optional[List[Dict[str, Union[str, Any]]]] = None,
     terms_of_service: Optional[str] = None,
@@ -442,7 +434,6 @@
     paths: Dict[str, Dict[str, Any]] = {}
     webhook_paths: Dict[str, Dict[str, Any]] = {}
     operation_ids: Set[str] = set()
-<<<<<<< HEAD
     all_fields = get_fields_from_routes(list(routes or []) + list(webhooks or []))
     model_name_map = get_compat_model_name_map(all_fields)
     schema_generator = GenerateJsonSchema(ref_template=REF_TEMPLATE)
@@ -450,12 +441,6 @@
         fields=all_fields,
         schema_generator=schema_generator,
         model_name_map=model_name_map,
-=======
-    flat_models = get_flat_models_from_routes(list(routes or []) + list(webhooks or []))
-    model_name_map = get_model_name_map(flat_models)
-    definitions = get_model_definitions(
-        flat_models=flat_models, model_name_map=model_name_map
->>>>>>> 983f1d34
     )
     for route in routes or []:
         if isinstance(route, routing.APIRoute):
@@ -476,27 +461,12 @@
                 if path_definitions:
                     definitions.update(path_definitions)
     for webhook in webhooks or []:
-<<<<<<< HEAD
-        result = get_openapi_path(
-            route=webhook,
-            operation_ids=operation_ids,
-            schema_generator=schema_generator,
-            model_name_map=model_name_map,
-        )
-        if result:
-            path, security_schemes, path_definitions = result
-            if path:
-                webhook_paths.setdefault(webhook.path_format, {}).update(path)
-            if security_schemes:
-                components.setdefault("securitySchemes", {}).update(security_schemes)
-            if path_definitions:
-                definitions.update(path_definitions)
-=======
         if isinstance(webhook, routing.APIRoute):
             result = get_openapi_path(
                 route=webhook,
+                operation_ids=operation_ids,
+                schema_generator=schema_generator,
                 model_name_map=model_name_map,
-                operation_ids=operation_ids,
             )
             if result:
                 path, security_schemes, path_definitions = result
@@ -508,17 +478,11 @@
                     )
                 if path_definitions:
                     definitions.update(path_definitions)
->>>>>>> 983f1d34
     if definitions:
         components["schemas"] = {k: definitions[k] for k in sorted(definitions)}
     if components:
         output["components"] = components
-<<<<<<< HEAD
-    if paths:
-        output["paths"] = paths
-=======
     output["paths"] = paths
->>>>>>> 983f1d34
     if webhook_paths:
         output["webhooks"] = webhook_paths
     if tags:
