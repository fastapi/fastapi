--- conflicted
+++ resolved
@@ -233,15 +233,10 @@
             )
             parameters.extend(operation_parameters)
             if parameters:
-<<<<<<< HEAD
-                operation["parameters"] = get_openapi_operation_request_parameters(
-                    parameters=parameters
-=======
                 operation["parameters"] = list(
                     {
                         (param["in"], param["name"]): param for param in parameters
                     }.values()
->>>>>>> fbe1a803
                 )
             if method in METHODS_WITH_BODY:
                 request_body_oai = get_openapi_operation_request_body(
