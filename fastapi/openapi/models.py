from enum import Enum
from typing import Any, Callable, Dict, Iterable, List, Optional, Set, Type, Union

from fastapi._compat import (
    PYDANTIC_V2,
    CoreSchema,
    GetJsonSchemaHandler,
    JsonSchemaValue,
    _model_rebuild,
    with_info_plain_validator_function,
)
from fastapi.logger import logger
<<<<<<< HEAD
from pydantic import AnyUrl, BaseModel, Field, validator
=======
from pydantic import AnyUrl, BaseModel, Field
from typing_extensions import Annotated, Literal, TypedDict
from typing_extensions import deprecated as typing_deprecated
>>>>>>> 1f79531a

try:
    import email_validator

    assert email_validator  # make autoflake ignore the unused import
    from pydantic import EmailStr
except ImportError:  # pragma: no cover

    class EmailStr(str):  # type: ignore
        @classmethod
        def __get_validators__(cls) -> Iterable[Callable[..., Any]]:
            yield cls.validate

        @classmethod
        def validate(cls, v: Any) -> str:
            logger.warning(
                "email-validator not installed, email fields will be treated as str.\n"
                "To install, run: pip install email-validator"
            )
            return str(v)

        @classmethod
        def _validate(cls, __input_value: Any, _: Any) -> str:
            logger.warning(
                "email-validator not installed, email fields will be treated as str.\n"
                "To install, run: pip install email-validator"
            )
            return str(__input_value)

        @classmethod
        def __get_pydantic_json_schema__(
            cls, core_schema: CoreSchema, handler: GetJsonSchemaHandler
        ) -> JsonSchemaValue:
            return {"type": "string", "format": "email"}

        @classmethod
        def __get_pydantic_core_schema__(
            cls, source: Type[Any], handler: Callable[[Any], CoreSchema]
        ) -> CoreSchema:
            return with_info_plain_validator_function(cls._validate)


class BaseModelWithConfig(BaseModel):
    if PYDANTIC_V2:
        model_config = {"extra": "allow"}

    else:

        class Config:
            extra = "allow"


class Contact(BaseModelWithConfig):
    name: Optional[str] = None
    url: Optional[AnyUrl] = None
    email: Optional[EmailStr] = None


class License(BaseModelWithConfig):
    name: str
    identifier: Optional[str] = None
    url: Optional[AnyUrl] = None


class Info(BaseModelWithConfig):
    title: str
    summary: Optional[str] = None
    description: Optional[str] = None
    termsOfService: Optional[str] = None
    contact: Optional[Contact] = None
    license: Optional[License] = None
    version: str


class ServerVariable(BaseModelWithConfig):
    enum: Annotated[Optional[List[str]], Field(min_length=1)] = None
    default: str
    description: Optional[str] = None


class Server(BaseModelWithConfig):
    url: Union[AnyUrl, str]
    description: Optional[str] = None
    variables: Optional[Dict[str, ServerVariable]] = None


class Reference(BaseModel):
    ref: str = Field(alias="$ref")


class Discriminator(BaseModel):
    propertyName: str
    mapping: Optional[Dict[str, str]] = None


class XML(BaseModelWithConfig):
    name: Optional[str] = None
    namespace: Optional[str] = None
    prefix: Optional[str] = None
    attribute: Optional[bool] = None
    wrapped: Optional[bool] = None


class ExternalDocumentation(BaseModelWithConfig):
    description: Optional[str] = None
    url: AnyUrl


class Schema(BaseModelWithConfig):
    # Ref: JSON Schema 2020-12: https://json-schema.org/draft/2020-12/json-schema-core.html#name-the-json-schema-core-vocabu
    # Core Vocabulary
    schema_: Optional[str] = Field(default=None, alias="$schema")
    vocabulary: Optional[str] = Field(default=None, alias="$vocabulary")
    id: Optional[str] = Field(default=None, alias="$id")
    anchor: Optional[str] = Field(default=None, alias="$anchor")
    dynamicAnchor: Optional[str] = Field(default=None, alias="$dynamicAnchor")
    ref: Optional[str] = Field(default=None, alias="$ref")
    dynamicRef: Optional[str] = Field(default=None, alias="$dynamicRef")
    defs: Optional[Dict[str, "SchemaOrBool"]] = Field(default=None, alias="$defs")
    comment: Optional[str] = Field(default=None, alias="$comment")
    # Ref: JSON Schema 2020-12: https://json-schema.org/draft/2020-12/json-schema-core.html#name-a-vocabulary-for-applying-s
    # A Vocabulary for Applying Subschemas
    allOf: Optional[List["SchemaOrBool"]] = None
    anyOf: Optional[List["SchemaOrBool"]] = None
    oneOf: Optional[List["SchemaOrBool"]] = None
    not_: Optional["SchemaOrBool"] = Field(default=None, alias="not")
    if_: Optional["SchemaOrBool"] = Field(default=None, alias="if")
    then: Optional["SchemaOrBool"] = None
    else_: Optional["SchemaOrBool"] = Field(default=None, alias="else")
    dependentSchemas: Optional[Dict[str, "SchemaOrBool"]] = None
    prefixItems: Optional[List["SchemaOrBool"]] = None
    # TODO: uncomment and remove below when deprecating Pydantic v1
    # It generales a list of schemas for tuples, before prefixItems was available
    # items: Optional["SchemaOrBool"] = None
    items: Optional[Union["SchemaOrBool", List["SchemaOrBool"]]] = None
    contains: Optional["SchemaOrBool"] = None
    properties: Optional[Dict[str, "SchemaOrBool"]] = None
    patternProperties: Optional[Dict[str, "SchemaOrBool"]] = None
    additionalProperties: Optional["SchemaOrBool"] = None
    propertyNames: Optional["SchemaOrBool"] = None
    unevaluatedItems: Optional["SchemaOrBool"] = None
    unevaluatedProperties: Optional["SchemaOrBool"] = None
    # Ref: JSON Schema Validation 2020-12: https://json-schema.org/draft/2020-12/json-schema-validation.html#name-a-vocabulary-for-structural
    # A Vocabulary for Structural Validation
    type: Optional[str] = None
    enum: Optional[List[Any]] = None
    const: Optional[Any] = None
    multipleOf: Optional[float] = Field(default=None, gt=0)
    maximum: Optional[float] = None
    exclusiveMaximum: Optional[float] = None
    minimum: Optional[float] = None
    exclusiveMinimum: Optional[float] = None
    maxLength: Optional[int] = Field(default=None, ge=0)
    minLength: Optional[int] = Field(default=None, ge=0)
    pattern: Optional[str] = None
    maxItems: Optional[int] = Field(default=None, ge=0)
    minItems: Optional[int] = Field(default=None, ge=0)
    uniqueItems: Optional[bool] = None
    maxContains: Optional[int] = Field(default=None, ge=0)
    minContains: Optional[int] = Field(default=None, ge=0)
    maxProperties: Optional[int] = Field(default=None, ge=0)
    minProperties: Optional[int] = Field(default=None, ge=0)
    required: Optional[List[str]] = None
    dependentRequired: Optional[Dict[str, Set[str]]] = None
    # Ref: JSON Schema Validation 2020-12: https://json-schema.org/draft/2020-12/json-schema-validation.html#name-vocabularies-for-semantic-c
    # Vocabularies for Semantic Content With "format"
    format: Optional[str] = None
    # Ref: JSON Schema Validation 2020-12: https://json-schema.org/draft/2020-12/json-schema-validation.html#name-a-vocabulary-for-the-conten
    # A Vocabulary for the Contents of String-Encoded Data
    contentEncoding: Optional[str] = None
    contentMediaType: Optional[str] = None
    contentSchema: Optional["SchemaOrBool"] = None
    # Ref: JSON Schema Validation 2020-12: https://json-schema.org/draft/2020-12/json-schema-validation.html#name-a-vocabulary-for-basic-meta
    # A Vocabulary for Basic Meta-Data Annotations
    title: Optional[str] = None
    description: Optional[str] = None
    default: Optional[Any] = None
    deprecated: Optional[bool] = None
    readOnly: Optional[bool] = None
    writeOnly: Optional[bool] = None
    examples: Optional[List[Any]] = None
    # Ref: OpenAPI 3.1.0: https://github.com/OAI/OpenAPI-Specification/blob/main/versions/3.1.0.md#schema-object
    # Schema Object
    discriminator: Optional[Discriminator] = None
    xml: Optional[XML] = None
    externalDocs: Optional[ExternalDocumentation] = None
    example: Annotated[
        Optional[Any],
        typing_deprecated(
            "Deprecated in OpenAPI 3.1.0 that now uses JSON Schema 2020-12, "
            "although still supported. Use examples instead."
        ),
    ] = None


# Ref: https://json-schema.org/draft/2020-12/json-schema-core.html#name-json-schema-documents
# A JSON Schema MUST be an object or a boolean.
SchemaOrBool = Union[Schema, bool]


class Example(TypedDict, total=False):
    summary: Optional[str]
    description: Optional[str]
    value: Optional[Any]
    externalValue: Optional[AnyUrl]

    if PYDANTIC_V2:  # type: ignore [misc]
        __pydantic_config__ = {"extra": "allow"}

    else:

        class Config:
            extra = "allow"


class ParameterInType(Enum):
    query = "query"
    header = "header"
    path = "path"
    cookie = "cookie"


class Encoding(BaseModelWithConfig):
    contentType: Optional[str] = None
    headers: Optional[Dict[str, Union["Header", Reference]]] = None
    style: Optional[str] = None
    explode: Optional[bool] = None
    allowReserved: Optional[bool] = None


class MediaType(BaseModelWithConfig):
    schema_: Optional[Union[Schema, Reference]] = Field(default=None, alias="schema")
    example: Optional[Any] = None
    examples: Optional[Dict[str, Union[Example, Reference]]] = None
    encoding: Optional[Dict[str, Encoding]] = None


class ParameterBase(BaseModelWithConfig):
    description: Optional[str] = None
    required: Optional[bool] = None
    deprecated: Optional[bool] = None
    # Serialization rules for simple scenarios
    style: Optional[str] = None
    explode: Optional[bool] = None
    allowReserved: Optional[bool] = None
    schema_: Optional[Union[Schema, Reference]] = Field(default=None, alias="schema")
    example: Optional[Any] = None
    examples: Optional[Dict[str, Union[Example, Reference]]] = None
    # Serialization rules for more complex scenarios
    content: Optional[Dict[str, MediaType]] = None


class Parameter(ParameterBase):
    name: str
    in_: ParameterInType = Field(alias="in")


class Header(ParameterBase):
    pass


class RequestBody(BaseModelWithConfig):
    description: Optional[str] = None
    content: Dict[str, MediaType]
    required: Optional[bool] = None


class Link(BaseModelWithConfig):
    operationRef: Optional[str] = None
    operationId: Optional[str] = None
    parameters: Optional[Dict[str, Union[Any, str]]] = None
    requestBody: Optional[Union[Any, str]] = None
    description: Optional[str] = None
    server: Optional[Server] = None


class Response(BaseModelWithConfig):
    description: str
    headers: Optional[Dict[str, Union[Header, Reference]]] = None
    content: Optional[Dict[str, MediaType]] = None
    links: Optional[Dict[str, Union[Link, Reference]]] = None


class Operation(BaseModelWithConfig):
    tags: Optional[List[str]] = None
    summary: Optional[str] = None
    description: Optional[str] = None
    externalDocs: Optional[ExternalDocumentation] = None
    operationId: Optional[str] = None
    parameters: Optional[List[Union[Parameter, Reference]]] = None
    requestBody: Optional[Union[RequestBody, Reference]] = None
    # Using Any for Specification Extensions
    responses: Optional[Dict[str, Union[Response, Any]]] = None
    callbacks: Optional[Dict[str, Union[Dict[str, "PathItem"], Reference]]] = None
    deprecated: Optional[bool] = None
    security: Optional[List[Dict[str, List[str]]]] = None
    servers: Optional[List[Server]] = None


class PathItem(BaseModelWithConfig):
    ref: Optional[str] = Field(default=None, alias="$ref")
    summary: Optional[str] = None
    description: Optional[str] = None
    get: Optional[Operation] = None
    put: Optional[Operation] = None
    post: Optional[Operation] = None
    delete: Optional[Operation] = None
    options: Optional[Operation] = None
    head: Optional[Operation] = None
    patch: Optional[Operation] = None
    trace: Optional[Operation] = None
    servers: Optional[List[Server]] = None
    parameters: Optional[List[Union[Parameter, Reference]]] = None


class SecuritySchemeType(Enum):
    apiKey = "apiKey"
    http = "http"
    oauth2 = "oauth2"
    openIdConnect = "openIdConnect"


class SecurityBase(BaseModelWithConfig):
    type_: SecuritySchemeType = Field(alias="type")
    description: Optional[str] = None


class APIKeyIn(Enum):
    query = "query"
    header = "header"
    cookie = "cookie"


class APIKey(SecurityBase):
    type_: SecuritySchemeType = Field(default=SecuritySchemeType.apiKey, alias="type")
    in_: APIKeyIn = Field(alias="in")
    name: str


class HTTPBase(SecurityBase):
    type_: SecuritySchemeType = Field(default=SecuritySchemeType.http, alias="type")
    scheme: str


class HTTPBearer(HTTPBase):
    scheme: Literal["bearer"] = "bearer"
    bearerFormat: Optional[str] = None


class OAuthFlow(BaseModelWithConfig):
    refreshUrl: Optional[str] = None
    scopes: Dict[str, str] = {}


class OAuthFlowImplicit(OAuthFlow):
    authorizationUrl: str


class OAuthFlowPassword(OAuthFlow):
    tokenUrl: str


class OAuthFlowClientCredentials(OAuthFlow):
    tokenUrl: str


class OAuthFlowAuthorizationCode(OAuthFlow):
    authorizationUrl: str
    tokenUrl: str


class OAuthFlows(BaseModelWithConfig):
    implicit: Optional[OAuthFlowImplicit] = None
    password: Optional[OAuthFlowPassword] = None
    clientCredentials: Optional[OAuthFlowClientCredentials] = None
    authorizationCode: Optional[OAuthFlowAuthorizationCode] = None


class OAuth2(SecurityBase):
    type_: SecuritySchemeType = Field(default=SecuritySchemeType.oauth2, alias="type")
    flows: OAuthFlows


class OpenIdConnect(SecurityBase):
    type_: SecuritySchemeType = Field(
        default=SecuritySchemeType.openIdConnect, alias="type"
    )
    openIdConnectUrl: str


SecurityScheme = Union[APIKey, HTTPBase, OAuth2, OpenIdConnect, HTTPBearer]


class Components(BaseModelWithConfig):
    schemas: Optional[Dict[str, Union[Schema, Reference]]] = None
    responses: Optional[Dict[str, Union[Response, Reference]]] = None
    parameters: Optional[Dict[str, Union[Parameter, Reference]]] = None
    examples: Optional[Dict[str, Union[Example, Reference]]] = None
    requestBodies: Optional[Dict[str, Union[RequestBody, Reference]]] = None
    headers: Optional[Dict[str, Union[Header, Reference]]] = None
    securitySchemes: Optional[Dict[str, Union[SecurityScheme, Reference]]] = None
    links: Optional[Dict[str, Union[Link, Reference]]] = None
    # Using Any for Specification Extensions
    callbacks: Optional[Dict[str, Union[Dict[str, PathItem], Reference, Any]]] = None
    pathItems: Optional[Dict[str, Union[PathItem, Reference]]] = None


class Tag(BaseModelWithConfig):
    name: str
    description: Optional[str] = None
    externalDocs: Optional[ExternalDocumentation] = None


class OpenAPI(BaseModelWithConfig):
    openapi: str
    info: Info
    jsonSchemaDialect: Optional[str] = None
    servers: Optional[List[Server]] = None
    # Using Any for Specification Extensions
    paths: Optional[Dict[str, Union[PathItem, Any]]] = None
    webhooks: Optional[Dict[str, Union[PathItem, Reference]]] = None
    components: Optional[Components] = None
    security: Optional[List[Dict[str, List[str]]]] = None
    tags: Optional[List[Tag]] = None
    externalDocs: Optional[ExternalDocumentation] = None

<<<<<<< HEAD
    class Config:
        extra = "allow"

    @validator("tags")
    def check_tags(cls, tags):  # type: ignore
        unique_names = set()
        assert not any(
            t.name in unique_names or unique_names.add(t.name) for t in tags  # type: ignore
        ), "Tag names must be unique"
        return tags

=======
>>>>>>> 1f79531a

_model_rebuild(Schema)
_model_rebuild(Operation)
_model_rebuild(Encoding)<|MERGE_RESOLUTION|>--- conflicted
+++ resolved
@@ -10,13 +10,10 @@
     with_info_plain_validator_function,
 )
 from fastapi.logger import logger
-<<<<<<< HEAD
 from pydantic import AnyUrl, BaseModel, Field, validator
-=======
-from pydantic import AnyUrl, BaseModel, Field
 from typing_extensions import Annotated, Literal, TypedDict
 from typing_extensions import deprecated as typing_deprecated
->>>>>>> 1f79531a
+
 
 try:
     import email_validator
@@ -443,10 +440,6 @@
     tags: Optional[List[Tag]] = None
     externalDocs: Optional[ExternalDocumentation] = None
 
-<<<<<<< HEAD
-    class Config:
-        extra = "allow"
-
     @validator("tags")
     def check_tags(cls, tags):  # type: ignore
         unique_names = set()
@@ -455,8 +448,6 @@
         ), "Tag names must be unique"
         return tags
 
-=======
->>>>>>> 1f79531a
 
 _model_rebuild(Schema)
 _model_rebuild(Operation)
