--- conflicted
+++ resolved
@@ -1,5 +1,4 @@
 from enum import Enum
-<<<<<<< HEAD
 from typing import Any, Callable, Dict, Iterable, List, Optional, Set, Type, Union
 
 from fastapi._compat import (
@@ -10,10 +9,6 @@
     _model_rebuild,
     general_plain_validator_function,
 )
-=======
-from typing import Any, Callable, Dict, Iterable, List, Optional, Set, Union
-
->>>>>>> dd4e78ca
 from fastapi.logger import logger
 from pydantic import AnyUrl, BaseModel, Field
 from typing_extensions import Annotated, Literal
@@ -107,11 +102,7 @@
 
 
 class ServerVariable(BaseModel):
-<<<<<<< HEAD
     enum: Annotated[Optional[List[str]], Field(min_length=1)] = None
-=======
-    enum: Annotated[Optional[List[str]], Field(min_items=1)] = None
->>>>>>> dd4e78ca
     default: str
     description: Optional[str] = None
 
@@ -186,29 +177,6 @@
     dynamicAnchor: Optional[str] = Field(default=None, alias="$dynamicAnchor")
     ref: Optional[str] = Field(default=None, alias="$ref")
     dynamicRef: Optional[str] = Field(default=None, alias="$dynamicRef")
-<<<<<<< HEAD
-    defs: Optional[Dict[str, "Schema"]] = Field(default=None, alias="$defs")
-    comment: Optional[str] = Field(default=None, alias="$comment")
-    # Ref: JSON Schema 2020-12: https://json-schema.org/draft/2020-12/json-schema-core.html#name-a-vocabulary-for-applying-s
-    # A Vocabulary for Applying Subschemas
-    allOf: Optional[List["Schema"]] = None
-    anyOf: Optional[List["Schema"]] = None
-    oneOf: Optional[List["Schema"]] = None
-    not_: Optional["Schema"] = Field(default=None, alias="not")
-    if_: Optional["Schema"] = Field(default=None, alias="if")
-    then: Optional["Schema"] = None
-    else_: Optional["Schema"] = Field(default=None, alias="else")
-    dependentSchemas: Optional[Dict[str, "Schema"]] = None
-    prefixItems: Optional[List["Schema"]] = None
-    items: Optional[Union["Schema", List["Schema"]]] = None
-    contains: Optional["Schema"] = None
-    properties: Optional[Dict[str, "Schema"]] = None
-    patternProperties: Optional[Dict[str, "Schema"]] = None
-    additionalProperties: Optional["Schema"] = None
-    propertyNames: Optional["Schema"] = None
-    unevaluatedItems: Optional["Schema"] = None
-    unevaluatedProperties: Optional["Schema"] = None
-=======
     defs: Optional[Dict[str, "SchemaOrBool"]] = Field(default=None, alias="$defs")
     comment: Optional[str] = Field(default=None, alias="$comment")
     # Ref: JSON Schema 2020-12: https://json-schema.org/draft/2020-12/json-schema-core.html#name-a-vocabulary-for-applying-s
@@ -233,7 +201,6 @@
     propertyNames: Optional["SchemaOrBool"] = None
     unevaluatedItems: Optional["SchemaOrBool"] = None
     unevaluatedProperties: Optional["SchemaOrBool"] = None
->>>>>>> dd4e78ca
     # Ref: JSON Schema Validation 2020-12: https://json-schema.org/draft/2020-12/json-schema-validation.html#name-a-vocabulary-for-structural
     # A Vocabulary for Structural Validation
     type: Optional[str] = None
@@ -263,11 +230,7 @@
     # A Vocabulary for the Contents of String-Encoded Data
     contentEncoding: Optional[str] = None
     contentMediaType: Optional[str] = None
-<<<<<<< HEAD
-    contentSchema: Optional["Schema"] = None
-=======
     contentSchema: Optional["SchemaOrBool"] = None
->>>>>>> dd4e78ca
     # Ref: JSON Schema Validation 2020-12: https://json-schema.org/draft/2020-12/json-schema-validation.html#name-a-vocabulary-for-basic-meta
     # A Vocabulary for Basic Meta-Data Annotations
     title: Optional[str] = None
@@ -289,14 +252,11 @@
             "although still supported. Use examples instead."
         ),
     ] = None
-<<<<<<< HEAD
-
-    if PYDANTIC_V2:
-        model_config = {"extra": "allow"}
-
-    else:
-=======
->>>>>>> dd4e78ca
+
+    if PYDANTIC_V2:
+        model_config = {"extra": "allow"}
+
+    else:
 
         class Config:
             extra = "allow"
@@ -600,12 +560,9 @@
     # Using Any for Specification Extensions
     callbacks: Optional[Dict[str, Union[Dict[str, PathItem], Reference, Any]]] = None
     pathItems: Optional[Dict[str, Union[PathItem, Reference]]] = None
-<<<<<<< HEAD
-
-    if PYDANTIC_V2:
-        model_config = {"extra": "allow"}
-=======
->>>>>>> dd4e78ca
+
+    if PYDANTIC_V2:
+        model_config = {"extra": "allow"}
 
     else:
 
