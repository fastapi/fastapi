--- conflicted
+++ resolved
@@ -770,19 +770,4 @@
 
 @dataclass
 class Security(Depends):
-<<<<<<< HEAD
-    def __init__(
-        self,
-        dependency: Optional[Callable[..., Any]] = None,
-        *,
-        scopes: Optional[Union[str, Sequence[str]]] = None,
-        use_cache: bool = True,
-    ):
-        super().__init__(dependency=dependency, use_cache=use_cache)
-        if isinstance(scopes, str):
-            self.scopes: Sequence[str] = [scopes]
-        else:
-            self.scopes = scopes or []
-=======
-    scopes: Optional[Sequence[str]] = None
->>>>>>> 1fc586c3
+    scopes: Optional[Union[str, Sequence[str]]] = None