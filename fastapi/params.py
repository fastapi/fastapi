from enum import Enum
from typing import Any, Callable, Dict, Optional, Sequence

from pydantic.fields import FieldInfo, Undefined


class ParamTypes(Enum):
    query = "query"
    header = "header"
    path = "path"
    cookie = "cookie"


class Param(FieldInfo):
    in_: ParamTypes

    def __init__(
        self,
        default: Any,
        *,
        alias: Optional[str] = None,
        title: Optional[str] = None,
        description: Optional[str] = None,
        gt: Optional[float] = None,
        ge: Optional[float] = None,
        lt: Optional[float] = None,
        le: Optional[float] = None,
        min_length: Optional[int] = None,
        max_length: Optional[int] = None,
        regex: Optional[str] = None,
        example: Any = Undefined,
        examples: Optional[Dict[str, Any]] = None,
        deprecated: Optional[bool] = None,
        include_in_schema: bool = True,
        **extra: Any,
    ):
        self.deprecated = deprecated
<<<<<<< HEAD
        self.include_in_schema = include_in_schema
=======
        self.example = example
        self.examples = examples
>>>>>>> c646eaa6
        super().__init__(
            default,
            alias=alias,
            title=title,
            description=description,
            gt=gt,
            ge=ge,
            lt=lt,
            le=le,
            min_length=min_length,
            max_length=max_length,
            regex=regex,
            **extra,
        )

    def __repr__(self) -> str:
        return f"{self.__class__.__name__}({self.default})"


class Path(Param):
    in_ = ParamTypes.path

    def __init__(
        self,
        default: Any,
        *,
        alias: Optional[str] = None,
        title: Optional[str] = None,
        description: Optional[str] = None,
        gt: Optional[float] = None,
        ge: Optional[float] = None,
        lt: Optional[float] = None,
        le: Optional[float] = None,
        min_length: Optional[int] = None,
        max_length: Optional[int] = None,
        regex: Optional[str] = None,
        example: Any = Undefined,
        examples: Optional[Dict[str, Any]] = None,
        deprecated: Optional[bool] = None,
        include_in_schema: bool = True,
        **extra: Any,
    ):
        self.in_ = self.in_
        super().__init__(
            ...,
            alias=alias,
            title=title,
            description=description,
            gt=gt,
            ge=ge,
            lt=lt,
            le=le,
            min_length=min_length,
            max_length=max_length,
            regex=regex,
            deprecated=deprecated,
<<<<<<< HEAD
            include_in_schema=include_in_schema,
=======
            example=example,
            examples=examples,
>>>>>>> c646eaa6
            **extra,
        )


class Query(Param):
    in_ = ParamTypes.query

    def __init__(
        self,
        default: Any,
        *,
        alias: Optional[str] = None,
        title: Optional[str] = None,
        description: Optional[str] = None,
        gt: Optional[float] = None,
        ge: Optional[float] = None,
        lt: Optional[float] = None,
        le: Optional[float] = None,
        min_length: Optional[int] = None,
        max_length: Optional[int] = None,
        regex: Optional[str] = None,
        example: Any = Undefined,
        examples: Optional[Dict[str, Any]] = None,
        deprecated: Optional[bool] = None,
        include_in_schema: bool = True,
        **extra: Any,
    ):
        super().__init__(
            default,
            alias=alias,
            title=title,
            description=description,
            gt=gt,
            ge=ge,
            lt=lt,
            le=le,
            min_length=min_length,
            max_length=max_length,
            regex=regex,
            deprecated=deprecated,
<<<<<<< HEAD
            include_in_schema=include_in_schema,
=======
            example=example,
            examples=examples,
>>>>>>> c646eaa6
            **extra,
        )


class Header(Param):
    in_ = ParamTypes.header

    def __init__(
        self,
        default: Any,
        *,
        alias: Optional[str] = None,
        convert_underscores: bool = True,
        title: Optional[str] = None,
        description: Optional[str] = None,
        gt: Optional[float] = None,
        ge: Optional[float] = None,
        lt: Optional[float] = None,
        le: Optional[float] = None,
        min_length: Optional[int] = None,
        max_length: Optional[int] = None,
        regex: Optional[str] = None,
        example: Any = Undefined,
        examples: Optional[Dict[str, Any]] = None,
        deprecated: Optional[bool] = None,
        include_in_schema: bool = True,
        **extra: Any,
    ):
        self.convert_underscores = convert_underscores
        super().__init__(
            default,
            alias=alias,
            title=title,
            description=description,
            gt=gt,
            ge=ge,
            lt=lt,
            le=le,
            min_length=min_length,
            max_length=max_length,
            regex=regex,
            deprecated=deprecated,
<<<<<<< HEAD
            include_in_schema=include_in_schema,
=======
            example=example,
            examples=examples,
>>>>>>> c646eaa6
            **extra,
        )


class Cookie(Param):
    in_ = ParamTypes.cookie

    def __init__(
        self,
        default: Any,
        *,
        alias: Optional[str] = None,
        title: Optional[str] = None,
        description: Optional[str] = None,
        gt: Optional[float] = None,
        ge: Optional[float] = None,
        lt: Optional[float] = None,
        le: Optional[float] = None,
        min_length: Optional[int] = None,
        max_length: Optional[int] = None,
        regex: Optional[str] = None,
        example: Any = Undefined,
        examples: Optional[Dict[str, Any]] = None,
        deprecated: Optional[bool] = None,
        include_in_schema: bool = True,
        **extra: Any,
    ):
        super().__init__(
            default,
            alias=alias,
            title=title,
            description=description,
            gt=gt,
            ge=ge,
            lt=lt,
            le=le,
            min_length=min_length,
            max_length=max_length,
            regex=regex,
            deprecated=deprecated,
<<<<<<< HEAD
            include_in_schema=include_in_schema,
=======
            example=example,
            examples=examples,
>>>>>>> c646eaa6
            **extra,
        )


class Body(FieldInfo):
    def __init__(
        self,
        default: Any,
        *,
        embed: bool = False,
        media_type: str = "application/json",
        alias: Optional[str] = None,
        title: Optional[str] = None,
        description: Optional[str] = None,
        gt: Optional[float] = None,
        ge: Optional[float] = None,
        lt: Optional[float] = None,
        le: Optional[float] = None,
        min_length: Optional[int] = None,
        max_length: Optional[int] = None,
        regex: Optional[str] = None,
        example: Any = Undefined,
        examples: Optional[Dict[str, Any]] = None,
        **extra: Any,
    ):
        self.embed = embed
        self.media_type = media_type
        self.example = example
        self.examples = examples
        super().__init__(
            default,
            alias=alias,
            title=title,
            description=description,
            gt=gt,
            ge=ge,
            lt=lt,
            le=le,
            min_length=min_length,
            max_length=max_length,
            regex=regex,
            **extra,
        )

    def __repr__(self) -> str:
        return f"{self.__class__.__name__}({self.default})"


class Form(Body):
    def __init__(
        self,
        default: Any,
        *,
        media_type: str = "application/x-www-form-urlencoded",
        alias: Optional[str] = None,
        title: Optional[str] = None,
        description: Optional[str] = None,
        gt: Optional[float] = None,
        ge: Optional[float] = None,
        lt: Optional[float] = None,
        le: Optional[float] = None,
        min_length: Optional[int] = None,
        max_length: Optional[int] = None,
        regex: Optional[str] = None,
        example: Any = Undefined,
        examples: Optional[Dict[str, Any]] = None,
        **extra: Any,
    ):
        super().__init__(
            default,
            embed=True,
            media_type=media_type,
            alias=alias,
            title=title,
            description=description,
            gt=gt,
            ge=ge,
            lt=lt,
            le=le,
            min_length=min_length,
            max_length=max_length,
            regex=regex,
            example=example,
            examples=examples,
            **extra,
        )


class File(Form):
    def __init__(
        self,
        default: Any,
        *,
        media_type: str = "multipart/form-data",
        alias: Optional[str] = None,
        title: Optional[str] = None,
        description: Optional[str] = None,
        gt: Optional[float] = None,
        ge: Optional[float] = None,
        lt: Optional[float] = None,
        le: Optional[float] = None,
        min_length: Optional[int] = None,
        max_length: Optional[int] = None,
        regex: Optional[str] = None,
        example: Any = Undefined,
        examples: Optional[Dict[str, Any]] = None,
        **extra: Any,
    ):
        super().__init__(
            default,
            media_type=media_type,
            alias=alias,
            title=title,
            description=description,
            gt=gt,
            ge=ge,
            lt=lt,
            le=le,
            min_length=min_length,
            max_length=max_length,
            regex=regex,
            example=example,
            examples=examples,
            **extra,
        )


class Depends:
    def __init__(
        self, dependency: Optional[Callable[..., Any]] = None, *, use_cache: bool = True
    ):
        self.dependency = dependency
        self.use_cache = use_cache

    def __repr__(self) -> str:
        attr = getattr(self.dependency, "__name__", type(self.dependency).__name__)
        cache = "" if self.use_cache else ", use_cache=False"
        return f"{self.__class__.__name__}({attr}{cache})"


class Security(Depends):
    def __init__(
        self,
        dependency: Optional[Callable[..., Any]] = None,
        *,
        scopes: Optional[Sequence[str]] = None,
        use_cache: bool = True,
    ):
        super().__init__(dependency=dependency, use_cache=use_cache)
        self.scopes = scopes or []<|MERGE_RESOLUTION|>--- conflicted
+++ resolved
@@ -35,12 +35,9 @@
         **extra: Any,
     ):
         self.deprecated = deprecated
-<<<<<<< HEAD
-        self.include_in_schema = include_in_schema
-=======
         self.example = example
         self.examples = examples
->>>>>>> c646eaa6
+        self.include_in_schema = include_in_schema
         super().__init__(
             default,
             alias=alias,
@@ -97,12 +94,9 @@
             max_length=max_length,
             regex=regex,
             deprecated=deprecated,
-<<<<<<< HEAD
+            example=example,
+            examples=examples,
             include_in_schema=include_in_schema,
-=======
-            example=example,
-            examples=examples,
->>>>>>> c646eaa6
             **extra,
         )
 
@@ -143,12 +137,9 @@
             max_length=max_length,
             regex=regex,
             deprecated=deprecated,
-<<<<<<< HEAD
+            example=example,
+            examples=examples,
             include_in_schema=include_in_schema,
-=======
-            example=example,
-            examples=examples,
->>>>>>> c646eaa6
             **extra,
         )
 
@@ -191,12 +182,9 @@
             max_length=max_length,
             regex=regex,
             deprecated=deprecated,
-<<<<<<< HEAD
+            example=example,
+            examples=examples,
             include_in_schema=include_in_schema,
-=======
-            example=example,
-            examples=examples,
->>>>>>> c646eaa6
             **extra,
         )
 
@@ -237,12 +225,9 @@
             max_length=max_length,
             regex=regex,
             deprecated=deprecated,
-<<<<<<< HEAD
+            example=example,
+            examples=examples,
             include_in_schema=include_in_schema,
-=======
-            example=example,
-            examples=examples,
->>>>>>> c646eaa6
             **extra,
         )
 
