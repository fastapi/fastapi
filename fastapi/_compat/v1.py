<<<<<<< HEAD
from copy import copy, deepcopy
=======
from collections.abc import Sequence
from copy import copy
>>>>>>> a7a0aee9
from dataclasses import dataclass, is_dataclass
from enum import Enum
from typing import (
    Any,
    Callable,
    Union,
)

from fastapi._compat import shared
from fastapi.openapi.constants import REF_PREFIX as REF_PREFIX
from fastapi.types import ModelNameMap
from pydantic.v1 import BaseConfig as BaseConfig
from pydantic.v1 import BaseModel as BaseModel
from pydantic.v1 import ValidationError as ValidationError
from pydantic.v1 import create_model as create_model
from pydantic.v1.class_validators import Validator as Validator
from pydantic.v1.color import Color as Color
from pydantic.v1.error_wrappers import ErrorWrapper as ErrorWrapper
from pydantic.v1.fields import (
    SHAPE_FROZENSET,
    SHAPE_LIST,
    SHAPE_SEQUENCE,
    SHAPE_SET,
    SHAPE_SINGLETON,
    SHAPE_TUPLE,
    SHAPE_TUPLE_ELLIPSIS,
)
from pydantic.v1.fields import FieldInfo as FieldInfo
from pydantic.v1.fields import ModelField as ModelField
from pydantic.v1.fields import Undefined as Undefined
from pydantic.v1.fields import UndefinedType as UndefinedType
from pydantic.v1.networks import AnyUrl as AnyUrl
from pydantic.v1.networks import NameEmail as NameEmail
from pydantic.v1.schema import TypeModelSet as TypeModelSet
from pydantic.v1.schema import field_schema, model_process_schema
from pydantic.v1.schema import (
    get_annotation_from_field_info as get_annotation_from_field_info,
)
from pydantic.v1.schema import (
    get_flat_models_from_field as get_flat_models_from_field,
)
from pydantic.v1.schema import (
    get_flat_models_from_fields as get_flat_models_from_fields,
)
from pydantic.v1.schema import get_model_name_map as get_model_name_map
from pydantic.v1.types import SecretBytes as SecretBytes
from pydantic.v1.types import SecretStr as SecretStr
from pydantic.v1.typing import evaluate_forwardref as evaluate_forwardref
from pydantic.v1.utils import lenient_issubclass as lenient_issubclass
from pydantic.version import VERSION as PYDANTIC_VERSION
from typing_extensions import Literal

PYDANTIC_VERSION_MINOR_TUPLE = tuple(int(x) for x in PYDANTIC_VERSION.split(".")[:2])
PYDANTIC_V2 = PYDANTIC_VERSION_MINOR_TUPLE[0] == 2
# Keeping old "Required" functionality from Pydantic V1, without
# shadowing typing.Required.
RequiredParam: Any = Ellipsis

<<<<<<< HEAD
if not PYDANTIC_V2:
    from pydantic import BaseConfig as BaseConfig
    from pydantic import BaseModel as BaseModel
    from pydantic import ValidationError as ValidationError
    from pydantic import create_model as create_model
    from pydantic.class_validators import Validator as Validator
    from pydantic.color import Color as Color
    from pydantic.error_wrappers import ErrorWrapper as ErrorWrapper
    from pydantic.errors import MissingError
    from pydantic.fields import (  # type: ignore[attr-defined]
        MAPPING_LIKE_SHAPES,
        SHAPE_FROZENSET,
        SHAPE_LIST,
        SHAPE_SEQUENCE,
        SHAPE_SET,
        SHAPE_SINGLETON,
        SHAPE_TUPLE,
        SHAPE_TUPLE_ELLIPSIS,
    )
    from pydantic.fields import FieldInfo as FieldInfo
    from pydantic.fields import ModelField as ModelField  # type: ignore[attr-defined]
    from pydantic.fields import Undefined as Undefined  # type: ignore[attr-defined]
    from pydantic.fields import (  # type: ignore[attr-defined]
        UndefinedType as UndefinedType,
    )
    from pydantic.networks import AnyUrl as AnyUrl
    from pydantic.networks import NameEmail as NameEmail
    from pydantic.schema import TypeModelSet as TypeModelSet
    from pydantic.schema import (
        field_schema,
        model_process_schema,
    )
    from pydantic.schema import (
        get_annotation_from_field_info as get_annotation_from_field_info,
    )
    from pydantic.schema import get_flat_models_from_field as get_flat_models_from_field
    from pydantic.schema import (
        get_flat_models_from_fields as get_flat_models_from_fields,
    )
    from pydantic.schema import get_model_name_map as get_model_name_map
    from pydantic.types import SecretBytes as SecretBytes
    from pydantic.types import SecretStr as SecretStr
    from pydantic.typing import evaluate_forwardref as evaluate_forwardref
    from pydantic.utils import lenient_issubclass as lenient_issubclass


else:
    from pydantic.v1 import BaseConfig as BaseConfig  # type: ignore[assignment]
    from pydantic.v1 import BaseModel as BaseModel  # type: ignore[assignment]
    from pydantic.v1 import (  # type: ignore[assignment]
        ValidationError as ValidationError,
    )
    from pydantic.v1 import create_model as create_model  # type: ignore[no-redef]
    from pydantic.v1.class_validators import Validator as Validator
    from pydantic.v1.color import Color as Color  # type: ignore[assignment]
    from pydantic.v1.error_wrappers import ErrorWrapper as ErrorWrapper
    from pydantic.v1.errors import MissingError
    from pydantic.v1.fields import (
        MAPPING_LIKE_SHAPES,
        SHAPE_FROZENSET,
        SHAPE_LIST,
        SHAPE_SEQUENCE,
        SHAPE_SET,
        SHAPE_SINGLETON,
        SHAPE_TUPLE,
        SHAPE_TUPLE_ELLIPSIS,
    )
    from pydantic.v1.fields import FieldInfo as FieldInfo  # type: ignore[assignment]
    from pydantic.v1.fields import ModelField as ModelField
    from pydantic.v1.fields import Undefined as Undefined
    from pydantic.v1.fields import UndefinedType as UndefinedType
    from pydantic.v1.networks import AnyUrl as AnyUrl
    from pydantic.v1.networks import (  # type: ignore[assignment]
        NameEmail as NameEmail,
    )
    from pydantic.v1.schema import TypeModelSet as TypeModelSet
    from pydantic.v1.schema import (
        field_schema,
        model_process_schema,
    )
    from pydantic.v1.schema import (
        get_annotation_from_field_info as get_annotation_from_field_info,
    )
    from pydantic.v1.schema import (
        get_flat_models_from_field as get_flat_models_from_field,
    )
    from pydantic.v1.schema import (
        get_flat_models_from_fields as get_flat_models_from_fields,
    )
    from pydantic.v1.schema import get_model_name_map as get_model_name_map
    from pydantic.v1.types import (  # type: ignore[assignment]
        SecretBytes as SecretBytes,
    )
    from pydantic.v1.types import (  # type: ignore[assignment]
        SecretStr as SecretStr,
    )
    from pydantic.v1.typing import evaluate_forwardref as evaluate_forwardref
    from pydantic.v1.utils import lenient_issubclass as lenient_issubclass

=======
>>>>>>> a7a0aee9

GetJsonSchemaHandler = Any
JsonSchemaValue = dict[str, Any]
CoreSchema = Any
Url = AnyUrl

sequence_shapes = {
    SHAPE_LIST,
    SHAPE_SET,
    SHAPE_FROZENSET,
    SHAPE_TUPLE,
    SHAPE_SEQUENCE,
    SHAPE_TUPLE_ELLIPSIS,
}
sequence_shape_to_type = {
    SHAPE_LIST: list,
    SHAPE_SET: set,
    SHAPE_TUPLE: tuple,
    SHAPE_SEQUENCE: list,
    SHAPE_TUPLE_ELLIPSIS: list,
}

mapping_shapes = MAPPING_LIKE_SHAPES


@dataclass
class GenerateJsonSchema:
    ref_template: str


class PydanticSchemaGenerationError(Exception):
    pass


RequestErrorModel: type[BaseModel] = create_model("Request")


def with_info_plain_validator_function(
    function: Callable[..., Any],
    *,
    ref: Union[str, None] = None,
    metadata: Any = None,
    serialization: Any = None,
) -> Any:
    return {}


def get_model_definitions(
    *,
    flat_models: set[Union[type[BaseModel], type[Enum]]],
    model_name_map: dict[Union[type[BaseModel], type[Enum]], str],
) -> dict[str, Any]:
    definitions: dict[str, dict[str, Any]] = {}
    for model in flat_models:
        m_schema, m_definitions, m_nested_models = model_process_schema(
            model, model_name_map=model_name_map, ref_prefix=REF_PREFIX
        )
        definitions.update(m_definitions)
        model_name = model_name_map[model]
        definitions[model_name] = m_schema
    for m_schema in definitions.values():
        if "description" in m_schema:
            m_schema["description"] = m_schema["description"].split("\f")[0]
    return definitions


def is_pv1_scalar_field(field: ModelField) -> bool:
    from fastapi import params

    field_info = field.field_info
    if not (
        field.shape == SHAPE_SINGLETON
        and not lenient_issubclass(field.type_, BaseModel)
        and not lenient_issubclass(field.type_, dict)
        and not shared.field_annotation_is_sequence(field.type_)
        and not is_dataclass(field.type_)
        and not isinstance(field_info, params.Body)
    ):
        return False
    if field.sub_fields:
        if not all(is_pv1_scalar_field(f) for f in field.sub_fields):
            return False
    return True


<<<<<<< HEAD
def is_pv1_scalar_sequence_field(field: ModelField) -> bool:
    if (field.shape in sequence_shapes) and not lenient_issubclass(
        field.type_, BaseModel
    ):
        if field.sub_fields is not None:
            for sub_field in field.sub_fields:
                if not is_pv1_scalar_field(sub_field):
                    return False
        return True
    if shared._annotation_is_sequence(field.type_):
        return True
    return False


def is_pv1_scalar_sequence_mapping_field(field: ModelField) -> bool:
    if (field.shape in mapping_shapes) and not lenient_issubclass(
        field.type_, BaseModel
    ):
        if field.sub_fields is not None:
            for sub_field in field.sub_fields:
                if not (
                    is_scalar_sequence_field(sub_field) or is_scalar_field(sub_field)
                ):
                    return False
        return True
    return False


def is_pv1_scalar_mapping_field(field: ModelField) -> bool:
    if (field.shape in mapping_shapes) and not lenient_issubclass(
        field.type_, BaseModel
    ):
        if field.sub_fields is not None:
            for sub_field in field.sub_fields:
                if not is_scalar_field(sub_field):
                    return False
        return True
    return False


def _model_rebuild(model: Type[BaseModel]) -> None:
    model.update_forward_refs()


=======
>>>>>>> a7a0aee9
def _model_dump(
    model: BaseModel, mode: Literal["json", "python"] = "json", **kwargs: Any
) -> Any:
    return model.dict(**kwargs)


def _get_model_config(model: BaseModel) -> Any:
    return model.__config__


def get_schema_from_model_field(
    *,
    field: ModelField,
    model_name_map: ModelNameMap,
    field_mapping: dict[
        tuple[ModelField, Literal["validation", "serialization"]], JsonSchemaValue
    ],
    separate_input_output_schemas: bool = True,
) -> dict[str, Any]:
    return field_schema(
        field,
        model_name_map=model_name_map,  # type: ignore[arg-type]
        ref_prefix=REF_PREFIX,
    )[0]


# def get_compat_model_name_map(fields: List[ModelField]) -> ModelNameMap:
#     models = get_flat_models_from_fields(fields, known_models=set())
#     return get_model_name_map(models)  # type: ignore[no-any-return]


def get_definitions(
    *,
    fields: list[ModelField],
    model_name_map: ModelNameMap,
    separate_input_output_schemas: bool = True,
) -> tuple[
    dict[tuple[ModelField, Literal["validation", "serialization"]], JsonSchemaValue],
    dict[str, dict[str, Any]],
]:
    models = get_flat_models_from_fields(fields, known_models=set())
    return {}, get_model_definitions(flat_models=models, model_name_map=model_name_map)  # type: ignore[arg-type]


def is_scalar_field(field: ModelField) -> bool:
    return is_pv1_scalar_field(field)


def is_sequence_field(field: ModelField) -> bool:
    return field.shape in sequence_shapes or shared._annotation_is_sequence(field.type_)


<<<<<<< HEAD
def is_scalar_sequence_field(field: ModelField) -> bool:
    return is_pv1_scalar_sequence_field(field)


def is_scalar_mapping_field(field: ModelField) -> bool:
    return is_pv1_scalar_mapping_field(field)


def is_scalar_sequence_mapping_field(field: ModelField) -> bool:
    return is_pv1_scalar_sequence_mapping_field(field)


=======
>>>>>>> a7a0aee9
def is_bytes_field(field: ModelField) -> bool:
    return lenient_issubclass(field.type_, bytes)


def is_bytes_sequence_field(field: ModelField) -> bool:
    return field.shape in sequence_shapes and lenient_issubclass(field.type_, bytes)


def copy_field_info(*, field_info: FieldInfo, annotation: Any) -> FieldInfo:
    return copy(field_info)


def serialize_sequence_value(*, field: ModelField, value: Any) -> Sequence[Any]:
    return sequence_shape_to_type[field.shape](value)  # type: ignore[no-any-return]


def create_body_model(
    *, fields: Sequence[ModelField], model_name: str
) -> type[BaseModel]:
    BodyModel = create_model(model_name)
    for f in fields:
        BodyModel.__fields__[f.name] = f
    return BodyModel


<<<<<<< HEAD
def get_model_fields(model: Type[BaseModel]) -> List[ModelField]:
    return list(model.__fields__.values())  # type: ignore[attr-defined]


def ignore_invalid(
    cls: Any,
    v: Dict[str, Any],
    values: Dict[str, Any],
    field: ModelField,
    **kwargs: Any,
) -> Any:
    from .may_v1 import _regenerate_error_with_loc

    field_copy = deepcopy(field)
    field_copy.pre_validators = [
        validator
        for validator in field_copy.pre_validators
        if getattr(validator, "__name__", "") != "ignore_invalid"
    ]
    v, errors = field_copy.validate(v, values, loc=field.name)
    if not errors:
        return v

    # pop the keys or elements that caused the validation errors and revalidate
    for error in _regenerate_error_with_loc(errors=errors, loc_prefix=()):
        loc = error["loc"][1:]
        if len(loc) == 0:
            continue
        if isinstance(loc[0], int) and isinstance(v, list):
            index = loc[0]
            if 0 <= index < len(v):
                v[index] = None

        # Handle nested list validation errors (e.g., dict[str, list[str]])
        elif isinstance(loc[0], str) and isinstance(v, dict):
            key = loc[0]
            if (
                len(loc) > 1
                and isinstance(loc[1], int)
                and key in v
                and isinstance(v[key], list)
            ):
                list_index = loc[1]
                v[key][list_index] = None
            elif key in v:
                v.pop(key)

    if isinstance(v, list):
        v = [el for el in v if el is not None]

    if isinstance(v, dict):
        for key in v.keys():
            if isinstance(v[key], list):
                v[key] = [el for el in v[key] if el is not None]

    return v


def omit_by_default(
    field_info: FieldInfo,
) -> Tuple[FieldInfo, Dict[str, Callable[..., Any]]]:
    """add a wrap validator to omit invalid values by default."""
    return field_info, {"ignore_invalid": Validator(ignore_invalid, pre=True)}
=======
def get_model_fields(model: type[BaseModel]) -> list[ModelField]:
    return list(model.__fields__.values())
>>>>>>> a7a0aee9
<|MERGE_RESOLUTION|>--- conflicted
+++ resolved
@@ -1,9 +1,5 @@
-<<<<<<< HEAD
-from copy import copy, deepcopy
-=======
 from collections.abc import Sequence
 from copy import copy
->>>>>>> a7a0aee9
 from dataclasses import dataclass, is_dataclass
 from enum import Enum
 from typing import (
@@ -62,108 +58,6 @@
 # shadowing typing.Required.
 RequiredParam: Any = Ellipsis
 
-<<<<<<< HEAD
-if not PYDANTIC_V2:
-    from pydantic import BaseConfig as BaseConfig
-    from pydantic import BaseModel as BaseModel
-    from pydantic import ValidationError as ValidationError
-    from pydantic import create_model as create_model
-    from pydantic.class_validators import Validator as Validator
-    from pydantic.color import Color as Color
-    from pydantic.error_wrappers import ErrorWrapper as ErrorWrapper
-    from pydantic.errors import MissingError
-    from pydantic.fields import (  # type: ignore[attr-defined]
-        MAPPING_LIKE_SHAPES,
-        SHAPE_FROZENSET,
-        SHAPE_LIST,
-        SHAPE_SEQUENCE,
-        SHAPE_SET,
-        SHAPE_SINGLETON,
-        SHAPE_TUPLE,
-        SHAPE_TUPLE_ELLIPSIS,
-    )
-    from pydantic.fields import FieldInfo as FieldInfo
-    from pydantic.fields import ModelField as ModelField  # type: ignore[attr-defined]
-    from pydantic.fields import Undefined as Undefined  # type: ignore[attr-defined]
-    from pydantic.fields import (  # type: ignore[attr-defined]
-        UndefinedType as UndefinedType,
-    )
-    from pydantic.networks import AnyUrl as AnyUrl
-    from pydantic.networks import NameEmail as NameEmail
-    from pydantic.schema import TypeModelSet as TypeModelSet
-    from pydantic.schema import (
-        field_schema,
-        model_process_schema,
-    )
-    from pydantic.schema import (
-        get_annotation_from_field_info as get_annotation_from_field_info,
-    )
-    from pydantic.schema import get_flat_models_from_field as get_flat_models_from_field
-    from pydantic.schema import (
-        get_flat_models_from_fields as get_flat_models_from_fields,
-    )
-    from pydantic.schema import get_model_name_map as get_model_name_map
-    from pydantic.types import SecretBytes as SecretBytes
-    from pydantic.types import SecretStr as SecretStr
-    from pydantic.typing import evaluate_forwardref as evaluate_forwardref
-    from pydantic.utils import lenient_issubclass as lenient_issubclass
-
-
-else:
-    from pydantic.v1 import BaseConfig as BaseConfig  # type: ignore[assignment]
-    from pydantic.v1 import BaseModel as BaseModel  # type: ignore[assignment]
-    from pydantic.v1 import (  # type: ignore[assignment]
-        ValidationError as ValidationError,
-    )
-    from pydantic.v1 import create_model as create_model  # type: ignore[no-redef]
-    from pydantic.v1.class_validators import Validator as Validator
-    from pydantic.v1.color import Color as Color  # type: ignore[assignment]
-    from pydantic.v1.error_wrappers import ErrorWrapper as ErrorWrapper
-    from pydantic.v1.errors import MissingError
-    from pydantic.v1.fields import (
-        MAPPING_LIKE_SHAPES,
-        SHAPE_FROZENSET,
-        SHAPE_LIST,
-        SHAPE_SEQUENCE,
-        SHAPE_SET,
-        SHAPE_SINGLETON,
-        SHAPE_TUPLE,
-        SHAPE_TUPLE_ELLIPSIS,
-    )
-    from pydantic.v1.fields import FieldInfo as FieldInfo  # type: ignore[assignment]
-    from pydantic.v1.fields import ModelField as ModelField
-    from pydantic.v1.fields import Undefined as Undefined
-    from pydantic.v1.fields import UndefinedType as UndefinedType
-    from pydantic.v1.networks import AnyUrl as AnyUrl
-    from pydantic.v1.networks import (  # type: ignore[assignment]
-        NameEmail as NameEmail,
-    )
-    from pydantic.v1.schema import TypeModelSet as TypeModelSet
-    from pydantic.v1.schema import (
-        field_schema,
-        model_process_schema,
-    )
-    from pydantic.v1.schema import (
-        get_annotation_from_field_info as get_annotation_from_field_info,
-    )
-    from pydantic.v1.schema import (
-        get_flat_models_from_field as get_flat_models_from_field,
-    )
-    from pydantic.v1.schema import (
-        get_flat_models_from_fields as get_flat_models_from_fields,
-    )
-    from pydantic.v1.schema import get_model_name_map as get_model_name_map
-    from pydantic.v1.types import (  # type: ignore[assignment]
-        SecretBytes as SecretBytes,
-    )
-    from pydantic.v1.types import (  # type: ignore[assignment]
-        SecretStr as SecretStr,
-    )
-    from pydantic.v1.typing import evaluate_forwardref as evaluate_forwardref
-    from pydantic.v1.utils import lenient_issubclass as lenient_issubclass
-
-=======
->>>>>>> a7a0aee9
 
 GetJsonSchemaHandler = Any
 JsonSchemaValue = dict[str, Any]
@@ -186,8 +80,6 @@
     SHAPE_TUPLE_ELLIPSIS: list,
 }
 
-mapping_shapes = MAPPING_LIKE_SHAPES
-
 
 @dataclass
 class GenerateJsonSchema:
@@ -249,53 +141,6 @@
     return True
 
 
-<<<<<<< HEAD
-def is_pv1_scalar_sequence_field(field: ModelField) -> bool:
-    if (field.shape in sequence_shapes) and not lenient_issubclass(
-        field.type_, BaseModel
-    ):
-        if field.sub_fields is not None:
-            for sub_field in field.sub_fields:
-                if not is_pv1_scalar_field(sub_field):
-                    return False
-        return True
-    if shared._annotation_is_sequence(field.type_):
-        return True
-    return False
-
-
-def is_pv1_scalar_sequence_mapping_field(field: ModelField) -> bool:
-    if (field.shape in mapping_shapes) and not lenient_issubclass(
-        field.type_, BaseModel
-    ):
-        if field.sub_fields is not None:
-            for sub_field in field.sub_fields:
-                if not (
-                    is_scalar_sequence_field(sub_field) or is_scalar_field(sub_field)
-                ):
-                    return False
-        return True
-    return False
-
-
-def is_pv1_scalar_mapping_field(field: ModelField) -> bool:
-    if (field.shape in mapping_shapes) and not lenient_issubclass(
-        field.type_, BaseModel
-    ):
-        if field.sub_fields is not None:
-            for sub_field in field.sub_fields:
-                if not is_scalar_field(sub_field):
-                    return False
-        return True
-    return False
-
-
-def _model_rebuild(model: Type[BaseModel]) -> None:
-    model.update_forward_refs()
-
-
-=======
->>>>>>> a7a0aee9
 def _model_dump(
     model: BaseModel, mode: Literal["json", "python"] = "json", **kwargs: Any
 ) -> Any:
@@ -348,21 +193,6 @@
     return field.shape in sequence_shapes or shared._annotation_is_sequence(field.type_)
 
 
-<<<<<<< HEAD
-def is_scalar_sequence_field(field: ModelField) -> bool:
-    return is_pv1_scalar_sequence_field(field)
-
-
-def is_scalar_mapping_field(field: ModelField) -> bool:
-    return is_pv1_scalar_mapping_field(field)
-
-
-def is_scalar_sequence_mapping_field(field: ModelField) -> bool:
-    return is_pv1_scalar_sequence_mapping_field(field)
-
-
-=======
->>>>>>> a7a0aee9
 def is_bytes_field(field: ModelField) -> bool:
     return lenient_issubclass(field.type_, bytes)
 
@@ -388,71 +218,5 @@
     return BodyModel
 
 
-<<<<<<< HEAD
-def get_model_fields(model: Type[BaseModel]) -> List[ModelField]:
-    return list(model.__fields__.values())  # type: ignore[attr-defined]
-
-
-def ignore_invalid(
-    cls: Any,
-    v: Dict[str, Any],
-    values: Dict[str, Any],
-    field: ModelField,
-    **kwargs: Any,
-) -> Any:
-    from .may_v1 import _regenerate_error_with_loc
-
-    field_copy = deepcopy(field)
-    field_copy.pre_validators = [
-        validator
-        for validator in field_copy.pre_validators
-        if getattr(validator, "__name__", "") != "ignore_invalid"
-    ]
-    v, errors = field_copy.validate(v, values, loc=field.name)
-    if not errors:
-        return v
-
-    # pop the keys or elements that caused the validation errors and revalidate
-    for error in _regenerate_error_with_loc(errors=errors, loc_prefix=()):
-        loc = error["loc"][1:]
-        if len(loc) == 0:
-            continue
-        if isinstance(loc[0], int) and isinstance(v, list):
-            index = loc[0]
-            if 0 <= index < len(v):
-                v[index] = None
-
-        # Handle nested list validation errors (e.g., dict[str, list[str]])
-        elif isinstance(loc[0], str) and isinstance(v, dict):
-            key = loc[0]
-            if (
-                len(loc) > 1
-                and isinstance(loc[1], int)
-                and key in v
-                and isinstance(v[key], list)
-            ):
-                list_index = loc[1]
-                v[key][list_index] = None
-            elif key in v:
-                v.pop(key)
-
-    if isinstance(v, list):
-        v = [el for el in v if el is not None]
-
-    if isinstance(v, dict):
-        for key in v.keys():
-            if isinstance(v[key], list):
-                v[key] = [el for el in v[key] if el is not None]
-
-    return v
-
-
-def omit_by_default(
-    field_info: FieldInfo,
-) -> Tuple[FieldInfo, Dict[str, Callable[..., Any]]]:
-    """add a wrap validator to omit invalid values by default."""
-    return field_info, {"ignore_invalid": Validator(ignore_invalid, pre=True)}
-=======
 def get_model_fields(model: type[BaseModel]) -> list[ModelField]:
-    return list(model.__fields__.values())
->>>>>>> a7a0aee9
+    return list(model.__fields__.values())