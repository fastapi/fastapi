import sys
from collections.abc import Sequence
from functools import lru_cache
from typing import (
    Any,
)

from fastapi._compat import may_v1
from fastapi._compat.shared import lenient_issubclass
from fastapi.types import ModelNameMap
from pydantic import BaseModel
from typing_extensions import Literal

from . import v2
from .model_field import ModelField
<<<<<<< HEAD

if PYDANTIC_V2:
    from .v2 import BaseConfig as BaseConfig
    from .v2 import FieldInfo as FieldInfo
    from .v2 import PydanticSchemaGenerationError as PydanticSchemaGenerationError
    from .v2 import RequiredParam as RequiredParam
    from .v2 import Undefined as Undefined
    from .v2 import UndefinedType as UndefinedType
    from .v2 import Url as Url
    from .v2 import Validator as Validator
    from .v2 import evaluate_forwardref as evaluate_forwardref
    from .v2 import get_missing_field_error as get_missing_field_error
    from .v2 import omit_by_default as omit_by_default
    from .v2 import (
        with_info_plain_validator_function as with_info_plain_validator_function,
    )
else:
    from .v1 import BaseConfig as BaseConfig  # type: ignore[assignment]
    from .v1 import FieldInfo as FieldInfo
    from .v1 import (  # type: ignore[assignment]
        PydanticSchemaGenerationError as PydanticSchemaGenerationError,
    )
    from .v1 import RequiredParam as RequiredParam
    from .v1 import Undefined as Undefined
    from .v1 import UndefinedType as UndefinedType
    from .v1 import Url as Url  # type: ignore[assignment]
    from .v1 import Validator as Validator
    from .v1 import evaluate_forwardref as evaluate_forwardref
    from .v1 import get_missing_field_error as get_missing_field_error
    from .v1 import omit_by_default as omit_by_default
    from .v1 import (  # type: ignore[assignment]
        with_info_plain_validator_function as with_info_plain_validator_function,
    )
=======
from .v2 import BaseConfig as BaseConfig
from .v2 import FieldInfo as FieldInfo
from .v2 import PydanticSchemaGenerationError as PydanticSchemaGenerationError
from .v2 import RequiredParam as RequiredParam
from .v2 import Undefined as Undefined
from .v2 import UndefinedType as UndefinedType
from .v2 import Url as Url
from .v2 import Validator as Validator
from .v2 import evaluate_forwardref as evaluate_forwardref
from .v2 import get_missing_field_error as get_missing_field_error
from .v2 import (
    with_info_plain_validator_function as with_info_plain_validator_function,
)
>>>>>>> a7a0aee9


@lru_cache
def get_cached_model_fields(model: type[BaseModel]) -> list[ModelField]:
    if lenient_issubclass(model, may_v1.BaseModel):
        from fastapi._compat import v1

        return v1.get_model_fields(model)  # type: ignore[arg-type,return-value]
    else:
        from . import v2

        return v2.get_model_fields(model)  # type: ignore[return-value]


def _is_undefined(value: object) -> bool:
    if isinstance(value, may_v1.UndefinedType):
        return True

    return isinstance(value, v2.UndefinedType)


def _get_model_config(model: BaseModel) -> Any:
    if isinstance(model, may_v1.BaseModel):
        from fastapi._compat import v1

        return v1._get_model_config(model)

    return v2._get_model_config(model)


def _model_dump(
    model: BaseModel, mode: Literal["json", "python"] = "json", **kwargs: Any
) -> Any:
    if isinstance(model, may_v1.BaseModel):
        from fastapi._compat import v1

        return v1._model_dump(model, mode=mode, **kwargs)

    return v2._model_dump(model, mode=mode, **kwargs)


def _is_error_wrapper(exc: Exception) -> bool:
    if isinstance(exc, may_v1.ErrorWrapper):
        return True

    return isinstance(exc, v2.ErrorWrapper)


def copy_field_info(*, field_info: FieldInfo, annotation: Any) -> FieldInfo:
    if isinstance(field_info, may_v1.FieldInfo):
        from fastapi._compat import v1

        return v1.copy_field_info(field_info=field_info, annotation=annotation)

    return v2.copy_field_info(field_info=field_info, annotation=annotation)


def create_body_model(
    *, fields: Sequence[ModelField], model_name: str
) -> type[BaseModel]:
    if fields and isinstance(fields[0], may_v1.ModelField):
        from fastapi._compat import v1

        return v1.create_body_model(fields=fields, model_name=model_name)

    return v2.create_body_model(fields=fields, model_name=model_name)  # type: ignore[arg-type]


def get_annotation_from_field_info(
    annotation: Any, field_info: FieldInfo, field_name: str
) -> Any:
    if isinstance(field_info, may_v1.FieldInfo):
        from fastapi._compat import v1

        return v1.get_annotation_from_field_info(
            annotation=annotation, field_info=field_info, field_name=field_name
        )

    return v2.get_annotation_from_field_info(
        annotation=annotation, field_info=field_info, field_name=field_name
    )


def is_bytes_field(field: ModelField) -> bool:
    if isinstance(field, may_v1.ModelField):
        from fastapi._compat import v1

        return v1.is_bytes_field(field)

    return v2.is_bytes_field(field)  # type: ignore[arg-type]


def is_bytes_sequence_field(field: ModelField) -> bool:
    if isinstance(field, may_v1.ModelField):
        from fastapi._compat import v1

        return v1.is_bytes_sequence_field(field)

    return v2.is_bytes_sequence_field(field)  # type: ignore[arg-type]


def is_scalar_field(field: ModelField) -> bool:
    if isinstance(field, may_v1.ModelField):
        from fastapi._compat import v1

        return v1.is_scalar_field(field)

    return v2.is_scalar_field(field)  # type: ignore[arg-type]


def is_scalar_sequence_field(field: ModelField) -> bool:
    return v2.is_scalar_sequence_field(field)  # type: ignore[arg-type]


def is_sequence_field(field: ModelField) -> bool:
    if isinstance(field, may_v1.ModelField):
        from fastapi._compat import v1

        return v1.is_sequence_field(field)

    return v2.is_sequence_field(field)  # type: ignore[arg-type]


def is_scalar_mapping_field(field: ModelField) -> bool:
    if isinstance(field, may_v1.ModelField):
        from fastapi._compat import v1

        return v1.is_scalar_mapping_field(field)
    else:
        assert PYDANTIC_V2
        from . import v2

        return v2.is_scalar_mapping_field(field)  # type: ignore[arg-type]


def is_scalar_sequence_mapping_field(field: ModelField) -> bool:
    if isinstance(field, may_v1.ModelField):
        from fastapi._compat import v1

        return v1.is_scalar_sequence_mapping_field(field)
    else:
        assert PYDANTIC_V2
        from . import v2

        return v2.is_scalar_sequence_mapping_field(field)  # type: ignore[arg-type]


def serialize_sequence_value(*, field: ModelField, value: Any) -> Sequence[Any]:
    if isinstance(field, may_v1.ModelField):
        from fastapi._compat import v1

        return v1.serialize_sequence_value(field=field, value=value)

    return v2.serialize_sequence_value(field=field, value=value)  # type: ignore[arg-type]


def get_compat_model_name_map(fields: list[ModelField]) -> ModelNameMap:
    v1_model_fields = [
        field for field in fields if isinstance(field, may_v1.ModelField)
    ]
    if v1_model_fields:
        from fastapi._compat import v1

        v1_flat_models = v1.get_flat_models_from_fields(
            v1_model_fields,  # type: ignore[arg-type]
            known_models=set(),
        )
        all_flat_models = v1_flat_models
    else:
        all_flat_models = set()

    v2_model_fields = [field for field in fields if isinstance(field, v2.ModelField)]
    v2_flat_models = v2.get_flat_models_from_fields(v2_model_fields, known_models=set())
    all_flat_models = all_flat_models.union(v2_flat_models)  # type: ignore[arg-type]

    model_name_map = v2.get_model_name_map(all_flat_models)  # type: ignore[arg-type]
    return model_name_map


def get_definitions(
    *,
    fields: list[ModelField],
    model_name_map: ModelNameMap,
    separate_input_output_schemas: bool = True,
) -> tuple[
    dict[
        tuple[ModelField, Literal["validation", "serialization"]],
        may_v1.JsonSchemaValue,
    ],
    dict[str, dict[str, Any]],
]:
    if sys.version_info < (3, 14):
        v1_fields = [field for field in fields if isinstance(field, may_v1.ModelField)]
        v1_field_maps, v1_definitions = may_v1.get_definitions(
            fields=v1_fields,  # type: ignore[arg-type]
            model_name_map=model_name_map,
            separate_input_output_schemas=separate_input_output_schemas,
        )

        v2_fields = [field for field in fields if isinstance(field, v2.ModelField)]
        v2_field_maps, v2_definitions = v2.get_definitions(
            fields=v2_fields,
            model_name_map=model_name_map,
            separate_input_output_schemas=separate_input_output_schemas,
        )
        all_definitions = {**v1_definitions, **v2_definitions}
        all_field_maps = {**v1_field_maps, **v2_field_maps}  # type: ignore[misc]
        return all_field_maps, all_definitions

    # Pydantic v1 is not supported since Python 3.14
    else:
        v2_fields = [field for field in fields if isinstance(field, v2.ModelField)]
        v2_field_maps, v2_definitions = v2.get_definitions(
            fields=v2_fields,
            model_name_map=model_name_map,
            separate_input_output_schemas=separate_input_output_schemas,
        )
        return v2_field_maps, v2_definitions


def get_schema_from_model_field(
    *,
    field: ModelField,
    model_name_map: ModelNameMap,
    field_mapping: dict[
        tuple[ModelField, Literal["validation", "serialization"]],
        may_v1.JsonSchemaValue,
    ],
    separate_input_output_schemas: bool = True,
) -> dict[str, Any]:
    if isinstance(field, may_v1.ModelField):
        from fastapi._compat import v1

        return v1.get_schema_from_model_field(
            field=field,
            model_name_map=model_name_map,
            field_mapping=field_mapping,
            separate_input_output_schemas=separate_input_output_schemas,
        )

    return v2.get_schema_from_model_field(
        field=field,  # type: ignore[arg-type]
        model_name_map=model_name_map,
        field_mapping=field_mapping,  # type: ignore[arg-type]
        separate_input_output_schemas=separate_input_output_schemas,
    )


def _is_model_field(value: Any) -> bool:
    if isinstance(value, may_v1.ModelField):
        return True

    return isinstance(value, v2.ModelField)


def _is_model_class(value: Any) -> bool:
    if lenient_issubclass(value, may_v1.BaseModel):
        return True

    return lenient_issubclass(value, v2.BaseModel)  # type: ignore[attr-defined]<|MERGE_RESOLUTION|>--- conflicted
+++ resolved
@@ -13,41 +13,6 @@
 
 from . import v2
 from .model_field import ModelField
-<<<<<<< HEAD
-
-if PYDANTIC_V2:
-    from .v2 import BaseConfig as BaseConfig
-    from .v2 import FieldInfo as FieldInfo
-    from .v2 import PydanticSchemaGenerationError as PydanticSchemaGenerationError
-    from .v2 import RequiredParam as RequiredParam
-    from .v2 import Undefined as Undefined
-    from .v2 import UndefinedType as UndefinedType
-    from .v2 import Url as Url
-    from .v2 import Validator as Validator
-    from .v2 import evaluate_forwardref as evaluate_forwardref
-    from .v2 import get_missing_field_error as get_missing_field_error
-    from .v2 import omit_by_default as omit_by_default
-    from .v2 import (
-        with_info_plain_validator_function as with_info_plain_validator_function,
-    )
-else:
-    from .v1 import BaseConfig as BaseConfig  # type: ignore[assignment]
-    from .v1 import FieldInfo as FieldInfo
-    from .v1 import (  # type: ignore[assignment]
-        PydanticSchemaGenerationError as PydanticSchemaGenerationError,
-    )
-    from .v1 import RequiredParam as RequiredParam
-    from .v1 import Undefined as Undefined
-    from .v1 import UndefinedType as UndefinedType
-    from .v1 import Url as Url  # type: ignore[assignment]
-    from .v1 import Validator as Validator
-    from .v1 import evaluate_forwardref as evaluate_forwardref
-    from .v1 import get_missing_field_error as get_missing_field_error
-    from .v1 import omit_by_default as omit_by_default
-    from .v1 import (  # type: ignore[assignment]
-        with_info_plain_validator_function as with_info_plain_validator_function,
-    )
-=======
 from .v2 import BaseConfig as BaseConfig
 from .v2 import FieldInfo as FieldInfo
 from .v2 import PydanticSchemaGenerationError as PydanticSchemaGenerationError
@@ -61,7 +26,6 @@
 from .v2 import (
     with_info_plain_validator_function as with_info_plain_validator_function,
 )
->>>>>>> a7a0aee9
 
 
 @lru_cache
@@ -190,11 +154,8 @@
         from fastapi._compat import v1
 
         return v1.is_scalar_mapping_field(field)
-    else:
-        assert PYDANTIC_V2
-        from . import v2
-
-        return v2.is_scalar_mapping_field(field)  # type: ignore[arg-type]
+
+    return v2.is_scalar_mapping_field(field)  # type: ignore[arg-type]
 
 
 def is_scalar_sequence_mapping_field(field: ModelField) -> bool:
@@ -202,11 +163,8 @@
         from fastapi._compat import v1
 
         return v1.is_scalar_sequence_mapping_field(field)
-    else:
-        assert PYDANTIC_V2
-        from . import v2
-
-        return v2.is_scalar_sequence_mapping_field(field)  # type: ignore[arg-type]
+
+    return v2.is_scalar_sequence_mapping_field(field)  # type: ignore[arg-type]
 
 
 def serialize_sequence_value(*, field: ModelField, value: Any) -> Sequence[Any]:
