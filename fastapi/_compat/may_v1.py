--- conflicted
+++ resolved
@@ -79,7 +79,6 @@
 
 
 else:
-<<<<<<< HEAD
     from .v1 import AnyUrl as AnyUrl
     from .v1 import BaseConfig as BaseConfig
     from .v1 import BaseModel as BaseModel
@@ -87,40 +86,16 @@
     from .v1 import CoreSchema as CoreSchema
     from .v1 import ErrorWrapper as ErrorWrapper
     from .v1 import FieldInfo as FieldInfo
-    from .v1 import GetJsonSchemaHandler as GetJsonSchemaHandler  # type: ignore[assignment]
+    from .v1 import GetJsonSchemaHandler as GetJsonSchemaHandler
     from .v1 import JsonSchemaValue as JsonSchemaValue
     from .v1 import ModelField  # type: ignore[assignment]
     from .v1 import NameEmail as NameEmail
-=======
-    from .v1 import AnyUrl as AnyUrl  # type: ignore[assignment]
-    from .v1 import BaseConfig as BaseConfig  # type: ignore[assignment]
-    from .v1 import BaseModel as BaseModel  # type: ignore[assignment]
-    from .v1 import Color as Color  # type: ignore[assignment]
-    from .v1 import CoreSchema as CoreSchema  # type: ignore[assignment]
-    from .v1 import ErrorWrapper as ErrorWrapper  # type: ignore[assignment]
-    from .v1 import FieldInfo as FieldInfo  # type: ignore[assignment]
-    from .v1 import (
-        GetJsonSchemaHandler as GetJsonSchemaHandler,  # type: ignore[assignment]
-    )
-    from .v1 import JsonSchemaValue as JsonSchemaValue  # type: ignore[assignment]
-    from .v1 import (
-        ModelField,  # type: ignore[assignment]
-    )
-    from .v1 import NameEmail as NameEmail  # type: ignore[assignment]
->>>>>>> f324375e
-    from .v1 import RequiredParam as RequiredParam  # type: ignore[assignment]
+    from .v1 import RequiredParam as RequiredParam
     from .v1 import SecretBytes as SecretBytes
-    from .v1 import SecretStr as SecretStr  # type: ignore[assignment]
-<<<<<<< HEAD
+    from .v1 import SecretStr as SecretStr
     from .v1 import Undefined as Undefined
     from .v1 import UndefinedType as UndefinedType
     from .v1 import Url as Url
     from .v1 import get_definitions
     from .v1 import _normalize_errors as _normalize_errors
-    from .v1 import _regenerate_error_with_loc
-=======
-    from .v1 import Undefined as Undefined  # type: ignore[assignment]
-    from .v1 import UndefinedType as UndefinedType  # type: ignore[assignment]
-    from .v1 import Url as Url  # type: ignore[assignment]
-    from .v1 import _normalize_errors as _normalize_errors  # type: ignore[assignment]
->>>>>>> f324375e
+    from .v1 import _regenerate_error_with_loc