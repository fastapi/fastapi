import sys
from typing import Any, Dict, List, Literal, Sequence, Tuple, Union

from fastapi.types import ModelNameMap

if sys.version_info >= (3, 14):

    class AnyUrl:
        pass

    class BaseConfig:
        pass

    class BaseModel:
        pass

    class Color:
        pass

    class CoreSchema:
        pass

    class ErrorWrapper:
        pass

    class FieldInfo:
        pass

    class GetJsonSchemaHandler:
        pass

    class JsonSchemaValue:
        pass

    class ModelField:
        pass

    class NameEmail:
        pass

    class RequiredParam:
        pass

    class SecretBytes:
        pass

    class SecretStr:
        pass

    class Undefined:
        pass

    class UndefinedType:
        pass

    class Url:
        pass

    def get_definitions(
        *,
        fields: List[ModelField],
        model_name_map: ModelNameMap,
        separate_input_output_schemas: bool = True,
    ) -> Tuple[
        Dict[
            Tuple[ModelField, Literal["validation", "serialization"]], JsonSchemaValue
        ],
        Dict[str, Dict[str, Any]],
    ]:
        return {}, {}

    def _normalize_errors(errors: Sequence[Any]) -> List[Dict[str, Any]]:
        return []

    def _regenerate_error_with_loc(
        *, errors: Sequence[Any], loc_prefix: Tuple[Union[str, int], ...]
    ) -> List[Dict[str, Any]]:
        return []


else:
    from .v1 import AnyUrl as AnyUrl
    from .v1 import BaseConfig as BaseConfig
    from .v1 import BaseModel as BaseModel
    from .v1 import Color as Color
    from .v1 import CoreSchema as CoreSchema
    from .v1 import ErrorWrapper as ErrorWrapper
    from .v1 import FieldInfo as FieldInfo
    from .v1 import GetJsonSchemaHandler as GetJsonSchemaHandler
    from .v1 import JsonSchemaValue as JsonSchemaValue
<<<<<<< HEAD
    from .v1 import ModelField as ModelField
=======
    from .v1 import (
        ModelField,  # type: ignore[assignment]
    )
>>>>>>> 4117120d
    from .v1 import NameEmail as NameEmail
    from .v1 import RequiredParam as RequiredParam
    from .v1 import SecretBytes as SecretBytes
    from .v1 import SecretStr as SecretStr
    from .v1 import Undefined as Undefined
    from .v1 import UndefinedType as UndefinedType
    from .v1 import Url as Url
    from .v1 import _normalize_errors as _normalize_errors<|MERGE_RESOLUTION|>--- conflicted
+++ resolved
@@ -88,13 +88,7 @@
     from .v1 import FieldInfo as FieldInfo
     from .v1 import GetJsonSchemaHandler as GetJsonSchemaHandler
     from .v1 import JsonSchemaValue as JsonSchemaValue
-<<<<<<< HEAD
     from .v1 import ModelField as ModelField
-=======
-    from .v1 import (
-        ModelField,  # type: ignore[assignment]
-    )
->>>>>>> 4117120d
     from .v1 import NameEmail as NameEmail
     from .v1 import RequiredParam as RequiredParam
     from .v1 import SecretBytes as SecretBytes
@@ -102,4 +96,6 @@
     from .v1 import Undefined as Undefined
     from .v1 import UndefinedType as UndefinedType
     from .v1 import Url as Url
-    from .v1 import _normalize_errors as _normalize_errors+    from .v1 import get_definitions as get_definitions
+    from .v1 import _normalize_errors as _normalize_errors
+    from .v1 import _regenerate_error_with_loc as _regenerate_error_with_loc